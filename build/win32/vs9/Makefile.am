GENERATED_ITEMS = \
	glib.vcproj		\
	gobject.vcproj		\
	gio.vcproj		\
	glib-compile-schemas.vcproj	\
	glib-compile-resources.vcproj	\
	glib-gen-srcs.vsprops	\
	glib-install.vsprops

MSVC_HEADERS_LIST = glib.headers gobject.headers gio.headers

EXTRA_DIST = \
<<<<<<< HEAD
	README.txt \
	glib.sln \
	glib.vsprops \
	glib.vcproj \
	glib.vcprojin \
	glib-genmarshal.vcproj \
	gspawn-win32-helper-console.vcproj \
	gspawn-win32-helper.vcproj \
	gmodule.vcproj \
	gobject.vcproj \
	gobject.vcprojin \
	gthread.vcproj \
	gio.vcproj \
	gio.vcprojin \
	testglib.vcproj \
	glib-compile-schemas.vcproj \
	gsettings.vcproj \
	glib-compile-resources.vcproj \
	gresource.vcproj \
	install.vcproj
=======
	README.txt		\
	glib.sln		\
	glib.vcprojin		\
	glib-genmarshal.vcproj	\
	gspawn-win32-helper-console.vcproj 	\
	gspawn-win32-helper.vcproj	\
	gmodule.vcproj		\
	gobject.vcprojin	\
	gthread.vcproj		\
	gio.vcprojin		\
	gsettings.vcproj	\
	gresource.vcproj	\
	gio-querymodules.vcproj	\
	gdbus.vcproj		\
	glib-compile-schemas.vcprojin	\
	glib-compile-resources.vcprojin	\
	glib-install.vcproj	\
	glib-build-defines.vsprops	\
	glib-version-paths.vsprops	\
	glib-gen-srcs.vsprops.in	\
	glib-install.vspropsin	\
	$(GENERATED_ITEMS)

glib-install.vsprops: $(top_srcdir)/build/win32/vs9/glib-install.vspropsin $(MSVC_HEADERS_LIST)
	$(CPP) -P - <$(top_srcdir)/build/win32/vs9/glib-install.vspropsin >$@
	rm $(MSVC_HEADERS_LIST)

DISTCLEANFILES = $(GENERATED_ITEMS)
>>>>>>> 76bed778
<|MERGE_RESOLUTION|>--- conflicted
+++ resolved
@@ -10,28 +10,6 @@
 MSVC_HEADERS_LIST = glib.headers gobject.headers gio.headers
 
 EXTRA_DIST = \
-<<<<<<< HEAD
-	README.txt \
-	glib.sln \
-	glib.vsprops \
-	glib.vcproj \
-	glib.vcprojin \
-	glib-genmarshal.vcproj \
-	gspawn-win32-helper-console.vcproj \
-	gspawn-win32-helper.vcproj \
-	gmodule.vcproj \
-	gobject.vcproj \
-	gobject.vcprojin \
-	gthread.vcproj \
-	gio.vcproj \
-	gio.vcprojin \
-	testglib.vcproj \
-	glib-compile-schemas.vcproj \
-	gsettings.vcproj \
-	glib-compile-resources.vcproj \
-	gresource.vcproj \
-	install.vcproj
-=======
 	README.txt		\
 	glib.sln		\
 	glib.vcprojin		\
@@ -59,5 +37,4 @@
 	$(CPP) -P - <$(top_srcdir)/build/win32/vs9/glib-install.vspropsin >$@
 	rm $(MSVC_HEADERS_LIST)
 
-DISTCLEANFILES = $(GENERATED_ITEMS)
->>>>>>> 76bed778
+DISTCLEANFILES = $(GENERATED_ITEMS)