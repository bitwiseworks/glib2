--- conflicted
+++ resolved
@@ -1,4 +1,3 @@
-<<<<<<< HEAD
 <?xml version="1.0" encoding="Windows-1252"?>
 <VisualStudioProject
 	ProjectType="Visual C++"
@@ -21,7 +20,7 @@
 	<Configurations>
 		<Configuration
 			Name="Debug|Win32"
-			InheritedPropertySheets=".\glib.vsprops"
+			InheritedPropertySheets=".\glib-gen-srcs.vsprops"
 			ConfigurationType="2"
 			CharacterSet="2"
 			>
@@ -29,7 +28,7 @@
 				Name="VCCLCompilerTool"
 				Optimization="0"
 				AdditionalIncludeDirectories="../../../gio,../../../gmodule"
-				PreprocessorDefinitions="_DEBUG;G_LOG_DOMAIN=\&quot;GLib-GIO\&quot;;GIO_COMPILATION;DLL_EXPORT;GIO_MODULE_DIR=\&quot;gio/modules\&quot;"
+				PreprocessorDefinitions="_DEBUG;$(GioBuildDefines)"
 				MinimalRebuild="true"
 				BasicRuntimeChecks="3"
 				RuntimeLibrary="3"
@@ -40,21 +39,20 @@
 			/>
 			<Tool
 				Name="VCLinkerTool"
-				AdditionalDependencies="zlib1d.lib ws2_32.lib shlwapi.lib dnsapi.lib"
+				AdditionalDependencies="zlib1.lib $(WindowsNetworkingLibs)"
 				OutputFile="$(OutDir)\$(GlibDllPrefix)$(ProjectName)$(GlibDllSuffix).dll"
 				LinkIncremental="2"
-				ModuleDefinitionFile="$(IntDir)\gio.def"
-				GenerateDebugInformation="true"
-				SubSystem="2"
-				RandomizedBaseAddress="1"
-				DataExecutionPrevention="0"
-				ImportLibrary="$(TargetDir)$(ProjectName)-2.0.lib"
+				GenerateDebugInformation="true"
+				SubSystem="2"
+				RandomizedBaseAddress="1"
+				DataExecutionPrevention="0"
+				ImportLibrary="$(TargetDir)$(ProjectName)-$(ApiVersion).lib"
 				TargetMachine="1"
 			/>
 		</Configuration>
 		<Configuration
 			Name="Release|Win32"
-			InheritedPropertySheets=".\glib.vsprops"
+			InheritedPropertySheets=".\glib-gen-srcs.vsprops"
 			ConfigurationType="2"
 			CharacterSet="2"
 			WholeProgramOptimization="1"
@@ -62,7 +60,7 @@
 			<Tool
 				Name="VCCLCompilerTool"
 				AdditionalIncludeDirectories="../../../gio,../../../gmodule"
-				PreprocessorDefinitions="G_LOG_DOMAIN=\&quot;GLib-GIO\&quot;;GIO_COMPILATION;DLL_EXPORT;GIO_MODULE_DIR=\&quot;gio/modules\&quot;"
+				PreprocessorDefinitions="$(GioBuildDefines)"
 				RuntimeLibrary="2"
 				UsePrecompiledHeader="0"
 				WarningLevel="3"
@@ -71,23 +69,22 @@
 			/>
 			<Tool
 				Name="VCLinkerTool"
-				AdditionalDependencies="zlib1.lib ws2_32.lib shlwapi.lib dnsapi.lib"
+				AdditionalDependencies="zlib1.lib $(WindowsNetworkingLibs)"
 				OutputFile="$(OutDir)\$(GlibDllPrefix)$(ProjectName)$(GlibDllSuffix).dll"
 				LinkIncremental="1"
-				ModuleDefinitionFile="$(IntDir)\gio.def"
 				GenerateDebugInformation="true"
 				SubSystem="2"
 				OptimizeReferences="2"
 				EnableCOMDATFolding="2"
 				RandomizedBaseAddress="1"
 				DataExecutionPrevention="0"
-				ImportLibrary="$(TargetDir)$(ProjectName)-2.0.lib"
+				ImportLibrary="$(TargetDir)$(ProjectName)-$(ApiVersion).lib"
 				TargetMachine="1"
 			/>
 		</Configuration>
 		<Configuration
 			Name="Debug|x64"
-			InheritedPropertySheets=".\glib.vsprops"
+			InheritedPropertySheets=".\glib-gen-srcs.vsprops"
 			ConfigurationType="2"
 			CharacterSet="2"
 			>
@@ -95,7 +92,7 @@
 				Name="VCCLCompilerTool"
 				Optimization="0"
 				AdditionalIncludeDirectories="../../../gio,../../../gmodule"
-				PreprocessorDefinitions="_DEBUG;G_LOG_DOMAIN=\&quot;GLib-GIO\&quot;;GIO_COMPILATION;DLL_EXPORT;GIO_MODULE_DIR=\&quot;gio/modules\&quot;"
+				PreprocessorDefinitions="_DEBUG;$(GioBuildDefines)"
 				MinimalRebuild="true"
 				BasicRuntimeChecks="3"
 				RuntimeLibrary="3"
@@ -106,21 +103,20 @@
 			/>
 			<Tool
 				Name="VCLinkerTool"
-				AdditionalDependencies="zlib1d.lib ws2_32.lib shlwapi.lib dnsapi.lib"
+				AdditionalDependencies="zlib1.lib $(WindowsNetworkingLibs)"
 				OutputFile="$(OutDir)\$(GlibDllPrefix)$(ProjectName)$(GlibDllSuffix).dll"
 				LinkIncremental="2"
-				ModuleDefinitionFile="$(IntDir)\gio.def"
-				GenerateDebugInformation="true"
-				SubSystem="2"
-				RandomizedBaseAddress="1"
-				DataExecutionPrevention="0"
-				ImportLibrary="$(TargetDir)$(ProjectName)-2.0.lib"
+				GenerateDebugInformation="true"
+				SubSystem="2"
+				RandomizedBaseAddress="1"
+				DataExecutionPrevention="0"
+				ImportLibrary="$(TargetDir)$(ProjectName)-$(ApiVersion).lib"
 				TargetMachine="17"
 			/>
 		</Configuration>
 		<Configuration
 			Name="Release|x64"
-			InheritedPropertySheets=".\glib.vsprops"
+			InheritedPropertySheets=".\glib-gen-srcs.vsprops"
 			ConfigurationType="2"
 			CharacterSet="2"
 			WholeProgramOptimization="1"
@@ -128,7 +124,7 @@
 			<Tool
 				Name="VCCLCompilerTool"
 				AdditionalIncludeDirectories="../../../gio,../../../gmodule"
-				PreprocessorDefinitions="G_LOG_DOMAIN=\&quot;GLib-GIO\&quot;;GIO_COMPILATION;DLL_EXPORT;GIO_MODULE_DIR=\&quot;gio/modules\&quot;"
+				PreprocessorDefinitions="$(GioBuildDefines)"
 				RuntimeLibrary="2"
 				UsePrecompiledHeader="0"
 				WarningLevel="3"
@@ -137,17 +133,16 @@
 			/>
 			<Tool
 				Name="VCLinkerTool"
-				AdditionalDependencies="zlib1.lib ws2_32.lib shlwapi.lib dnsapi.lib"
+				AdditionalDependencies="zlib1.lib $(WindowsNetworkingLibs)"
 				OutputFile="$(OutDir)\$(GlibDllPrefix)$(ProjectName)$(GlibDllSuffix).dll"
 				LinkIncremental="1"
-				ModuleDefinitionFile="$(IntDir)\gio.def"
 				GenerateDebugInformation="true"
 				SubSystem="2"
 				OptimizeReferences="2"
 				EnableCOMDATFolding="2"
 				RandomizedBaseAddress="1"
 				DataExecutionPrevention="0"
-				ImportLibrary="$(TargetDir)$(ProjectName)-2.0.lib"
+				ImportLibrary="$(TargetDir)$(ProjectName)-$(ApiVersion).lib"
 				TargetMachine="17"
 			/>
 		</Configuration>
@@ -160,228 +155,6 @@
 			Filter="cpp;c;cc;cxx;def;odl;idl;hpj;bat;asm;asmx"
 			UniqueIdentifier="{4FC737F1-C7A5-4376-A066-2A32D752A2FF}"
 			>
-#include "libgio.sourcefiles"
-		</Filter>
-		<Filter
-			Name="Header Files"
-			Filter="h;hpp;hxx;hm;inl;inc;xsd"
-			UniqueIdentifier="{93995380-89BD-4b04-88EB-625FBE52EBFB}"
-			>
-		</Filter>
-		<Filter
-			Name="Resource Files"
-			Filter="rc;ico;cur;bmp;dlg;rc2;rct;bin;rgs;gif;jpg;jpeg;jpe;resx;tiff;tif;png;wav"
-			UniqueIdentifier="{67DA6AB6-F800-4c08-8B7A-83BB121AAD01}"
-			>
-			<File
-				RelativePath="..\..\..\gio\gio.rc"
-				>
-			</File>
-			<File
-				RelativePath="..\..\..\gio\gio.symbols"
-				>
-				<FileConfiguration
-					Name="Debug|Win32"
-					>
-					<Tool
-						Name="VCCustomBuildTool"
-						Description="Generating gio.def"
-						CommandLine="$(GlibGenerateGioDef)"
-						Outputs="$(IntDir)/gio.def"
-					/>
-				</FileConfiguration>
-				<FileConfiguration
-					Name="Debug|x64"
-					>
-					<Tool
-						Name="VCCustomBuildTool"
-						Description="Generating gio.def"
-						CommandLine="$(GlibGenerateGioDef)"
-						Outputs="$(IntDir)/gio.def"
-					/>
-				</FileConfiguration>
-				<FileConfiguration
-					Name="Release|Win32"
-					>
-					<Tool
-						Name="VCCustomBuildTool"
-						Description="Generating gio.def"
-						CommandLine="$(GlibGenerateGioDef)"
-						Outputs="$(IntDir)/gio.def"
-					/>
-				</FileConfiguration>
-				<FileConfiguration
-					Name="Release|x64"
-					>
-					<Tool
-						Name="VCCustomBuildTool"
-						Description="Generating gio.def"
-						CommandLine="$(GlibGenerateGioDef)"
-						Outputs="$(IntDir)/gio.def"
-					/>
-				</FileConfiguration>
-			</File>
-		</Filter>
-	</Files>
-</VisualStudioProject>
-=======
-<?xml version="1.0" encoding="Windows-1252"?>
-<VisualStudioProject
-	ProjectType="Visual C++"
-	Version="9.00"
-	Name="gio"
-	ProjectGUID="{F3D1583C-5613-4809-BD98-7CC1C1276F92}"
-	RootNamespace="gio"
-	TargetFrameworkVersion="131072"
-	>
-	<Platforms>
-		<Platform
-			Name="Win32"
-		/>
-		<Platform
-			Name="x64"
-		/>
-	</Platforms>
-	<ToolFiles>
-	</ToolFiles>
-	<Configurations>
-		<Configuration
-			Name="Debug|Win32"
-			InheritedPropertySheets=".\glib-gen-srcs.vsprops"
-			ConfigurationType="2"
-			CharacterSet="2"
-			>
-			<Tool
-				Name="VCCLCompilerTool"
-				Optimization="0"
-				AdditionalIncludeDirectories="../../../gio,../../../gmodule"
-				PreprocessorDefinitions="_DEBUG;$(GioBuildDefines)"
-				MinimalRebuild="true"
-				BasicRuntimeChecks="3"
-				RuntimeLibrary="3"
-				UsePrecompiledHeader="0"
-				WarningLevel="3"
-				DebugInformationFormat="4"
-				CompileAs="1"
-			/>
-			<Tool
-				Name="VCLinkerTool"
-				AdditionalDependencies="zlib1.lib $(WindowsNetworkingLibs)"
-				OutputFile="$(OutDir)\$(GlibDllPrefix)$(ProjectName)$(GlibDllSuffix).dll"
-				LinkIncremental="2"
-				GenerateDebugInformation="true"
-				SubSystem="2"
-				RandomizedBaseAddress="1"
-				DataExecutionPrevention="0"
-				ImportLibrary="$(TargetDir)$(ProjectName)-$(ApiVersion).lib"
-				TargetMachine="1"
-			/>
-		</Configuration>
-		<Configuration
-			Name="Release|Win32"
-			InheritedPropertySheets=".\glib-gen-srcs.vsprops"
-			ConfigurationType="2"
-			CharacterSet="2"
-			WholeProgramOptimization="1"
-			>
-			<Tool
-				Name="VCCLCompilerTool"
-				AdditionalIncludeDirectories="../../../gio,../../../gmodule"
-				PreprocessorDefinitions="$(GioBuildDefines)"
-				RuntimeLibrary="2"
-				UsePrecompiledHeader="0"
-				WarningLevel="3"
-				DebugInformationFormat="3"
-				CompileAs="1"
-			/>
-			<Tool
-				Name="VCLinkerTool"
-				AdditionalDependencies="zlib1.lib $(WindowsNetworkingLibs)"
-				OutputFile="$(OutDir)\$(GlibDllPrefix)$(ProjectName)$(GlibDllSuffix).dll"
-				LinkIncremental="1"
-				GenerateDebugInformation="true"
-				SubSystem="2"
-				OptimizeReferences="2"
-				EnableCOMDATFolding="2"
-				RandomizedBaseAddress="1"
-				DataExecutionPrevention="0"
-				ImportLibrary="$(TargetDir)$(ProjectName)-$(ApiVersion).lib"
-				TargetMachine="1"
-			/>
-		</Configuration>
-		<Configuration
-			Name="Debug|x64"
-			InheritedPropertySheets=".\glib-gen-srcs.vsprops"
-			ConfigurationType="2"
-			CharacterSet="2"
-			>
-			<Tool
-				Name="VCCLCompilerTool"
-				Optimization="0"
-				AdditionalIncludeDirectories="../../../gio,../../../gmodule"
-				PreprocessorDefinitions="_DEBUG;$(GioBuildDefines)"
-				MinimalRebuild="true"
-				BasicRuntimeChecks="3"
-				RuntimeLibrary="3"
-				UsePrecompiledHeader="0"
-				WarningLevel="3"
-				DebugInformationFormat="3"
-				CompileAs="1"
-			/>
-			<Tool
-				Name="VCLinkerTool"
-				AdditionalDependencies="zlib1.lib $(WindowsNetworkingLibs)"
-				OutputFile="$(OutDir)\$(GlibDllPrefix)$(ProjectName)$(GlibDllSuffix).dll"
-				LinkIncremental="2"
-				GenerateDebugInformation="true"
-				SubSystem="2"
-				RandomizedBaseAddress="1"
-				DataExecutionPrevention="0"
-				ImportLibrary="$(TargetDir)$(ProjectName)-$(ApiVersion).lib"
-				TargetMachine="17"
-			/>
-		</Configuration>
-		<Configuration
-			Name="Release|x64"
-			InheritedPropertySheets=".\glib-gen-srcs.vsprops"
-			ConfigurationType="2"
-			CharacterSet="2"
-			WholeProgramOptimization="1"
-			>
-			<Tool
-				Name="VCCLCompilerTool"
-				AdditionalIncludeDirectories="../../../gio,../../../gmodule"
-				PreprocessorDefinitions="$(GioBuildDefines)"
-				RuntimeLibrary="2"
-				UsePrecompiledHeader="0"
-				WarningLevel="3"
-				DebugInformationFormat="3"
-				CompileAs="1"
-			/>
-			<Tool
-				Name="VCLinkerTool"
-				AdditionalDependencies="zlib1.lib $(WindowsNetworkingLibs)"
-				OutputFile="$(OutDir)\$(GlibDllPrefix)$(ProjectName)$(GlibDllSuffix).dll"
-				LinkIncremental="1"
-				GenerateDebugInformation="true"
-				SubSystem="2"
-				OptimizeReferences="2"
-				EnableCOMDATFolding="2"
-				RandomizedBaseAddress="1"
-				DataExecutionPrevention="0"
-				ImportLibrary="$(TargetDir)$(ProjectName)-$(ApiVersion).lib"
-				TargetMachine="17"
-			/>
-		</Configuration>
-	</Configurations>
-	<References>
-	</References>
-	<Files>
-		<Filter
-			Name="Source Files"
-			Filter="cpp;c;cc;cxx;def;odl;idl;hpj;bat;asm;asmx"
-			UniqueIdentifier="{4FC737F1-C7A5-4376-A066-2A32D752A2FF}"
-			>
 #include "gio.sourcefiles"
 		</Filter>
 		<Filter
@@ -432,5 +205,4 @@
 			<File RelativePath="..\..\..\gio\gio.rc" />
 		</Filter>
 	</Files>
-</VisualStudioProject>
->>>>>>> 76bed778
+</VisualStudioProject>