<!DOCTYPE html PUBLIC "-//W3C//DTD HTML 4.01 Transitional//EN">
<html>
<head>
<meta http-equiv="Content-Type" content="text/html; charset=UTF-8">
<<<<<<< HEAD
<title>GFileInfo</title>
<meta name="generator" content="DocBook XSL Stylesheets V1.77.1">
=======
<title>GFileInfo: GIO Reference Manual</title>
<meta name="generator" content="DocBook XSL Stylesheets V1.78.1">
>>>>>>> 76bed778
<link rel="home" href="index.html" title="GIO Reference Manual">
<link rel="up" href="file_ops.html" title="File Operations">
<link rel="prev" href="gio-GFileAttribute.html" title="GFileAttribute">
<link rel="next" href="GFileEnumerator.html" title="GFileEnumerator">
<<<<<<< HEAD
<meta name="generator" content="GTK-Doc V1.18.1 (XML mode)">
<link rel="stylesheet" href="style.css" type="text/css">
</head>
<body bgcolor="white" text="black" link="#0000FF" vlink="#840084" alink="#0000FF">
<table class="navigation" id="top" width="100%" summary="Navigation header" cellpadding="2" cellspacing="2">
<tr valign="middle">
<td><a accesskey="p" href="gio-GFileAttribute.html"><img src="left.png" width="24" height="24" border="0" alt="Prev"></a></td>
<td><a accesskey="u" href="file_ops.html"><img src="up.png" width="24" height="24" border="0" alt="Up"></a></td>
<td><a accesskey="h" href="index.html"><img src="home.png" width="24" height="24" border="0" alt="Home"></a></td>
<th width="100%" align="center">GIO Reference Manual</th>
<td><a accesskey="n" href="GFileEnumerator.html"><img src="right.png" width="24" height="24" border="0" alt="Next"></a></td>
</tr>
<tr><td colspan="5" class="shortcuts">
<a href="#GFileInfo.synopsis" class="shortcut">Top</a>
                   | 
                  <a href="#GFileInfo.description" class="shortcut">Description</a>
                   | 
                  <a href="#GFileInfo.object-hierarchy" class="shortcut">Object Hierarchy</a>
</td></tr>
</table>
=======
<meta name="generator" content="GTK-Doc V1.24 (XML mode)">
<link rel="stylesheet" href="style.css" type="text/css">
</head>
<body bgcolor="white" text="black" link="#0000FF" vlink="#840084" alink="#0000FF">
<table class="navigation" id="top" width="100%" summary="Navigation header" cellpadding="2" cellspacing="5"><tr valign="middle">
<td width="100%" align="left" class="shortcuts">
<a href="#" class="shortcut">Top</a><span id="nav_description">  <span class="dim">|</span> 
                  <a href="#GFileInfo.description" class="shortcut">Description</a></span><span id="nav_hierarchy">  <span class="dim">|</span> 
                  <a href="#GFileInfo.object-hierarchy" class="shortcut">Object Hierarchy</a></span>
</td>
<td><a accesskey="h" href="index.html"><img src="home.png" width="16" height="16" border="0" alt="Home"></a></td>
<td><a accesskey="u" href="file_ops.html"><img src="up.png" width="16" height="16" border="0" alt="Up"></a></td>
<td><a accesskey="p" href="gio-GFileAttribute.html"><img src="left.png" width="16" height="16" border="0" alt="Prev"></a></td>
<td><a accesskey="n" href="GFileEnumerator.html"><img src="right.png" width="16" height="16" border="0" alt="Next"></a></td>
</tr></table>
>>>>>>> 76bed778
<div class="refentry">
<a name="GFileInfo"></a><div class="titlepage"></div>
<div class="refnamediv"><table width="100%"><tr>
<td valign="top">
<h2><span class="refentrytitle"><a name="GFileInfo.top_of_page"></a>GFileInfo</span></h2>
<p>GFileInfo — File Information and Attributes</p>
</td>
<td class="gallery_image" valign="top" align="right"></td>
</tr></table></div>
<<<<<<< HEAD
<div class="refsynopsisdiv">
<a name="GFileInfo.synopsis"></a><h2>Synopsis</h2>
<a name="GFileAttributeMatcher"></a><pre class="synopsis">
#include &lt;gio/gio.h&gt;

                    <a class="link" href="GFileInfo.html#GFileAttributeMatcher-struct" title="GFileAttributeMatcher">GFileAttributeMatcher</a>;
enum                <a class="link" href="GFileInfo.html#GFileType" title="enum GFileType">GFileType</a>;
                    <a class="link" href="GFileInfo.html#GFileInfo-struct" title="GFileInfo">GFileInfo</a>;
#define             <a class="link" href="GFileInfo.html#G-FILE-ATTRIBUTE-STANDARD-TYPE:CAPS" title="G_FILE_ATTRIBUTE_STANDARD_TYPE">G_FILE_ATTRIBUTE_STANDARD_TYPE</a>
#define             <a class="link" href="GFileInfo.html#G-FILE-ATTRIBUTE-STANDARD-IS-HIDDEN:CAPS" title="G_FILE_ATTRIBUTE_STANDARD_IS_HIDDEN">G_FILE_ATTRIBUTE_STANDARD_IS_HIDDEN</a>
#define             <a class="link" href="GFileInfo.html#G-FILE-ATTRIBUTE-STANDARD-IS-BACKUP:CAPS" title="G_FILE_ATTRIBUTE_STANDARD_IS_BACKUP">G_FILE_ATTRIBUTE_STANDARD_IS_BACKUP</a>
#define             <a class="link" href="GFileInfo.html#G-FILE-ATTRIBUTE-STANDARD-IS-SYMLINK:CAPS" title="G_FILE_ATTRIBUTE_STANDARD_IS_SYMLINK">G_FILE_ATTRIBUTE_STANDARD_IS_SYMLINK</a>
#define             <a class="link" href="GFileInfo.html#G-FILE-ATTRIBUTE-STANDARD-IS-VIRTUAL:CAPS" title="G_FILE_ATTRIBUTE_STANDARD_IS_VIRTUAL">G_FILE_ATTRIBUTE_STANDARD_IS_VIRTUAL</a>
#define             <a class="link" href="GFileInfo.html#G-FILE-ATTRIBUTE-STANDARD-NAME:CAPS" title="G_FILE_ATTRIBUTE_STANDARD_NAME">G_FILE_ATTRIBUTE_STANDARD_NAME</a>
#define             <a class="link" href="GFileInfo.html#G-FILE-ATTRIBUTE-STANDARD-DISPLAY-NAME:CAPS" title="G_FILE_ATTRIBUTE_STANDARD_DISPLAY_NAME">G_FILE_ATTRIBUTE_STANDARD_DISPLAY_NAME</a>
#define             <a class="link" href="GFileInfo.html#G-FILE-ATTRIBUTE-STANDARD-EDIT-NAME:CAPS" title="G_FILE_ATTRIBUTE_STANDARD_EDIT_NAME">G_FILE_ATTRIBUTE_STANDARD_EDIT_NAME</a>
#define             <a class="link" href="GFileInfo.html#G-FILE-ATTRIBUTE-STANDARD-COPY-NAME:CAPS" title="G_FILE_ATTRIBUTE_STANDARD_COPY_NAME">G_FILE_ATTRIBUTE_STANDARD_COPY_NAME</a>
#define             <a class="link" href="GFileInfo.html#G-FILE-ATTRIBUTE-STANDARD-ICON:CAPS" title="G_FILE_ATTRIBUTE_STANDARD_ICON">G_FILE_ATTRIBUTE_STANDARD_ICON</a>
#define             <a class="link" href="GFileInfo.html#G-FILE-ATTRIBUTE-STANDARD-SYMBOLIC-ICON:CAPS" title="G_FILE_ATTRIBUTE_STANDARD_SYMBOLIC_ICON">G_FILE_ATTRIBUTE_STANDARD_SYMBOLIC_ICON</a>
#define             <a class="link" href="GFileInfo.html#G-FILE-ATTRIBUTE-STANDARD-CONTENT-TYPE:CAPS" title="G_FILE_ATTRIBUTE_STANDARD_CONTENT_TYPE">G_FILE_ATTRIBUTE_STANDARD_CONTENT_TYPE</a>
#define             <a class="link" href="GFileInfo.html#G-FILE-ATTRIBUTE-STANDARD-FAST-CONTENT-TYPE:CAPS" title="G_FILE_ATTRIBUTE_STANDARD_FAST_CONTENT_TYPE">G_FILE_ATTRIBUTE_STANDARD_FAST_CONTENT_TYPE</a>
#define             <a class="link" href="GFileInfo.html#G-FILE-ATTRIBUTE-STANDARD-SIZE:CAPS" title="G_FILE_ATTRIBUTE_STANDARD_SIZE">G_FILE_ATTRIBUTE_STANDARD_SIZE</a>
#define             <a class="link" href="GFileInfo.html#G-FILE-ATTRIBUTE-STANDARD-ALLOCATED-SIZE:CAPS" title="G_FILE_ATTRIBUTE_STANDARD_ALLOCATED_SIZE">G_FILE_ATTRIBUTE_STANDARD_ALLOCATED_SIZE</a>
#define             <a class="link" href="GFileInfo.html#G-FILE-ATTRIBUTE-STANDARD-SYMLINK-TARGET:CAPS" title="G_FILE_ATTRIBUTE_STANDARD_SYMLINK_TARGET">G_FILE_ATTRIBUTE_STANDARD_SYMLINK_TARGET</a>
#define             <a class="link" href="GFileInfo.html#G-FILE-ATTRIBUTE-STANDARD-TARGET-URI:CAPS" title="G_FILE_ATTRIBUTE_STANDARD_TARGET_URI">G_FILE_ATTRIBUTE_STANDARD_TARGET_URI</a>
#define             <a class="link" href="GFileInfo.html#G-FILE-ATTRIBUTE-STANDARD-SORT-ORDER:CAPS" title="G_FILE_ATTRIBUTE_STANDARD_SORT_ORDER">G_FILE_ATTRIBUTE_STANDARD_SORT_ORDER</a>
#define             <a class="link" href="GFileInfo.html#G-FILE-ATTRIBUTE-ETAG-VALUE:CAPS" title="G_FILE_ATTRIBUTE_ETAG_VALUE">G_FILE_ATTRIBUTE_ETAG_VALUE</a>
#define             <a class="link" href="GFileInfo.html#G-FILE-ATTRIBUTE-ID-FILE:CAPS" title="G_FILE_ATTRIBUTE_ID_FILE">G_FILE_ATTRIBUTE_ID_FILE</a>
#define             <a class="link" href="GFileInfo.html#G-FILE-ATTRIBUTE-ID-FILESYSTEM:CAPS" title="G_FILE_ATTRIBUTE_ID_FILESYSTEM">G_FILE_ATTRIBUTE_ID_FILESYSTEM</a>
#define             <a class="link" href="GFileInfo.html#G-FILE-ATTRIBUTE-ACCESS-CAN-READ:CAPS" title="G_FILE_ATTRIBUTE_ACCESS_CAN_READ">G_FILE_ATTRIBUTE_ACCESS_CAN_READ</a>
#define             <a class="link" href="GFileInfo.html#G-FILE-ATTRIBUTE-ACCESS-CAN-WRITE:CAPS" title="G_FILE_ATTRIBUTE_ACCESS_CAN_WRITE">G_FILE_ATTRIBUTE_ACCESS_CAN_WRITE</a>
#define             <a class="link" href="GFileInfo.html#G-FILE-ATTRIBUTE-ACCESS-CAN-EXECUTE:CAPS" title="G_FILE_ATTRIBUTE_ACCESS_CAN_EXECUTE">G_FILE_ATTRIBUTE_ACCESS_CAN_EXECUTE</a>
#define             <a class="link" href="GFileInfo.html#G-FILE-ATTRIBUTE-ACCESS-CAN-DELETE:CAPS" title="G_FILE_ATTRIBUTE_ACCESS_CAN_DELETE">G_FILE_ATTRIBUTE_ACCESS_CAN_DELETE</a>
#define             <a class="link" href="GFileInfo.html#G-FILE-ATTRIBUTE-ACCESS-CAN-TRASH:CAPS" title="G_FILE_ATTRIBUTE_ACCESS_CAN_TRASH">G_FILE_ATTRIBUTE_ACCESS_CAN_TRASH</a>
#define             <a class="link" href="GFileInfo.html#G-FILE-ATTRIBUTE-ACCESS-CAN-RENAME:CAPS" title="G_FILE_ATTRIBUTE_ACCESS_CAN_RENAME">G_FILE_ATTRIBUTE_ACCESS_CAN_RENAME</a>
#define             <a class="link" href="GFileInfo.html#G-FILE-ATTRIBUTE-MOUNTABLE-CAN-MOUNT:CAPS" title="G_FILE_ATTRIBUTE_MOUNTABLE_CAN_MOUNT">G_FILE_ATTRIBUTE_MOUNTABLE_CAN_MOUNT</a>
#define             <a class="link" href="GFileInfo.html#G-FILE-ATTRIBUTE-MOUNTABLE-CAN-UNMOUNT:CAPS" title="G_FILE_ATTRIBUTE_MOUNTABLE_CAN_UNMOUNT">G_FILE_ATTRIBUTE_MOUNTABLE_CAN_UNMOUNT</a>
#define             <a class="link" href="GFileInfo.html#G-FILE-ATTRIBUTE-MOUNTABLE-CAN-EJECT:CAPS" title="G_FILE_ATTRIBUTE_MOUNTABLE_CAN_EJECT">G_FILE_ATTRIBUTE_MOUNTABLE_CAN_EJECT</a>
#define             <a class="link" href="GFileInfo.html#G-FILE-ATTRIBUTE-MOUNTABLE-UNIX-DEVICE:CAPS" title="G_FILE_ATTRIBUTE_MOUNTABLE_UNIX_DEVICE">G_FILE_ATTRIBUTE_MOUNTABLE_UNIX_DEVICE</a>
#define             <a class="link" href="GFileInfo.html#G-FILE-ATTRIBUTE-MOUNTABLE-UNIX-DEVICE-FILE:CAPS" title="G_FILE_ATTRIBUTE_MOUNTABLE_UNIX_DEVICE_FILE">G_FILE_ATTRIBUTE_MOUNTABLE_UNIX_DEVICE_FILE</a>
#define             <a class="link" href="GFileInfo.html#G-FILE-ATTRIBUTE-MOUNTABLE-HAL-UDI:CAPS" title="G_FILE_ATTRIBUTE_MOUNTABLE_HAL_UDI">G_FILE_ATTRIBUTE_MOUNTABLE_HAL_UDI</a>
#define             <a class="link" href="GFileInfo.html#G-FILE-ATTRIBUTE-MOUNTABLE-CAN-POLL:CAPS" title="G_FILE_ATTRIBUTE_MOUNTABLE_CAN_POLL">G_FILE_ATTRIBUTE_MOUNTABLE_CAN_POLL</a>
#define             <a class="link" href="GFileInfo.html#G-FILE-ATTRIBUTE-MOUNTABLE-IS-MEDIA-CHECK-AUTOMATIC:CAPS" title="G_FILE_ATTRIBUTE_MOUNTABLE_IS_MEDIA_CHECK_AUTOMATIC">G_FILE_ATTRIBUTE_MOUNTABLE_IS_MEDIA_CHECK_AUTOMATIC</a>
#define             <a class="link" href="GFileInfo.html#G-FILE-ATTRIBUTE-MOUNTABLE-CAN-START:CAPS" title="G_FILE_ATTRIBUTE_MOUNTABLE_CAN_START">G_FILE_ATTRIBUTE_MOUNTABLE_CAN_START</a>
#define             <a class="link" href="GFileInfo.html#G-FILE-ATTRIBUTE-MOUNTABLE-CAN-START-DEGRADED:CAPS" title="G_FILE_ATTRIBUTE_MOUNTABLE_CAN_START_DEGRADED">G_FILE_ATTRIBUTE_MOUNTABLE_CAN_START_DEGRADED</a>
#define             <a class="link" href="GFileInfo.html#G-FILE-ATTRIBUTE-MOUNTABLE-CAN-STOP:CAPS" title="G_FILE_ATTRIBUTE_MOUNTABLE_CAN_STOP">G_FILE_ATTRIBUTE_MOUNTABLE_CAN_STOP</a>
#define             <a class="link" href="GFileInfo.html#G-FILE-ATTRIBUTE-MOUNTABLE-START-STOP-TYPE:CAPS" title="G_FILE_ATTRIBUTE_MOUNTABLE_START_STOP_TYPE">G_FILE_ATTRIBUTE_MOUNTABLE_START_STOP_TYPE</a>
#define             <a class="link" href="GFileInfo.html#G-FILE-ATTRIBUTE-TIME-MODIFIED:CAPS" title="G_FILE_ATTRIBUTE_TIME_MODIFIED">G_FILE_ATTRIBUTE_TIME_MODIFIED</a>
#define             <a class="link" href="GFileInfo.html#G-FILE-ATTRIBUTE-TIME-MODIFIED-USEC:CAPS" title="G_FILE_ATTRIBUTE_TIME_MODIFIED_USEC">G_FILE_ATTRIBUTE_TIME_MODIFIED_USEC</a>
#define             <a class="link" href="GFileInfo.html#G-FILE-ATTRIBUTE-TIME-ACCESS:CAPS" title="G_FILE_ATTRIBUTE_TIME_ACCESS">G_FILE_ATTRIBUTE_TIME_ACCESS</a>
#define             <a class="link" href="GFileInfo.html#G-FILE-ATTRIBUTE-TIME-ACCESS-USEC:CAPS" title="G_FILE_ATTRIBUTE_TIME_ACCESS_USEC">G_FILE_ATTRIBUTE_TIME_ACCESS_USEC</a>
#define             <a class="link" href="GFileInfo.html#G-FILE-ATTRIBUTE-TIME-CHANGED:CAPS" title="G_FILE_ATTRIBUTE_TIME_CHANGED">G_FILE_ATTRIBUTE_TIME_CHANGED</a>
#define             <a class="link" href="GFileInfo.html#G-FILE-ATTRIBUTE-TIME-CHANGED-USEC:CAPS" title="G_FILE_ATTRIBUTE_TIME_CHANGED_USEC">G_FILE_ATTRIBUTE_TIME_CHANGED_USEC</a>
#define             <a class="link" href="GFileInfo.html#G-FILE-ATTRIBUTE-TIME-CREATED:CAPS" title="G_FILE_ATTRIBUTE_TIME_CREATED">G_FILE_ATTRIBUTE_TIME_CREATED</a>
#define             <a class="link" href="GFileInfo.html#G-FILE-ATTRIBUTE-TIME-CREATED-USEC:CAPS" title="G_FILE_ATTRIBUTE_TIME_CREATED_USEC">G_FILE_ATTRIBUTE_TIME_CREATED_USEC</a>
#define             <a class="link" href="GFileInfo.html#G-FILE-ATTRIBUTE-UNIX-DEVICE:CAPS" title="G_FILE_ATTRIBUTE_UNIX_DEVICE">G_FILE_ATTRIBUTE_UNIX_DEVICE</a>
#define             <a class="link" href="GFileInfo.html#G-FILE-ATTRIBUTE-UNIX-INODE:CAPS" title="G_FILE_ATTRIBUTE_UNIX_INODE">G_FILE_ATTRIBUTE_UNIX_INODE</a>
#define             <a class="link" href="GFileInfo.html#G-FILE-ATTRIBUTE-UNIX-MODE:CAPS" title="G_FILE_ATTRIBUTE_UNIX_MODE">G_FILE_ATTRIBUTE_UNIX_MODE</a>
#define             <a class="link" href="GFileInfo.html#G-FILE-ATTRIBUTE-UNIX-NLINK:CAPS" title="G_FILE_ATTRIBUTE_UNIX_NLINK">G_FILE_ATTRIBUTE_UNIX_NLINK</a>
#define             <a class="link" href="GFileInfo.html#G-FILE-ATTRIBUTE-UNIX-UID:CAPS" title="G_FILE_ATTRIBUTE_UNIX_UID">G_FILE_ATTRIBUTE_UNIX_UID</a>
#define             <a class="link" href="GFileInfo.html#G-FILE-ATTRIBUTE-UNIX-GID:CAPS" title="G_FILE_ATTRIBUTE_UNIX_GID">G_FILE_ATTRIBUTE_UNIX_GID</a>
#define             <a class="link" href="GFileInfo.html#G-FILE-ATTRIBUTE-UNIX-RDEV:CAPS" title="G_FILE_ATTRIBUTE_UNIX_RDEV">G_FILE_ATTRIBUTE_UNIX_RDEV</a>
#define             <a class="link" href="GFileInfo.html#G-FILE-ATTRIBUTE-UNIX-BLOCK-SIZE:CAPS" title="G_FILE_ATTRIBUTE_UNIX_BLOCK_SIZE">G_FILE_ATTRIBUTE_UNIX_BLOCK_SIZE</a>
#define             <a class="link" href="GFileInfo.html#G-FILE-ATTRIBUTE-UNIX-BLOCKS:CAPS" title="G_FILE_ATTRIBUTE_UNIX_BLOCKS">G_FILE_ATTRIBUTE_UNIX_BLOCKS</a>
#define             <a class="link" href="GFileInfo.html#G-FILE-ATTRIBUTE-UNIX-IS-MOUNTPOINT:CAPS" title="G_FILE_ATTRIBUTE_UNIX_IS_MOUNTPOINT">G_FILE_ATTRIBUTE_UNIX_IS_MOUNTPOINT</a>
#define             <a class="link" href="GFileInfo.html#G-FILE-ATTRIBUTE-DOS-IS-ARCHIVE:CAPS" title="G_FILE_ATTRIBUTE_DOS_IS_ARCHIVE">G_FILE_ATTRIBUTE_DOS_IS_ARCHIVE</a>
#define             <a class="link" href="GFileInfo.html#G-FILE-ATTRIBUTE-DOS-IS-SYSTEM:CAPS" title="G_FILE_ATTRIBUTE_DOS_IS_SYSTEM">G_FILE_ATTRIBUTE_DOS_IS_SYSTEM</a>
#define             <a class="link" href="GFileInfo.html#G-FILE-ATTRIBUTE-OWNER-USER:CAPS" title="G_FILE_ATTRIBUTE_OWNER_USER">G_FILE_ATTRIBUTE_OWNER_USER</a>
#define             <a class="link" href="GFileInfo.html#G-FILE-ATTRIBUTE-OWNER-USER-REAL:CAPS" title="G_FILE_ATTRIBUTE_OWNER_USER_REAL">G_FILE_ATTRIBUTE_OWNER_USER_REAL</a>
#define             <a class="link" href="GFileInfo.html#G-FILE-ATTRIBUTE-OWNER-GROUP:CAPS" title="G_FILE_ATTRIBUTE_OWNER_GROUP">G_FILE_ATTRIBUTE_OWNER_GROUP</a>
#define             <a class="link" href="GFileInfo.html#G-FILE-ATTRIBUTE-THUMBNAIL-PATH:CAPS" title="G_FILE_ATTRIBUTE_THUMBNAIL_PATH">G_FILE_ATTRIBUTE_THUMBNAIL_PATH</a>
#define             <a class="link" href="GFileInfo.html#G-FILE-ATTRIBUTE-THUMBNAILING-FAILED:CAPS" title="G_FILE_ATTRIBUTE_THUMBNAILING_FAILED">G_FILE_ATTRIBUTE_THUMBNAILING_FAILED</a>
#define             <a class="link" href="GFileInfo.html#G-FILE-ATTRIBUTE-PREVIEW-ICON:CAPS" title="G_FILE_ATTRIBUTE_PREVIEW_ICON">G_FILE_ATTRIBUTE_PREVIEW_ICON</a>
#define             <a class="link" href="GFileInfo.html#G-FILE-ATTRIBUTE-FILESYSTEM-SIZE:CAPS" title="G_FILE_ATTRIBUTE_FILESYSTEM_SIZE">G_FILE_ATTRIBUTE_FILESYSTEM_SIZE</a>
#define             <a class="link" href="GFileInfo.html#G-FILE-ATTRIBUTE-FILESYSTEM-FREE:CAPS" title="G_FILE_ATTRIBUTE_FILESYSTEM_FREE">G_FILE_ATTRIBUTE_FILESYSTEM_FREE</a>
#define             <a class="link" href="GFileInfo.html#G-FILE-ATTRIBUTE-FILESYSTEM-USED:CAPS" title="G_FILE_ATTRIBUTE_FILESYSTEM_USED">G_FILE_ATTRIBUTE_FILESYSTEM_USED</a>
#define             <a class="link" href="GFileInfo.html#G-FILE-ATTRIBUTE-FILESYSTEM-TYPE:CAPS" title="G_FILE_ATTRIBUTE_FILESYSTEM_TYPE">G_FILE_ATTRIBUTE_FILESYSTEM_TYPE</a>
#define             <a class="link" href="GFileInfo.html#G-FILE-ATTRIBUTE-FILESYSTEM-READONLY:CAPS" title="G_FILE_ATTRIBUTE_FILESYSTEM_READONLY">G_FILE_ATTRIBUTE_FILESYSTEM_READONLY</a>
#define             <a class="link" href="GFileInfo.html#G-FILE-ATTRIBUTE-GVFS-BACKEND:CAPS" title="G_FILE_ATTRIBUTE_GVFS_BACKEND">G_FILE_ATTRIBUTE_GVFS_BACKEND</a>
#define             <a class="link" href="GFileInfo.html#G-FILE-ATTRIBUTE-SELINUX-CONTEXT:CAPS" title="G_FILE_ATTRIBUTE_SELINUX_CONTEXT">G_FILE_ATTRIBUTE_SELINUX_CONTEXT</a>
#define             <a class="link" href="GFileInfo.html#G-FILE-ATTRIBUTE-TRASH-ITEM-COUNT:CAPS" title="G_FILE_ATTRIBUTE_TRASH_ITEM_COUNT">G_FILE_ATTRIBUTE_TRASH_ITEM_COUNT</a>
#define             <a class="link" href="GFileInfo.html#G-FILE-ATTRIBUTE-TRASH-DELETION-DATE:CAPS" title="G_FILE_ATTRIBUTE_TRASH_DELETION_DATE">G_FILE_ATTRIBUTE_TRASH_DELETION_DATE</a>
#define             <a class="link" href="GFileInfo.html#G-FILE-ATTRIBUTE-TRASH-ORIG-PATH:CAPS" title="G_FILE_ATTRIBUTE_TRASH_ORIG_PATH">G_FILE_ATTRIBUTE_TRASH_ORIG_PATH</a>
#define             <a class="link" href="GFileInfo.html#G-FILE-ATTRIBUTE-FILESYSTEM-USE-PREVIEW:CAPS" title="G_FILE_ATTRIBUTE_FILESYSTEM_USE_PREVIEW">G_FILE_ATTRIBUTE_FILESYSTEM_USE_PREVIEW</a>
#define             <a class="link" href="GFileInfo.html#G-FILE-ATTRIBUTE-STANDARD-DESCRIPTION:CAPS" title="G_FILE_ATTRIBUTE_STANDARD_DESCRIPTION">G_FILE_ATTRIBUTE_STANDARD_DESCRIPTION</a>
<a class="link" href="GFileInfo.html" title="GFileInfo"><span class="returnvalue">GFileInfo</span></a> *         <a class="link" href="GFileInfo.html#g-file-info-new" title="g_file_info_new ()">g_file_info_new</a>                     (<em class="parameter"><code><span class="type">void</span></code></em>);
<a class="link" href="GFileInfo.html" title="GFileInfo"><span class="returnvalue">GFileInfo</span></a> *         <a class="link" href="GFileInfo.html#g-file-info-dup" title="g_file_info_dup ()">g_file_info_dup</a>                     (<em class="parameter"><code><a class="link" href="GFileInfo.html" title="GFileInfo"><span class="type">GFileInfo</span></a> *other</code></em>);
<span class="returnvalue">void</span>                <a class="link" href="GFileInfo.html#g-file-info-copy-into" title="g_file_info_copy_into ()">g_file_info_copy_into</a>               (<em class="parameter"><code><a class="link" href="GFileInfo.html" title="GFileInfo"><span class="type">GFileInfo</span></a> *src_info</code></em>,
                                                         <em class="parameter"><code><a class="link" href="GFileInfo.html" title="GFileInfo"><span class="type">GFileInfo</span></a> *dest_info</code></em>);
<a href="./../glib/glib/glib-Basic-Types.html#gboolean"><span class="returnvalue">gboolean</span></a>            <a class="link" href="GFileInfo.html#g-file-info-has-attribute" title="g_file_info_has_attribute ()">g_file_info_has_attribute</a>           (<em class="parameter"><code><a class="link" href="GFileInfo.html" title="GFileInfo"><span class="type">GFileInfo</span></a> *info</code></em>,
                                                         <em class="parameter"><code>const <span class="type">char</span> *attribute</code></em>);
<a href="./../glib/glib/glib-Basic-Types.html#gboolean"><span class="returnvalue">gboolean</span></a>            <a class="link" href="GFileInfo.html#g-file-info-has-namespace" title="g_file_info_has_namespace ()">g_file_info_has_namespace</a>           (<em class="parameter"><code><a class="link" href="GFileInfo.html" title="GFileInfo"><span class="type">GFileInfo</span></a> *info</code></em>,
                                                         <em class="parameter"><code>const <span class="type">char</span> *name_space</code></em>);
<span class="returnvalue">char</span> **             <a class="link" href="GFileInfo.html#g-file-info-list-attributes" title="g_file_info_list_attributes ()">g_file_info_list_attributes</a>         (<em class="parameter"><code><a class="link" href="GFileInfo.html" title="GFileInfo"><span class="type">GFileInfo</span></a> *info</code></em>,
                                                         <em class="parameter"><code>const <span class="type">char</span> *name_space</code></em>);
<a class="link" href="gio-GFileAttribute.html#GFileAttributeType" title="enum GFileAttributeType"><span class="returnvalue">GFileAttributeType</span></a>  <a class="link" href="GFileInfo.html#g-file-info-get-attribute-type" title="g_file_info_get_attribute_type ()">g_file_info_get_attribute_type</a>      (<em class="parameter"><code><a class="link" href="GFileInfo.html" title="GFileInfo"><span class="type">GFileInfo</span></a> *info</code></em>,
                                                         <em class="parameter"><code>const <span class="type">char</span> *attribute</code></em>);
<span class="returnvalue">void</span>                <a class="link" href="GFileInfo.html#g-file-info-remove-attribute" title="g_file_info_remove_attribute ()">g_file_info_remove_attribute</a>        (<em class="parameter"><code><a class="link" href="GFileInfo.html" title="GFileInfo"><span class="type">GFileInfo</span></a> *info</code></em>,
                                                         <em class="parameter"><code>const <span class="type">char</span> *attribute</code></em>);
<span class="returnvalue">char</span> *              <a class="link" href="GFileInfo.html#g-file-info-get-attribute-as-string" title="g_file_info_get_attribute_as_string ()">g_file_info_get_attribute_as_string</a> (<em class="parameter"><code><a class="link" href="GFileInfo.html" title="GFileInfo"><span class="type">GFileInfo</span></a> *info</code></em>,
                                                         <em class="parameter"><code>const <span class="type">char</span> *attribute</code></em>);
<a href="./../glib/glib/glib-Basic-Types.html#gboolean"><span class="returnvalue">gboolean</span></a>            <a class="link" href="GFileInfo.html#g-file-info-get-attribute-data" title="g_file_info_get_attribute_data ()">g_file_info_get_attribute_data</a>      (<em class="parameter"><code><a class="link" href="GFileInfo.html" title="GFileInfo"><span class="type">GFileInfo</span></a> *info</code></em>,
                                                         <em class="parameter"><code>const <span class="type">char</span> *attribute</code></em>,
                                                         <em class="parameter"><code><a class="link" href="gio-GFileAttribute.html#GFileAttributeType" title="enum GFileAttributeType"><span class="type">GFileAttributeType</span></a> *type</code></em>,
                                                         <em class="parameter"><code><a href="./../glib/glib/glib-Basic-Types.html#gpointer"><span class="type">gpointer</span></a> *value_pp</code></em>,
                                                         <em class="parameter"><code><a class="link" href="gio-GFileAttribute.html#GFileAttributeStatus" title="enum GFileAttributeStatus"><span class="type">GFileAttributeStatus</span></a> *status</code></em>);
<a class="link" href="gio-GFileAttribute.html#GFileAttributeStatus" title="enum GFileAttributeStatus"><span class="returnvalue">GFileAttributeStatus</span></a> <a class="link" href="GFileInfo.html#g-file-info-get-attribute-status" title="g_file_info_get_attribute_status ()">g_file_info_get_attribute_status</a>   (<em class="parameter"><code><a class="link" href="GFileInfo.html" title="GFileInfo"><span class="type">GFileInfo</span></a> *info</code></em>,
                                                         <em class="parameter"><code>const <span class="type">char</span> *attribute</code></em>);
const <span class="returnvalue">char</span> *        <a class="link" href="GFileInfo.html#g-file-info-get-attribute-string" title="g_file_info_get_attribute_string ()">g_file_info_get_attribute_string</a>    (<em class="parameter"><code><a class="link" href="GFileInfo.html" title="GFileInfo"><span class="type">GFileInfo</span></a> *info</code></em>,
                                                         <em class="parameter"><code>const <span class="type">char</span> *attribute</code></em>);
<span class="returnvalue">char</span> **             <a class="link" href="GFileInfo.html#g-file-info-get-attribute-stringv" title="g_file_info_get_attribute_stringv ()">g_file_info_get_attribute_stringv</a>   (<em class="parameter"><code><a class="link" href="GFileInfo.html" title="GFileInfo"><span class="type">GFileInfo</span></a> *info</code></em>,
                                                         <em class="parameter"><code>const <span class="type">char</span> *attribute</code></em>);
const <span class="returnvalue">char</span> *        <a class="link" href="GFileInfo.html#g-file-info-get-attribute-byte-string" title="g_file_info_get_attribute_byte_string ()">g_file_info_get_attribute_byte_string</a>
                                                        (<em class="parameter"><code><a class="link" href="GFileInfo.html" title="GFileInfo"><span class="type">GFileInfo</span></a> *info</code></em>,
                                                         <em class="parameter"><code>const <span class="type">char</span> *attribute</code></em>);
<a href="./../glib/glib/glib-Basic-Types.html#gboolean"><span class="returnvalue">gboolean</span></a>            <a class="link" href="GFileInfo.html#g-file-info-get-attribute-boolean" title="g_file_info_get_attribute_boolean ()">g_file_info_get_attribute_boolean</a>   (<em class="parameter"><code><a class="link" href="GFileInfo.html" title="GFileInfo"><span class="type">GFileInfo</span></a> *info</code></em>,
                                                         <em class="parameter"><code>const <span class="type">char</span> *attribute</code></em>);
<a href="./../glib/glib/glib-Basic-Types.html#guint32"><span class="returnvalue">guint32</span></a>             <a class="link" href="GFileInfo.html#g-file-info-get-attribute-uint32" title="g_file_info_get_attribute_uint32 ()">g_file_info_get_attribute_uint32</a>    (<em class="parameter"><code><a class="link" href="GFileInfo.html" title="GFileInfo"><span class="type">GFileInfo</span></a> *info</code></em>,
                                                         <em class="parameter"><code>const <span class="type">char</span> *attribute</code></em>);
<a href="./../glib/glib/glib-Basic-Types.html#gint32"><span class="returnvalue">gint32</span></a>              <a class="link" href="GFileInfo.html#g-file-info-get-attribute-int32" title="g_file_info_get_attribute_int32 ()">g_file_info_get_attribute_int32</a>     (<em class="parameter"><code><a class="link" href="GFileInfo.html" title="GFileInfo"><span class="type">GFileInfo</span></a> *info</code></em>,
                                                         <em class="parameter"><code>const <span class="type">char</span> *attribute</code></em>);
<a href="./../glib/glib/glib-Basic-Types.html#guint64"><span class="returnvalue">guint64</span></a>             <a class="link" href="GFileInfo.html#g-file-info-get-attribute-uint64" title="g_file_info_get_attribute_uint64 ()">g_file_info_get_attribute_uint64</a>    (<em class="parameter"><code><a class="link" href="GFileInfo.html" title="GFileInfo"><span class="type">GFileInfo</span></a> *info</code></em>,
                                                         <em class="parameter"><code>const <span class="type">char</span> *attribute</code></em>);
<a href="./../glib/glib/glib-Basic-Types.html#gint64"><span class="returnvalue">gint64</span></a>              <a class="link" href="GFileInfo.html#g-file-info-get-attribute-int64" title="g_file_info_get_attribute_int64 ()">g_file_info_get_attribute_int64</a>     (<em class="parameter"><code><a class="link" href="GFileInfo.html" title="GFileInfo"><span class="type">GFileInfo</span></a> *info</code></em>,
                                                         <em class="parameter"><code>const <span class="type">char</span> *attribute</code></em>);
<a href="./../gobject/gobject/gobject-The-Base-Object-Type.html#GObject"><span class="returnvalue">GObject</span></a> *           <a class="link" href="GFileInfo.html#g-file-info-get-attribute-object" title="g_file_info_get_attribute_object ()">g_file_info_get_attribute_object</a>    (<em class="parameter"><code><a class="link" href="GFileInfo.html" title="GFileInfo"><span class="type">GFileInfo</span></a> *info</code></em>,
                                                         <em class="parameter"><code>const <span class="type">char</span> *attribute</code></em>);
<span class="returnvalue">void</span>                <a class="link" href="GFileInfo.html#g-file-info-set-attribute" title="g_file_info_set_attribute ()">g_file_info_set_attribute</a>           (<em class="parameter"><code><a class="link" href="GFileInfo.html" title="GFileInfo"><span class="type">GFileInfo</span></a> *info</code></em>,
                                                         <em class="parameter"><code>const <span class="type">char</span> *attribute</code></em>,
                                                         <em class="parameter"><code><a class="link" href="gio-GFileAttribute.html#GFileAttributeType" title="enum GFileAttributeType"><span class="type">GFileAttributeType</span></a> type</code></em>,
                                                         <em class="parameter"><code><a href="./../glib/glib/glib-Basic-Types.html#gpointer"><span class="type">gpointer</span></a> value_p</code></em>);
<a href="./../glib/glib/glib-Basic-Types.html#gboolean"><span class="returnvalue">gboolean</span></a>            <a class="link" href="GFileInfo.html#g-file-info-set-attribute-status" title="g_file_info_set_attribute_status ()">g_file_info_set_attribute_status</a>    (<em class="parameter"><code><a class="link" href="GFileInfo.html" title="GFileInfo"><span class="type">GFileInfo</span></a> *info</code></em>,
                                                         <em class="parameter"><code>const <span class="type">char</span> *attribute</code></em>,
                                                         <em class="parameter"><code><a class="link" href="gio-GFileAttribute.html#GFileAttributeStatus" title="enum GFileAttributeStatus"><span class="type">GFileAttributeStatus</span></a> status</code></em>);
<span class="returnvalue">void</span>                <a class="link" href="GFileInfo.html#g-file-info-set-attribute-string" title="g_file_info_set_attribute_string ()">g_file_info_set_attribute_string</a>    (<em class="parameter"><code><a class="link" href="GFileInfo.html" title="GFileInfo"><span class="type">GFileInfo</span></a> *info</code></em>,
                                                         <em class="parameter"><code>const <span class="type">char</span> *attribute</code></em>,
                                                         <em class="parameter"><code>const <span class="type">char</span> *attr_value</code></em>);
<span class="returnvalue">void</span>                <a class="link" href="GFileInfo.html#g-file-info-set-attribute-stringv" title="g_file_info_set_attribute_stringv ()">g_file_info_set_attribute_stringv</a>   (<em class="parameter"><code><a class="link" href="GFileInfo.html" title="GFileInfo"><span class="type">GFileInfo</span></a> *info</code></em>,
                                                         <em class="parameter"><code>const <span class="type">char</span> *attribute</code></em>,
                                                         <em class="parameter"><code><span class="type">char</span> **attr_value</code></em>);
<span class="returnvalue">void</span>                <a class="link" href="GFileInfo.html#g-file-info-set-attribute-byte-string" title="g_file_info_set_attribute_byte_string ()">g_file_info_set_attribute_byte_string</a>
                                                        (<em class="parameter"><code><a class="link" href="GFileInfo.html" title="GFileInfo"><span class="type">GFileInfo</span></a> *info</code></em>,
                                                         <em class="parameter"><code>const <span class="type">char</span> *attribute</code></em>,
                                                         <em class="parameter"><code>const <span class="type">char</span> *attr_value</code></em>);
<span class="returnvalue">void</span>                <a class="link" href="GFileInfo.html#g-file-info-set-attribute-boolean" title="g_file_info_set_attribute_boolean ()">g_file_info_set_attribute_boolean</a>   (<em class="parameter"><code><a class="link" href="GFileInfo.html" title="GFileInfo"><span class="type">GFileInfo</span></a> *info</code></em>,
                                                         <em class="parameter"><code>const <span class="type">char</span> *attribute</code></em>,
                                                         <em class="parameter"><code><a href="./../glib/glib/glib-Basic-Types.html#gboolean"><span class="type">gboolean</span></a> attr_value</code></em>);
<span class="returnvalue">void</span>                <a class="link" href="GFileInfo.html#g-file-info-set-attribute-uint32" title="g_file_info_set_attribute_uint32 ()">g_file_info_set_attribute_uint32</a>    (<em class="parameter"><code><a class="link" href="GFileInfo.html" title="GFileInfo"><span class="type">GFileInfo</span></a> *info</code></em>,
                                                         <em class="parameter"><code>const <span class="type">char</span> *attribute</code></em>,
                                                         <em class="parameter"><code><a href="./../glib/glib/glib-Basic-Types.html#guint32"><span class="type">guint32</span></a> attr_value</code></em>);
<span class="returnvalue">void</span>                <a class="link" href="GFileInfo.html#g-file-info-set-attribute-int32" title="g_file_info_set_attribute_int32 ()">g_file_info_set_attribute_int32</a>     (<em class="parameter"><code><a class="link" href="GFileInfo.html" title="GFileInfo"><span class="type">GFileInfo</span></a> *info</code></em>,
                                                         <em class="parameter"><code>const <span class="type">char</span> *attribute</code></em>,
                                                         <em class="parameter"><code><a href="./../glib/glib/glib-Basic-Types.html#gint32"><span class="type">gint32</span></a> attr_value</code></em>);
<span class="returnvalue">void</span>                <a class="link" href="GFileInfo.html#g-file-info-set-attribute-uint64" title="g_file_info_set_attribute_uint64 ()">g_file_info_set_attribute_uint64</a>    (<em class="parameter"><code><a class="link" href="GFileInfo.html" title="GFileInfo"><span class="type">GFileInfo</span></a> *info</code></em>,
                                                         <em class="parameter"><code>const <span class="type">char</span> *attribute</code></em>,
                                                         <em class="parameter"><code><a href="./../glib/glib/glib-Basic-Types.html#guint64"><span class="type">guint64</span></a> attr_value</code></em>);
<span class="returnvalue">void</span>                <a class="link" href="GFileInfo.html#g-file-info-set-attribute-int64" title="g_file_info_set_attribute_int64 ()">g_file_info_set_attribute_int64</a>     (<em class="parameter"><code><a class="link" href="GFileInfo.html" title="GFileInfo"><span class="type">GFileInfo</span></a> *info</code></em>,
                                                         <em class="parameter"><code>const <span class="type">char</span> *attribute</code></em>,
                                                         <em class="parameter"><code><a href="./../glib/glib/glib-Basic-Types.html#gint64"><span class="type">gint64</span></a> attr_value</code></em>);
<span class="returnvalue">void</span>                <a class="link" href="GFileInfo.html#g-file-info-set-attribute-object" title="g_file_info_set_attribute_object ()">g_file_info_set_attribute_object</a>    (<em class="parameter"><code><a class="link" href="GFileInfo.html" title="GFileInfo"><span class="type">GFileInfo</span></a> *info</code></em>,
                                                         <em class="parameter"><code>const <span class="type">char</span> *attribute</code></em>,
                                                         <em class="parameter"><code><a href="./../gobject/gobject/gobject-The-Base-Object-Type.html#GObject"><span class="type">GObject</span></a> *attr_value</code></em>);
<span class="returnvalue">void</span>                <a class="link" href="GFileInfo.html#g-file-info-clear-status" title="g_file_info_clear_status ()">g_file_info_clear_status</a>            (<em class="parameter"><code><a class="link" href="GFileInfo.html" title="GFileInfo"><span class="type">GFileInfo</span></a> *info</code></em>);
<a class="link" href="GFileInfo.html#GFileType" title="enum GFileType"><span class="returnvalue">GFileType</span></a>           <a class="link" href="GFileInfo.html#g-file-info-get-file-type" title="g_file_info_get_file_type ()">g_file_info_get_file_type</a>           (<em class="parameter"><code><a class="link" href="GFileInfo.html" title="GFileInfo"><span class="type">GFileInfo</span></a> *info</code></em>);
<a href="./../glib/glib/glib-Basic-Types.html#gboolean"><span class="returnvalue">gboolean</span></a>            <a class="link" href="GFileInfo.html#g-file-info-get-is-hidden" title="g_file_info_get_is_hidden ()">g_file_info_get_is_hidden</a>           (<em class="parameter"><code><a class="link" href="GFileInfo.html" title="GFileInfo"><span class="type">GFileInfo</span></a> *info</code></em>);
<a href="./../glib/glib/glib-Basic-Types.html#gboolean"><span class="returnvalue">gboolean</span></a>            <a class="link" href="GFileInfo.html#g-file-info-get-is-backup" title="g_file_info_get_is_backup ()">g_file_info_get_is_backup</a>           (<em class="parameter"><code><a class="link" href="GFileInfo.html" title="GFileInfo"><span class="type">GFileInfo</span></a> *info</code></em>);
<a href="./../glib/glib/glib-Basic-Types.html#gboolean"><span class="returnvalue">gboolean</span></a>            <a class="link" href="GFileInfo.html#g-file-info-get-is-symlink" title="g_file_info_get_is_symlink ()">g_file_info_get_is_symlink</a>          (<em class="parameter"><code><a class="link" href="GFileInfo.html" title="GFileInfo"><span class="type">GFileInfo</span></a> *info</code></em>);
const <span class="returnvalue">char</span> *        <a class="link" href="GFileInfo.html#g-file-info-get-name" title="g_file_info_get_name ()">g_file_info_get_name</a>                (<em class="parameter"><code><a class="link" href="GFileInfo.html" title="GFileInfo"><span class="type">GFileInfo</span></a> *info</code></em>);
const <span class="returnvalue">char</span> *        <a class="link" href="GFileInfo.html#g-file-info-get-display-name" title="g_file_info_get_display_name ()">g_file_info_get_display_name</a>        (<em class="parameter"><code><a class="link" href="GFileInfo.html" title="GFileInfo"><span class="type">GFileInfo</span></a> *info</code></em>);
const <span class="returnvalue">char</span> *        <a class="link" href="GFileInfo.html#g-file-info-get-edit-name" title="g_file_info_get_edit_name ()">g_file_info_get_edit_name</a>           (<em class="parameter"><code><a class="link" href="GFileInfo.html" title="GFileInfo"><span class="type">GFileInfo</span></a> *info</code></em>);
<a class="link" href="GIcon.html" title="GIcon"><span class="returnvalue">GIcon</span></a> *             <a class="link" href="GFileInfo.html#g-file-info-get-icon" title="g_file_info_get_icon ()">g_file_info_get_icon</a>                (<em class="parameter"><code><a class="link" href="GFileInfo.html" title="GFileInfo"><span class="type">GFileInfo</span></a> *info</code></em>);
<a class="link" href="GIcon.html" title="GIcon"><span class="returnvalue">GIcon</span></a> *             <a class="link" href="GFileInfo.html#g-file-info-get-symbolic-icon" title="g_file_info_get_symbolic_icon ()">g_file_info_get_symbolic_icon</a>       (<em class="parameter"><code><a class="link" href="GFileInfo.html" title="GFileInfo"><span class="type">GFileInfo</span></a> *info</code></em>);
const <span class="returnvalue">char</span> *        <a class="link" href="GFileInfo.html#g-file-info-get-content-type" title="g_file_info_get_content_type ()">g_file_info_get_content_type</a>        (<em class="parameter"><code><a class="link" href="GFileInfo.html" title="GFileInfo"><span class="type">GFileInfo</span></a> *info</code></em>);
<a href="./../glib/glib/glib-Basic-Types.html#goffset"><span class="returnvalue">goffset</span></a>             <a class="link" href="GFileInfo.html#g-file-info-get-size" title="g_file_info_get_size ()">g_file_info_get_size</a>                (<em class="parameter"><code><a class="link" href="GFileInfo.html" title="GFileInfo"><span class="type">GFileInfo</span></a> *info</code></em>);
<span class="returnvalue">void</span>                <a class="link" href="GFileInfo.html#g-file-info-get-modification-time" title="g_file_info_get_modification_time ()">g_file_info_get_modification_time</a>   (<em class="parameter"><code><a class="link" href="GFileInfo.html" title="GFileInfo"><span class="type">GFileInfo</span></a> *info</code></em>,
                                                         <em class="parameter"><code><a href="./../glib/glib/glib-Date-and-Time-Functions.html#GTimeVal"><span class="type">GTimeVal</span></a> *result</code></em>);
const <span class="returnvalue">char</span> *        <a class="link" href="GFileInfo.html#g-file-info-get-symlink-target" title="g_file_info_get_symlink_target ()">g_file_info_get_symlink_target</a>      (<em class="parameter"><code><a class="link" href="GFileInfo.html" title="GFileInfo"><span class="type">GFileInfo</span></a> *info</code></em>);
const <span class="returnvalue">char</span> *        <a class="link" href="GFileInfo.html#g-file-info-get-etag" title="g_file_info_get_etag ()">g_file_info_get_etag</a>                (<em class="parameter"><code><a class="link" href="GFileInfo.html" title="GFileInfo"><span class="type">GFileInfo</span></a> *info</code></em>);
<a href="./../glib/glib/glib-Basic-Types.html#gint32"><span class="returnvalue">gint32</span></a>              <a class="link" href="GFileInfo.html#g-file-info-get-sort-order" title="g_file_info_get_sort_order ()">g_file_info_get_sort_order</a>          (<em class="parameter"><code><a class="link" href="GFileInfo.html" title="GFileInfo"><span class="type">GFileInfo</span></a> *info</code></em>);
<span class="returnvalue">void</span>                <a class="link" href="GFileInfo.html#g-file-info-set-attribute-mask" title="g_file_info_set_attribute_mask ()">g_file_info_set_attribute_mask</a>      (<em class="parameter"><code><a class="link" href="GFileInfo.html" title="GFileInfo"><span class="type">GFileInfo</span></a> *info</code></em>,
                                                         <em class="parameter"><code><a class="link" href="GFileInfo.html#GFileAttributeMatcher"><span class="type">GFileAttributeMatcher</span></a> *mask</code></em>);
<span class="returnvalue">void</span>                <a class="link" href="GFileInfo.html#g-file-info-unset-attribute-mask" title="g_file_info_unset_attribute_mask ()">g_file_info_unset_attribute_mask</a>    (<em class="parameter"><code><a class="link" href="GFileInfo.html" title="GFileInfo"><span class="type">GFileInfo</span></a> *info</code></em>);
<span class="returnvalue">void</span>                <a class="link" href="GFileInfo.html#g-file-info-set-file-type" title="g_file_info_set_file_type ()">g_file_info_set_file_type</a>           (<em class="parameter"><code><a class="link" href="GFileInfo.html" title="GFileInfo"><span class="type">GFileInfo</span></a> *info</code></em>,
                                                         <em class="parameter"><code><a class="link" href="GFileInfo.html#GFileType" title="enum GFileType"><span class="type">GFileType</span></a> type</code></em>);
<span class="returnvalue">void</span>                <a class="link" href="GFileInfo.html#g-file-info-set-is-hidden" title="g_file_info_set_is_hidden ()">g_file_info_set_is_hidden</a>           (<em class="parameter"><code><a class="link" href="GFileInfo.html" title="GFileInfo"><span class="type">GFileInfo</span></a> *info</code></em>,
                                                         <em class="parameter"><code><a href="./../glib/glib/glib-Basic-Types.html#gboolean"><span class="type">gboolean</span></a> is_hidden</code></em>);
<span class="returnvalue">void</span>                <a class="link" href="GFileInfo.html#g-file-info-set-is-symlink" title="g_file_info_set_is_symlink ()">g_file_info_set_is_symlink</a>          (<em class="parameter"><code><a class="link" href="GFileInfo.html" title="GFileInfo"><span class="type">GFileInfo</span></a> *info</code></em>,
                                                         <em class="parameter"><code><a href="./../glib/glib/glib-Basic-Types.html#gboolean"><span class="type">gboolean</span></a> is_symlink</code></em>);
<span class="returnvalue">void</span>                <a class="link" href="GFileInfo.html#g-file-info-set-name" title="g_file_info_set_name ()">g_file_info_set_name</a>                (<em class="parameter"><code><a class="link" href="GFileInfo.html" title="GFileInfo"><span class="type">GFileInfo</span></a> *info</code></em>,
                                                         <em class="parameter"><code>const <span class="type">char</span> *name</code></em>);
<span class="returnvalue">void</span>                <a class="link" href="GFileInfo.html#g-file-info-set-display-name" title="g_file_info_set_display_name ()">g_file_info_set_display_name</a>        (<em class="parameter"><code><a class="link" href="GFileInfo.html" title="GFileInfo"><span class="type">GFileInfo</span></a> *info</code></em>,
                                                         <em class="parameter"><code>const <span class="type">char</span> *display_name</code></em>);
<span class="returnvalue">void</span>                <a class="link" href="GFileInfo.html#g-file-info-set-edit-name" title="g_file_info_set_edit_name ()">g_file_info_set_edit_name</a>           (<em class="parameter"><code><a class="link" href="GFileInfo.html" title="GFileInfo"><span class="type">GFileInfo</span></a> *info</code></em>,
                                                         <em class="parameter"><code>const <span class="type">char</span> *edit_name</code></em>);
<span class="returnvalue">void</span>                <a class="link" href="GFileInfo.html#g-file-info-set-icon" title="g_file_info_set_icon ()">g_file_info_set_icon</a>                (<em class="parameter"><code><a class="link" href="GFileInfo.html" title="GFileInfo"><span class="type">GFileInfo</span></a> *info</code></em>,
                                                         <em class="parameter"><code><a class="link" href="GIcon.html" title="GIcon"><span class="type">GIcon</span></a> *icon</code></em>);
<span class="returnvalue">void</span>                <a class="link" href="GFileInfo.html#g-file-info-set-symbolic-icon" title="g_file_info_set_symbolic_icon ()">g_file_info_set_symbolic_icon</a>       (<em class="parameter"><code><a class="link" href="GFileInfo.html" title="GFileInfo"><span class="type">GFileInfo</span></a> *info</code></em>,
                                                         <em class="parameter"><code><a class="link" href="GIcon.html" title="GIcon"><span class="type">GIcon</span></a> *icon</code></em>);
<span class="returnvalue">void</span>                <a class="link" href="GFileInfo.html#g-file-info-set-content-type" title="g_file_info_set_content_type ()">g_file_info_set_content_type</a>        (<em class="parameter"><code><a class="link" href="GFileInfo.html" title="GFileInfo"><span class="type">GFileInfo</span></a> *info</code></em>,
                                                         <em class="parameter"><code>const <span class="type">char</span> *content_type</code></em>);
<span class="returnvalue">void</span>                <a class="link" href="GFileInfo.html#g-file-info-set-size" title="g_file_info_set_size ()">g_file_info_set_size</a>                (<em class="parameter"><code><a class="link" href="GFileInfo.html" title="GFileInfo"><span class="type">GFileInfo</span></a> *info</code></em>,
                                                         <em class="parameter"><code><a href="./../glib/glib/glib-Basic-Types.html#goffset"><span class="type">goffset</span></a> size</code></em>);
<span class="returnvalue">void</span>                <a class="link" href="GFileInfo.html#g-file-info-set-modification-time" title="g_file_info_set_modification_time ()">g_file_info_set_modification_time</a>   (<em class="parameter"><code><a class="link" href="GFileInfo.html" title="GFileInfo"><span class="type">GFileInfo</span></a> *info</code></em>,
                                                         <em class="parameter"><code><a href="./../glib/glib/glib-Date-and-Time-Functions.html#GTimeVal"><span class="type">GTimeVal</span></a> *mtime</code></em>);
<span class="returnvalue">void</span>                <a class="link" href="GFileInfo.html#g-file-info-set-symlink-target" title="g_file_info_set_symlink_target ()">g_file_info_set_symlink_target</a>      (<em class="parameter"><code><a class="link" href="GFileInfo.html" title="GFileInfo"><span class="type">GFileInfo</span></a> *info</code></em>,
                                                         <em class="parameter"><code>const <span class="type">char</span> *symlink_target</code></em>);
<span class="returnvalue">void</span>                <a class="link" href="GFileInfo.html#g-file-info-set-sort-order" title="g_file_info_set_sort_order ()">g_file_info_set_sort_order</a>          (<em class="parameter"><code><a class="link" href="GFileInfo.html" title="GFileInfo"><span class="type">GFileInfo</span></a> *info</code></em>,
                                                         <em class="parameter"><code><a href="./../glib/glib/glib-Basic-Types.html#gint32"><span class="type">gint32</span></a> sort_order</code></em>);
<a class="link" href="GFileInfo.html#GFileAttributeMatcher"><span class="returnvalue">GFileAttributeMatcher</span></a> * <a class="link" href="GFileInfo.html#g-file-attribute-matcher-new" title="g_file_attribute_matcher_new ()">g_file_attribute_matcher_new</a>    (<em class="parameter"><code>const <span class="type">char</span> *attributes</code></em>);
<a class="link" href="GFileInfo.html#GFileAttributeMatcher"><span class="returnvalue">GFileAttributeMatcher</span></a> * <a class="link" href="GFileInfo.html#g-file-attribute-matcher-ref" title="g_file_attribute_matcher_ref ()">g_file_attribute_matcher_ref</a>    (<em class="parameter"><code><a class="link" href="GFileInfo.html#GFileAttributeMatcher"><span class="type">GFileAttributeMatcher</span></a> *matcher</code></em>);
<a class="link" href="GFileInfo.html#GFileAttributeMatcher"><span class="returnvalue">GFileAttributeMatcher</span></a> * <a class="link" href="GFileInfo.html#g-file-attribute-matcher-subtract" title="g_file_attribute_matcher_subtract ()">g_file_attribute_matcher_subtract</a>
                                                        (<em class="parameter"><code><a class="link" href="GFileInfo.html#GFileAttributeMatcher"><span class="type">GFileAttributeMatcher</span></a> *matcher</code></em>,
                                                         <em class="parameter"><code><a class="link" href="GFileInfo.html#GFileAttributeMatcher"><span class="type">GFileAttributeMatcher</span></a> *subtract</code></em>);
<span class="returnvalue">void</span>                <a class="link" href="GFileInfo.html#g-file-attribute-matcher-unref" title="g_file_attribute_matcher_unref ()">g_file_attribute_matcher_unref</a>      (<em class="parameter"><code><a class="link" href="GFileInfo.html#GFileAttributeMatcher"><span class="type">GFileAttributeMatcher</span></a> *matcher</code></em>);
<a href="./../glib/glib/glib-Basic-Types.html#gboolean"><span class="returnvalue">gboolean</span></a>            <a class="link" href="GFileInfo.html#g-file-attribute-matcher-matches" title="g_file_attribute_matcher_matches ()">g_file_attribute_matcher_matches</a>    (<em class="parameter"><code><a class="link" href="GFileInfo.html#GFileAttributeMatcher"><span class="type">GFileAttributeMatcher</span></a> *matcher</code></em>,
                                                         <em class="parameter"><code>const <span class="type">char</span> *attribute</code></em>);
<a href="./../glib/glib/glib-Basic-Types.html#gboolean"><span class="returnvalue">gboolean</span></a>            <a class="link" href="GFileInfo.html#g-file-attribute-matcher-matches-only" title="g_file_attribute_matcher_matches_only ()">g_file_attribute_matcher_matches_only</a>
                                                        (<em class="parameter"><code><a class="link" href="GFileInfo.html#GFileAttributeMatcher"><span class="type">GFileAttributeMatcher</span></a> *matcher</code></em>,
                                                         <em class="parameter"><code>const <span class="type">char</span> *attribute</code></em>);
<a href="./../glib/glib/glib-Basic-Types.html#gboolean"><span class="returnvalue">gboolean</span></a>            <a class="link" href="GFileInfo.html#g-file-attribute-matcher-enumerate-namespace" title="g_file_attribute_matcher_enumerate_namespace ()">g_file_attribute_matcher_enumerate_namespace</a>
                                                        (<em class="parameter"><code><a class="link" href="GFileInfo.html#GFileAttributeMatcher"><span class="type">GFileAttributeMatcher</span></a> *matcher</code></em>,
                                                         <em class="parameter"><code>const <span class="type">char</span> *ns</code></em>);
const <span class="returnvalue">char</span> *        <a class="link" href="GFileInfo.html#g-file-attribute-matcher-enumerate-next" title="g_file_attribute_matcher_enumerate_next ()">g_file_attribute_matcher_enumerate_next</a>
                                                        (<em class="parameter"><code><a class="link" href="GFileInfo.html#GFileAttributeMatcher"><span class="type">GFileAttributeMatcher</span></a> *matcher</code></em>);
<span class="returnvalue">char</span> *              <a class="link" href="GFileInfo.html#g-file-attribute-matcher-to-string" title="g_file_attribute_matcher_to_string ()">g_file_attribute_matcher_to_string</a>  (<em class="parameter"><code><a class="link" href="GFileInfo.html#GFileAttributeMatcher"><span class="type">GFileAttributeMatcher</span></a> *matcher</code></em>);
</pre>
</div>
<div class="refsect1">
<a name="GFileInfo.object-hierarchy"></a><h2>Object Hierarchy</h2>
<pre class="synopsis">
  GBoxed
   +----GFileAttributeMatcher
</pre>
<pre class="synopsis">
  <a href="./../gobject/gobject/gobject-The-Base-Object-Type.html#GObject">GObject</a>
   +----GFileInfo
=======
<div class="refsect1">
<a name="GFileInfo.functions"></a><h2>Functions</h2>
<div class="informaltable"><table width="100%" border="0">
<colgroup>
<col width="150px" class="functions_return">
<col class="functions_name">
</colgroup>
<tbody>
<tr>
<td class="function_type">
<a class="link" href="GFileInfo.html" title="GFileInfo"><span class="returnvalue">GFileInfo</span></a> *
</td>
<td class="function_name">
<a class="link" href="GFileInfo.html#g-file-info-new" title="g_file_info_new ()">g_file_info_new</a> <span class="c_punctuation">()</span>
</td>
</tr>
<tr>
<td class="function_type">
<a class="link" href="GFileInfo.html" title="GFileInfo"><span class="returnvalue">GFileInfo</span></a> *
</td>
<td class="function_name">
<a class="link" href="GFileInfo.html#g-file-info-dup" title="g_file_info_dup ()">g_file_info_dup</a> <span class="c_punctuation">()</span>
</td>
</tr>
<tr>
<td class="function_type">
<span class="returnvalue">void</span>
</td>
<td class="function_name">
<a class="link" href="GFileInfo.html#g-file-info-copy-into" title="g_file_info_copy_into ()">g_file_info_copy_into</a> <span class="c_punctuation">()</span>
</td>
</tr>
<tr>
<td class="function_type">
<a href="../glib/glib-Basic-Types.html#gboolean"><span class="returnvalue">gboolean</span></a>
</td>
<td class="function_name">
<a class="link" href="GFileInfo.html#g-file-info-has-attribute" title="g_file_info_has_attribute ()">g_file_info_has_attribute</a> <span class="c_punctuation">()</span>
</td>
</tr>
<tr>
<td class="function_type">
<a href="../glib/glib-Basic-Types.html#gboolean"><span class="returnvalue">gboolean</span></a>
</td>
<td class="function_name">
<a class="link" href="GFileInfo.html#g-file-info-has-namespace" title="g_file_info_has_namespace ()">g_file_info_has_namespace</a> <span class="c_punctuation">()</span>
</td>
</tr>
<tr>
<td class="function_type">
<span class="returnvalue">char</span> **
</td>
<td class="function_name">
<a class="link" href="GFileInfo.html#g-file-info-list-attributes" title="g_file_info_list_attributes ()">g_file_info_list_attributes</a> <span class="c_punctuation">()</span>
</td>
</tr>
<tr>
<td class="function_type">
<a class="link" href="gio-GFileAttribute.html#GFileAttributeType" title="enum GFileAttributeType"><span class="returnvalue">GFileAttributeType</span></a>
</td>
<td class="function_name">
<a class="link" href="GFileInfo.html#g-file-info-get-attribute-type" title="g_file_info_get_attribute_type ()">g_file_info_get_attribute_type</a> <span class="c_punctuation">()</span>
</td>
</tr>
<tr>
<td class="function_type">
<span class="returnvalue">void</span>
</td>
<td class="function_name">
<a class="link" href="GFileInfo.html#g-file-info-remove-attribute" title="g_file_info_remove_attribute ()">g_file_info_remove_attribute</a> <span class="c_punctuation">()</span>
</td>
</tr>
<tr>
<td class="function_type">
<span class="returnvalue">char</span> *
</td>
<td class="function_name">
<a class="link" href="GFileInfo.html#g-file-info-get-attribute-as-string" title="g_file_info_get_attribute_as_string ()">g_file_info_get_attribute_as_string</a> <span class="c_punctuation">()</span>
</td>
</tr>
<tr>
<td class="function_type">
<a href="../glib/glib-Basic-Types.html#gboolean"><span class="returnvalue">gboolean</span></a>
</td>
<td class="function_name">
<a class="link" href="GFileInfo.html#g-file-info-get-attribute-data" title="g_file_info_get_attribute_data ()">g_file_info_get_attribute_data</a> <span class="c_punctuation">()</span>
</td>
</tr>
<tr>
<td class="function_type">
<a class="link" href="gio-GFileAttribute.html#GFileAttributeStatus" title="enum GFileAttributeStatus"><span class="returnvalue">GFileAttributeStatus</span></a>
</td>
<td class="function_name">
<a class="link" href="GFileInfo.html#g-file-info-get-attribute-status" title="g_file_info_get_attribute_status ()">g_file_info_get_attribute_status</a> <span class="c_punctuation">()</span>
</td>
</tr>
<tr>
<td class="function_type">const <span class="returnvalue">char</span> *
</td>
<td class="function_name">
<a class="link" href="GFileInfo.html#g-file-info-get-attribute-string" title="g_file_info_get_attribute_string ()">g_file_info_get_attribute_string</a> <span class="c_punctuation">()</span>
</td>
</tr>
<tr>
<td class="function_type">
<span class="returnvalue">char</span> **
</td>
<td class="function_name">
<a class="link" href="GFileInfo.html#g-file-info-get-attribute-stringv" title="g_file_info_get_attribute_stringv ()">g_file_info_get_attribute_stringv</a> <span class="c_punctuation">()</span>
</td>
</tr>
<tr>
<td class="function_type">const <span class="returnvalue">char</span> *
</td>
<td class="function_name">
<a class="link" href="GFileInfo.html#g-file-info-get-attribute-byte-string" title="g_file_info_get_attribute_byte_string ()">g_file_info_get_attribute_byte_string</a> <span class="c_punctuation">()</span>
</td>
</tr>
<tr>
<td class="function_type">
<a href="../glib/glib-Basic-Types.html#gboolean"><span class="returnvalue">gboolean</span></a>
</td>
<td class="function_name">
<a class="link" href="GFileInfo.html#g-file-info-get-attribute-boolean" title="g_file_info_get_attribute_boolean ()">g_file_info_get_attribute_boolean</a> <span class="c_punctuation">()</span>
</td>
</tr>
<tr>
<td class="function_type">
<a href="../glib/glib-Basic-Types.html#guint32"><span class="returnvalue">guint32</span></a>
</td>
<td class="function_name">
<a class="link" href="GFileInfo.html#g-file-info-get-attribute-uint32" title="g_file_info_get_attribute_uint32 ()">g_file_info_get_attribute_uint32</a> <span class="c_punctuation">()</span>
</td>
</tr>
<tr>
<td class="function_type">
<a href="../glib/glib-Basic-Types.html#gint32"><span class="returnvalue">gint32</span></a>
</td>
<td class="function_name">
<a class="link" href="GFileInfo.html#g-file-info-get-attribute-int32" title="g_file_info_get_attribute_int32 ()">g_file_info_get_attribute_int32</a> <span class="c_punctuation">()</span>
</td>
</tr>
<tr>
<td class="function_type">
<a href="../glib/glib-Basic-Types.html#guint64"><span class="returnvalue">guint64</span></a>
</td>
<td class="function_name">
<a class="link" href="GFileInfo.html#g-file-info-get-attribute-uint64" title="g_file_info_get_attribute_uint64 ()">g_file_info_get_attribute_uint64</a> <span class="c_punctuation">()</span>
</td>
</tr>
<tr>
<td class="function_type">
<a href="../glib/glib-Basic-Types.html#gint64"><span class="returnvalue">gint64</span></a>
</td>
<td class="function_name">
<a class="link" href="GFileInfo.html#g-file-info-get-attribute-int64" title="g_file_info_get_attribute_int64 ()">g_file_info_get_attribute_int64</a> <span class="c_punctuation">()</span>
</td>
</tr>
<tr>
<td class="function_type">
<a href="../gobject/gobject-The-Base-Object-Type.html#GObject"><span class="returnvalue">GObject</span></a> *
</td>
<td class="function_name">
<a class="link" href="GFileInfo.html#g-file-info-get-attribute-object" title="g_file_info_get_attribute_object ()">g_file_info_get_attribute_object</a> <span class="c_punctuation">()</span>
</td>
</tr>
<tr>
<td class="function_type">
<span class="returnvalue">void</span>
</td>
<td class="function_name">
<a class="link" href="GFileInfo.html#g-file-info-set-attribute" title="g_file_info_set_attribute ()">g_file_info_set_attribute</a> <span class="c_punctuation">()</span>
</td>
</tr>
<tr>
<td class="function_type">
<a href="../glib/glib-Basic-Types.html#gboolean"><span class="returnvalue">gboolean</span></a>
</td>
<td class="function_name">
<a class="link" href="GFileInfo.html#g-file-info-set-attribute-status" title="g_file_info_set_attribute_status ()">g_file_info_set_attribute_status</a> <span class="c_punctuation">()</span>
</td>
</tr>
<tr>
<td class="function_type">
<span class="returnvalue">void</span>
</td>
<td class="function_name">
<a class="link" href="GFileInfo.html#g-file-info-set-attribute-string" title="g_file_info_set_attribute_string ()">g_file_info_set_attribute_string</a> <span class="c_punctuation">()</span>
</td>
</tr>
<tr>
<td class="function_type">
<span class="returnvalue">void</span>
</td>
<td class="function_name">
<a class="link" href="GFileInfo.html#g-file-info-set-attribute-stringv" title="g_file_info_set_attribute_stringv ()">g_file_info_set_attribute_stringv</a> <span class="c_punctuation">()</span>
</td>
</tr>
<tr>
<td class="function_type">
<span class="returnvalue">void</span>
</td>
<td class="function_name">
<a class="link" href="GFileInfo.html#g-file-info-set-attribute-byte-string" title="g_file_info_set_attribute_byte_string ()">g_file_info_set_attribute_byte_string</a> <span class="c_punctuation">()</span>
</td>
</tr>
<tr>
<td class="function_type">
<span class="returnvalue">void</span>
</td>
<td class="function_name">
<a class="link" href="GFileInfo.html#g-file-info-set-attribute-boolean" title="g_file_info_set_attribute_boolean ()">g_file_info_set_attribute_boolean</a> <span class="c_punctuation">()</span>
</td>
</tr>
<tr>
<td class="function_type">
<span class="returnvalue">void</span>
</td>
<td class="function_name">
<a class="link" href="GFileInfo.html#g-file-info-set-attribute-uint32" title="g_file_info_set_attribute_uint32 ()">g_file_info_set_attribute_uint32</a> <span class="c_punctuation">()</span>
</td>
</tr>
<tr>
<td class="function_type">
<span class="returnvalue">void</span>
</td>
<td class="function_name">
<a class="link" href="GFileInfo.html#g-file-info-set-attribute-int32" title="g_file_info_set_attribute_int32 ()">g_file_info_set_attribute_int32</a> <span class="c_punctuation">()</span>
</td>
</tr>
<tr>
<td class="function_type">
<span class="returnvalue">void</span>
</td>
<td class="function_name">
<a class="link" href="GFileInfo.html#g-file-info-set-attribute-uint64" title="g_file_info_set_attribute_uint64 ()">g_file_info_set_attribute_uint64</a> <span class="c_punctuation">()</span>
</td>
</tr>
<tr>
<td class="function_type">
<span class="returnvalue">void</span>
</td>
<td class="function_name">
<a class="link" href="GFileInfo.html#g-file-info-set-attribute-int64" title="g_file_info_set_attribute_int64 ()">g_file_info_set_attribute_int64</a> <span class="c_punctuation">()</span>
</td>
</tr>
<tr>
<td class="function_type">
<span class="returnvalue">void</span>
</td>
<td class="function_name">
<a class="link" href="GFileInfo.html#g-file-info-set-attribute-object" title="g_file_info_set_attribute_object ()">g_file_info_set_attribute_object</a> <span class="c_punctuation">()</span>
</td>
</tr>
<tr>
<td class="function_type">
<span class="returnvalue">void</span>
</td>
<td class="function_name">
<a class="link" href="GFileInfo.html#g-file-info-clear-status" title="g_file_info_clear_status ()">g_file_info_clear_status</a> <span class="c_punctuation">()</span>
</td>
</tr>
<tr>
<td class="function_type">
<a class="link" href="GFileInfo.html#GFileType" title="enum GFileType"><span class="returnvalue">GFileType</span></a>
</td>
<td class="function_name">
<a class="link" href="GFileInfo.html#g-file-info-get-file-type" title="g_file_info_get_file_type ()">g_file_info_get_file_type</a> <span class="c_punctuation">()</span>
</td>
</tr>
<tr>
<td class="function_type">
<a href="../glib/glib-Basic-Types.html#gboolean"><span class="returnvalue">gboolean</span></a>
</td>
<td class="function_name">
<a class="link" href="GFileInfo.html#g-file-info-get-is-hidden" title="g_file_info_get_is_hidden ()">g_file_info_get_is_hidden</a> <span class="c_punctuation">()</span>
</td>
</tr>
<tr>
<td class="function_type">
<a href="../glib/glib-Basic-Types.html#gboolean"><span class="returnvalue">gboolean</span></a>
</td>
<td class="function_name">
<a class="link" href="GFileInfo.html#g-file-info-get-is-backup" title="g_file_info_get_is_backup ()">g_file_info_get_is_backup</a> <span class="c_punctuation">()</span>
</td>
</tr>
<tr>
<td class="function_type">
<a href="../glib/glib-Basic-Types.html#gboolean"><span class="returnvalue">gboolean</span></a>
</td>
<td class="function_name">
<a class="link" href="GFileInfo.html#g-file-info-get-is-symlink" title="g_file_info_get_is_symlink ()">g_file_info_get_is_symlink</a> <span class="c_punctuation">()</span>
</td>
</tr>
<tr>
<td class="function_type">const <span class="returnvalue">char</span> *
</td>
<td class="function_name">
<a class="link" href="GFileInfo.html#g-file-info-get-name" title="g_file_info_get_name ()">g_file_info_get_name</a> <span class="c_punctuation">()</span>
</td>
</tr>
<tr>
<td class="function_type">const <span class="returnvalue">char</span> *
</td>
<td class="function_name">
<a class="link" href="GFileInfo.html#g-file-info-get-display-name" title="g_file_info_get_display_name ()">g_file_info_get_display_name</a> <span class="c_punctuation">()</span>
</td>
</tr>
<tr>
<td class="function_type">const <span class="returnvalue">char</span> *
</td>
<td class="function_name">
<a class="link" href="GFileInfo.html#g-file-info-get-edit-name" title="g_file_info_get_edit_name ()">g_file_info_get_edit_name</a> <span class="c_punctuation">()</span>
</td>
</tr>
<tr>
<td class="function_type">
<a class="link" href="GIcon.html" title="GIcon"><span class="returnvalue">GIcon</span></a> *
</td>
<td class="function_name">
<a class="link" href="GFileInfo.html#g-file-info-get-icon" title="g_file_info_get_icon ()">g_file_info_get_icon</a> <span class="c_punctuation">()</span>
</td>
</tr>
<tr>
<td class="function_type">
<a class="link" href="GIcon.html" title="GIcon"><span class="returnvalue">GIcon</span></a> *
</td>
<td class="function_name">
<a class="link" href="GFileInfo.html#g-file-info-get-symbolic-icon" title="g_file_info_get_symbolic_icon ()">g_file_info_get_symbolic_icon</a> <span class="c_punctuation">()</span>
</td>
</tr>
<tr>
<td class="function_type">const <span class="returnvalue">char</span> *
</td>
<td class="function_name">
<a class="link" href="GFileInfo.html#g-file-info-get-content-type" title="g_file_info_get_content_type ()">g_file_info_get_content_type</a> <span class="c_punctuation">()</span>
</td>
</tr>
<tr>
<td class="function_type">
<a href="../glib/glib-Basic-Types.html#goffset"><span class="returnvalue">goffset</span></a>
</td>
<td class="function_name">
<a class="link" href="GFileInfo.html#g-file-info-get-size" title="g_file_info_get_size ()">g_file_info_get_size</a> <span class="c_punctuation">()</span>
</td>
</tr>
<tr>
<td class="function_type">
<span class="returnvalue">void</span>
</td>
<td class="function_name">
<a class="link" href="GFileInfo.html#g-file-info-get-modification-time" title="g_file_info_get_modification_time ()">g_file_info_get_modification_time</a> <span class="c_punctuation">()</span>
</td>
</tr>
<tr>
<td class="function_type">const <span class="returnvalue">char</span> *
</td>
<td class="function_name">
<a class="link" href="GFileInfo.html#g-file-info-get-symlink-target" title="g_file_info_get_symlink_target ()">g_file_info_get_symlink_target</a> <span class="c_punctuation">()</span>
</td>
</tr>
<tr>
<td class="function_type">const <span class="returnvalue">char</span> *
</td>
<td class="function_name">
<a class="link" href="GFileInfo.html#g-file-info-get-etag" title="g_file_info_get_etag ()">g_file_info_get_etag</a> <span class="c_punctuation">()</span>
</td>
</tr>
<tr>
<td class="function_type">
<a href="../glib/glib-Basic-Types.html#gint32"><span class="returnvalue">gint32</span></a>
</td>
<td class="function_name">
<a class="link" href="GFileInfo.html#g-file-info-get-sort-order" title="g_file_info_get_sort_order ()">g_file_info_get_sort_order</a> <span class="c_punctuation">()</span>
</td>
</tr>
<tr>
<td class="function_type">
<a href="../glib/glib-GDateTime.html#GDateTime"><span class="returnvalue">GDateTime</span></a> *
</td>
<td class="function_name">
<a class="link" href="GFileInfo.html#g-file-info-get-deletion-date" title="g_file_info_get_deletion_date ()">g_file_info_get_deletion_date</a> <span class="c_punctuation">()</span>
</td>
</tr>
<tr>
<td class="function_type">
<span class="returnvalue">void</span>
</td>
<td class="function_name">
<a class="link" href="GFileInfo.html#g-file-info-set-attribute-mask" title="g_file_info_set_attribute_mask ()">g_file_info_set_attribute_mask</a> <span class="c_punctuation">()</span>
</td>
</tr>
<tr>
<td class="function_type">
<span class="returnvalue">void</span>
</td>
<td class="function_name">
<a class="link" href="GFileInfo.html#g-file-info-unset-attribute-mask" title="g_file_info_unset_attribute_mask ()">g_file_info_unset_attribute_mask</a> <span class="c_punctuation">()</span>
</td>
</tr>
<tr>
<td class="function_type">
<span class="returnvalue">void</span>
</td>
<td class="function_name">
<a class="link" href="GFileInfo.html#g-file-info-set-file-type" title="g_file_info_set_file_type ()">g_file_info_set_file_type</a> <span class="c_punctuation">()</span>
</td>
</tr>
<tr>
<td class="function_type">
<span class="returnvalue">void</span>
</td>
<td class="function_name">
<a class="link" href="GFileInfo.html#g-file-info-set-is-hidden" title="g_file_info_set_is_hidden ()">g_file_info_set_is_hidden</a> <span class="c_punctuation">()</span>
</td>
</tr>
<tr>
<td class="function_type">
<span class="returnvalue">void</span>
</td>
<td class="function_name">
<a class="link" href="GFileInfo.html#g-file-info-set-is-symlink" title="g_file_info_set_is_symlink ()">g_file_info_set_is_symlink</a> <span class="c_punctuation">()</span>
</td>
</tr>
<tr>
<td class="function_type">
<span class="returnvalue">void</span>
</td>
<td class="function_name">
<a class="link" href="GFileInfo.html#g-file-info-set-name" title="g_file_info_set_name ()">g_file_info_set_name</a> <span class="c_punctuation">()</span>
</td>
</tr>
<tr>
<td class="function_type">
<span class="returnvalue">void</span>
</td>
<td class="function_name">
<a class="link" href="GFileInfo.html#g-file-info-set-display-name" title="g_file_info_set_display_name ()">g_file_info_set_display_name</a> <span class="c_punctuation">()</span>
</td>
</tr>
<tr>
<td class="function_type">
<span class="returnvalue">void</span>
</td>
<td class="function_name">
<a class="link" href="GFileInfo.html#g-file-info-set-edit-name" title="g_file_info_set_edit_name ()">g_file_info_set_edit_name</a> <span class="c_punctuation">()</span>
</td>
</tr>
<tr>
<td class="function_type">
<span class="returnvalue">void</span>
</td>
<td class="function_name">
<a class="link" href="GFileInfo.html#g-file-info-set-icon" title="g_file_info_set_icon ()">g_file_info_set_icon</a> <span class="c_punctuation">()</span>
</td>
</tr>
<tr>
<td class="function_type">
<span class="returnvalue">void</span>
</td>
<td class="function_name">
<a class="link" href="GFileInfo.html#g-file-info-set-symbolic-icon" title="g_file_info_set_symbolic_icon ()">g_file_info_set_symbolic_icon</a> <span class="c_punctuation">()</span>
</td>
</tr>
<tr>
<td class="function_type">
<span class="returnvalue">void</span>
</td>
<td class="function_name">
<a class="link" href="GFileInfo.html#g-file-info-set-content-type" title="g_file_info_set_content_type ()">g_file_info_set_content_type</a> <span class="c_punctuation">()</span>
</td>
</tr>
<tr>
<td class="function_type">
<span class="returnvalue">void</span>
</td>
<td class="function_name">
<a class="link" href="GFileInfo.html#g-file-info-set-size" title="g_file_info_set_size ()">g_file_info_set_size</a> <span class="c_punctuation">()</span>
</td>
</tr>
<tr>
<td class="function_type">
<span class="returnvalue">void</span>
</td>
<td class="function_name">
<a class="link" href="GFileInfo.html#g-file-info-set-modification-time" title="g_file_info_set_modification_time ()">g_file_info_set_modification_time</a> <span class="c_punctuation">()</span>
</td>
</tr>
<tr>
<td class="function_type">
<span class="returnvalue">void</span>
</td>
<td class="function_name">
<a class="link" href="GFileInfo.html#g-file-info-set-symlink-target" title="g_file_info_set_symlink_target ()">g_file_info_set_symlink_target</a> <span class="c_punctuation">()</span>
</td>
</tr>
<tr>
<td class="function_type">
<span class="returnvalue">void</span>
</td>
<td class="function_name">
<a class="link" href="GFileInfo.html#g-file-info-set-sort-order" title="g_file_info_set_sort_order ()">g_file_info_set_sort_order</a> <span class="c_punctuation">()</span>
</td>
</tr>
<tr>
<td class="function_type">
<a class="link" href="GFileInfo.html#GFileAttributeMatcher"><span class="returnvalue">GFileAttributeMatcher</span></a> *
</td>
<td class="function_name">
<a class="link" href="GFileInfo.html#g-file-attribute-matcher-new" title="g_file_attribute_matcher_new ()">g_file_attribute_matcher_new</a> <span class="c_punctuation">()</span>
</td>
</tr>
<tr>
<td class="function_type">
<a class="link" href="GFileInfo.html#GFileAttributeMatcher"><span class="returnvalue">GFileAttributeMatcher</span></a> *
</td>
<td class="function_name">
<a class="link" href="GFileInfo.html#g-file-attribute-matcher-ref" title="g_file_attribute_matcher_ref ()">g_file_attribute_matcher_ref</a> <span class="c_punctuation">()</span>
</td>
</tr>
<tr>
<td class="function_type">
<a class="link" href="GFileInfo.html#GFileAttributeMatcher"><span class="returnvalue">GFileAttributeMatcher</span></a> *
</td>
<td class="function_name">
<a class="link" href="GFileInfo.html#g-file-attribute-matcher-subtract" title="g_file_attribute_matcher_subtract ()">g_file_attribute_matcher_subtract</a> <span class="c_punctuation">()</span>
</td>
</tr>
<tr>
<td class="function_type">
<span class="returnvalue">void</span>
</td>
<td class="function_name">
<a class="link" href="GFileInfo.html#g-file-attribute-matcher-unref" title="g_file_attribute_matcher_unref ()">g_file_attribute_matcher_unref</a> <span class="c_punctuation">()</span>
</td>
</tr>
<tr>
<td class="function_type">
<a href="../glib/glib-Basic-Types.html#gboolean"><span class="returnvalue">gboolean</span></a>
</td>
<td class="function_name">
<a class="link" href="GFileInfo.html#g-file-attribute-matcher-matches" title="g_file_attribute_matcher_matches ()">g_file_attribute_matcher_matches</a> <span class="c_punctuation">()</span>
</td>
</tr>
<tr>
<td class="function_type">
<a href="../glib/glib-Basic-Types.html#gboolean"><span class="returnvalue">gboolean</span></a>
</td>
<td class="function_name">
<a class="link" href="GFileInfo.html#g-file-attribute-matcher-matches-only" title="g_file_attribute_matcher_matches_only ()">g_file_attribute_matcher_matches_only</a> <span class="c_punctuation">()</span>
</td>
</tr>
<tr>
<td class="function_type">
<a href="../glib/glib-Basic-Types.html#gboolean"><span class="returnvalue">gboolean</span></a>
</td>
<td class="function_name">
<a class="link" href="GFileInfo.html#g-file-attribute-matcher-enumerate-namespace" title="g_file_attribute_matcher_enumerate_namespace ()">g_file_attribute_matcher_enumerate_namespace</a> <span class="c_punctuation">()</span>
</td>
</tr>
<tr>
<td class="function_type">const <span class="returnvalue">char</span> *
</td>
<td class="function_name">
<a class="link" href="GFileInfo.html#g-file-attribute-matcher-enumerate-next" title="g_file_attribute_matcher_enumerate_next ()">g_file_attribute_matcher_enumerate_next</a> <span class="c_punctuation">()</span>
</td>
</tr>
<tr>
<td class="function_type">
<span class="returnvalue">char</span> *
</td>
<td class="function_name">
<a class="link" href="GFileInfo.html#g-file-attribute-matcher-to-string" title="g_file_attribute_matcher_to_string ()">g_file_attribute_matcher_to_string</a> <span class="c_punctuation">()</span>
</td>
</tr>
</tbody>
</table></div>
</div>
<a name="GFileAttributeMatcher"></a><div class="refsect1">
<a name="GFileInfo.other"></a><h2>Types and Values</h2>
<div class="informaltable"><table width="100%" border="0">
<colgroup>
<col width="150px" class="name">
<col class="description">
</colgroup>
<tbody>
<tr>
<td class="datatype_keyword"> </td>
<td class="function_name"><a class="link" href="GFileInfo.html#GFileAttributeMatcher-struct" title="GFileAttributeMatcher">GFileAttributeMatcher</a></td>
</tr>
<tr>
<td class="datatype_keyword">enum</td>
<td class="function_name"><a class="link" href="GFileInfo.html#GFileType" title="enum GFileType">GFileType</a></td>
</tr>
<tr>
<td class="datatype_keyword"> </td>
<td class="function_name"><a class="link" href="GFileInfo.html#GFileInfo-struct" title="GFileInfo">GFileInfo</a></td>
</tr>
<tr>
<td class="define_keyword">#define</td>
<td class="function_name"><a class="link" href="GFileInfo.html#G-FILE-ATTRIBUTE-STANDARD-TYPE:CAPS" title="G_FILE_ATTRIBUTE_STANDARD_TYPE">G_FILE_ATTRIBUTE_STANDARD_TYPE</a></td>
</tr>
<tr>
<td class="define_keyword">#define</td>
<td class="function_name"><a class="link" href="GFileInfo.html#G-FILE-ATTRIBUTE-STANDARD-IS-HIDDEN:CAPS" title="G_FILE_ATTRIBUTE_STANDARD_IS_HIDDEN">G_FILE_ATTRIBUTE_STANDARD_IS_HIDDEN</a></td>
</tr>
<tr>
<td class="define_keyword">#define</td>
<td class="function_name"><a class="link" href="GFileInfo.html#G-FILE-ATTRIBUTE-STANDARD-IS-BACKUP:CAPS" title="G_FILE_ATTRIBUTE_STANDARD_IS_BACKUP">G_FILE_ATTRIBUTE_STANDARD_IS_BACKUP</a></td>
</tr>
<tr>
<td class="define_keyword">#define</td>
<td class="function_name"><a class="link" href="GFileInfo.html#G-FILE-ATTRIBUTE-STANDARD-IS-SYMLINK:CAPS" title="G_FILE_ATTRIBUTE_STANDARD_IS_SYMLINK">G_FILE_ATTRIBUTE_STANDARD_IS_SYMLINK</a></td>
</tr>
<tr>
<td class="define_keyword">#define</td>
<td class="function_name"><a class="link" href="GFileInfo.html#G-FILE-ATTRIBUTE-STANDARD-IS-VIRTUAL:CAPS" title="G_FILE_ATTRIBUTE_STANDARD_IS_VIRTUAL">G_FILE_ATTRIBUTE_STANDARD_IS_VIRTUAL</a></td>
</tr>
<tr>
<td class="define_keyword">#define</td>
<td class="function_name"><a class="link" href="GFileInfo.html#G-FILE-ATTRIBUTE-STANDARD-IS-VOLATILE:CAPS" title="G_FILE_ATTRIBUTE_STANDARD_IS_VOLATILE">G_FILE_ATTRIBUTE_STANDARD_IS_VOLATILE</a></td>
</tr>
<tr>
<td class="define_keyword">#define</td>
<td class="function_name"><a class="link" href="GFileInfo.html#G-FILE-ATTRIBUTE-STANDARD-NAME:CAPS" title="G_FILE_ATTRIBUTE_STANDARD_NAME">G_FILE_ATTRIBUTE_STANDARD_NAME</a></td>
</tr>
<tr>
<td class="define_keyword">#define</td>
<td class="function_name"><a class="link" href="GFileInfo.html#G-FILE-ATTRIBUTE-STANDARD-DISPLAY-NAME:CAPS" title="G_FILE_ATTRIBUTE_STANDARD_DISPLAY_NAME">G_FILE_ATTRIBUTE_STANDARD_DISPLAY_NAME</a></td>
</tr>
<tr>
<td class="define_keyword">#define</td>
<td class="function_name"><a class="link" href="GFileInfo.html#G-FILE-ATTRIBUTE-STANDARD-EDIT-NAME:CAPS" title="G_FILE_ATTRIBUTE_STANDARD_EDIT_NAME">G_FILE_ATTRIBUTE_STANDARD_EDIT_NAME</a></td>
</tr>
<tr>
<td class="define_keyword">#define</td>
<td class="function_name"><a class="link" href="GFileInfo.html#G-FILE-ATTRIBUTE-STANDARD-COPY-NAME:CAPS" title="G_FILE_ATTRIBUTE_STANDARD_COPY_NAME">G_FILE_ATTRIBUTE_STANDARD_COPY_NAME</a></td>
</tr>
<tr>
<td class="define_keyword">#define</td>
<td class="function_name"><a class="link" href="GFileInfo.html#G-FILE-ATTRIBUTE-STANDARD-ICON:CAPS" title="G_FILE_ATTRIBUTE_STANDARD_ICON">G_FILE_ATTRIBUTE_STANDARD_ICON</a></td>
</tr>
<tr>
<td class="define_keyword">#define</td>
<td class="function_name"><a class="link" href="GFileInfo.html#G-FILE-ATTRIBUTE-STANDARD-SYMBOLIC-ICON:CAPS" title="G_FILE_ATTRIBUTE_STANDARD_SYMBOLIC_ICON">G_FILE_ATTRIBUTE_STANDARD_SYMBOLIC_ICON</a></td>
</tr>
<tr>
<td class="define_keyword">#define</td>
<td class="function_name"><a class="link" href="GFileInfo.html#G-FILE-ATTRIBUTE-STANDARD-CONTENT-TYPE:CAPS" title="G_FILE_ATTRIBUTE_STANDARD_CONTENT_TYPE">G_FILE_ATTRIBUTE_STANDARD_CONTENT_TYPE</a></td>
</tr>
<tr>
<td class="define_keyword">#define</td>
<td class="function_name"><a class="link" href="GFileInfo.html#G-FILE-ATTRIBUTE-STANDARD-FAST-CONTENT-TYPE:CAPS" title="G_FILE_ATTRIBUTE_STANDARD_FAST_CONTENT_TYPE">G_FILE_ATTRIBUTE_STANDARD_FAST_CONTENT_TYPE</a></td>
</tr>
<tr>
<td class="define_keyword">#define</td>
<td class="function_name"><a class="link" href="GFileInfo.html#G-FILE-ATTRIBUTE-STANDARD-SIZE:CAPS" title="G_FILE_ATTRIBUTE_STANDARD_SIZE">G_FILE_ATTRIBUTE_STANDARD_SIZE</a></td>
</tr>
<tr>
<td class="define_keyword">#define</td>
<td class="function_name"><a class="link" href="GFileInfo.html#G-FILE-ATTRIBUTE-STANDARD-ALLOCATED-SIZE:CAPS" title="G_FILE_ATTRIBUTE_STANDARD_ALLOCATED_SIZE">G_FILE_ATTRIBUTE_STANDARD_ALLOCATED_SIZE</a></td>
</tr>
<tr>
<td class="define_keyword">#define</td>
<td class="function_name"><a class="link" href="GFileInfo.html#G-FILE-ATTRIBUTE-STANDARD-SYMLINK-TARGET:CAPS" title="G_FILE_ATTRIBUTE_STANDARD_SYMLINK_TARGET">G_FILE_ATTRIBUTE_STANDARD_SYMLINK_TARGET</a></td>
</tr>
<tr>
<td class="define_keyword">#define</td>
<td class="function_name"><a class="link" href="GFileInfo.html#G-FILE-ATTRIBUTE-STANDARD-TARGET-URI:CAPS" title="G_FILE_ATTRIBUTE_STANDARD_TARGET_URI">G_FILE_ATTRIBUTE_STANDARD_TARGET_URI</a></td>
</tr>
<tr>
<td class="define_keyword">#define</td>
<td class="function_name"><a class="link" href="GFileInfo.html#G-FILE-ATTRIBUTE-STANDARD-SORT-ORDER:CAPS" title="G_FILE_ATTRIBUTE_STANDARD_SORT_ORDER">G_FILE_ATTRIBUTE_STANDARD_SORT_ORDER</a></td>
</tr>
<tr>
<td class="define_keyword">#define</td>
<td class="function_name"><a class="link" href="GFileInfo.html#G-FILE-ATTRIBUTE-ETAG-VALUE:CAPS" title="G_FILE_ATTRIBUTE_ETAG_VALUE">G_FILE_ATTRIBUTE_ETAG_VALUE</a></td>
</tr>
<tr>
<td class="define_keyword">#define</td>
<td class="function_name"><a class="link" href="GFileInfo.html#G-FILE-ATTRIBUTE-ID-FILE:CAPS" title="G_FILE_ATTRIBUTE_ID_FILE">G_FILE_ATTRIBUTE_ID_FILE</a></td>
</tr>
<tr>
<td class="define_keyword">#define</td>
<td class="function_name"><a class="link" href="GFileInfo.html#G-FILE-ATTRIBUTE-ID-FILESYSTEM:CAPS" title="G_FILE_ATTRIBUTE_ID_FILESYSTEM">G_FILE_ATTRIBUTE_ID_FILESYSTEM</a></td>
</tr>
<tr>
<td class="define_keyword">#define</td>
<td class="function_name"><a class="link" href="GFileInfo.html#G-FILE-ATTRIBUTE-ACCESS-CAN-READ:CAPS" title="G_FILE_ATTRIBUTE_ACCESS_CAN_READ">G_FILE_ATTRIBUTE_ACCESS_CAN_READ</a></td>
</tr>
<tr>
<td class="define_keyword">#define</td>
<td class="function_name"><a class="link" href="GFileInfo.html#G-FILE-ATTRIBUTE-ACCESS-CAN-WRITE:CAPS" title="G_FILE_ATTRIBUTE_ACCESS_CAN_WRITE">G_FILE_ATTRIBUTE_ACCESS_CAN_WRITE</a></td>
</tr>
<tr>
<td class="define_keyword">#define</td>
<td class="function_name"><a class="link" href="GFileInfo.html#G-FILE-ATTRIBUTE-ACCESS-CAN-EXECUTE:CAPS" title="G_FILE_ATTRIBUTE_ACCESS_CAN_EXECUTE">G_FILE_ATTRIBUTE_ACCESS_CAN_EXECUTE</a></td>
</tr>
<tr>
<td class="define_keyword">#define</td>
<td class="function_name"><a class="link" href="GFileInfo.html#G-FILE-ATTRIBUTE-ACCESS-CAN-DELETE:CAPS" title="G_FILE_ATTRIBUTE_ACCESS_CAN_DELETE">G_FILE_ATTRIBUTE_ACCESS_CAN_DELETE</a></td>
</tr>
<tr>
<td class="define_keyword">#define</td>
<td class="function_name"><a class="link" href="GFileInfo.html#G-FILE-ATTRIBUTE-ACCESS-CAN-TRASH:CAPS" title="G_FILE_ATTRIBUTE_ACCESS_CAN_TRASH">G_FILE_ATTRIBUTE_ACCESS_CAN_TRASH</a></td>
</tr>
<tr>
<td class="define_keyword">#define</td>
<td class="function_name"><a class="link" href="GFileInfo.html#G-FILE-ATTRIBUTE-ACCESS-CAN-RENAME:CAPS" title="G_FILE_ATTRIBUTE_ACCESS_CAN_RENAME">G_FILE_ATTRIBUTE_ACCESS_CAN_RENAME</a></td>
</tr>
<tr>
<td class="define_keyword">#define</td>
<td class="function_name"><a class="link" href="GFileInfo.html#G-FILE-ATTRIBUTE-MOUNTABLE-CAN-MOUNT:CAPS" title="G_FILE_ATTRIBUTE_MOUNTABLE_CAN_MOUNT">G_FILE_ATTRIBUTE_MOUNTABLE_CAN_MOUNT</a></td>
</tr>
<tr>
<td class="define_keyword">#define</td>
<td class="function_name"><a class="link" href="GFileInfo.html#G-FILE-ATTRIBUTE-MOUNTABLE-CAN-UNMOUNT:CAPS" title="G_FILE_ATTRIBUTE_MOUNTABLE_CAN_UNMOUNT">G_FILE_ATTRIBUTE_MOUNTABLE_CAN_UNMOUNT</a></td>
</tr>
<tr>
<td class="define_keyword">#define</td>
<td class="function_name"><a class="link" href="GFileInfo.html#G-FILE-ATTRIBUTE-MOUNTABLE-CAN-EJECT:CAPS" title="G_FILE_ATTRIBUTE_MOUNTABLE_CAN_EJECT">G_FILE_ATTRIBUTE_MOUNTABLE_CAN_EJECT</a></td>
</tr>
<tr>
<td class="define_keyword">#define</td>
<td class="function_name"><a class="link" href="GFileInfo.html#G-FILE-ATTRIBUTE-MOUNTABLE-UNIX-DEVICE:CAPS" title="G_FILE_ATTRIBUTE_MOUNTABLE_UNIX_DEVICE">G_FILE_ATTRIBUTE_MOUNTABLE_UNIX_DEVICE</a></td>
</tr>
<tr>
<td class="define_keyword">#define</td>
<td class="function_name"><a class="link" href="GFileInfo.html#G-FILE-ATTRIBUTE-MOUNTABLE-UNIX-DEVICE-FILE:CAPS" title="G_FILE_ATTRIBUTE_MOUNTABLE_UNIX_DEVICE_FILE">G_FILE_ATTRIBUTE_MOUNTABLE_UNIX_DEVICE_FILE</a></td>
</tr>
<tr>
<td class="define_keyword">#define</td>
<td class="function_name"><a class="link" href="GFileInfo.html#G-FILE-ATTRIBUTE-MOUNTABLE-HAL-UDI:CAPS" title="G_FILE_ATTRIBUTE_MOUNTABLE_HAL_UDI">G_FILE_ATTRIBUTE_MOUNTABLE_HAL_UDI</a></td>
</tr>
<tr>
<td class="define_keyword">#define</td>
<td class="function_name"><a class="link" href="GFileInfo.html#G-FILE-ATTRIBUTE-MOUNTABLE-CAN-POLL:CAPS" title="G_FILE_ATTRIBUTE_MOUNTABLE_CAN_POLL">G_FILE_ATTRIBUTE_MOUNTABLE_CAN_POLL</a></td>
</tr>
<tr>
<td class="define_keyword">#define</td>
<td class="function_name"><a class="link" href="GFileInfo.html#G-FILE-ATTRIBUTE-MOUNTABLE-IS-MEDIA-CHECK-AUTOMATIC:CAPS" title="G_FILE_ATTRIBUTE_MOUNTABLE_IS_MEDIA_CHECK_AUTOMATIC">G_FILE_ATTRIBUTE_MOUNTABLE_IS_MEDIA_CHECK_AUTOMATIC</a></td>
</tr>
<tr>
<td class="define_keyword">#define</td>
<td class="function_name"><a class="link" href="GFileInfo.html#G-FILE-ATTRIBUTE-MOUNTABLE-CAN-START:CAPS" title="G_FILE_ATTRIBUTE_MOUNTABLE_CAN_START">G_FILE_ATTRIBUTE_MOUNTABLE_CAN_START</a></td>
</tr>
<tr>
<td class="define_keyword">#define</td>
<td class="function_name"><a class="link" href="GFileInfo.html#G-FILE-ATTRIBUTE-MOUNTABLE-CAN-START-DEGRADED:CAPS" title="G_FILE_ATTRIBUTE_MOUNTABLE_CAN_START_DEGRADED">G_FILE_ATTRIBUTE_MOUNTABLE_CAN_START_DEGRADED</a></td>
</tr>
<tr>
<td class="define_keyword">#define</td>
<td class="function_name"><a class="link" href="GFileInfo.html#G-FILE-ATTRIBUTE-MOUNTABLE-CAN-STOP:CAPS" title="G_FILE_ATTRIBUTE_MOUNTABLE_CAN_STOP">G_FILE_ATTRIBUTE_MOUNTABLE_CAN_STOP</a></td>
</tr>
<tr>
<td class="define_keyword">#define</td>
<td class="function_name"><a class="link" href="GFileInfo.html#G-FILE-ATTRIBUTE-MOUNTABLE-START-STOP-TYPE:CAPS" title="G_FILE_ATTRIBUTE_MOUNTABLE_START_STOP_TYPE">G_FILE_ATTRIBUTE_MOUNTABLE_START_STOP_TYPE</a></td>
</tr>
<tr>
<td class="define_keyword">#define</td>
<td class="function_name"><a class="link" href="GFileInfo.html#G-FILE-ATTRIBUTE-TIME-MODIFIED:CAPS" title="G_FILE_ATTRIBUTE_TIME_MODIFIED">G_FILE_ATTRIBUTE_TIME_MODIFIED</a></td>
</tr>
<tr>
<td class="define_keyword">#define</td>
<td class="function_name"><a class="link" href="GFileInfo.html#G-FILE-ATTRIBUTE-TIME-MODIFIED-USEC:CAPS" title="G_FILE_ATTRIBUTE_TIME_MODIFIED_USEC">G_FILE_ATTRIBUTE_TIME_MODIFIED_USEC</a></td>
</tr>
<tr>
<td class="define_keyword">#define</td>
<td class="function_name"><a class="link" href="GFileInfo.html#G-FILE-ATTRIBUTE-TIME-ACCESS:CAPS" title="G_FILE_ATTRIBUTE_TIME_ACCESS">G_FILE_ATTRIBUTE_TIME_ACCESS</a></td>
</tr>
<tr>
<td class="define_keyword">#define</td>
<td class="function_name"><a class="link" href="GFileInfo.html#G-FILE-ATTRIBUTE-TIME-ACCESS-USEC:CAPS" title="G_FILE_ATTRIBUTE_TIME_ACCESS_USEC">G_FILE_ATTRIBUTE_TIME_ACCESS_USEC</a></td>
</tr>
<tr>
<td class="define_keyword">#define</td>
<td class="function_name"><a class="link" href="GFileInfo.html#G-FILE-ATTRIBUTE-TIME-CHANGED:CAPS" title="G_FILE_ATTRIBUTE_TIME_CHANGED">G_FILE_ATTRIBUTE_TIME_CHANGED</a></td>
</tr>
<tr>
<td class="define_keyword">#define</td>
<td class="function_name"><a class="link" href="GFileInfo.html#G-FILE-ATTRIBUTE-TIME-CHANGED-USEC:CAPS" title="G_FILE_ATTRIBUTE_TIME_CHANGED_USEC">G_FILE_ATTRIBUTE_TIME_CHANGED_USEC</a></td>
</tr>
<tr>
<td class="define_keyword">#define</td>
<td class="function_name"><a class="link" href="GFileInfo.html#G-FILE-ATTRIBUTE-TIME-CREATED:CAPS" title="G_FILE_ATTRIBUTE_TIME_CREATED">G_FILE_ATTRIBUTE_TIME_CREATED</a></td>
</tr>
<tr>
<td class="define_keyword">#define</td>
<td class="function_name"><a class="link" href="GFileInfo.html#G-FILE-ATTRIBUTE-TIME-CREATED-USEC:CAPS" title="G_FILE_ATTRIBUTE_TIME_CREATED_USEC">G_FILE_ATTRIBUTE_TIME_CREATED_USEC</a></td>
</tr>
<tr>
<td class="define_keyword">#define</td>
<td class="function_name"><a class="link" href="GFileInfo.html#G-FILE-ATTRIBUTE-UNIX-DEVICE:CAPS" title="G_FILE_ATTRIBUTE_UNIX_DEVICE">G_FILE_ATTRIBUTE_UNIX_DEVICE</a></td>
</tr>
<tr>
<td class="define_keyword">#define</td>
<td class="function_name"><a class="link" href="GFileInfo.html#G-FILE-ATTRIBUTE-UNIX-INODE:CAPS" title="G_FILE_ATTRIBUTE_UNIX_INODE">G_FILE_ATTRIBUTE_UNIX_INODE</a></td>
</tr>
<tr>
<td class="define_keyword">#define</td>
<td class="function_name"><a class="link" href="GFileInfo.html#G-FILE-ATTRIBUTE-UNIX-MODE:CAPS" title="G_FILE_ATTRIBUTE_UNIX_MODE">G_FILE_ATTRIBUTE_UNIX_MODE</a></td>
</tr>
<tr>
<td class="define_keyword">#define</td>
<td class="function_name"><a class="link" href="GFileInfo.html#G-FILE-ATTRIBUTE-UNIX-NLINK:CAPS" title="G_FILE_ATTRIBUTE_UNIX_NLINK">G_FILE_ATTRIBUTE_UNIX_NLINK</a></td>
</tr>
<tr>
<td class="define_keyword">#define</td>
<td class="function_name"><a class="link" href="GFileInfo.html#G-FILE-ATTRIBUTE-UNIX-UID:CAPS" title="G_FILE_ATTRIBUTE_UNIX_UID">G_FILE_ATTRIBUTE_UNIX_UID</a></td>
</tr>
<tr>
<td class="define_keyword">#define</td>
<td class="function_name"><a class="link" href="GFileInfo.html#G-FILE-ATTRIBUTE-UNIX-GID:CAPS" title="G_FILE_ATTRIBUTE_UNIX_GID">G_FILE_ATTRIBUTE_UNIX_GID</a></td>
</tr>
<tr>
<td class="define_keyword">#define</td>
<td class="function_name"><a class="link" href="GFileInfo.html#G-FILE-ATTRIBUTE-UNIX-RDEV:CAPS" title="G_FILE_ATTRIBUTE_UNIX_RDEV">G_FILE_ATTRIBUTE_UNIX_RDEV</a></td>
</tr>
<tr>
<td class="define_keyword">#define</td>
<td class="function_name"><a class="link" href="GFileInfo.html#G-FILE-ATTRIBUTE-UNIX-BLOCK-SIZE:CAPS" title="G_FILE_ATTRIBUTE_UNIX_BLOCK_SIZE">G_FILE_ATTRIBUTE_UNIX_BLOCK_SIZE</a></td>
</tr>
<tr>
<td class="define_keyword">#define</td>
<td class="function_name"><a class="link" href="GFileInfo.html#G-FILE-ATTRIBUTE-UNIX-BLOCKS:CAPS" title="G_FILE_ATTRIBUTE_UNIX_BLOCKS">G_FILE_ATTRIBUTE_UNIX_BLOCKS</a></td>
</tr>
<tr>
<td class="define_keyword">#define</td>
<td class="function_name"><a class="link" href="GFileInfo.html#G-FILE-ATTRIBUTE-UNIX-IS-MOUNTPOINT:CAPS" title="G_FILE_ATTRIBUTE_UNIX_IS_MOUNTPOINT">G_FILE_ATTRIBUTE_UNIX_IS_MOUNTPOINT</a></td>
</tr>
<tr>
<td class="define_keyword">#define</td>
<td class="function_name"><a class="link" href="GFileInfo.html#G-FILE-ATTRIBUTE-DOS-IS-ARCHIVE:CAPS" title="G_FILE_ATTRIBUTE_DOS_IS_ARCHIVE">G_FILE_ATTRIBUTE_DOS_IS_ARCHIVE</a></td>
</tr>
<tr>
<td class="define_keyword">#define</td>
<td class="function_name"><a class="link" href="GFileInfo.html#G-FILE-ATTRIBUTE-DOS-IS-SYSTEM:CAPS" title="G_FILE_ATTRIBUTE_DOS_IS_SYSTEM">G_FILE_ATTRIBUTE_DOS_IS_SYSTEM</a></td>
</tr>
<tr>
<td class="define_keyword">#define</td>
<td class="function_name"><a class="link" href="GFileInfo.html#G-FILE-ATTRIBUTE-OWNER-USER:CAPS" title="G_FILE_ATTRIBUTE_OWNER_USER">G_FILE_ATTRIBUTE_OWNER_USER</a></td>
</tr>
<tr>
<td class="define_keyword">#define</td>
<td class="function_name"><a class="link" href="GFileInfo.html#G-FILE-ATTRIBUTE-OWNER-USER-REAL:CAPS" title="G_FILE_ATTRIBUTE_OWNER_USER_REAL">G_FILE_ATTRIBUTE_OWNER_USER_REAL</a></td>
</tr>
<tr>
<td class="define_keyword">#define</td>
<td class="function_name"><a class="link" href="GFileInfo.html#G-FILE-ATTRIBUTE-OWNER-GROUP:CAPS" title="G_FILE_ATTRIBUTE_OWNER_GROUP">G_FILE_ATTRIBUTE_OWNER_GROUP</a></td>
</tr>
<tr>
<td class="define_keyword">#define</td>
<td class="function_name"><a class="link" href="GFileInfo.html#G-FILE-ATTRIBUTE-THUMBNAIL-PATH:CAPS" title="G_FILE_ATTRIBUTE_THUMBNAIL_PATH">G_FILE_ATTRIBUTE_THUMBNAIL_PATH</a></td>
</tr>
<tr>
<td class="define_keyword">#define</td>
<td class="function_name"><a class="link" href="GFileInfo.html#G-FILE-ATTRIBUTE-THUMBNAILING-FAILED:CAPS" title="G_FILE_ATTRIBUTE_THUMBNAILING_FAILED">G_FILE_ATTRIBUTE_THUMBNAILING_FAILED</a></td>
</tr>
<tr>
<td class="define_keyword">#define</td>
<td class="function_name"><a class="link" href="GFileInfo.html#G-FILE-ATTRIBUTE-THUMBNAIL-IS-VALID:CAPS" title="G_FILE_ATTRIBUTE_THUMBNAIL_IS_VALID">G_FILE_ATTRIBUTE_THUMBNAIL_IS_VALID</a></td>
</tr>
<tr>
<td class="define_keyword">#define</td>
<td class="function_name"><a class="link" href="GFileInfo.html#G-FILE-ATTRIBUTE-PREVIEW-ICON:CAPS" title="G_FILE_ATTRIBUTE_PREVIEW_ICON">G_FILE_ATTRIBUTE_PREVIEW_ICON</a></td>
</tr>
<tr>
<td class="define_keyword">#define</td>
<td class="function_name"><a class="link" href="GFileInfo.html#G-FILE-ATTRIBUTE-FILESYSTEM-SIZE:CAPS" title="G_FILE_ATTRIBUTE_FILESYSTEM_SIZE">G_FILE_ATTRIBUTE_FILESYSTEM_SIZE</a></td>
</tr>
<tr>
<td class="define_keyword">#define</td>
<td class="function_name"><a class="link" href="GFileInfo.html#G-FILE-ATTRIBUTE-FILESYSTEM-FREE:CAPS" title="G_FILE_ATTRIBUTE_FILESYSTEM_FREE">G_FILE_ATTRIBUTE_FILESYSTEM_FREE</a></td>
</tr>
<tr>
<td class="define_keyword">#define</td>
<td class="function_name"><a class="link" href="GFileInfo.html#G-FILE-ATTRIBUTE-FILESYSTEM-USED:CAPS" title="G_FILE_ATTRIBUTE_FILESYSTEM_USED">G_FILE_ATTRIBUTE_FILESYSTEM_USED</a></td>
</tr>
<tr>
<td class="define_keyword">#define</td>
<td class="function_name"><a class="link" href="GFileInfo.html#G-FILE-ATTRIBUTE-FILESYSTEM-TYPE:CAPS" title="G_FILE_ATTRIBUTE_FILESYSTEM_TYPE">G_FILE_ATTRIBUTE_FILESYSTEM_TYPE</a></td>
</tr>
<tr>
<td class="define_keyword">#define</td>
<td class="function_name"><a class="link" href="GFileInfo.html#G-FILE-ATTRIBUTE-FILESYSTEM-READONLY:CAPS" title="G_FILE_ATTRIBUTE_FILESYSTEM_READONLY">G_FILE_ATTRIBUTE_FILESYSTEM_READONLY</a></td>
</tr>
<tr>
<td class="define_keyword">#define</td>
<td class="function_name"><a class="link" href="GFileInfo.html#G-FILE-ATTRIBUTE-GVFS-BACKEND:CAPS" title="G_FILE_ATTRIBUTE_GVFS_BACKEND">G_FILE_ATTRIBUTE_GVFS_BACKEND</a></td>
</tr>
<tr>
<td class="define_keyword">#define</td>
<td class="function_name"><a class="link" href="GFileInfo.html#G-FILE-ATTRIBUTE-SELINUX-CONTEXT:CAPS" title="G_FILE_ATTRIBUTE_SELINUX_CONTEXT">G_FILE_ATTRIBUTE_SELINUX_CONTEXT</a></td>
</tr>
<tr>
<td class="define_keyword">#define</td>
<td class="function_name"><a class="link" href="GFileInfo.html#G-FILE-ATTRIBUTE-TRASH-ITEM-COUNT:CAPS" title="G_FILE_ATTRIBUTE_TRASH_ITEM_COUNT">G_FILE_ATTRIBUTE_TRASH_ITEM_COUNT</a></td>
</tr>
<tr>
<td class="define_keyword">#define</td>
<td class="function_name"><a class="link" href="GFileInfo.html#G-FILE-ATTRIBUTE-TRASH-DELETION-DATE:CAPS" title="G_FILE_ATTRIBUTE_TRASH_DELETION_DATE">G_FILE_ATTRIBUTE_TRASH_DELETION_DATE</a></td>
</tr>
<tr>
<td class="define_keyword">#define</td>
<td class="function_name"><a class="link" href="GFileInfo.html#G-FILE-ATTRIBUTE-TRASH-ORIG-PATH:CAPS" title="G_FILE_ATTRIBUTE_TRASH_ORIG_PATH">G_FILE_ATTRIBUTE_TRASH_ORIG_PATH</a></td>
</tr>
<tr>
<td class="define_keyword">#define</td>
<td class="function_name"><a class="link" href="GFileInfo.html#G-FILE-ATTRIBUTE-FILESYSTEM-USE-PREVIEW:CAPS" title="G_FILE_ATTRIBUTE_FILESYSTEM_USE_PREVIEW">G_FILE_ATTRIBUTE_FILESYSTEM_USE_PREVIEW</a></td>
</tr>
<tr>
<td class="define_keyword">#define</td>
<td class="function_name"><a class="link" href="GFileInfo.html#G-FILE-ATTRIBUTE-STANDARD-DESCRIPTION:CAPS" title="G_FILE_ATTRIBUTE_STANDARD_DESCRIPTION">G_FILE_ATTRIBUTE_STANDARD_DESCRIPTION</a></td>
</tr>
</tbody>
</table></div>
</div>
<div class="refsect1">
<a name="GFileInfo.object-hierarchy"></a><h2>Object Hierarchy</h2>
<pre class="screen">    <a href="/usr/share/gtk-doc/html/gobject/gobject-Boxed-Types.html">GBoxed</a>
    <span class="lineart">╰──</span> GFileAttributeMatcher
    <a href="../gobject/gobject-The-Base-Object-Type.html#GObject">GObject</a>
    <span class="lineart">╰──</span> GFileInfo
</pre>
</div>
<div class="refsect1">
<a name="GFileInfo.includes"></a><h2>Includes</h2>
<pre class="synopsis">#include &lt;gio/gio.h&gt;
>>>>>>> 76bed778
</pre>
</div>
<div class="refsect1">
<a name="GFileInfo.description"></a><h2>Description</h2>
<p>Functionality for manipulating basic metadata for files. <a class="link" href="GFileInfo.html" title="GFileInfo"><span class="type">GFileInfo</span></a>
implements methods for getting information that all files should
contain, and allows for manipulation of extended attributes.</p>
<p>See <a class="link" href="gio-GFileAttribute.html" title="GFileAttribute">GFileAttribute</a> for more information on how
GIO handles file attributes.</p>
<p>To obtain a <a class="link" href="GFileInfo.html" title="GFileInfo"><span class="type">GFileInfo</span></a> for a <a class="link" href="GFile.html" title="GFile"><span class="type">GFile</span></a>, use <a class="link" href="GFile.html#g-file-query-info" title="g_file_query_info ()"><code class="function">g_file_query_info()</code></a> (or its
async variant). To obtain a <a class="link" href="GFileInfo.html" title="GFileInfo"><span class="type">GFileInfo</span></a> for a file input or output
<<<<<<< HEAD
stream, use <a class="link" href="GFileInputStream.html#g-file-input-stream-query-info" title="g_file_input_stream_query_info ()"><code class="function">g_file_input_stream_query_info()</code></a> or
<a class="link" href="GFileOutputStream.html#g-file-output-stream-query-info" title="g_file_output_stream_query_info ()"><code class="function">g_file_output_stream_query_info()</code></a> (or their async variants).
</p>
<p>
To change the actual attributes of a file, you should then set the
attribute in the <a class="link" href="GFileInfo.html" title="GFileInfo"><span class="type">GFileInfo</span></a> and call <a class="link" href="GFile.html#g-file-set-attributes-from-info" title="g_file_set_attributes_from_info ()"><code class="function">g_file_set_attributes_from_info()</code></a>
or <a class="link" href="GFile.html#g-file-set-attributes-async" title="g_file_set_attributes_async ()"><code class="function">g_file_set_attributes_async()</code></a> on a GFile.
</p>
<p>
However, not all attributes can be changed in the file. For instance,
the actual size of a file cannot be changed via <a class="link" href="GFileInfo.html#g-file-info-set-size" title="g_file_info_set_size ()"><code class="function">g_file_info_set_size()</code></a>.
You may call <a class="link" href="GFile.html#g-file-query-settable-attributes" title="g_file_query_settable_attributes ()"><code class="function">g_file_query_settable_attributes()</code></a> and
<a class="link" href="GFile.html#g-file-query-writable-namespaces" title="g_file_query_writable_namespaces ()"><code class="function">g_file_query_writable_namespaces()</code></a> to discover the settable attributes
of a particular file at runtime.
</p>
<p>
<a class="link" href="GFileInfo.html#GFileAttributeMatcher"><span class="type">GFileAttributeMatcher</span></a> allows for searching through a <a class="link" href="GFileInfo.html" title="GFileInfo"><span class="type">GFileInfo</span></a> for
attributes.
</p>
</div>
<div class="refsect1">
<a name="GFileInfo.details"></a><h2>Details</h2>
<div class="refsect2">
<a name="GFileAttributeMatcher-struct"></a><h3>GFileAttributeMatcher</h3>
<pre class="programlisting">typedef struct _GFileAttributeMatcher GFileAttributeMatcher;</pre>
<p>
Determines if a string matches a file attribute.
</p>
</div>
<hr>
<div class="refsect2">
<a name="GFileType"></a><h3>enum GFileType</h3>
<pre class="programlisting">typedef enum {
  G_FILE_TYPE_UNKNOWN = 0,
  G_FILE_TYPE_REGULAR,
  G_FILE_TYPE_DIRECTORY,
  G_FILE_TYPE_SYMBOLIC_LINK,
  G_FILE_TYPE_SPECIAL, /* socket, fifo, blockdev, chardev */
  G_FILE_TYPE_SHORTCUT,
  G_FILE_TYPE_MOUNTABLE
} GFileType;
</pre>
<p>
Indicates the file's on-disk type.
</p>
<div class="variablelist"><table border="0" class="variablelist">
<colgroup>
<col align="left" valign="top">
<col>
=======
stream, use <a class="link" href="GFileInputStream.html#g-file-input-stream-query-info" title="g_file_input_stream_query_info ()"><code class="function">g_file_input_stream_query_info()</code></a> or
<a class="link" href="GFileOutputStream.html#g-file-output-stream-query-info" title="g_file_output_stream_query_info ()"><code class="function">g_file_output_stream_query_info()</code></a> (or their async variants).</p>
<p>To change the actual attributes of a file, you should then set the
attribute in the <a class="link" href="GFileInfo.html" title="GFileInfo"><span class="type">GFileInfo</span></a> and call <a class="link" href="GFile.html#g-file-set-attributes-from-info" title="g_file_set_attributes_from_info ()"><code class="function">g_file_set_attributes_from_info()</code></a>
or <a class="link" href="GFile.html#g-file-set-attributes-async" title="g_file_set_attributes_async ()"><code class="function">g_file_set_attributes_async()</code></a> on a GFile.</p>
<p>However, not all attributes can be changed in the file. For instance,
the actual size of a file cannot be changed via <a class="link" href="GFileInfo.html#g-file-info-set-size" title="g_file_info_set_size ()"><code class="function">g_file_info_set_size()</code></a>.
You may call <a class="link" href="GFile.html#g-file-query-settable-attributes" title="g_file_query_settable_attributes ()"><code class="function">g_file_query_settable_attributes()</code></a> and
<a class="link" href="GFile.html#g-file-query-writable-namespaces" title="g_file_query_writable_namespaces ()"><code class="function">g_file_query_writable_namespaces()</code></a> to discover the settable attributes
of a particular file at runtime.</p>
<p><a class="link" href="GFileInfo.html#GFileAttributeMatcher"><span class="type">GFileAttributeMatcher</span></a> allows for searching through a <a class="link" href="GFileInfo.html" title="GFileInfo"><span class="type">GFileInfo</span></a> for
attributes.</p>
</div>
<div class="refsect1">
<a name="GFileInfo.functions_details"></a><h2>Functions</h2>
<div class="refsect2">
<a name="g-file-info-new"></a><h3>g_file_info_new ()</h3>
<pre class="programlisting"><a class="link" href="GFileInfo.html" title="GFileInfo"><span class="returnvalue">GFileInfo</span></a> *
g_file_info_new (<em class="parameter"><code><span class="type">void</span></code></em>);</pre>
<p>Creates a new file info structure.</p>
<div class="refsect3">
<a name="id-1.4.2.4.9.2.5"></a><h4>Returns</h4>
<p> a <a class="link" href="GFileInfo.html" title="GFileInfo"><span class="type">GFileInfo</span></a>.</p>
</div>
</div>
<hr>
<div class="refsect2">
<a name="g-file-info-dup"></a><h3>g_file_info_dup ()</h3>
<pre class="programlisting"><a class="link" href="GFileInfo.html" title="GFileInfo"><span class="returnvalue">GFileInfo</span></a> *
g_file_info_dup (<em class="parameter"><code><a class="link" href="GFileInfo.html" title="GFileInfo"><span class="type">GFileInfo</span></a> *other</code></em>);</pre>
<p>Duplicates a file info structure.</p>
<div class="refsect3">
<a name="id-1.4.2.4.9.3.5"></a><h4>Parameters</h4>
<div class="informaltable"><table width="100%" border="0">
<colgroup>
<col width="150px" class="parameters_name">
<col class="parameters_description">
<col width="200px" class="parameters_annotations">
</colgroup>
<tbody><tr>
<td class="parameter_name"><p>other</p></td>
<td class="parameter_description"><p>a <a class="link" href="GFileInfo.html" title="GFileInfo"><span class="type">GFileInfo</span></a>.</p></td>
<td class="parameter_annotations"> </td>
</tr></tbody>
</table></div>
</div>
<div class="refsect3">
<a name="id-1.4.2.4.9.3.6"></a><h4>Returns</h4>
<p> a duplicate <a class="link" href="GFileInfo.html" title="GFileInfo"><span class="type">GFileInfo</span></a> of <em class="parameter"><code>other</code></em>
. </p>
<p><span class="annotation">[<acronym title="Free data after the code is done."><span class="acronym">transfer full</span></acronym>]</span></p>
</div>
</div>
<hr>
<div class="refsect2">
<a name="g-file-info-copy-into"></a><h3>g_file_info_copy_into ()</h3>
<pre class="programlisting"><span class="returnvalue">void</span>
g_file_info_copy_into (<em class="parameter"><code><a class="link" href="GFileInfo.html" title="GFileInfo"><span class="type">GFileInfo</span></a> *src_info</code></em>,
                       <em class="parameter"><code><a class="link" href="GFileInfo.html" title="GFileInfo"><span class="type">GFileInfo</span></a> *dest_info</code></em>);</pre>
<p>Copies all of the <a class="link" href="gio-GFileAttribute.html" title="GFileAttribute">GFileAttribute</a>
from <em class="parameter"><code>src_info</code></em>
 to <em class="parameter"><code>dest_info</code></em>
.</p>
<div class="refsect3">
<a name="id-1.4.2.4.9.4.5"></a><h4>Parameters</h4>
<div class="informaltable"><table width="100%" border="0">
<colgroup>
<col width="150px" class="parameters_name">
<col class="parameters_description">
<col width="200px" class="parameters_annotations">
</colgroup>
<tbody>
<tr>
<td class="parameter_name"><p>src_info</p></td>
<td class="parameter_description"><p>source to copy attributes from.</p></td>
<td class="parameter_annotations"> </td>
</tr>
<tr>
<td class="parameter_name"><p>dest_info</p></td>
<td class="parameter_description"><p>destination to copy attributes to.</p></td>
<td class="parameter_annotations"> </td>
</tr>
</tbody>
</table></div>
</div>
</div>
<hr>
<div class="refsect2">
<a name="g-file-info-has-attribute"></a><h3>g_file_info_has_attribute ()</h3>
<pre class="programlisting"><a href="../glib/glib-Basic-Types.html#gboolean"><span class="returnvalue">gboolean</span></a>
g_file_info_has_attribute (<em class="parameter"><code><a class="link" href="GFileInfo.html" title="GFileInfo"><span class="type">GFileInfo</span></a> *info</code></em>,
                           <em class="parameter"><code>const <span class="type">char</span> *attribute</code></em>);</pre>
<p>Checks if a file info structure has an attribute named <em class="parameter"><code>attribute</code></em>
.</p>
<div class="refsect3">
<a name="id-1.4.2.4.9.5.5"></a><h4>Parameters</h4>
<div class="informaltable"><table width="100%" border="0">
<colgroup>
<col width="150px" class="parameters_name">
<col class="parameters_description">
<col width="200px" class="parameters_annotations">
>>>>>>> 76bed778
</colgroup>
<tbody>
<tr>
<td class="parameter_name"><p>info</p></td>
<td class="parameter_description"><p>a <a class="link" href="GFileInfo.html" title="GFileInfo"><span class="type">GFileInfo</span></a>.</p></td>
<td class="parameter_annotations"> </td>
</tr>
<tr>
<td class="parameter_name"><p>attribute</p></td>
<td class="parameter_description"><p>a file attribute key.</p></td>
<td class="parameter_annotations"> </td>
</tr>
</tbody>
</table></div>
</div>
<div class="refsect3">
<a name="id-1.4.2.4.9.5.6"></a><h4>Returns</h4>
<p> <a href="../glib/glib-Standard-Macros.html#TRUE:CAPS"><code class="literal">TRUE</code></a> if <em class="parameter"><code>Ginfo</code></em>
has an attribute named <em class="parameter"><code>attribute</code></em>
,
<a href="../glib/glib-Standard-Macros.html#FALSE:CAPS"><code class="literal">FALSE</code></a> otherwise.</p>
</div>
</div>
<hr>
<div class="refsect2">
<a name="g-file-info-has-namespace"></a><h3>g_file_info_has_namespace ()</h3>
<pre class="programlisting"><a href="../glib/glib-Basic-Types.html#gboolean"><span class="returnvalue">gboolean</span></a>
g_file_info_has_namespace (<em class="parameter"><code><a class="link" href="GFileInfo.html" title="GFileInfo"><span class="type">GFileInfo</span></a> *info</code></em>,
                           <em class="parameter"><code>const <span class="type">char</span> *name_space</code></em>);</pre>
<p>Checks if a file info structure has an attribute in the
specified <em class="parameter"><code>name_space</code></em>
.</p>
<div class="refsect3">
<a name="id-1.4.2.4.9.6.5"></a><h4>Parameters</h4>
<div class="informaltable"><table width="100%" border="0">
<colgroup>
<col width="150px" class="parameters_name">
<col class="parameters_description">
<col width="200px" class="parameters_annotations">
</colgroup>
<tbody>
<tr>
<td class="parameter_name"><p>info</p></td>
<td class="parameter_description"><p>a <a class="link" href="GFileInfo.html" title="GFileInfo"><span class="type">GFileInfo</span></a>.</p></td>
<td class="parameter_annotations"> </td>
</tr>
<tr>
<td class="parameter_name"><p>name_space</p></td>
<td class="parameter_description"><p>a file attribute namespace.</p></td>
<td class="parameter_annotations"> </td>
</tr>
</tbody>
</table></div>
</div>
<div class="refsect3">
<a name="id-1.4.2.4.9.6.6"></a><h4>Returns</h4>
<p> <a href="../glib/glib-Standard-Macros.html#TRUE:CAPS"><code class="literal">TRUE</code></a> if <em class="parameter"><code>Ginfo</code></em>
has an attribute in <em class="parameter"><code>name_space</code></em>
,
<a href="../glib/glib-Standard-Macros.html#FALSE:CAPS"><code class="literal">FALSE</code></a> otherwise.</p>
</div>
<p class="since">Since: <a class="link" href="api-index-2-22.html#api-index-2.22">2.22</a></p>
</div>
<hr>
<div class="refsect2">
<a name="g-file-info-list-attributes"></a><h3>g_file_info_list_attributes ()</h3>
<pre class="programlisting"><span class="returnvalue">char</span> **
g_file_info_list_attributes (<em class="parameter"><code><a class="link" href="GFileInfo.html" title="GFileInfo"><span class="type">GFileInfo</span></a> *info</code></em>,
                             <em class="parameter"><code>const <span class="type">char</span> *name_space</code></em>);</pre>
<p>Lists the file info structure's attributes.</p>
<div class="refsect3">
<a name="id-1.4.2.4.9.7.5"></a><h4>Parameters</h4>
<div class="informaltable"><table width="100%" border="0">
<colgroup>
<col width="150px" class="parameters_name">
<col class="parameters_description">
<col width="200px" class="parameters_annotations">
</colgroup>
<tbody>
<tr>
<td class="parameter_name"><p>info</p></td>
<td class="parameter_description"><p>a <a class="link" href="GFileInfo.html" title="GFileInfo"><span class="type">GFileInfo</span></a>.</p></td>
<td class="parameter_annotations"> </td>
</tr>
<tr>
<td class="parameter_name"><p>name_space</p></td>
<td class="parameter_description"><p>a file attribute key's namespace.</p></td>
<td class="parameter_annotations"> </td>
</tr>
</tbody>
</table></div>
</div>
<div class="refsect3">
<a name="id-1.4.2.4.9.7.6"></a><h4>Returns</h4>
<p> a
null-terminated array of strings of all of the possible attribute
types for the given <em class="parameter"><code>name_space</code></em>
, or <a href="../glib/glib-Standard-Macros.html#NULL:CAPS"><code class="literal">NULL</code></a> on error. </p>
<p><span class="annotation">[<acronym title="NULL may be passed as the value in, out, in-out; or as a return value."><span class="acronym">nullable</span></acronym>][<acronym title="Parameter points to an array of items."><span class="acronym">array</span></acronym> zero-terminated=1][<acronym title="Free data after the code is done."><span class="acronym">transfer full</span></acronym>]</span></p>
</div>
</div>
<hr>
<div class="refsect2">
<a name="g-file-info-get-attribute-type"></a><h3>g_file_info_get_attribute_type ()</h3>
<pre class="programlisting"><a class="link" href="gio-GFileAttribute.html#GFileAttributeType" title="enum GFileAttributeType"><span class="returnvalue">GFileAttributeType</span></a>
g_file_info_get_attribute_type (<em class="parameter"><code><a class="link" href="GFileInfo.html" title="GFileInfo"><span class="type">GFileInfo</span></a> *info</code></em>,
                                <em class="parameter"><code>const <span class="type">char</span> *attribute</code></em>);</pre>
<p>Gets the attribute type for an attribute key.</p>
<div class="refsect3">
<a name="id-1.4.2.4.9.8.5"></a><h4>Parameters</h4>
<div class="informaltable"><table width="100%" border="0">
<colgroup>
<col width="150px" class="parameters_name">
<col class="parameters_description">
<col width="200px" class="parameters_annotations">
</colgroup>
<tbody>
<tr>
<td class="parameter_name"><p>info</p></td>
<td class="parameter_description"><p>a <a class="link" href="GFileInfo.html" title="GFileInfo"><span class="type">GFileInfo</span></a>.</p></td>
<td class="parameter_annotations"> </td>
</tr>
<tr>
<td class="parameter_name"><p>attribute</p></td>
<td class="parameter_description"><p>a file attribute key.</p></td>
<td class="parameter_annotations"> </td>
</tr>
</tbody>
</table></div>
</div>
<<<<<<< HEAD
<hr>
<div class="refsect2">
<a name="GFileInfo-struct"></a><h3>GFileInfo</h3>
<pre class="programlisting">typedef struct _GFileInfo GFileInfo;</pre>
<p>
Stores information about a file system object referenced by a <a class="link" href="GFile.html" title="GFile"><span class="type">GFile</span></a>.
</p>
</div>
<hr>
<div class="refsect2">
<a name="G-FILE-ATTRIBUTE-STANDARD-TYPE:CAPS"></a><h3>G_FILE_ATTRIBUTE_STANDARD_TYPE</h3>
<pre class="programlisting">#define G_FILE_ATTRIBUTE_STANDARD_TYPE "standard::type"                     /* uint32 (GFileType) */
</pre>
<p>
A key in the "standard" namespace for storing file types.
Corresponding <a class="link" href="gio-GFileAttribute.html#GFileAttributeType" title="enum GFileAttributeType"><span class="type">GFileAttributeType</span></a> is <a class="link" href="gio-GFileAttribute.html#G-FILE-ATTRIBUTE-TYPE-UINT32:CAPS"><code class="literal">G_FILE_ATTRIBUTE_TYPE_UINT32</code></a>.
The value for this key should contain a <a class="link" href="GFileInfo.html#GFileType" title="enum GFileType"><span class="type">GFileType</span></a>.
</p>
</div>
<hr>
<div class="refsect2">
<a name="G-FILE-ATTRIBUTE-STANDARD-IS-HIDDEN:CAPS"></a><h3>G_FILE_ATTRIBUTE_STANDARD_IS_HIDDEN</h3>
<pre class="programlisting">#define G_FILE_ATTRIBUTE_STANDARD_IS_HIDDEN "standard::is-hidden"           /* boolean */
</pre>
<p>
A key in the "standard" namespace for checking if a file is hidden.
Corresponding <a class="link" href="gio-GFileAttribute.html#GFileAttributeType" title="enum GFileAttributeType"><span class="type">GFileAttributeType</span></a> is <a class="link" href="gio-GFileAttribute.html#G-FILE-ATTRIBUTE-TYPE-BOOLEAN:CAPS"><code class="literal">G_FILE_ATTRIBUTE_TYPE_BOOLEAN</code></a>.
</p>
</div>
<hr>
<div class="refsect2">
<a name="G-FILE-ATTRIBUTE-STANDARD-IS-BACKUP:CAPS"></a><h3>G_FILE_ATTRIBUTE_STANDARD_IS_BACKUP</h3>
<pre class="programlisting">#define G_FILE_ATTRIBUTE_STANDARD_IS_BACKUP "standard::is-backup"           /* boolean */
</pre>
<p>
A key in the "standard" namespace for checking if a file is a backup file.
Corresponding <a class="link" href="gio-GFileAttribute.html#GFileAttributeType" title="enum GFileAttributeType"><span class="type">GFileAttributeType</span></a> is <a class="link" href="gio-GFileAttribute.html#G-FILE-ATTRIBUTE-TYPE-BOOLEAN:CAPS"><code class="literal">G_FILE_ATTRIBUTE_TYPE_BOOLEAN</code></a>.
</p>
</div>
<hr>
<div class="refsect2">
<a name="G-FILE-ATTRIBUTE-STANDARD-IS-SYMLINK:CAPS"></a><h3>G_FILE_ATTRIBUTE_STANDARD_IS_SYMLINK</h3>
<pre class="programlisting">#define G_FILE_ATTRIBUTE_STANDARD_IS_SYMLINK "standard::is-symlink"         /* boolean */
</pre>
<p>
A key in the "standard" namespace for checking if the file is a symlink.
Typically the actual type is something else, if we followed the symlink
to get the type.
Corresponding <a class="link" href="gio-GFileAttribute.html#GFileAttributeType" title="enum GFileAttributeType"><span class="type">GFileAttributeType</span></a> is <a class="link" href="gio-GFileAttribute.html#G-FILE-ATTRIBUTE-TYPE-BOOLEAN:CAPS"><code class="literal">G_FILE_ATTRIBUTE_TYPE_BOOLEAN</code></a>.
</p>
</div>
<hr>
<div class="refsect2">
<a name="G-FILE-ATTRIBUTE-STANDARD-IS-VIRTUAL:CAPS"></a><h3>G_FILE_ATTRIBUTE_STANDARD_IS_VIRTUAL</h3>
<pre class="programlisting">#define G_FILE_ATTRIBUTE_STANDARD_IS_VIRTUAL "standard::is-virtual"         /* boolean */
</pre>
<p>
A key in the "standard" namespace for checking if a file is virtual.
Corresponding <a class="link" href="gio-GFileAttribute.html#GFileAttributeType" title="enum GFileAttributeType"><span class="type">GFileAttributeType</span></a> is <a class="link" href="gio-GFileAttribute.html#G-FILE-ATTRIBUTE-TYPE-BOOLEAN:CAPS"><code class="literal">G_FILE_ATTRIBUTE_TYPE_BOOLEAN</code></a>.
</p>
</div>
<hr>
<div class="refsect2">
<a name="G-FILE-ATTRIBUTE-STANDARD-NAME:CAPS"></a><h3>G_FILE_ATTRIBUTE_STANDARD_NAME</h3>
<pre class="programlisting">#define G_FILE_ATTRIBUTE_STANDARD_NAME "standard::name"                     /* byte string */
</pre>
<p>
A key in the "standard" namespace for getting the name of the file.
The name is the on-disk filename which may not be in any known encoding,
and can thus not be generally displayed as is.
Use <a class="link" href="GFileInfo.html#G-FILE-ATTRIBUTE-STANDARD-DISPLAY-NAME:CAPS" title="G_FILE_ATTRIBUTE_STANDARD_DISPLAY_NAME"><span class="type">G_FILE_ATTRIBUTE_STANDARD_DISPLAY_NAME</span></a> if you need to display the
name in a user interface.
Corresponding <a class="link" href="gio-GFileAttribute.html#GFileAttributeType" title="enum GFileAttributeType"><span class="type">GFileAttributeType</span></a> is <a class="link" href="gio-GFileAttribute.html#G-FILE-ATTRIBUTE-TYPE-BYTE-STRING:CAPS"><code class="literal">G_FILE_ATTRIBUTE_TYPE_BYTE_STRING</code></a>.
</p>
</div>
<hr>
<div class="refsect2">
<a name="G-FILE-ATTRIBUTE-STANDARD-DISPLAY-NAME:CAPS"></a><h3>G_FILE_ATTRIBUTE_STANDARD_DISPLAY_NAME</h3>
<pre class="programlisting">#define G_FILE_ATTRIBUTE_STANDARD_DISPLAY_NAME "standard::display-name"     /* string */
</pre>
<p>
A key in the "standard" namespace for getting the display name of the file.
A display name is guaranteed to be in UTF8 and can thus be displayed in
the UI.
Corresponding <a class="link" href="gio-GFileAttribute.html#GFileAttributeType" title="enum GFileAttributeType"><span class="type">GFileAttributeType</span></a> is <a class="link" href="gio-GFileAttribute.html#G-FILE-ATTRIBUTE-TYPE-STRING:CAPS"><code class="literal">G_FILE_ATTRIBUTE_TYPE_STRING</code></a>.
</p>
</div>
<hr>
<div class="refsect2">
<a name="G-FILE-ATTRIBUTE-STANDARD-EDIT-NAME:CAPS"></a><h3>G_FILE_ATTRIBUTE_STANDARD_EDIT_NAME</h3>
<pre class="programlisting">#define G_FILE_ATTRIBUTE_STANDARD_EDIT_NAME "standard::edit-name"           /* string */
</pre>
<p>
A key in the "standard" namespace for edit name of the file.
An edit name is similar to the display name, but it is meant to be
used when you want to rename the file in the UI. The display name
might contain information you don't want in the new filename (such as
"(invalid unicode)" if the filename was in an invalid encoding).
</p>
<p>
Corresponding <a class="link" href="gio-GFileAttribute.html#GFileAttributeType" title="enum GFileAttributeType"><span class="type">GFileAttributeType</span></a> is <a class="link" href="gio-GFileAttribute.html#G-FILE-ATTRIBUTE-TYPE-STRING:CAPS"><code class="literal">G_FILE_ATTRIBUTE_TYPE_STRING</code></a>.
</p>
</div>
<hr>
<div class="refsect2">
<a name="G-FILE-ATTRIBUTE-STANDARD-COPY-NAME:CAPS"></a><h3>G_FILE_ATTRIBUTE_STANDARD_COPY_NAME</h3>
<pre class="programlisting">#define G_FILE_ATTRIBUTE_STANDARD_COPY_NAME "standard::copy-name"           /* string */
</pre>
<p>
A key in the "standard" namespace for getting the copy name of the file.
The copy name is an optional version of the name. If available it's always
in UTF8, and corresponds directly to the original filename (only transcoded to
UTF8). This is useful if you want to copy the file to another filesystem that
might have a different encoding. If the filename is not a valid string in the
encoding selected for the filesystem it is in then the copy name will not be set.
</p>
<p>
Corresponding <a class="link" href="gio-GFileAttribute.html#GFileAttributeType" title="enum GFileAttributeType"><span class="type">GFileAttributeType</span></a> is <a class="link" href="gio-GFileAttribute.html#G-FILE-ATTRIBUTE-TYPE-STRING:CAPS"><code class="literal">G_FILE_ATTRIBUTE_TYPE_STRING</code></a>.
</p>
</div>
<hr>
<div class="refsect2">
<a name="G-FILE-ATTRIBUTE-STANDARD-ICON:CAPS"></a><h3>G_FILE_ATTRIBUTE_STANDARD_ICON</h3>
<pre class="programlisting">#define G_FILE_ATTRIBUTE_STANDARD_ICON "standard::icon"                     /* object (GIcon) */
</pre>
<p>
A key in the "standard" namespace for getting the icon for the file.
Corresponding <a class="link" href="gio-GFileAttribute.html#GFileAttributeType" title="enum GFileAttributeType"><span class="type">GFileAttributeType</span></a> is <a class="link" href="gio-GFileAttribute.html#G-FILE-ATTRIBUTE-TYPE-OBJECT:CAPS"><code class="literal">G_FILE_ATTRIBUTE_TYPE_OBJECT</code></a>.
The value for this key should contain a <a class="link" href="GIcon.html" title="GIcon"><span class="type">GIcon</span></a>.
</p>
</div>
<hr>
<div class="refsect2">
<a name="G-FILE-ATTRIBUTE-STANDARD-SYMBOLIC-ICON:CAPS"></a><h3>G_FILE_ATTRIBUTE_STANDARD_SYMBOLIC_ICON</h3>
<pre class="programlisting">#define G_FILE_ATTRIBUTE_STANDARD_SYMBOLIC_ICON "standard::symbolic-icon"   /* object (GIcon) */
</pre>
<p>
A key in the "standard" namespace for getting the symbolic icon for the file.
Corresponding <a class="link" href="gio-GFileAttribute.html#GFileAttributeType" title="enum GFileAttributeType"><span class="type">GFileAttributeType</span></a> is <a class="link" href="gio-GFileAttribute.html#G-FILE-ATTRIBUTE-TYPE-OBJECT:CAPS"><code class="literal">G_FILE_ATTRIBUTE_TYPE_OBJECT</code></a>.
The value for this key should contain a <a class="link" href="GIcon.html" title="GIcon"><span class="type">GIcon</span></a>.
</p>
<p class="since">Since 2.34</p>
</div>
<hr>
<div class="refsect2">
<a name="G-FILE-ATTRIBUTE-STANDARD-CONTENT-TYPE:CAPS"></a><h3>G_FILE_ATTRIBUTE_STANDARD_CONTENT_TYPE</h3>
<pre class="programlisting">#define G_FILE_ATTRIBUTE_STANDARD_CONTENT_TYPE "standard::content-type"     /* string */
</pre>
<p>
A key in the "standard" namespace for getting the content type of the file.
Corresponding <a class="link" href="gio-GFileAttribute.html#GFileAttributeType" title="enum GFileAttributeType"><span class="type">GFileAttributeType</span></a> is <a class="link" href="gio-GFileAttribute.html#G-FILE-ATTRIBUTE-TYPE-STRING:CAPS"><code class="literal">G_FILE_ATTRIBUTE_TYPE_STRING</code></a>.
The value for this key should contain a valid content type.
</p>
</div>
<hr>
<div class="refsect2">
<a name="G-FILE-ATTRIBUTE-STANDARD-FAST-CONTENT-TYPE:CAPS"></a><h3>G_FILE_ATTRIBUTE_STANDARD_FAST_CONTENT_TYPE</h3>
<pre class="programlisting">#define G_FILE_ATTRIBUTE_STANDARD_FAST_CONTENT_TYPE "standard::fast-content-type" /* string */
</pre>
<p>
A key in the "standard" namespace for getting the fast content type.
The fast content type isn't as reliable as the regular one, as it
only uses the filename to guess it, but it is faster to calculate than the
regular content type.
Corresponding <a class="link" href="gio-GFileAttribute.html#GFileAttributeType" title="enum GFileAttributeType"><span class="type">GFileAttributeType</span></a> is <a class="link" href="gio-GFileAttribute.html#G-FILE-ATTRIBUTE-TYPE-STRING:CAPS"><code class="literal">G_FILE_ATTRIBUTE_TYPE_STRING</code></a>.
</p>
</div>
<hr>
<div class="refsect2">
<a name="G-FILE-ATTRIBUTE-STANDARD-SIZE:CAPS"></a><h3>G_FILE_ATTRIBUTE_STANDARD_SIZE</h3>
<pre class="programlisting">#define G_FILE_ATTRIBUTE_STANDARD_SIZE "standard::size"                     /* uint64 */
</pre>
<p>
A key in the "standard" namespace for getting the file's size (in bytes).
Corresponding <a class="link" href="gio-GFileAttribute.html#GFileAttributeType" title="enum GFileAttributeType"><span class="type">GFileAttributeType</span></a> is <a class="link" href="gio-GFileAttribute.html#G-FILE-ATTRIBUTE-TYPE-UINT64:CAPS"><code class="literal">G_FILE_ATTRIBUTE_TYPE_UINT64</code></a>.
</p>
</div>
<hr>
<div class="refsect2">
<a name="G-FILE-ATTRIBUTE-STANDARD-ALLOCATED-SIZE:CAPS"></a><h3>G_FILE_ATTRIBUTE_STANDARD_ALLOCATED_SIZE</h3>
<pre class="programlisting">#define G_FILE_ATTRIBUTE_STANDARD_ALLOCATED_SIZE "standard::allocated-size" /* uint64 */
</pre>
<p>
A key in the "standard" namespace for getting the amount of disk space
that is consumed by the file (in bytes).  This will generally be larger
than the file size (due to block size overhead) but can occasionally be
smaller (for example, for sparse files).
Corresponding <a class="link" href="gio-GFileAttribute.html#GFileAttributeType" title="enum GFileAttributeType"><span class="type">GFileAttributeType</span></a> is <a class="link" href="gio-GFileAttribute.html#G-FILE-ATTRIBUTE-TYPE-UINT64:CAPS"><code class="literal">G_FILE_ATTRIBUTE_TYPE_UINT64</code></a>.
</p>
<p class="since">Since 2.20</p>
</div>
<hr>
<div class="refsect2">
<a name="G-FILE-ATTRIBUTE-STANDARD-SYMLINK-TARGET:CAPS"></a><h3>G_FILE_ATTRIBUTE_STANDARD_SYMLINK_TARGET</h3>
<pre class="programlisting">#define G_FILE_ATTRIBUTE_STANDARD_SYMLINK_TARGET "standard::symlink-target" /* byte string */
</pre>
<p>
A key in the "standard" namespace for getting the symlink target, if the file
is a symlink. Corresponding <a class="link" href="gio-GFileAttribute.html#GFileAttributeType" title="enum GFileAttributeType"><span class="type">GFileAttributeType</span></a> is
<a class="link" href="gio-GFileAttribute.html#G-FILE-ATTRIBUTE-TYPE-BYTE-STRING:CAPS"><code class="literal">G_FILE_ATTRIBUTE_TYPE_BYTE_STRING</code></a>.
</p>
</div>
<hr>
<div class="refsect2">
<a name="G-FILE-ATTRIBUTE-STANDARD-TARGET-URI:CAPS"></a><h3>G_FILE_ATTRIBUTE_STANDARD_TARGET_URI</h3>
<pre class="programlisting">#define G_FILE_ATTRIBUTE_STANDARD_TARGET_URI "standard::target-uri"         /* string */
</pre>
<p>
A key in the "standard" namespace for getting the target URI for the file, in
the case of <a class="link" href="GFileInfo.html#G-FILE-TYPE-SHORTCUT:CAPS"><code class="literal">G_FILE_TYPE_SHORTCUT</code></a> or <a class="link" href="GFileInfo.html#G-FILE-TYPE-MOUNTABLE:CAPS"><code class="literal">G_FILE_TYPE_MOUNTABLE</code></a> files.
Corresponding <a class="link" href="gio-GFileAttribute.html#GFileAttributeType" title="enum GFileAttributeType"><span class="type">GFileAttributeType</span></a> is <a class="link" href="gio-GFileAttribute.html#G-FILE-ATTRIBUTE-TYPE-STRING:CAPS"><code class="literal">G_FILE_ATTRIBUTE_TYPE_STRING</code></a>.
</p>
</div>
<hr>
<div class="refsect2">
<a name="G-FILE-ATTRIBUTE-STANDARD-SORT-ORDER:CAPS"></a><h3>G_FILE_ATTRIBUTE_STANDARD_SORT_ORDER</h3>
<pre class="programlisting">#define G_FILE_ATTRIBUTE_STANDARD_SORT_ORDER "standard::sort-order"         /* int32  */
</pre>
<p>
A key in the "standard" namespace for setting the sort order of a file.
Corresponding <a class="link" href="gio-GFileAttribute.html#GFileAttributeType" title="enum GFileAttributeType"><span class="type">GFileAttributeType</span></a> is <a class="link" href="gio-GFileAttribute.html#G-FILE-ATTRIBUTE-TYPE-INT32:CAPS"><code class="literal">G_FILE_ATTRIBUTE_TYPE_INT32</code></a>.
An example use would be in file managers, which would use this key
to set the order files are displayed. Files with smaller sort order
should be sorted first, and files without sort order as if sort order
was zero.
</p>
</div>
<hr>
<div class="refsect2">
<a name="G-FILE-ATTRIBUTE-ETAG-VALUE:CAPS"></a><h3>G_FILE_ATTRIBUTE_ETAG_VALUE</h3>
<pre class="programlisting">#define G_FILE_ATTRIBUTE_ETAG_VALUE "etag::value"                 /* string */
</pre>
<p>
A key in the "etag" namespace for getting the value of the file's
entity tag. Corresponding <a class="link" href="gio-GFileAttribute.html#GFileAttributeType" title="enum GFileAttributeType"><span class="type">GFileAttributeType</span></a> is
<a class="link" href="gio-GFileAttribute.html#G-FILE-ATTRIBUTE-TYPE-STRING:CAPS"><code class="literal">G_FILE_ATTRIBUTE_TYPE_STRING</code></a>.
</p>
</div>
<hr>
<div class="refsect2">
<a name="G-FILE-ATTRIBUTE-ID-FILE:CAPS"></a><h3>G_FILE_ATTRIBUTE_ID_FILE</h3>
<pre class="programlisting">#define G_FILE_ATTRIBUTE_ID_FILE "id::file"                     /* string */
</pre>
<p>
A key in the "id" namespace for getting a file identifier.
Corresponding <a class="link" href="gio-GFileAttribute.html#GFileAttributeType" title="enum GFileAttributeType"><span class="type">GFileAttributeType</span></a> is <a class="link" href="gio-GFileAttribute.html#G-FILE-ATTRIBUTE-TYPE-STRING:CAPS"><code class="literal">G_FILE_ATTRIBUTE_TYPE_STRING</code></a>.
An example use would be during listing files, to avoid recursive
directory scanning.
</p>
</div>
<hr>
<div class="refsect2">
<a name="G-FILE-ATTRIBUTE-ID-FILESYSTEM:CAPS"></a><h3>G_FILE_ATTRIBUTE_ID_FILESYSTEM</h3>
<pre class="programlisting">#define G_FILE_ATTRIBUTE_ID_FILESYSTEM "id::filesystem"         /* string */
</pre>
<p>
A key in the "id" namespace for getting the file system identifier.
Corresponding <a class="link" href="gio-GFileAttribute.html#GFileAttributeType" title="enum GFileAttributeType"><span class="type">GFileAttributeType</span></a> is <a class="link" href="gio-GFileAttribute.html#G-FILE-ATTRIBUTE-TYPE-STRING:CAPS"><code class="literal">G_FILE_ATTRIBUTE_TYPE_STRING</code></a>.
An example use would be during drag and drop to see if the source
and target are on the same filesystem (default to move) or not (default
to copy).
</p>
</div>
<hr>
<div class="refsect2">
<a name="G-FILE-ATTRIBUTE-ACCESS-CAN-READ:CAPS"></a><h3>G_FILE_ATTRIBUTE_ACCESS_CAN_READ</h3>
<pre class="programlisting">#define G_FILE_ATTRIBUTE_ACCESS_CAN_READ "access::can-read"       /* boolean */
</pre>
<p>
A key in the "access" namespace for getting read privileges.
Corresponding <a class="link" href="gio-GFileAttribute.html#GFileAttributeType" title="enum GFileAttributeType"><span class="type">GFileAttributeType</span></a> is <a class="link" href="gio-GFileAttribute.html#G-FILE-ATTRIBUTE-TYPE-BOOLEAN:CAPS"><code class="literal">G_FILE_ATTRIBUTE_TYPE_BOOLEAN</code></a>.
This attribute will be <a href="./../glib/glib/glib-Standard-Macros.html#TRUE:CAPS"><code class="literal">TRUE</code></a> if the user is able to read the file.
</p>
</div>
<hr>
<div class="refsect2">
<a name="G-FILE-ATTRIBUTE-ACCESS-CAN-WRITE:CAPS"></a><h3>G_FILE_ATTRIBUTE_ACCESS_CAN_WRITE</h3>
<pre class="programlisting">#define G_FILE_ATTRIBUTE_ACCESS_CAN_WRITE "access::can-write"     /* boolean */
</pre>
<p>
A key in the "access" namespace for getting write privileges.
Corresponding <a class="link" href="gio-GFileAttribute.html#GFileAttributeType" title="enum GFileAttributeType"><span class="type">GFileAttributeType</span></a> is <a class="link" href="gio-GFileAttribute.html#G-FILE-ATTRIBUTE-TYPE-BOOLEAN:CAPS"><code class="literal">G_FILE_ATTRIBUTE_TYPE_BOOLEAN</code></a>.
This attribute will be <a href="./../glib/glib/glib-Standard-Macros.html#TRUE:CAPS"><code class="literal">TRUE</code></a> if the user is able to write to the file.
</p>
</div>
<hr>
<div class="refsect2">
<a name="G-FILE-ATTRIBUTE-ACCESS-CAN-EXECUTE:CAPS"></a><h3>G_FILE_ATTRIBUTE_ACCESS_CAN_EXECUTE</h3>
<pre class="programlisting">#define G_FILE_ATTRIBUTE_ACCESS_CAN_EXECUTE "access::can-execute" /* boolean */
</pre>
<p>
A key in the "access" namespace for getting execution privileges.
Corresponding <a class="link" href="gio-GFileAttribute.html#GFileAttributeType" title="enum GFileAttributeType"><span class="type">GFileAttributeType</span></a> is <a class="link" href="gio-GFileAttribute.html#G-FILE-ATTRIBUTE-TYPE-BOOLEAN:CAPS"><code class="literal">G_FILE_ATTRIBUTE_TYPE_BOOLEAN</code></a>.
This attribute will be <a href="./../glib/glib/glib-Standard-Macros.html#TRUE:CAPS"><code class="literal">TRUE</code></a> if the user is able to execute the file.
</p>
</div>
<hr>
<div class="refsect2">
<a name="G-FILE-ATTRIBUTE-ACCESS-CAN-DELETE:CAPS"></a><h3>G_FILE_ATTRIBUTE_ACCESS_CAN_DELETE</h3>
<pre class="programlisting">#define G_FILE_ATTRIBUTE_ACCESS_CAN_DELETE "access::can-delete"   /* boolean */
</pre>
<p>
A key in the "access" namespace for checking deletion privileges.
Corresponding <a class="link" href="gio-GFileAttribute.html#GFileAttributeType" title="enum GFileAttributeType"><span class="type">GFileAttributeType</span></a> is <a class="link" href="gio-GFileAttribute.html#G-FILE-ATTRIBUTE-TYPE-BOOLEAN:CAPS"><code class="literal">G_FILE_ATTRIBUTE_TYPE_BOOLEAN</code></a>.
This attribute will be <a href="./../glib/glib/glib-Standard-Macros.html#TRUE:CAPS"><code class="literal">TRUE</code></a> if the user is able to delete the file.
</p>
</div>
<hr>
<div class="refsect2">
<a name="G-FILE-ATTRIBUTE-ACCESS-CAN-TRASH:CAPS"></a><h3>G_FILE_ATTRIBUTE_ACCESS_CAN_TRASH</h3>
<pre class="programlisting">#define G_FILE_ATTRIBUTE_ACCESS_CAN_TRASH "access::can-trash"     /* boolean */
</pre>
<p>
A key in the "access" namespace for checking trashing privileges.
Corresponding <a class="link" href="gio-GFileAttribute.html#GFileAttributeType" title="enum GFileAttributeType"><span class="type">GFileAttributeType</span></a> is <a class="link" href="gio-GFileAttribute.html#G-FILE-ATTRIBUTE-TYPE-BOOLEAN:CAPS"><code class="literal">G_FILE_ATTRIBUTE_TYPE_BOOLEAN</code></a>.
This attribute will be <a href="./../glib/glib/glib-Standard-Macros.html#TRUE:CAPS"><code class="literal">TRUE</code></a> if the user is able to move the file to
the trash.
</p>
</div>
<hr>
<div class="refsect2">
<a name="G-FILE-ATTRIBUTE-ACCESS-CAN-RENAME:CAPS"></a><h3>G_FILE_ATTRIBUTE_ACCESS_CAN_RENAME</h3>
<pre class="programlisting">#define G_FILE_ATTRIBUTE_ACCESS_CAN_RENAME "access::can-rename"   /* boolean */
</pre>
<p>
A key in the "access" namespace for checking renaming privileges.
Corresponding <a class="link" href="gio-GFileAttribute.html#GFileAttributeType" title="enum GFileAttributeType"><span class="type">GFileAttributeType</span></a> is <a class="link" href="gio-GFileAttribute.html#G-FILE-ATTRIBUTE-TYPE-BOOLEAN:CAPS"><code class="literal">G_FILE_ATTRIBUTE_TYPE_BOOLEAN</code></a>.
This attribute will be <a href="./../glib/glib/glib-Standard-Macros.html#TRUE:CAPS"><code class="literal">TRUE</code></a> if the user is able to rename the file.
</p>
</div>
<hr>
<div class="refsect2">
<a name="G-FILE-ATTRIBUTE-MOUNTABLE-CAN-MOUNT:CAPS"></a><h3>G_FILE_ATTRIBUTE_MOUNTABLE_CAN_MOUNT</h3>
<pre class="programlisting">#define G_FILE_ATTRIBUTE_MOUNTABLE_CAN_MOUNT "mountable::can-mount"     /* boolean */
</pre>
<p>
A key in the "mountable" namespace for checking if a file (of type G_FILE_TYPE_MOUNTABLE) is mountable.
Corresponding <a class="link" href="gio-GFileAttribute.html#GFileAttributeType" title="enum GFileAttributeType"><span class="type">GFileAttributeType</span></a> is <a class="link" href="gio-GFileAttribute.html#G-FILE-ATTRIBUTE-TYPE-BOOLEAN:CAPS"><code class="literal">G_FILE_ATTRIBUTE_TYPE_BOOLEAN</code></a>.
</p>
</div>
<hr>
<div class="refsect2">
<a name="G-FILE-ATTRIBUTE-MOUNTABLE-CAN-UNMOUNT:CAPS"></a><h3>G_FILE_ATTRIBUTE_MOUNTABLE_CAN_UNMOUNT</h3>
<pre class="programlisting">#define G_FILE_ATTRIBUTE_MOUNTABLE_CAN_UNMOUNT "mountable::can-unmount" /* boolean */
</pre>
<p>
A key in the "mountable" namespace for checking if a file (of type G_FILE_TYPE_MOUNTABLE)  is unmountable.
Corresponding <a class="link" href="gio-GFileAttribute.html#GFileAttributeType" title="enum GFileAttributeType"><span class="type">GFileAttributeType</span></a> is <a class="link" href="gio-GFileAttribute.html#G-FILE-ATTRIBUTE-TYPE-BOOLEAN:CAPS"><code class="literal">G_FILE_ATTRIBUTE_TYPE_BOOLEAN</code></a>.
</p>
</div>
<hr>
<div class="refsect2">
<a name="G-FILE-ATTRIBUTE-MOUNTABLE-CAN-EJECT:CAPS"></a><h3>G_FILE_ATTRIBUTE_MOUNTABLE_CAN_EJECT</h3>
<pre class="programlisting">#define G_FILE_ATTRIBUTE_MOUNTABLE_CAN_EJECT "mountable::can-eject"     /* boolean */
</pre>
<p>
A key in the "mountable" namespace for checking if a file (of type G_FILE_TYPE_MOUNTABLE) can be ejected.
Corresponding <a class="link" href="gio-GFileAttribute.html#GFileAttributeType" title="enum GFileAttributeType"><span class="type">GFileAttributeType</span></a> is <a class="link" href="gio-GFileAttribute.html#G-FILE-ATTRIBUTE-TYPE-BOOLEAN:CAPS"><code class="literal">G_FILE_ATTRIBUTE_TYPE_BOOLEAN</code></a>.
</p>
</div>
<hr>
<div class="refsect2">
<a name="G-FILE-ATTRIBUTE-MOUNTABLE-UNIX-DEVICE:CAPS"></a><h3>G_FILE_ATTRIBUTE_MOUNTABLE_UNIX_DEVICE</h3>
<pre class="programlisting">#define G_FILE_ATTRIBUTE_MOUNTABLE_UNIX_DEVICE "mountable::unix-device" /* uint32 */
</pre>
<p>
A key in the "mountable" namespace for getting the unix device.
Corresponding <a class="link" href="gio-GFileAttribute.html#GFileAttributeType" title="enum GFileAttributeType"><span class="type">GFileAttributeType</span></a> is <a class="link" href="gio-GFileAttribute.html#G-FILE-ATTRIBUTE-TYPE-UINT32:CAPS"><code class="literal">G_FILE_ATTRIBUTE_TYPE_UINT32</code></a>.
</p>
</div>
<hr>
<div class="refsect2">
<a name="G-FILE-ATTRIBUTE-MOUNTABLE-UNIX-DEVICE-FILE:CAPS"></a><h3>G_FILE_ATTRIBUTE_MOUNTABLE_UNIX_DEVICE_FILE</h3>
<pre class="programlisting">#define G_FILE_ATTRIBUTE_MOUNTABLE_UNIX_DEVICE_FILE "mountable::unix-device-file" /* string */
</pre>
<p>
A key in the "mountable" namespace for getting the unix device file.
Corresponding <a class="link" href="gio-GFileAttribute.html#GFileAttributeType" title="enum GFileAttributeType"><span class="type">GFileAttributeType</span></a> is <a class="link" href="gio-GFileAttribute.html#G-FILE-ATTRIBUTE-TYPE-STRING:CAPS"><code class="literal">G_FILE_ATTRIBUTE_TYPE_STRING</code></a>.
</p>
<p class="since">Since 2.22</p>
</div>
<hr>
<div class="refsect2">
<a name="G-FILE-ATTRIBUTE-MOUNTABLE-HAL-UDI:CAPS"></a><h3>G_FILE_ATTRIBUTE_MOUNTABLE_HAL_UDI</h3>
<pre class="programlisting">#define G_FILE_ATTRIBUTE_MOUNTABLE_HAL_UDI "mountable::hal-udi"         /* string */
</pre>
<p>
A key in the "mountable" namespace for getting the HAL UDI for the mountable
file. Corresponding <a class="link" href="gio-GFileAttribute.html#GFileAttributeType" title="enum GFileAttributeType"><span class="type">GFileAttributeType</span></a> is <a class="link" href="gio-GFileAttribute.html#G-FILE-ATTRIBUTE-TYPE-STRING:CAPS"><code class="literal">G_FILE_ATTRIBUTE_TYPE_STRING</code></a>.
</p>
</div>
<hr>
<div class="refsect2">
<a name="G-FILE-ATTRIBUTE-MOUNTABLE-CAN-POLL:CAPS"></a><h3>G_FILE_ATTRIBUTE_MOUNTABLE_CAN_POLL</h3>
<pre class="programlisting">#define G_FILE_ATTRIBUTE_MOUNTABLE_CAN_POLL "mountable::can-poll"      /* boolean */
</pre>
<p>
A key in the "mountable" namespace for checking if a file (of type G_FILE_TYPE_MOUNTABLE) can be polled.
Corresponding <a class="link" href="gio-GFileAttribute.html#GFileAttributeType" title="enum GFileAttributeType"><span class="type">GFileAttributeType</span></a> is <a class="link" href="gio-GFileAttribute.html#G-FILE-ATTRIBUTE-TYPE-BOOLEAN:CAPS"><code class="literal">G_FILE_ATTRIBUTE_TYPE_BOOLEAN</code></a>.
</p>
<p class="since">Since 2.22</p>
</div>
<hr>
<div class="refsect2">
<a name="G-FILE-ATTRIBUTE-MOUNTABLE-IS-MEDIA-CHECK-AUTOMATIC:CAPS"></a><h3>G_FILE_ATTRIBUTE_MOUNTABLE_IS_MEDIA_CHECK_AUTOMATIC</h3>
<pre class="programlisting">#define G_FILE_ATTRIBUTE_MOUNTABLE_IS_MEDIA_CHECK_AUTOMATIC "mountable::is-media-check-automatic"      /* boolean */
</pre>
<p>
A key in the "mountable" namespace for checking if a file (of type G_FILE_TYPE_MOUNTABLE)
is automatically polled for media.
Corresponding <a class="link" href="gio-GFileAttribute.html#GFileAttributeType" title="enum GFileAttributeType"><span class="type">GFileAttributeType</span></a> is <a class="link" href="gio-GFileAttribute.html#G-FILE-ATTRIBUTE-TYPE-BOOLEAN:CAPS"><code class="literal">G_FILE_ATTRIBUTE_TYPE_BOOLEAN</code></a>.
</p>
<p class="since">Since 2.22</p>
</div>
<hr>
<div class="refsect2">
<a name="G-FILE-ATTRIBUTE-MOUNTABLE-CAN-START:CAPS"></a><h3>G_FILE_ATTRIBUTE_MOUNTABLE_CAN_START</h3>
<pre class="programlisting">#define G_FILE_ATTRIBUTE_MOUNTABLE_CAN_START "mountable::can-start"     /* boolean */
</pre>
<p>
A key in the "mountable" namespace for checking if a file (of type G_FILE_TYPE_MOUNTABLE) can be started.
Corresponding <a class="link" href="gio-GFileAttribute.html#GFileAttributeType" title="enum GFileAttributeType"><span class="type">GFileAttributeType</span></a> is <a class="link" href="gio-GFileAttribute.html#G-FILE-ATTRIBUTE-TYPE-BOOLEAN:CAPS"><code class="literal">G_FILE_ATTRIBUTE_TYPE_BOOLEAN</code></a>.
</p>
<p class="since">Since 2.22</p>
</div>
<hr>
<div class="refsect2">
<a name="G-FILE-ATTRIBUTE-MOUNTABLE-CAN-START-DEGRADED:CAPS"></a><h3>G_FILE_ATTRIBUTE_MOUNTABLE_CAN_START_DEGRADED</h3>
<pre class="programlisting">#define G_FILE_ATTRIBUTE_MOUNTABLE_CAN_START_DEGRADED "mountable::can-start-degraded"     /* boolean */
</pre>
<p>
A key in the "mountable" namespace for checking if a file (of type G_FILE_TYPE_MOUNTABLE) can be started
degraded.
Corresponding <a class="link" href="gio-GFileAttribute.html#GFileAttributeType" title="enum GFileAttributeType"><span class="type">GFileAttributeType</span></a> is <a class="link" href="gio-GFileAttribute.html#G-FILE-ATTRIBUTE-TYPE-BOOLEAN:CAPS"><code class="literal">G_FILE_ATTRIBUTE_TYPE_BOOLEAN</code></a>.
</p>
<p class="since">Since 2.22</p>
</div>
<hr>
<div class="refsect2">
<a name="G-FILE-ATTRIBUTE-MOUNTABLE-CAN-STOP:CAPS"></a><h3>G_FILE_ATTRIBUTE_MOUNTABLE_CAN_STOP</h3>
<pre class="programlisting">#define G_FILE_ATTRIBUTE_MOUNTABLE_CAN_STOP "mountable::can-stop"      /* boolean */
</pre>
<p>
A key in the "mountable" namespace for checking if a file (of type G_FILE_TYPE_MOUNTABLE) can be stopped.
Corresponding <a class="link" href="gio-GFileAttribute.html#GFileAttributeType" title="enum GFileAttributeType"><span class="type">GFileAttributeType</span></a> is <a class="link" href="gio-GFileAttribute.html#G-FILE-ATTRIBUTE-TYPE-BOOLEAN:CAPS"><code class="literal">G_FILE_ATTRIBUTE_TYPE_BOOLEAN</code></a>.
</p>
<p class="since">Since 2.22</p>
</div>
<hr>
<div class="refsect2">
<a name="G-FILE-ATTRIBUTE-MOUNTABLE-START-STOP-TYPE:CAPS"></a><h3>G_FILE_ATTRIBUTE_MOUNTABLE_START_STOP_TYPE</h3>
<pre class="programlisting">#define G_FILE_ATTRIBUTE_MOUNTABLE_START_STOP_TYPE "mountable::start-stop-type" /* uint32 (GDriveStartStopType) */
</pre>
<p>
A key in the "mountable" namespace for getting the <a class="link" href="GDrive.html#GDriveStartStopType" title="enum GDriveStartStopType"><span class="type">GDriveStartStopType</span></a>.
Corresponding <a class="link" href="gio-GFileAttribute.html#GFileAttributeType" title="enum GFileAttributeType"><span class="type">GFileAttributeType</span></a> is <a class="link" href="gio-GFileAttribute.html#G-FILE-ATTRIBUTE-TYPE-UINT32:CAPS"><code class="literal">G_FILE_ATTRIBUTE_TYPE_UINT32</code></a>.
</p>
<p class="since">Since 2.22</p>
</div>
<hr>
<div class="refsect2">
<a name="G-FILE-ATTRIBUTE-TIME-MODIFIED:CAPS"></a><h3>G_FILE_ATTRIBUTE_TIME_MODIFIED</h3>
<pre class="programlisting">#define G_FILE_ATTRIBUTE_TIME_MODIFIED "time::modified"           /* uint64 */
</pre>
<p>
A key in the "time" namespace for getting the time the file was last
modified. Corresponding <a class="link" href="gio-GFileAttribute.html#GFileAttributeType" title="enum GFileAttributeType"><span class="type">GFileAttributeType</span></a> is
<a class="link" href="gio-GFileAttribute.html#G-FILE-ATTRIBUTE-TYPE-UINT64:CAPS"><code class="literal">G_FILE_ATTRIBUTE_TYPE_UINT64</code></a>, and contains the UNIX time since the
file was modified.
</p>
</div>
<hr>
<div class="refsect2">
<a name="G-FILE-ATTRIBUTE-TIME-MODIFIED-USEC:CAPS"></a><h3>G_FILE_ATTRIBUTE_TIME_MODIFIED_USEC</h3>
<pre class="programlisting">#define G_FILE_ATTRIBUTE_TIME_MODIFIED_USEC "time::modified-usec" /* uint32 */
</pre>
<p>
A key in the "time" namespace for getting the miliseconds of the time
the file was last modified. This should be used in conjunction with
<a class="link" href="GFileInfo.html#G-FILE-ATTRIBUTE-TIME-MODIFIED:CAPS" title="G_FILE_ATTRIBUTE_TIME_MODIFIED"><span class="type">G_FILE_ATTRIBUTE_TIME_MODIFIED</span></a>. Corresponding <a class="link" href="gio-GFileAttribute.html#GFileAttributeType" title="enum GFileAttributeType"><span class="type">GFileAttributeType</span></a> is
<a class="link" href="gio-GFileAttribute.html#G-FILE-ATTRIBUTE-TYPE-UINT32:CAPS"><code class="literal">G_FILE_ATTRIBUTE_TYPE_UINT32</code></a>.
</p>
</div>
<hr>
<div class="refsect2">
<a name="G-FILE-ATTRIBUTE-TIME-ACCESS:CAPS"></a><h3>G_FILE_ATTRIBUTE_TIME_ACCESS</h3>
<pre class="programlisting">#define G_FILE_ATTRIBUTE_TIME_ACCESS "time::access"               /* uint64 */
</pre>
<p>
A key in the "time" namespace for getting the time the file was last
accessed. Corresponding <a class="link" href="gio-GFileAttribute.html#GFileAttributeType" title="enum GFileAttributeType"><span class="type">GFileAttributeType</span></a> is
<a class="link" href="gio-GFileAttribute.html#G-FILE-ATTRIBUTE-TYPE-UINT64:CAPS"><code class="literal">G_FILE_ATTRIBUTE_TYPE_UINT64</code></a>, and contains the UNIX time since the
file was last accessed.
</p>
</div>
<hr>
<div class="refsect2">
<a name="G-FILE-ATTRIBUTE-TIME-ACCESS-USEC:CAPS"></a><h3>G_FILE_ATTRIBUTE_TIME_ACCESS_USEC</h3>
<pre class="programlisting">#define G_FILE_ATTRIBUTE_TIME_ACCESS_USEC "time::access-usec"     /* uint32 */
</pre>
<p>
A key in the "time" namespace for getting the microseconds of the time
the file was last accessed. This should be used in conjunction with
<a class="link" href="GFileInfo.html#G-FILE-ATTRIBUTE-TIME-ACCESS:CAPS" title="G_FILE_ATTRIBUTE_TIME_ACCESS"><span class="type">G_FILE_ATTRIBUTE_TIME_ACCESS</span></a>. Corresponding <a class="link" href="gio-GFileAttribute.html#GFileAttributeType" title="enum GFileAttributeType"><span class="type">GFileAttributeType</span></a> is
<a class="link" href="gio-GFileAttribute.html#G-FILE-ATTRIBUTE-TYPE-UINT32:CAPS"><code class="literal">G_FILE_ATTRIBUTE_TYPE_UINT32</code></a>.
</p>
</div>
<hr>
<div class="refsect2">
<a name="G-FILE-ATTRIBUTE-TIME-CHANGED:CAPS"></a><h3>G_FILE_ATTRIBUTE_TIME_CHANGED</h3>
<pre class="programlisting">#define G_FILE_ATTRIBUTE_TIME_CHANGED "time::changed"             /* uint64 */
</pre>
<p>
A key in the "time" namespace for getting the time the file was last
changed. Corresponding <a class="link" href="gio-GFileAttribute.html#GFileAttributeType" title="enum GFileAttributeType"><span class="type">GFileAttributeType</span></a> is <a class="link" href="gio-GFileAttribute.html#G-FILE-ATTRIBUTE-TYPE-UINT64:CAPS"><code class="literal">G_FILE_ATTRIBUTE_TYPE_UINT64</code></a>,
and contains the UNIX time since the file was last changed.
</p>
<p>
This corresponds to the traditional UNIX ctime.
</p>
</div>
<hr>
<div class="refsect2">
<a name="G-FILE-ATTRIBUTE-TIME-CHANGED-USEC:CAPS"></a><h3>G_FILE_ATTRIBUTE_TIME_CHANGED_USEC</h3>
<pre class="programlisting">#define G_FILE_ATTRIBUTE_TIME_CHANGED_USEC "time::changed-usec"   /* uint32 */
</pre>
<p>
A key in the "time" namespace for getting the microseconds of the time
the file was last changed. This should be used in conjunction with
<a class="link" href="GFileInfo.html#G-FILE-ATTRIBUTE-TIME-CHANGED:CAPS" title="G_FILE_ATTRIBUTE_TIME_CHANGED"><span class="type">G_FILE_ATTRIBUTE_TIME_CHANGED</span></a>. Corresponding <a class="link" href="gio-GFileAttribute.html#GFileAttributeType" title="enum GFileAttributeType"><span class="type">GFileAttributeType</span></a> is
<a class="link" href="gio-GFileAttribute.html#G-FILE-ATTRIBUTE-TYPE-UINT32:CAPS"><code class="literal">G_FILE_ATTRIBUTE_TYPE_UINT32</code></a>.
</p>
</div>
<hr>
<div class="refsect2">
<a name="G-FILE-ATTRIBUTE-TIME-CREATED:CAPS"></a><h3>G_FILE_ATTRIBUTE_TIME_CREATED</h3>
<pre class="programlisting">#define G_FILE_ATTRIBUTE_TIME_CREATED "time::created"             /* uint64 */
</pre>
<p>
A key in the "time" namespace for getting the time the file was created.
Corresponding <a class="link" href="gio-GFileAttribute.html#GFileAttributeType" title="enum GFileAttributeType"><span class="type">GFileAttributeType</span></a> is <a class="link" href="gio-GFileAttribute.html#G-FILE-ATTRIBUTE-TYPE-UINT64:CAPS"><code class="literal">G_FILE_ATTRIBUTE_TYPE_UINT64</code></a>,
and contains the UNIX time since the file was created.
</p>
<p>
This corresponds to the NTFS ctime.
</p>
</div>
<hr>
<div class="refsect2">
<a name="G-FILE-ATTRIBUTE-TIME-CREATED-USEC:CAPS"></a><h3>G_FILE_ATTRIBUTE_TIME_CREATED_USEC</h3>
<pre class="programlisting">#define G_FILE_ATTRIBUTE_TIME_CREATED_USEC "time::created-usec"   /* uint32 */
</pre>
<p>
A key in the "time" namespace for getting the microseconds of the time
the file was created. This should be used in conjunction with
<a class="link" href="GFileInfo.html#G-FILE-ATTRIBUTE-TIME-CREATED:CAPS" title="G_FILE_ATTRIBUTE_TIME_CREATED"><span class="type">G_FILE_ATTRIBUTE_TIME_CREATED</span></a>. Corresponding <a class="link" href="gio-GFileAttribute.html#GFileAttributeType" title="enum GFileAttributeType"><span class="type">GFileAttributeType</span></a> is
<a class="link" href="gio-GFileAttribute.html#G-FILE-ATTRIBUTE-TYPE-UINT32:CAPS"><code class="literal">G_FILE_ATTRIBUTE_TYPE_UINT32</code></a>.
</p>
</div>
<hr>
<div class="refsect2">
<a name="G-FILE-ATTRIBUTE-UNIX-DEVICE:CAPS"></a><h3>G_FILE_ATTRIBUTE_UNIX_DEVICE</h3>
<pre class="programlisting">#define G_FILE_ATTRIBUTE_UNIX_DEVICE "unix::device"               /* uint32 */
</pre>
<p>
A key in the "unix" namespace for getting the device id of the device the
file is located on (see <code class="function">stat()</code> documentation). This attribute is only
available for UNIX file systems. Corresponding <a class="link" href="gio-GFileAttribute.html#GFileAttributeType" title="enum GFileAttributeType"><span class="type">GFileAttributeType</span></a> is
<a class="link" href="gio-GFileAttribute.html#G-FILE-ATTRIBUTE-TYPE-UINT32:CAPS"><code class="literal">G_FILE_ATTRIBUTE_TYPE_UINT32</code></a>.
</p>
</div>
<hr>
<div class="refsect2">
<a name="G-FILE-ATTRIBUTE-UNIX-INODE:CAPS"></a><h3>G_FILE_ATTRIBUTE_UNIX_INODE</h3>
<pre class="programlisting">#define G_FILE_ATTRIBUTE_UNIX_INODE "unix::inode"                 /* uint64 */
</pre>
<p>
A key in the "unix" namespace for getting the inode of the file.
This attribute is only available for UNIX file systems. Corresponding
<a class="link" href="gio-GFileAttribute.html#GFileAttributeType" title="enum GFileAttributeType"><span class="type">GFileAttributeType</span></a> is <a class="link" href="gio-GFileAttribute.html#G-FILE-ATTRIBUTE-TYPE-UINT64:CAPS"><code class="literal">G_FILE_ATTRIBUTE_TYPE_UINT64</code></a>.
</p>
</div>
<hr>
<div class="refsect2">
<a name="G-FILE-ATTRIBUTE-UNIX-MODE:CAPS"></a><h3>G_FILE_ATTRIBUTE_UNIX_MODE</h3>
<pre class="programlisting">#define G_FILE_ATTRIBUTE_UNIX_MODE "unix::mode"                   /* uint32 */
</pre>
<p>
A key in the "unix" namespace for getting the mode of the file
(e.g. whether the file is a regular file, symlink, etc). See <code class="function">lstat()</code>
documentation. This attribute is only available for UNIX file systems.
Corresponding <a class="link" href="gio-GFileAttribute.html#GFileAttributeType" title="enum GFileAttributeType"><span class="type">GFileAttributeType</span></a> is <a class="link" href="gio-GFileAttribute.html#G-FILE-ATTRIBUTE-TYPE-UINT32:CAPS"><code class="literal">G_FILE_ATTRIBUTE_TYPE_UINT32</code></a>.
</p>
</div>
<hr>
<div class="refsect2">
<a name="G-FILE-ATTRIBUTE-UNIX-NLINK:CAPS"></a><h3>G_FILE_ATTRIBUTE_UNIX_NLINK</h3>
<pre class="programlisting">#define G_FILE_ATTRIBUTE_UNIX_NLINK "unix::nlink"                 /* uint32 */
</pre>
<p>
A key in the "unix" namespace for getting the number of hard links
for a file. See <code class="function">lstat()</code> documentation. This attribute is only available
for UNIX file systems. Corresponding <a class="link" href="gio-GFileAttribute.html#GFileAttributeType" title="enum GFileAttributeType"><span class="type">GFileAttributeType</span></a> is
<a class="link" href="gio-GFileAttribute.html#G-FILE-ATTRIBUTE-TYPE-UINT32:CAPS"><code class="literal">G_FILE_ATTRIBUTE_TYPE_UINT32</code></a>.
</p>
</div>
<hr>
<div class="refsect2">
<a name="G-FILE-ATTRIBUTE-UNIX-UID:CAPS"></a><h3>G_FILE_ATTRIBUTE_UNIX_UID</h3>
<pre class="programlisting">#define G_FILE_ATTRIBUTE_UNIX_UID "unix::uid"                     /* uint32 */
</pre>
<p>
A key in the "unix" namespace for getting the user ID for the file.
This attribute is only available for UNIX file systems.
Corresponding <a class="link" href="gio-GFileAttribute.html#GFileAttributeType" title="enum GFileAttributeType"><span class="type">GFileAttributeType</span></a> is <a class="link" href="gio-GFileAttribute.html#G-FILE-ATTRIBUTE-TYPE-UINT32:CAPS"><code class="literal">G_FILE_ATTRIBUTE_TYPE_UINT32</code></a>.
</p>
</div>
<hr>
<div class="refsect2">
<a name="G-FILE-ATTRIBUTE-UNIX-GID:CAPS"></a><h3>G_FILE_ATTRIBUTE_UNIX_GID</h3>
<pre class="programlisting">#define G_FILE_ATTRIBUTE_UNIX_GID "unix::gid"                     /* uint32 */
</pre>
<p>
A key in the "unix" namespace for getting the group ID for the file.
This attribute is only available for UNIX file systems.
Corresponding <a class="link" href="gio-GFileAttribute.html#GFileAttributeType" title="enum GFileAttributeType"><span class="type">GFileAttributeType</span></a> is <a class="link" href="gio-GFileAttribute.html#G-FILE-ATTRIBUTE-TYPE-UINT32:CAPS"><code class="literal">G_FILE_ATTRIBUTE_TYPE_UINT32</code></a>.
</p>
</div>
<hr>
<div class="refsect2">
<a name="G-FILE-ATTRIBUTE-UNIX-RDEV:CAPS"></a><h3>G_FILE_ATTRIBUTE_UNIX_RDEV</h3>
<pre class="programlisting">#define G_FILE_ATTRIBUTE_UNIX_RDEV "unix::rdev"                   /* uint32 */
</pre>
<p>
A key in the "unix" namespace for getting the device ID for the file
(if it is a special file). See <code class="function">lstat()</code> documentation. This attribute
is only available for UNIX file systems. Corresponding <a class="link" href="gio-GFileAttribute.html#GFileAttributeType" title="enum GFileAttributeType"><span class="type">GFileAttributeType</span></a>
is <a class="link" href="gio-GFileAttribute.html#G-FILE-ATTRIBUTE-TYPE-UINT32:CAPS"><code class="literal">G_FILE_ATTRIBUTE_TYPE_UINT32</code></a>.
</p>
</div>
<hr>
<div class="refsect2">
<a name="G-FILE-ATTRIBUTE-UNIX-BLOCK-SIZE:CAPS"></a><h3>G_FILE_ATTRIBUTE_UNIX_BLOCK_SIZE</h3>
<pre class="programlisting">#define G_FILE_ATTRIBUTE_UNIX_BLOCK_SIZE "unix::block-size"       /* uint32 */
</pre>
<p>
A key in the "unix" namespace for getting the block size for the file
system. This attribute is only available for UNIX file systems.
Corresponding <a class="link" href="gio-GFileAttribute.html#GFileAttributeType" title="enum GFileAttributeType"><span class="type">GFileAttributeType</span></a> is <a class="link" href="gio-GFileAttribute.html#G-FILE-ATTRIBUTE-TYPE-UINT32:CAPS"><code class="literal">G_FILE_ATTRIBUTE_TYPE_UINT32</code></a>.
</p>
</div>
<hr>
<div class="refsect2">
<a name="G-FILE-ATTRIBUTE-UNIX-BLOCKS:CAPS"></a><h3>G_FILE_ATTRIBUTE_UNIX_BLOCKS</h3>
<pre class="programlisting">#define G_FILE_ATTRIBUTE_UNIX_BLOCKS "unix::blocks"               /* uint64 */
</pre>
<p>
A key in the "unix" namespace for getting the number of blocks allocated
for the file. This attribute is only available for UNIX file systems.
Corresponding <a class="link" href="gio-GFileAttribute.html#GFileAttributeType" title="enum GFileAttributeType"><span class="type">GFileAttributeType</span></a> is <a class="link" href="gio-GFileAttribute.html#G-FILE-ATTRIBUTE-TYPE-UINT64:CAPS"><code class="literal">G_FILE_ATTRIBUTE_TYPE_UINT64</code></a>.
</p>
</div>
<hr>
<div class="refsect2">
<a name="G-FILE-ATTRIBUTE-UNIX-IS-MOUNTPOINT:CAPS"></a><h3>G_FILE_ATTRIBUTE_UNIX_IS_MOUNTPOINT</h3>
<pre class="programlisting">#define G_FILE_ATTRIBUTE_UNIX_IS_MOUNTPOINT "unix::is-mountpoint" /* boolean */
</pre>
<p>
A key in the "unix" namespace for checking if the file represents a
UNIX mount point. This attribute is <a href="./../glib/glib/glib-Standard-Macros.html#TRUE:CAPS"><code class="literal">TRUE</code></a> if the file is a UNIX mount
point. This attribute is only available for UNIX file systems.
Corresponding <a class="link" href="gio-GFileAttribute.html#GFileAttributeType" title="enum GFileAttributeType"><span class="type">GFileAttributeType</span></a> is <a class="link" href="gio-GFileAttribute.html#G-FILE-ATTRIBUTE-TYPE-BOOLEAN:CAPS"><code class="literal">G_FILE_ATTRIBUTE_TYPE_BOOLEAN</code></a>.
</p>
</div>
<hr>
<div class="refsect2">
<a name="G-FILE-ATTRIBUTE-DOS-IS-ARCHIVE:CAPS"></a><h3>G_FILE_ATTRIBUTE_DOS_IS_ARCHIVE</h3>
<pre class="programlisting">#define G_FILE_ATTRIBUTE_DOS_IS_ARCHIVE "dos::is-archive"         /* boolean */
</pre>
<p>
A key in the "dos" namespace for checking if the file's archive flag
is set. This attribute is <a href="./../glib/glib/glib-Standard-Macros.html#TRUE:CAPS"><code class="literal">TRUE</code></a> if the archive flag is set. This attribute
is only available for DOS file systems. Corresponding <a class="link" href="gio-GFileAttribute.html#GFileAttributeType" title="enum GFileAttributeType"><span class="type">GFileAttributeType</span></a>
is <a class="link" href="gio-GFileAttribute.html#G-FILE-ATTRIBUTE-TYPE-BOOLEAN:CAPS"><code class="literal">G_FILE_ATTRIBUTE_TYPE_BOOLEAN</code></a>.
</p>
</div>
<hr>
<div class="refsect2">
<a name="G-FILE-ATTRIBUTE-DOS-IS-SYSTEM:CAPS"></a><h3>G_FILE_ATTRIBUTE_DOS_IS_SYSTEM</h3>
<pre class="programlisting">#define G_FILE_ATTRIBUTE_DOS_IS_SYSTEM "dos::is-system"           /* boolean */
</pre>
<p>
A key in the "dos" namespace for checking if the file's backup flag
is set. This attribute is <a href="./../glib/glib/glib-Standard-Macros.html#TRUE:CAPS"><code class="literal">TRUE</code></a> if the backup flag is set. This attribute
is only available for DOS file systems. Corresponding <a class="link" href="gio-GFileAttribute.html#GFileAttributeType" title="enum GFileAttributeType"><span class="type">GFileAttributeType</span></a>
is <a class="link" href="gio-GFileAttribute.html#G-FILE-ATTRIBUTE-TYPE-BOOLEAN:CAPS"><code class="literal">G_FILE_ATTRIBUTE_TYPE_BOOLEAN</code></a>.
</p>
</div>
<hr>
<div class="refsect2">
<a name="G-FILE-ATTRIBUTE-OWNER-USER:CAPS"></a><h3>G_FILE_ATTRIBUTE_OWNER_USER</h3>
<pre class="programlisting">#define G_FILE_ATTRIBUTE_OWNER_USER "owner::user"                 /* string */
</pre>
<p>
A key in the "owner" namespace for getting the user name of the
file's owner. Corresponding <a class="link" href="gio-GFileAttribute.html#GFileAttributeType" title="enum GFileAttributeType"><span class="type">GFileAttributeType</span></a> is
<a class="link" href="gio-GFileAttribute.html#G-FILE-ATTRIBUTE-TYPE-STRING:CAPS"><code class="literal">G_FILE_ATTRIBUTE_TYPE_STRING</code></a>.
</p>
</div>
<hr>
<div class="refsect2">
<a name="G-FILE-ATTRIBUTE-OWNER-USER-REAL:CAPS"></a><h3>G_FILE_ATTRIBUTE_OWNER_USER_REAL</h3>
<pre class="programlisting">#define G_FILE_ATTRIBUTE_OWNER_USER_REAL "owner::user-real"       /* string */
</pre>
<p>
A key in the "owner" namespace for getting the real name of the
user that owns the file. Corresponding <a class="link" href="gio-GFileAttribute.html#GFileAttributeType" title="enum GFileAttributeType"><span class="type">GFileAttributeType</span></a> is
<a class="link" href="gio-GFileAttribute.html#G-FILE-ATTRIBUTE-TYPE-STRING:CAPS"><code class="literal">G_FILE_ATTRIBUTE_TYPE_STRING</code></a>.
</p>
</div>
<hr>
<div class="refsect2">
<a name="G-FILE-ATTRIBUTE-OWNER-GROUP:CAPS"></a><h3>G_FILE_ATTRIBUTE_OWNER_GROUP</h3>
<pre class="programlisting">#define G_FILE_ATTRIBUTE_OWNER_GROUP "owner::group"               /* string */
</pre>
<p>
A key in the "owner" namespace for getting the file owner's group.
Corresponding <a class="link" href="gio-GFileAttribute.html#GFileAttributeType" title="enum GFileAttributeType"><span class="type">GFileAttributeType</span></a> is <a class="link" href="gio-GFileAttribute.html#G-FILE-ATTRIBUTE-TYPE-STRING:CAPS"><code class="literal">G_FILE_ATTRIBUTE_TYPE_STRING</code></a>.
</p>
</div>
<hr>
<div class="refsect2">
<a name="G-FILE-ATTRIBUTE-THUMBNAIL-PATH:CAPS"></a><h3>G_FILE_ATTRIBUTE_THUMBNAIL_PATH</h3>
<pre class="programlisting">#define G_FILE_ATTRIBUTE_THUMBNAIL_PATH "thumbnail::path"         /* bytestring */
</pre>
<p>
A key in the "thumbnail" namespace for getting the path to the thumbnail
image. Corresponding <a class="link" href="gio-GFileAttribute.html#GFileAttributeType" title="enum GFileAttributeType"><span class="type">GFileAttributeType</span></a> is
<a class="link" href="gio-GFileAttribute.html#G-FILE-ATTRIBUTE-TYPE-BYTE-STRING:CAPS"><code class="literal">G_FILE_ATTRIBUTE_TYPE_BYTE_STRING</code></a>.
</p>
</div>
<hr>
<div class="refsect2">
<a name="G-FILE-ATTRIBUTE-THUMBNAILING-FAILED:CAPS"></a><h3>G_FILE_ATTRIBUTE_THUMBNAILING_FAILED</h3>
<pre class="programlisting">#define G_FILE_ATTRIBUTE_THUMBNAILING_FAILED "thumbnail::failed"         /* boolean */
</pre>
<p>
A key in the "thumbnail" namespace for checking if thumbnailing failed.
This attribute is <a href="./../glib/glib/glib-Standard-Macros.html#TRUE:CAPS"><code class="literal">TRUE</code></a> if thumbnailing failed. Corresponding
<a class="link" href="gio-GFileAttribute.html#GFileAttributeType" title="enum GFileAttributeType"><span class="type">GFileAttributeType</span></a> is <a class="link" href="gio-GFileAttribute.html#G-FILE-ATTRIBUTE-TYPE-BOOLEAN:CAPS"><code class="literal">G_FILE_ATTRIBUTE_TYPE_BOOLEAN</code></a>.
</p>
</div>
<hr>
<div class="refsect2">
<a name="G-FILE-ATTRIBUTE-PREVIEW-ICON:CAPS"></a><h3>G_FILE_ATTRIBUTE_PREVIEW_ICON</h3>
<pre class="programlisting">#define G_FILE_ATTRIBUTE_PREVIEW_ICON "preview::icon"         /* object (GIcon) */
</pre>
<p>
A key in the "preview" namespace for getting a <a class="link" href="GIcon.html" title="GIcon"><span class="type">GIcon</span></a> that can be
used to get preview of the file. For example, it may be a low
resolution thumbnail without metadata. Corresponding
<a class="link" href="gio-GFileAttribute.html#GFileAttributeType" title="enum GFileAttributeType"><span class="type">GFileAttributeType</span></a> is <a class="link" href="gio-GFileAttribute.html#G-FILE-ATTRIBUTE-TYPE-OBJECT:CAPS"><code class="literal">G_FILE_ATTRIBUTE_TYPE_OBJECT</code></a>.  The value
for this key should contain a <a class="link" href="GIcon.html" title="GIcon"><span class="type">GIcon</span></a>.
</p>
<p class="since">Since 2.20</p>
</div>
<hr>
<div class="refsect2">
<a name="G-FILE-ATTRIBUTE-FILESYSTEM-SIZE:CAPS"></a><h3>G_FILE_ATTRIBUTE_FILESYSTEM_SIZE</h3>
<pre class="programlisting">#define G_FILE_ATTRIBUTE_FILESYSTEM_SIZE "filesystem::size"                       /* uint64 */
</pre>
<p>
A key in the "filesystem" namespace for getting the total size (in bytes) of the file system,
used in <a class="link" href="GFile.html#g-file-query-filesystem-info" title="g_file_query_filesystem_info ()"><code class="function">g_file_query_filesystem_info()</code></a>. Corresponding <a class="link" href="gio-GFileAttribute.html#GFileAttributeType" title="enum GFileAttributeType"><span class="type">GFileAttributeType</span></a>
is <a class="link" href="gio-GFileAttribute.html#G-FILE-ATTRIBUTE-TYPE-UINT64:CAPS"><code class="literal">G_FILE_ATTRIBUTE_TYPE_UINT64</code></a>.
</p>
</div>
<hr>
<div class="refsect2">
<a name="G-FILE-ATTRIBUTE-FILESYSTEM-FREE:CAPS"></a><h3>G_FILE_ATTRIBUTE_FILESYSTEM_FREE</h3>
<pre class="programlisting">#define G_FILE_ATTRIBUTE_FILESYSTEM_FREE "filesystem::free"                       /* uint64 */
</pre>
<p>
A key in the "filesystem" namespace for getting the number of bytes of free space left on the
file system. Corresponding <a class="link" href="gio-GFileAttribute.html#GFileAttributeType" title="enum GFileAttributeType"><span class="type">GFileAttributeType</span></a> is
<a class="link" href="gio-GFileAttribute.html#G-FILE-ATTRIBUTE-TYPE-UINT64:CAPS"><code class="literal">G_FILE_ATTRIBUTE_TYPE_UINT64</code></a>.
</p>
</div>
<hr>
<div class="refsect2">
<a name="G-FILE-ATTRIBUTE-FILESYSTEM-USED:CAPS"></a><h3>G_FILE_ATTRIBUTE_FILESYSTEM_USED</h3>
<pre class="programlisting">#define G_FILE_ATTRIBUTE_FILESYSTEM_USED "filesystem::used"                       /* uint64 */
</pre>
<p>
A key in the "filesystem" namespace for getting the number of bytes of used on the
file system. Corresponding <a class="link" href="gio-GFileAttribute.html#GFileAttributeType" title="enum GFileAttributeType"><span class="type">GFileAttributeType</span></a> is
<a class="link" href="gio-GFileAttribute.html#G-FILE-ATTRIBUTE-TYPE-UINT64:CAPS"><code class="literal">G_FILE_ATTRIBUTE_TYPE_UINT64</code></a>.
</p>
<p class="since">Since 2.32</p>
</div>
<hr>
<div class="refsect2">
<a name="G-FILE-ATTRIBUTE-FILESYSTEM-TYPE:CAPS"></a><h3>G_FILE_ATTRIBUTE_FILESYSTEM_TYPE</h3>
<pre class="programlisting">#define G_FILE_ATTRIBUTE_FILESYSTEM_TYPE "filesystem::type"                       /* string */
</pre>
<p>
A key in the "filesystem" namespace for getting the file system's type.
Corresponding <a class="link" href="gio-GFileAttribute.html#GFileAttributeType" title="enum GFileAttributeType"><span class="type">GFileAttributeType</span></a> is <a class="link" href="gio-GFileAttribute.html#G-FILE-ATTRIBUTE-TYPE-STRING:CAPS"><code class="literal">G_FILE_ATTRIBUTE_TYPE_STRING</code></a>.
</p>
</div>
<hr>
<div class="refsect2">
<a name="G-FILE-ATTRIBUTE-FILESYSTEM-READONLY:CAPS"></a><h3>G_FILE_ATTRIBUTE_FILESYSTEM_READONLY</h3>
<pre class="programlisting">#define G_FILE_ATTRIBUTE_FILESYSTEM_READONLY "filesystem::readonly"               /* boolean */
</pre>
<p>
A key in the "filesystem" namespace for checking if the file system
is read only. Is set to <a href="./../glib/glib/glib-Standard-Macros.html#TRUE:CAPS"><code class="literal">TRUE</code></a> if the file system is read only.
Corresponding <a class="link" href="gio-GFileAttribute.html#GFileAttributeType" title="enum GFileAttributeType"><span class="type">GFileAttributeType</span></a> is <a class="link" href="gio-GFileAttribute.html#G-FILE-ATTRIBUTE-TYPE-BOOLEAN:CAPS"><code class="literal">G_FILE_ATTRIBUTE_TYPE_BOOLEAN</code></a>.
</p>
</div>
<hr>
<div class="refsect2">
<a name="G-FILE-ATTRIBUTE-GVFS-BACKEND:CAPS"></a><h3>G_FILE_ATTRIBUTE_GVFS_BACKEND</h3>
<pre class="programlisting">#define G_FILE_ATTRIBUTE_GVFS_BACKEND "gvfs::backend"             /* string */
</pre>
<p>
A key in the "gvfs" namespace that gets the name of the current
GVFS backend in use. Corresponding <a class="link" href="gio-GFileAttribute.html#GFileAttributeType" title="enum GFileAttributeType"><span class="type">GFileAttributeType</span></a> is
<a class="link" href="gio-GFileAttribute.html#G-FILE-ATTRIBUTE-TYPE-STRING:CAPS"><code class="literal">G_FILE_ATTRIBUTE_TYPE_STRING</code></a>.
</p>
</div>
<hr>
<div class="refsect2">
<a name="G-FILE-ATTRIBUTE-SELINUX-CONTEXT:CAPS"></a><h3>G_FILE_ATTRIBUTE_SELINUX_CONTEXT</h3>
<pre class="programlisting">#define G_FILE_ATTRIBUTE_SELINUX_CONTEXT "selinux::context"       /* string */
</pre>
<p>
A key in the "selinux" namespace for getting the file's SELinux
context. Corresponding <a class="link" href="gio-GFileAttribute.html#GFileAttributeType" title="enum GFileAttributeType"><span class="type">GFileAttributeType</span></a> is
<a class="link" href="gio-GFileAttribute.html#G-FILE-ATTRIBUTE-TYPE-STRING:CAPS"><code class="literal">G_FILE_ATTRIBUTE_TYPE_STRING</code></a>. Note that this attribute is only
available if GLib has been built with SELinux support.
</p>
</div>
<hr>
<div class="refsect2">
<a name="G-FILE-ATTRIBUTE-TRASH-ITEM-COUNT:CAPS"></a><h3>G_FILE_ATTRIBUTE_TRASH_ITEM_COUNT</h3>
<pre class="programlisting">#define G_FILE_ATTRIBUTE_TRASH_ITEM_COUNT "trash::item-count"     /* uint32 */
</pre>
<p>
A key in the "trash" namespace.  When requested against
"trash:///" returns the number of (toplevel) items in the trash folder.
Corresponding <a class="link" href="gio-GFileAttribute.html#GFileAttributeType" title="enum GFileAttributeType"><span class="type">GFileAttributeType</span></a> is <a class="link" href="gio-GFileAttribute.html#G-FILE-ATTRIBUTE-TYPE-UINT32:CAPS"><code class="literal">G_FILE_ATTRIBUTE_TYPE_UINT32</code></a>.
</p>
</div>
<hr>
<div class="refsect2">
<a name="G-FILE-ATTRIBUTE-TRASH-DELETION-DATE:CAPS"></a><h3>G_FILE_ATTRIBUTE_TRASH_DELETION_DATE</h3>
<pre class="programlisting">#define G_FILE_ATTRIBUTE_TRASH_DELETION_DATE "trash::deletion-date"  /* string */
</pre>
<p>
A key in the "trash" namespace.  When requested against
items in "trash:///", will return the date and time when the file
was trashed. The format of the returned string is YYYY-MM-DDThh:mm:ss.
Corresponding <a class="link" href="gio-GFileAttribute.html#GFileAttributeType" title="enum GFileAttributeType"><span class="type">GFileAttributeType</span></a> is <a class="link" href="gio-GFileAttribute.html#G-FILE-ATTRIBUTE-TYPE-STRING:CAPS"><code class="literal">G_FILE_ATTRIBUTE_TYPE_STRING</code></a>.
</p>
<p class="since">Since 2.24.</p>
</div>
<hr>
<div class="refsect2">
<a name="G-FILE-ATTRIBUTE-TRASH-ORIG-PATH:CAPS"></a><h3>G_FILE_ATTRIBUTE_TRASH_ORIG_PATH</h3>
<pre class="programlisting">#define G_FILE_ATTRIBUTE_TRASH_ORIG_PATH "trash::orig-path"     /* byte string */
</pre>
<p>
A key in the "trash" namespace.  When requested against
items in "trash:///", will return the original path to the file before it
was trashed. Corresponding <a class="link" href="gio-GFileAttribute.html#GFileAttributeType" title="enum GFileAttributeType"><span class="type">GFileAttributeType</span></a> is
<a class="link" href="gio-GFileAttribute.html#G-FILE-ATTRIBUTE-TYPE-BYTE-STRING:CAPS"><code class="literal">G_FILE_ATTRIBUTE_TYPE_BYTE_STRING</code></a>.
</p>
<p class="since">Since 2.24.</p>
</div>
<hr>
<div class="refsect2">
<a name="G-FILE-ATTRIBUTE-FILESYSTEM-USE-PREVIEW:CAPS"></a><h3>G_FILE_ATTRIBUTE_FILESYSTEM_USE_PREVIEW</h3>
<pre class="programlisting">#define G_FILE_ATTRIBUTE_FILESYSTEM_USE_PREVIEW "filesystem::use-preview"        /* uint32 (GFilesystemPreviewType) */
</pre>
<p>
A key in the "filesystem" namespace for hinting a file manager
application whether it should preview (e.g. thumbnail) files on the
file system. The value for this key contain a
<a class="link" href="GFile.html#GFilesystemPreviewType" title="enum GFilesystemPreviewType"><span class="type">GFilesystemPreviewType</span></a>.
</p>
</div>
<hr>
<div class="refsect2">
<a name="G-FILE-ATTRIBUTE-STANDARD-DESCRIPTION:CAPS"></a><h3>G_FILE_ATTRIBUTE_STANDARD_DESCRIPTION</h3>
<pre class="programlisting">#define G_FILE_ATTRIBUTE_STANDARD_DESCRIPTION "standard::description"        /* string */
</pre>
<p>
A key in the "standard" namespace for getting the description of the file.
The description is a utf8 string that describes the file, generally containing
the filename, but can also contain furter information. Example descriptions
could be "filename (on hostname)" for a remote file or "filename (in trash)"
for a file in the trash. This is useful for instance as the window title
when displaying a directory or for a bookmarks menu.
</p>
<p>
Corresponding <a class="link" href="gio-GFileAttribute.html#GFileAttributeType" title="enum GFileAttributeType"><span class="type">GFileAttributeType</span></a> is <a class="link" href="gio-GFileAttribute.html#G-FILE-ATTRIBUTE-TYPE-STRING:CAPS"><code class="literal">G_FILE_ATTRIBUTE_TYPE_STRING</code></a>.
</p>
</div>
<hr>
<div class="refsect2">
<a name="g-file-info-new"></a><h3>g_file_info_new ()</h3>
<pre class="programlisting"><a class="link" href="GFileInfo.html" title="GFileInfo"><span class="returnvalue">GFileInfo</span></a> *         g_file_info_new                     (<em class="parameter"><code><span class="type">void</span></code></em>);</pre>
<p>
Creates a new file info structure.
</p>
<div class="variablelist"><table border="0" class="variablelist">
<colgroup>
<col align="left" valign="top">
<col>
</colgroup>
<tbody><tr>
<td><p><span class="term"><span class="emphasis"><em>Returns</em></span> :</span></p></td>
<td>a <a class="link" href="GFileInfo.html" title="GFileInfo"><span class="type">GFileInfo</span></a>.</td>
=======
<div class="refsect3">
<a name="id-1.4.2.4.9.8.6"></a><h4>Returns</h4>
<p> a <a class="link" href="gio-GFileAttribute.html#GFileAttributeType" title="enum GFileAttributeType"><span class="type">GFileAttributeType</span></a> for the given <em class="parameter"><code>attribute</code></em>
, or
<a class="link" href="gio-GFileAttribute.html#G-FILE-ATTRIBUTE-TYPE-INVALID:CAPS"><code class="literal">G_FILE_ATTRIBUTE_TYPE_INVALID</code></a> if the key is not set.</p>
</div>
</div>
<hr>
<div class="refsect2">
<a name="g-file-info-remove-attribute"></a><h3>g_file_info_remove_attribute ()</h3>
<pre class="programlisting"><span class="returnvalue">void</span>
g_file_info_remove_attribute (<em class="parameter"><code><a class="link" href="GFileInfo.html" title="GFileInfo"><span class="type">GFileInfo</span></a> *info</code></em>,
                              <em class="parameter"><code>const <span class="type">char</span> *attribute</code></em>);</pre>
<p>Removes all cases of <em class="parameter"><code>attribute</code></em>
 from <em class="parameter"><code>info</code></em>
 if it exists.</p>
<div class="refsect3">
<a name="id-1.4.2.4.9.9.5"></a><h4>Parameters</h4>
<div class="informaltable"><table width="100%" border="0">
<colgroup>
<col width="150px" class="parameters_name">
<col class="parameters_description">
<col width="200px" class="parameters_annotations">
</colgroup>
<tbody>
<tr>
<td class="parameter_name"><p>info</p></td>
<td class="parameter_description"><p>a <a class="link" href="GFileInfo.html" title="GFileInfo"><span class="type">GFileInfo</span></a>.</p></td>
<td class="parameter_annotations"> </td>
</tr>
<tr>
<td class="parameter_name"><p>attribute</p></td>
<td class="parameter_description"><p>a file attribute key.</p></td>
<td class="parameter_annotations"> </td>
</tr>
</tbody>
</table></div>
</div>
</div>
<hr>
<div class="refsect2">
<a name="g-file-info-get-attribute-as-string"></a><h3>g_file_info_get_attribute_as_string ()</h3>
<pre class="programlisting"><span class="returnvalue">char</span> *
g_file_info_get_attribute_as_string (<em class="parameter"><code><a class="link" href="GFileInfo.html" title="GFileInfo"><span class="type">GFileInfo</span></a> *info</code></em>,
                                     <em class="parameter"><code>const <span class="type">char</span> *attribute</code></em>);</pre>
<p>Gets the value of a attribute, formated as a string.
This escapes things as needed to make the string valid
utf8.</p>
<div class="refsect3">
<a name="id-1.4.2.4.9.10.5"></a><h4>Parameters</h4>
<div class="informaltable"><table width="100%" border="0">
<colgroup>
<col width="150px" class="parameters_name">
<col class="parameters_description">
<col width="200px" class="parameters_annotations">
</colgroup>
<tbody>
<tr>
<td class="parameter_name"><p>info</p></td>
<td class="parameter_description"><p>a <a class="link" href="GFileInfo.html" title="GFileInfo"><span class="type">GFileInfo</span></a>.</p></td>
<td class="parameter_annotations"> </td>
</tr>
<tr>
<td class="parameter_name"><p>attribute</p></td>
<td class="parameter_description"><p>a file attribute key.</p></td>
<td class="parameter_annotations"> </td>
</tr>
</tbody>
</table></div>
</div>
<div class="refsect3">
<a name="id-1.4.2.4.9.10.6"></a><h4>Returns</h4>
<p> a UTF-8 string associated with the given <em class="parameter"><code>attribute</code></em>
.
When you're done with the string it must be freed with <a href="../glib/glib-Memory-Allocation.html#g-free"><code class="function">g_free()</code></a>.</p>
</div>
</div>
<hr>
<div class="refsect2">
<a name="g-file-info-get-attribute-data"></a><h3>g_file_info_get_attribute_data ()</h3>
<pre class="programlisting"><a href="../glib/glib-Basic-Types.html#gboolean"><span class="returnvalue">gboolean</span></a>
g_file_info_get_attribute_data (<em class="parameter"><code><a class="link" href="GFileInfo.html" title="GFileInfo"><span class="type">GFileInfo</span></a> *info</code></em>,
                                <em class="parameter"><code>const <span class="type">char</span> *attribute</code></em>,
                                <em class="parameter"><code><a class="link" href="gio-GFileAttribute.html#GFileAttributeType" title="enum GFileAttributeType"><span class="type">GFileAttributeType</span></a> *type</code></em>,
                                <em class="parameter"><code><a href="../glib/glib-Basic-Types.html#gpointer"><span class="type">gpointer</span></a> *value_pp</code></em>,
                                <em class="parameter"><code><a class="link" href="gio-GFileAttribute.html#GFileAttributeStatus" title="enum GFileAttributeStatus"><span class="type">GFileAttributeStatus</span></a> *status</code></em>);</pre>
<p>Gets the attribute type, value and status for an attribute key.</p>
<div class="refsect3">
<a name="id-1.4.2.4.9.11.5"></a><h4>Parameters</h4>
<div class="informaltable"><table width="100%" border="0">
<colgroup>
<col width="150px" class="parameters_name">
<col class="parameters_description">
<col width="200px" class="parameters_annotations">
</colgroup>
<tbody>
<tr>
<td class="parameter_name"><p>info</p></td>
<td class="parameter_description"><p>a <a class="link" href="GFileInfo.html" title="GFileInfo"><span class="type">GFileInfo</span></a></p></td>
<td class="parameter_annotations"> </td>
</tr>
<tr>
<td class="parameter_name"><p>attribute</p></td>
<td class="parameter_description"><p>a file attribute key</p></td>
<td class="parameter_annotations"> </td>
</tr>
<tr>
<td class="parameter_name"><p>type</p></td>
<td class="parameter_description"><p> return location for the attribute type, or <a href="../glib/glib-Standard-Macros.html#NULL:CAPS"><code class="literal">NULL</code></a>. </p></td>
<td class="parameter_annotations"><span class="annotation">[<acronym title="Parameter for returning results. Default is transfer full."><span class="acronym">out</span></acronym>][<acronym title="NULL is OK, both for passing and for returning."><span class="acronym">allow-none</span></acronym>]</span></td>
</tr>
<tr>
<td class="parameter_name"><p>value_pp</p></td>
<td class="parameter_description"><p> return location for the attribute value, or <a href="../glib/glib-Standard-Macros.html#NULL:CAPS"><code class="literal">NULL</code></a>. </p></td>
<td class="parameter_annotations"><span class="annotation">[<acronym title="Parameter for returning results. Default is transfer full."><span class="acronym">out</span></acronym>][<acronym title="NULL is OK, both for passing and for returning."><span class="acronym">allow-none</span></acronym>]</span></td>
</tr>
<tr>
<td class="parameter_name"><p>status</p></td>
<td class="parameter_description"><p> return location for the attribute status, or <a href="../glib/glib-Standard-Macros.html#NULL:CAPS"><code class="literal">NULL</code></a>. </p></td>
<td class="parameter_annotations"><span class="annotation">[<acronym title="Parameter for returning results. Default is transfer full."><span class="acronym">out</span></acronym>][<acronym title="NULL is OK, both for passing and for returning."><span class="acronym">allow-none</span></acronym>]</span></td>
</tr>
</tbody>
</table></div>
</div>
<div class="refsect3">
<a name="id-1.4.2.4.9.11.6"></a><h4>Returns</h4>
<p> <a href="../glib/glib-Standard-Macros.html#TRUE:CAPS"><code class="literal">TRUE</code></a> if <em class="parameter"><code>info</code></em>
has an attribute named <em class="parameter"><code>attribute</code></em>
,
<a href="../glib/glib-Standard-Macros.html#FALSE:CAPS"><code class="literal">FALSE</code></a> otherwise. </p>
<p><span class="annotation">[<acronym title="Don't free data after the code is done."><span class="acronym">transfer none</span></acronym>]</span></p>
</div>
</div>
<hr>
<div class="refsect2">
<a name="g-file-info-get-attribute-status"></a><h3>g_file_info_get_attribute_status ()</h3>
<pre class="programlisting"><a class="link" href="gio-GFileAttribute.html#GFileAttributeStatus" title="enum GFileAttributeStatus"><span class="returnvalue">GFileAttributeStatus</span></a>
g_file_info_get_attribute_status (<em class="parameter"><code><a class="link" href="GFileInfo.html" title="GFileInfo"><span class="type">GFileInfo</span></a> *info</code></em>,
                                  <em class="parameter"><code>const <span class="type">char</span> *attribute</code></em>);</pre>
<p>Gets the attribute status for an attribute key.</p>
<div class="refsect3">
<a name="id-1.4.2.4.9.12.5"></a><h4>Parameters</h4>
<div class="informaltable"><table width="100%" border="0">
<colgroup>
<col width="150px" class="parameters_name">
<col class="parameters_description">
<col width="200px" class="parameters_annotations">
</colgroup>
<tbody>
<tr>
<td class="parameter_name"><p>info</p></td>
<td class="parameter_description"><p>a <a class="link" href="GFileInfo.html" title="GFileInfo"><span class="type">GFileInfo</span></a></p></td>
<td class="parameter_annotations"> </td>
</tr>
<tr>
<td class="parameter_name"><p>attribute</p></td>
<td class="parameter_description"><p>a file attribute key</p></td>
<td class="parameter_annotations"> </td>
</tr>
</tbody>
</table></div>
</div>
<div class="refsect3">
<a name="id-1.4.2.4.9.12.6"></a><h4>Returns</h4>
<p> a <a class="link" href="gio-GFileAttribute.html#GFileAttributeStatus" title="enum GFileAttributeStatus"><span class="type">GFileAttributeStatus</span></a> for the given <em class="parameter"><code>attribute</code></em>
, or
<a class="link" href="gio-GFileAttribute.html#G-FILE-ATTRIBUTE-STATUS-UNSET:CAPS"><code class="literal">G_FILE_ATTRIBUTE_STATUS_UNSET</code></a> if the key is invalid.</p>
</div>
</div>
<hr>
<div class="refsect2">
<a name="g-file-info-get-attribute-string"></a><h3>g_file_info_get_attribute_string ()</h3>
<pre class="programlisting">const <span class="returnvalue">char</span> *
g_file_info_get_attribute_string (<em class="parameter"><code><a class="link" href="GFileInfo.html" title="GFileInfo"><span class="type">GFileInfo</span></a> *info</code></em>,
                                  <em class="parameter"><code>const <span class="type">char</span> *attribute</code></em>);</pre>
<p>Gets the value of a string attribute. If the attribute does
not contain a string, <a href="../glib/glib-Standard-Macros.html#NULL:CAPS"><code class="literal">NULL</code></a> will be returned.</p>
<div class="refsect3">
<a name="id-1.4.2.4.9.13.5"></a><h4>Parameters</h4>
<div class="informaltable"><table width="100%" border="0">
<colgroup>
<col width="150px" class="parameters_name">
<col class="parameters_description">
<col width="200px" class="parameters_annotations">
</colgroup>
<tbody>
<tr>
<td class="parameter_name"><p>info</p></td>
<td class="parameter_description"><p>a <a class="link" href="GFileInfo.html" title="GFileInfo"><span class="type">GFileInfo</span></a>.</p></td>
<td class="parameter_annotations"> </td>
</tr>
<tr>
<td class="parameter_name"><p>attribute</p></td>
<td class="parameter_description"><p>a file attribute key.</p></td>
<td class="parameter_annotations"> </td>
</tr>
</tbody>
</table></div>
</div>
<div class="refsect3">
<a name="id-1.4.2.4.9.13.6"></a><h4>Returns</h4>
<p> the contents of the <em class="parameter"><code>attribute</code></em>
value as a UTF-8 string, or
<a href="../glib/glib-Standard-Macros.html#NULL:CAPS"><code class="literal">NULL</code></a> otherwise.</p>
</div>
</div>
<hr>
<div class="refsect2">
<a name="g-file-info-get-attribute-stringv"></a><h3>g_file_info_get_attribute_stringv ()</h3>
<pre class="programlisting"><span class="returnvalue">char</span> **
g_file_info_get_attribute_stringv (<em class="parameter"><code><a class="link" href="GFileInfo.html" title="GFileInfo"><span class="type">GFileInfo</span></a> *info</code></em>,
                                   <em class="parameter"><code>const <span class="type">char</span> *attribute</code></em>);</pre>
<p>Gets the value of a stringv attribute. If the attribute does
not contain a stringv, <a href="../glib/glib-Standard-Macros.html#NULL:CAPS"><code class="literal">NULL</code></a> will be returned.</p>
<div class="refsect3">
<a name="id-1.4.2.4.9.14.5"></a><h4>Parameters</h4>
<div class="informaltable"><table width="100%" border="0">
<colgroup>
<col width="150px" class="parameters_name">
<col class="parameters_description">
<col width="200px" class="parameters_annotations">
</colgroup>
<tbody>
<tr>
<td class="parameter_name"><p>info</p></td>
<td class="parameter_description"><p>a <a class="link" href="GFileInfo.html" title="GFileInfo"><span class="type">GFileInfo</span></a>.</p></td>
<td class="parameter_annotations"> </td>
</tr>
<tr>
<td class="parameter_name"><p>attribute</p></td>
<td class="parameter_description"><p>a file attribute key.</p></td>
<td class="parameter_annotations"> </td>
</tr>
</tbody>
</table></div>
</div>
<div class="refsect3">
<a name="id-1.4.2.4.9.14.6"></a><h4>Returns</h4>
<p> the contents of the <em class="parameter"><code>attribute</code></em>
value as a stringv, or
<a href="../glib/glib-Standard-Macros.html#NULL:CAPS"><code class="literal">NULL</code></a> otherwise. Do not free. These returned strings are UTF-8. </p>
<p><span class="annotation">[<acronym title="Don't free data after the code is done."><span class="acronym">transfer none</span></acronym>]</span></p>
</div>
<p class="since">Since: <a class="link" href="api-index-2-22.html#api-index-2.22">2.22</a></p>
</div>
<hr>
<div class="refsect2">
<a name="g-file-info-get-attribute-byte-string"></a><h3>g_file_info_get_attribute_byte_string ()</h3>
<pre class="programlisting">const <span class="returnvalue">char</span> *
g_file_info_get_attribute_byte_string (<em class="parameter"><code><a class="link" href="GFileInfo.html" title="GFileInfo"><span class="type">GFileInfo</span></a> *info</code></em>,
                                       <em class="parameter"><code>const <span class="type">char</span> *attribute</code></em>);</pre>
<p>Gets the value of a byte string attribute. If the attribute does
not contain a byte string, <a href="../glib/glib-Standard-Macros.html#NULL:CAPS"><code class="literal">NULL</code></a> will be returned.</p>
<div class="refsect3">
<a name="id-1.4.2.4.9.15.5"></a><h4>Parameters</h4>
<div class="informaltable"><table width="100%" border="0">
<colgroup>
<col width="150px" class="parameters_name">
<col class="parameters_description">
<col width="200px" class="parameters_annotations">
</colgroup>
<tbody>
<tr>
<td class="parameter_name"><p>info</p></td>
<td class="parameter_description"><p>a <a class="link" href="GFileInfo.html" title="GFileInfo"><span class="type">GFileInfo</span></a>.</p></td>
<td class="parameter_annotations"> </td>
</tr>
<tr>
<td class="parameter_name"><p>attribute</p></td>
<td class="parameter_description"><p>a file attribute key.</p></td>
<td class="parameter_annotations"> </td>
</tr>
</tbody>
</table></div>
</div>
<div class="refsect3">
<a name="id-1.4.2.4.9.15.6"></a><h4>Returns</h4>
<p> the contents of the <em class="parameter"><code>attribute</code></em>
value as a byte string, or
<a href="../glib/glib-Standard-Macros.html#NULL:CAPS"><code class="literal">NULL</code></a> otherwise.</p>
</div>
</div>
<hr>
<div class="refsect2">
<a name="g-file-info-get-attribute-boolean"></a><h3>g_file_info_get_attribute_boolean ()</h3>
<pre class="programlisting"><a href="../glib/glib-Basic-Types.html#gboolean"><span class="returnvalue">gboolean</span></a>
g_file_info_get_attribute_boolean (<em class="parameter"><code><a class="link" href="GFileInfo.html" title="GFileInfo"><span class="type">GFileInfo</span></a> *info</code></em>,
                                   <em class="parameter"><code>const <span class="type">char</span> *attribute</code></em>);</pre>
<p>Gets the value of a boolean attribute. If the attribute does not
contain a boolean value, <a href="../glib/glib-Standard-Macros.html#FALSE:CAPS"><code class="literal">FALSE</code></a> will be returned.</p>
<div class="refsect3">
<a name="id-1.4.2.4.9.16.5"></a><h4>Parameters</h4>
<div class="informaltable"><table width="100%" border="0">
<colgroup>
<col width="150px" class="parameters_name">
<col class="parameters_description">
<col width="200px" class="parameters_annotations">
</colgroup>
<tbody>
<tr>
<td class="parameter_name"><p>info</p></td>
<td class="parameter_description"><p>a <a class="link" href="GFileInfo.html" title="GFileInfo"><span class="type">GFileInfo</span></a>.</p></td>
<td class="parameter_annotations"> </td>
</tr>
<tr>
<td class="parameter_name"><p>attribute</p></td>
<td class="parameter_description"><p>a file attribute key.</p></td>
<td class="parameter_annotations"> </td>
</tr>
</tbody>
</table></div>
</div>
<div class="refsect3">
<a name="id-1.4.2.4.9.16.6"></a><h4>Returns</h4>
<p> the boolean value contained within the attribute.</p>
</div>
</div>
<hr>
<div class="refsect2">
<a name="g-file-info-get-attribute-uint32"></a><h3>g_file_info_get_attribute_uint32 ()</h3>
<pre class="programlisting"><a href="../glib/glib-Basic-Types.html#guint32"><span class="returnvalue">guint32</span></a>
g_file_info_get_attribute_uint32 (<em class="parameter"><code><a class="link" href="GFileInfo.html" title="GFileInfo"><span class="type">GFileInfo</span></a> *info</code></em>,
                                  <em class="parameter"><code>const <span class="type">char</span> *attribute</code></em>);</pre>
<p>Gets an unsigned 32-bit integer contained within the attribute. If the
attribute does not contain an unsigned 32-bit integer, or is invalid,
0 will be returned.</p>
<div class="refsect3">
<a name="id-1.4.2.4.9.17.5"></a><h4>Parameters</h4>
<div class="informaltable"><table width="100%" border="0">
<colgroup>
<col width="150px" class="parameters_name">
<col class="parameters_description">
<col width="200px" class="parameters_annotations">
</colgroup>
<tbody>
<tr>
<td class="parameter_name"><p>info</p></td>
<td class="parameter_description"><p>a <a class="link" href="GFileInfo.html" title="GFileInfo"><span class="type">GFileInfo</span></a>.</p></td>
<td class="parameter_annotations"> </td>
</tr>
<tr>
<td class="parameter_name"><p>attribute</p></td>
<td class="parameter_description"><p>a file attribute key.</p></td>
<td class="parameter_annotations"> </td>
</tr>
</tbody>
</table></div>
</div>
<div class="refsect3">
<a name="id-1.4.2.4.9.17.6"></a><h4>Returns</h4>
<p> an unsigned 32-bit integer from the attribute.</p>
</div>
</div>
<hr>
<div class="refsect2">
<a name="g-file-info-get-attribute-int32"></a><h3>g_file_info_get_attribute_int32 ()</h3>
<pre class="programlisting"><a href="../glib/glib-Basic-Types.html#gint32"><span class="returnvalue">gint32</span></a>
g_file_info_get_attribute_int32 (<em class="parameter"><code><a class="link" href="GFileInfo.html" title="GFileInfo"><span class="type">GFileInfo</span></a> *info</code></em>,
                                 <em class="parameter"><code>const <span class="type">char</span> *attribute</code></em>);</pre>
<p>Gets a signed 32-bit integer contained within the attribute. If the
attribute does not contain a signed 32-bit integer, or is invalid,
0 will be returned.</p>
<div class="refsect3">
<a name="id-1.4.2.4.9.18.5"></a><h4>Parameters</h4>
<div class="informaltable"><table width="100%" border="0">
<colgroup>
<col width="150px" class="parameters_name">
<col class="parameters_description">
<col width="200px" class="parameters_annotations">
</colgroup>
<tbody>
<tr>
<td class="parameter_name"><p>info</p></td>
<td class="parameter_description"><p>a <a class="link" href="GFileInfo.html" title="GFileInfo"><span class="type">GFileInfo</span></a>.</p></td>
<td class="parameter_annotations"> </td>
</tr>
<tr>
<td class="parameter_name"><p>attribute</p></td>
<td class="parameter_description"><p>a file attribute key.</p></td>
<td class="parameter_annotations"> </td>
</tr>
</tbody>
</table></div>
</div>
<div class="refsect3">
<a name="id-1.4.2.4.9.18.6"></a><h4>Returns</h4>
<p> a signed 32-bit integer from the attribute.</p>
</div>
</div>
<hr>
<div class="refsect2">
<a name="g-file-info-get-attribute-uint64"></a><h3>g_file_info_get_attribute_uint64 ()</h3>
<pre class="programlisting"><a href="../glib/glib-Basic-Types.html#guint64"><span class="returnvalue">guint64</span></a>
g_file_info_get_attribute_uint64 (<em class="parameter"><code><a class="link" href="GFileInfo.html" title="GFileInfo"><span class="type">GFileInfo</span></a> *info</code></em>,
                                  <em class="parameter"><code>const <span class="type">char</span> *attribute</code></em>);</pre>
<p>Gets a unsigned 64-bit integer contained within the attribute. If the
attribute does not contain an unsigned 64-bit integer, or is invalid,
0 will be returned.</p>
<div class="refsect3">
<a name="id-1.4.2.4.9.19.5"></a><h4>Parameters</h4>
<div class="informaltable"><table width="100%" border="0">
<colgroup>
<col width="150px" class="parameters_name">
<col class="parameters_description">
<col width="200px" class="parameters_annotations">
</colgroup>
<tbody>
<tr>
<td class="parameter_name"><p>info</p></td>
<td class="parameter_description"><p>a <a class="link" href="GFileInfo.html" title="GFileInfo"><span class="type">GFileInfo</span></a>.</p></td>
<td class="parameter_annotations"> </td>
</tr>
<tr>
<td class="parameter_name"><p>attribute</p></td>
<td class="parameter_description"><p>a file attribute key.</p></td>
<td class="parameter_annotations"> </td>
</tr>
</tbody>
</table></div>
</div>
<div class="refsect3">
<a name="id-1.4.2.4.9.19.6"></a><h4>Returns</h4>
<p> a unsigned 64-bit integer from the attribute.</p>
</div>
</div>
<hr>
<div class="refsect2">
<a name="g-file-info-get-attribute-int64"></a><h3>g_file_info_get_attribute_int64 ()</h3>
<pre class="programlisting"><a href="../glib/glib-Basic-Types.html#gint64"><span class="returnvalue">gint64</span></a>
g_file_info_get_attribute_int64 (<em class="parameter"><code><a class="link" href="GFileInfo.html" title="GFileInfo"><span class="type">GFileInfo</span></a> *info</code></em>,
                                 <em class="parameter"><code>const <span class="type">char</span> *attribute</code></em>);</pre>
<p>Gets a signed 64-bit integer contained within the attribute. If the
attribute does not contain an signed 64-bit integer, or is invalid,
0 will be returned.</p>
<div class="refsect3">
<a name="id-1.4.2.4.9.20.5"></a><h4>Parameters</h4>
<div class="informaltable"><table width="100%" border="0">
<colgroup>
<col width="150px" class="parameters_name">
<col class="parameters_description">
<col width="200px" class="parameters_annotations">
</colgroup>
<tbody>
<tr>
<td class="parameter_name"><p>info</p></td>
<td class="parameter_description"><p>a <a class="link" href="GFileInfo.html" title="GFileInfo"><span class="type">GFileInfo</span></a>.</p></td>
<td class="parameter_annotations"> </td>
</tr>
<tr>
<td class="parameter_name"><p>attribute</p></td>
<td class="parameter_description"><p>a file attribute key.</p></td>
<td class="parameter_annotations"> </td>
</tr>
</tbody>
</table></div>
</div>
<div class="refsect3">
<a name="id-1.4.2.4.9.20.6"></a><h4>Returns</h4>
<p> a signed 64-bit integer from the attribute.</p>
</div>
</div>
<hr>
<div class="refsect2">
<a name="g-file-info-get-attribute-object"></a><h3>g_file_info_get_attribute_object ()</h3>
<pre class="programlisting"><a href="../gobject/gobject-The-Base-Object-Type.html#GObject"><span class="returnvalue">GObject</span></a> *
g_file_info_get_attribute_object (<em class="parameter"><code><a class="link" href="GFileInfo.html" title="GFileInfo"><span class="type">GFileInfo</span></a> *info</code></em>,
                                  <em class="parameter"><code>const <span class="type">char</span> *attribute</code></em>);</pre>
<p>Gets the value of a <a href="../gobject/gobject-The-Base-Object-Type.html#GObject"><span class="type">GObject</span></a> attribute. If the attribute does
not contain a <a href="../gobject/gobject-The-Base-Object-Type.html#GObject"><span class="type">GObject</span></a>, <a href="../glib/glib-Standard-Macros.html#NULL:CAPS"><code class="literal">NULL</code></a> will be returned.</p>
<div class="refsect3">
<a name="id-1.4.2.4.9.21.5"></a><h4>Parameters</h4>
<div class="informaltable"><table width="100%" border="0">
<colgroup>
<col width="150px" class="parameters_name">
<col class="parameters_description">
<col width="200px" class="parameters_annotations">
</colgroup>
<tbody>
<tr>
<td class="parameter_name"><p>info</p></td>
<td class="parameter_description"><p>a <a class="link" href="GFileInfo.html" title="GFileInfo"><span class="type">GFileInfo</span></a>.</p></td>
<td class="parameter_annotations"> </td>
</tr>
<tr>
<td class="parameter_name"><p>attribute</p></td>
<td class="parameter_description"><p>a file attribute key.</p></td>
<td class="parameter_annotations"> </td>
</tr>
</tbody>
</table></div>
</div>
<div class="refsect3">
<a name="id-1.4.2.4.9.21.6"></a><h4>Returns</h4>
<p> a <a href="../gobject/gobject-The-Base-Object-Type.html#GObject"><span class="type">GObject</span></a> associated with the given <em class="parameter"><code>attribute</code></em>
, or
<a href="../glib/glib-Standard-Macros.html#NULL:CAPS"><code class="literal">NULL</code></a> otherwise. </p>
<p><span class="annotation">[<acronym title="Don't free data after the code is done."><span class="acronym">transfer none</span></acronym>]</span></p>
</div>
</div>
<hr>
<div class="refsect2">
<a name="g-file-info-set-attribute"></a><h3>g_file_info_set_attribute ()</h3>
<pre class="programlisting"><span class="returnvalue">void</span>
g_file_info_set_attribute (<em class="parameter"><code><a class="link" href="GFileInfo.html" title="GFileInfo"><span class="type">GFileInfo</span></a> *info</code></em>,
                           <em class="parameter"><code>const <span class="type">char</span> *attribute</code></em>,
                           <em class="parameter"><code><a class="link" href="gio-GFileAttribute.html#GFileAttributeType" title="enum GFileAttributeType"><span class="type">GFileAttributeType</span></a> type</code></em>,
                           <em class="parameter"><code><a href="../glib/glib-Basic-Types.html#gpointer"><span class="type">gpointer</span></a> value_p</code></em>);</pre>
<p>Sets the <em class="parameter"><code>attribute</code></em>
 to contain the given value, if possible. To unset the
attribute, use <code class="literal">G_ATTRIBUTE_TYPE_INVALID</code> for <em class="parameter"><code>type</code></em>
.</p>
<div class="refsect3">
<a name="id-1.4.2.4.9.22.5"></a><h4>Parameters</h4>
<div class="informaltable"><table width="100%" border="0">
<colgroup>
<col width="150px" class="parameters_name">
<col class="parameters_description">
<col width="200px" class="parameters_annotations">
</colgroup>
<tbody>
<tr>
<td class="parameter_name"><p>info</p></td>
<td class="parameter_description"><p>a <a class="link" href="GFileInfo.html" title="GFileInfo"><span class="type">GFileInfo</span></a>.</p></td>
<td class="parameter_annotations"> </td>
</tr>
<tr>
<td class="parameter_name"><p>attribute</p></td>
<td class="parameter_description"><p>a file attribute key.</p></td>
<td class="parameter_annotations"> </td>
</tr>
<tr>
<td class="parameter_name"><p>type</p></td>
<td class="parameter_description"><p>a <a class="link" href="gio-GFileAttribute.html#GFileAttributeType" title="enum GFileAttributeType"><span class="type">GFileAttributeType</span></a></p></td>
<td class="parameter_annotations"> </td>
</tr>
<tr>
<td class="parameter_name"><p>value_p</p></td>
<td class="parameter_description"><p>pointer to the value</p></td>
<td class="parameter_annotations"> </td>
</tr>
</tbody>
</table></div>
</div>
</div>
<hr>
<div class="refsect2">
<a name="g-file-info-set-attribute-status"></a><h3>g_file_info_set_attribute_status ()</h3>
<pre class="programlisting"><a href="../glib/glib-Basic-Types.html#gboolean"><span class="returnvalue">gboolean</span></a>
g_file_info_set_attribute_status (<em class="parameter"><code><a class="link" href="GFileInfo.html" title="GFileInfo"><span class="type">GFileInfo</span></a> *info</code></em>,
                                  <em class="parameter"><code>const <span class="type">char</span> *attribute</code></em>,
                                  <em class="parameter"><code><a class="link" href="gio-GFileAttribute.html#GFileAttributeStatus" title="enum GFileAttributeStatus"><span class="type">GFileAttributeStatus</span></a> status</code></em>);</pre>
<p>Sets the attribute status for an attribute key. This is only
needed by external code that implement <a class="link" href="GFile.html#g-file-set-attributes-from-info" title="g_file_set_attributes_from_info ()"><code class="function">g_file_set_attributes_from_info()</code></a>
or similar functions.</p>
<p>The attribute must exist in <em class="parameter"><code>info</code></em>
 for this to work. Otherwise <a href="../glib/glib-Standard-Macros.html#FALSE:CAPS"><code class="literal">FALSE</code></a>
is returned and <em class="parameter"><code>info</code></em>
 is unchanged.</p>
<div class="refsect3">
<a name="id-1.4.2.4.9.23.6"></a><h4>Parameters</h4>
<div class="informaltable"><table width="100%" border="0">
<colgroup>
<col width="150px" class="parameters_name">
<col class="parameters_description">
<col width="200px" class="parameters_annotations">
</colgroup>
<tbody>
<tr>
<td class="parameter_name"><p>info</p></td>
<td class="parameter_description"><p>a <a class="link" href="GFileInfo.html" title="GFileInfo"><span class="type">GFileInfo</span></a></p></td>
<td class="parameter_annotations"> </td>
</tr>
<tr>
<td class="parameter_name"><p>attribute</p></td>
<td class="parameter_description"><p>a file attribute key</p></td>
<td class="parameter_annotations"> </td>
</tr>
<tr>
<td class="parameter_name"><p>status</p></td>
<td class="parameter_description"><p>a <a class="link" href="gio-GFileAttribute.html#GFileAttributeStatus" title="enum GFileAttributeStatus"><span class="type">GFileAttributeStatus</span></a></p></td>
<td class="parameter_annotations"> </td>
</tr>
</tbody>
</table></div>
</div>
<div class="refsect3">
<a name="id-1.4.2.4.9.23.7"></a><h4>Returns</h4>
<p> <a href="../glib/glib-Standard-Macros.html#TRUE:CAPS"><code class="literal">TRUE</code></a> if the status was changed, <a href="../glib/glib-Standard-Macros.html#FALSE:CAPS"><code class="literal">FALSE</code></a> if the key was not set.</p>
</div>
<p class="since">Since: <a class="link" href="api-index-2-22.html#api-index-2.22">2.22</a></p>
</div>
<hr>
<div class="refsect2">
<a name="g-file-info-set-attribute-string"></a><h3>g_file_info_set_attribute_string ()</h3>
<pre class="programlisting"><span class="returnvalue">void</span>
g_file_info_set_attribute_string (<em class="parameter"><code><a class="link" href="GFileInfo.html" title="GFileInfo"><span class="type">GFileInfo</span></a> *info</code></em>,
                                  <em class="parameter"><code>const <span class="type">char</span> *attribute</code></em>,
                                  <em class="parameter"><code>const <span class="type">char</span> *attr_value</code></em>);</pre>
<p>Sets the <em class="parameter"><code>attribute</code></em>
 to contain the given <em class="parameter"><code>attr_value</code></em>
,
if possible.</p>
<div class="refsect3">
<a name="id-1.4.2.4.9.24.5"></a><h4>Parameters</h4>
<div class="informaltable"><table width="100%" border="0">
<colgroup>
<col width="150px" class="parameters_name">
<col class="parameters_description">
<col width="200px" class="parameters_annotations">
</colgroup>
<tbody>
<tr>
<td class="parameter_name"><p>info</p></td>
<td class="parameter_description"><p>a <a class="link" href="GFileInfo.html" title="GFileInfo"><span class="type">GFileInfo</span></a>.</p></td>
<td class="parameter_annotations"> </td>
</tr>
<tr>
<td class="parameter_name"><p>attribute</p></td>
<td class="parameter_description"><p>a file attribute key.</p></td>
<td class="parameter_annotations"> </td>
</tr>
<tr>
<td class="parameter_name"><p>attr_value</p></td>
<td class="parameter_description"><p>a UTF-8 string.</p></td>
<td class="parameter_annotations"> </td>
</tr>
</tbody>
</table></div>
</div>
</div>
<hr>
<div class="refsect2">
<a name="g-file-info-set-attribute-stringv"></a><h3>g_file_info_set_attribute_stringv ()</h3>
<pre class="programlisting"><span class="returnvalue">void</span>
g_file_info_set_attribute_stringv (<em class="parameter"><code><a class="link" href="GFileInfo.html" title="GFileInfo"><span class="type">GFileInfo</span></a> *info</code></em>,
                                   <em class="parameter"><code>const <span class="type">char</span> *attribute</code></em>,
                                   <em class="parameter"><code><span class="type">char</span> **attr_value</code></em>);</pre>
<p>Sets the <em class="parameter"><code>attribute</code></em>
 to contain the given <em class="parameter"><code>attr_value</code></em>
,
if possible.</p>
<p>Sinze: 2.22</p>
<div class="refsect3">
<a name="id-1.4.2.4.9.25.6"></a><h4>Parameters</h4>
<div class="informaltable"><table width="100%" border="0">
<colgroup>
<col width="150px" class="parameters_name">
<col class="parameters_description">
<col width="200px" class="parameters_annotations">
</colgroup>
<tbody>
<tr>
<td class="parameter_name"><p>info</p></td>
<td class="parameter_description"><p>a <a class="link" href="GFileInfo.html" title="GFileInfo"><span class="type">GFileInfo</span></a>.</p></td>
<td class="parameter_annotations"> </td>
</tr>
<tr>
<td class="parameter_name"><p>attribute</p></td>
<td class="parameter_description"><p>a file attribute key</p></td>
<td class="parameter_annotations"> </td>
</tr>
<tr>
<td class="parameter_name"><p>attr_value</p></td>
<td class="parameter_description"><p> a <a href="../glib/glib-Standard-Macros.html#NULL:CAPS"><code class="literal">NULL</code></a> terminated array of UTF-8 strings. </p></td>
<td class="parameter_annotations"><span class="annotation">[<acronym title="Parameter points to an array of items."><span class="acronym">array</span></acronym>][<acronym title="Generics and defining elements of containers and arrays."><span class="acronym">element-type</span></acronym> utf8]</span></td>
</tr>
</tbody>
</table></div>
</div>
</div>
<hr>
<div class="refsect2">
<a name="g-file-info-set-attribute-byte-string"></a><h3>g_file_info_set_attribute_byte_string ()</h3>
<pre class="programlisting"><span class="returnvalue">void</span>
g_file_info_set_attribute_byte_string (<em class="parameter"><code><a class="link" href="GFileInfo.html" title="GFileInfo"><span class="type">GFileInfo</span></a> *info</code></em>,
                                       <em class="parameter"><code>const <span class="type">char</span> *attribute</code></em>,
                                       <em class="parameter"><code>const <span class="type">char</span> *attr_value</code></em>);</pre>
<p>Sets the <em class="parameter"><code>attribute</code></em>
 to contain the given <em class="parameter"><code>attr_value</code></em>
,
if possible.</p>
<div class="refsect3">
<a name="id-1.4.2.4.9.26.5"></a><h4>Parameters</h4>
<div class="informaltable"><table width="100%" border="0">
<colgroup>
<col width="150px" class="parameters_name">
<col class="parameters_description">
<col width="200px" class="parameters_annotations">
</colgroup>
<tbody>
<tr>
<td class="parameter_name"><p>info</p></td>
<td class="parameter_description"><p>a <a class="link" href="GFileInfo.html" title="GFileInfo"><span class="type">GFileInfo</span></a>.</p></td>
<td class="parameter_annotations"> </td>
</tr>
<tr>
<td class="parameter_name"><p>attribute</p></td>
<td class="parameter_description"><p>a file attribute key.</p></td>
<td class="parameter_annotations"> </td>
</tr>
<tr>
<td class="parameter_name"><p>attr_value</p></td>
<td class="parameter_description"><p>a byte string.</p></td>
<td class="parameter_annotations"> </td>
</tr>
</tbody>
</table></div>
</div>
</div>
<hr>
<div class="refsect2">
<a name="g-file-info-set-attribute-boolean"></a><h3>g_file_info_set_attribute_boolean ()</h3>
<pre class="programlisting"><span class="returnvalue">void</span>
g_file_info_set_attribute_boolean (<em class="parameter"><code><a class="link" href="GFileInfo.html" title="GFileInfo"><span class="type">GFileInfo</span></a> *info</code></em>,
                                   <em class="parameter"><code>const <span class="type">char</span> *attribute</code></em>,
                                   <em class="parameter"><code><a href="../glib/glib-Basic-Types.html#gboolean"><span class="type">gboolean</span></a> attr_value</code></em>);</pre>
<p>Sets the <em class="parameter"><code>attribute</code></em>
 to contain the given <em class="parameter"><code>attr_value</code></em>
,
if possible.</p>
<div class="refsect3">
<a name="id-1.4.2.4.9.27.5"></a><h4>Parameters</h4>
<div class="informaltable"><table width="100%" border="0">
<colgroup>
<col width="150px" class="parameters_name">
<col class="parameters_description">
<col width="200px" class="parameters_annotations">
</colgroup>
<tbody>
<tr>
<td class="parameter_name"><p>info</p></td>
<td class="parameter_description"><p>a <a class="link" href="GFileInfo.html" title="GFileInfo"><span class="type">GFileInfo</span></a>.</p></td>
<td class="parameter_annotations"> </td>
</tr>
<tr>
<td class="parameter_name"><p>attribute</p></td>
<td class="parameter_description"><p>a file attribute key.</p></td>
<td class="parameter_annotations"> </td>
</tr>
<tr>
<td class="parameter_name"><p>attr_value</p></td>
<td class="parameter_description"><p>a boolean value.</p></td>
<td class="parameter_annotations"> </td>
</tr>
</tbody>
</table></div>
</div>
</div>
<hr>
<div class="refsect2">
<a name="g-file-info-set-attribute-uint32"></a><h3>g_file_info_set_attribute_uint32 ()</h3>
<pre class="programlisting"><span class="returnvalue">void</span>
g_file_info_set_attribute_uint32 (<em class="parameter"><code><a class="link" href="GFileInfo.html" title="GFileInfo"><span class="type">GFileInfo</span></a> *info</code></em>,
                                  <em class="parameter"><code>const <span class="type">char</span> *attribute</code></em>,
                                  <em class="parameter"><code><a href="../glib/glib-Basic-Types.html#guint32"><span class="type">guint32</span></a> attr_value</code></em>);</pre>
<p>Sets the <em class="parameter"><code>attribute</code></em>
 to contain the given <em class="parameter"><code>attr_value</code></em>
,
if possible.</p>
<div class="refsect3">
<a name="id-1.4.2.4.9.28.5"></a><h4>Parameters</h4>
<div class="informaltable"><table width="100%" border="0">
<colgroup>
<col width="150px" class="parameters_name">
<col class="parameters_description">
<col width="200px" class="parameters_annotations">
</colgroup>
<tbody>
<tr>
<td class="parameter_name"><p>info</p></td>
<td class="parameter_description"><p>a <a class="link" href="GFileInfo.html" title="GFileInfo"><span class="type">GFileInfo</span></a>.</p></td>
<td class="parameter_annotations"> </td>
</tr>
<tr>
<td class="parameter_name"><p>attribute</p></td>
<td class="parameter_description"><p>a file attribute key.</p></td>
<td class="parameter_annotations"> </td>
</tr>
<tr>
<td class="parameter_name"><p>attr_value</p></td>
<td class="parameter_description"><p>an unsigned 32-bit integer.</p></td>
<td class="parameter_annotations"> </td>
</tr>
</tbody>
</table></div>
</div>
</div>
<hr>
<div class="refsect2">
<a name="g-file-info-set-attribute-int32"></a><h3>g_file_info_set_attribute_int32 ()</h3>
<pre class="programlisting"><span class="returnvalue">void</span>
g_file_info_set_attribute_int32 (<em class="parameter"><code><a class="link" href="GFileInfo.html" title="GFileInfo"><span class="type">GFileInfo</span></a> *info</code></em>,
                                 <em class="parameter"><code>const <span class="type">char</span> *attribute</code></em>,
                                 <em class="parameter"><code><a href="../glib/glib-Basic-Types.html#gint32"><span class="type">gint32</span></a> attr_value</code></em>);</pre>
<p>Sets the <em class="parameter"><code>attribute</code></em>
 to contain the given <em class="parameter"><code>attr_value</code></em>
,
if possible.</p>
<div class="refsect3">
<a name="id-1.4.2.4.9.29.5"></a><h4>Parameters</h4>
<div class="informaltable"><table width="100%" border="0">
<colgroup>
<col width="150px" class="parameters_name">
<col class="parameters_description">
<col width="200px" class="parameters_annotations">
</colgroup>
<tbody>
<tr>
<td class="parameter_name"><p>info</p></td>
<td class="parameter_description"><p>a <a class="link" href="GFileInfo.html" title="GFileInfo"><span class="type">GFileInfo</span></a>.</p></td>
<td class="parameter_annotations"> </td>
</tr>
<tr>
<td class="parameter_name"><p>attribute</p></td>
<td class="parameter_description"><p>a file attribute key.</p></td>
<td class="parameter_annotations"> </td>
</tr>
<tr>
<td class="parameter_name"><p>attr_value</p></td>
<td class="parameter_description"><p>a signed 32-bit integer</p></td>
<td class="parameter_annotations"> </td>
</tr>
</tbody>
</table></div>
</div>
</div>
<hr>
<div class="refsect2">
<a name="g-file-info-set-attribute-uint64"></a><h3>g_file_info_set_attribute_uint64 ()</h3>
<pre class="programlisting"><span class="returnvalue">void</span>
g_file_info_set_attribute_uint64 (<em class="parameter"><code><a class="link" href="GFileInfo.html" title="GFileInfo"><span class="type">GFileInfo</span></a> *info</code></em>,
                                  <em class="parameter"><code>const <span class="type">char</span> *attribute</code></em>,
                                  <em class="parameter"><code><a href="../glib/glib-Basic-Types.html#guint64"><span class="type">guint64</span></a> attr_value</code></em>);</pre>
<p>Sets the <em class="parameter"><code>attribute</code></em>
 to contain the given <em class="parameter"><code>attr_value</code></em>
,
if possible.</p>
<div class="refsect3">
<a name="id-1.4.2.4.9.30.5"></a><h4>Parameters</h4>
<div class="informaltable"><table width="100%" border="0">
<colgroup>
<col width="150px" class="parameters_name">
<col class="parameters_description">
<col width="200px" class="parameters_annotations">
</colgroup>
<tbody>
<tr>
<td class="parameter_name"><p>info</p></td>
<td class="parameter_description"><p>a <a class="link" href="GFileInfo.html" title="GFileInfo"><span class="type">GFileInfo</span></a>.</p></td>
<td class="parameter_annotations"> </td>
</tr>
<tr>
<td class="parameter_name"><p>attribute</p></td>
<td class="parameter_description"><p>a file attribute key.</p></td>
<td class="parameter_annotations"> </td>
</tr>
<tr>
<td class="parameter_name"><p>attr_value</p></td>
<td class="parameter_description"><p>an unsigned 64-bit integer.</p></td>
<td class="parameter_annotations"> </td>
</tr>
</tbody>
</table></div>
</div>
</div>
<hr>
<div class="refsect2">
<a name="g-file-info-set-attribute-int64"></a><h3>g_file_info_set_attribute_int64 ()</h3>
<pre class="programlisting"><span class="returnvalue">void</span>
g_file_info_set_attribute_int64 (<em class="parameter"><code><a class="link" href="GFileInfo.html" title="GFileInfo"><span class="type">GFileInfo</span></a> *info</code></em>,
                                 <em class="parameter"><code>const <span class="type">char</span> *attribute</code></em>,
                                 <em class="parameter"><code><a href="../glib/glib-Basic-Types.html#gint64"><span class="type">gint64</span></a> attr_value</code></em>);</pre>
<p>Sets the <em class="parameter"><code>attribute</code></em>
 to contain the given <em class="parameter"><code>attr_value</code></em>
,
if possible.</p>
<div class="refsect3">
<a name="id-1.4.2.4.9.31.5"></a><h4>Parameters</h4>
<div class="informaltable"><table width="100%" border="0">
<colgroup>
<col width="150px" class="parameters_name">
<col class="parameters_description">
<col width="200px" class="parameters_annotations">
</colgroup>
<tbody>
<tr>
<td class="parameter_name"><p>info</p></td>
<td class="parameter_description"><p>a <a class="link" href="GFileInfo.html" title="GFileInfo"><span class="type">GFileInfo</span></a>.</p></td>
<td class="parameter_annotations"> </td>
</tr>
<tr>
<td class="parameter_name"><p>attribute</p></td>
<td class="parameter_description"><p>attribute name to set.</p></td>
<td class="parameter_annotations"> </td>
</tr>
<tr>
<td class="parameter_name"><p>attr_value</p></td>
<td class="parameter_description"><p>int64 value to set attribute to.</p></td>
<td class="parameter_annotations"> </td>
</tr>
</tbody>
</table></div>
</div>
</div>
<hr>
<div class="refsect2">
<a name="g-file-info-set-attribute-object"></a><h3>g_file_info_set_attribute_object ()</h3>
<pre class="programlisting"><span class="returnvalue">void</span>
g_file_info_set_attribute_object (<em class="parameter"><code><a class="link" href="GFileInfo.html" title="GFileInfo"><span class="type">GFileInfo</span></a> *info</code></em>,
                                  <em class="parameter"><code>const <span class="type">char</span> *attribute</code></em>,
                                  <em class="parameter"><code><a href="../gobject/gobject-The-Base-Object-Type.html#GObject"><span class="type">GObject</span></a> *attr_value</code></em>);</pre>
<p>Sets the <em class="parameter"><code>attribute</code></em>
 to contain the given <em class="parameter"><code>attr_value</code></em>
,
if possible.</p>
<div class="refsect3">
<a name="id-1.4.2.4.9.32.5"></a><h4>Parameters</h4>
<div class="informaltable"><table width="100%" border="0">
<colgroup>
<col width="150px" class="parameters_name">
<col class="parameters_description">
<col width="200px" class="parameters_annotations">
</colgroup>
<tbody>
<tr>
<td class="parameter_name"><p>info</p></td>
<td class="parameter_description"><p>a <a class="link" href="GFileInfo.html" title="GFileInfo"><span class="type">GFileInfo</span></a>.</p></td>
<td class="parameter_annotations"> </td>
</tr>
<tr>
<td class="parameter_name"><p>attribute</p></td>
<td class="parameter_description"><p>a file attribute key.</p></td>
<td class="parameter_annotations"> </td>
</tr>
<tr>
<td class="parameter_name"><p>attr_value</p></td>
<td class="parameter_description"><p>a <a href="../gobject/gobject-The-Base-Object-Type.html#GObject"><span class="type">GObject</span></a>.</p></td>
<td class="parameter_annotations"> </td>
</tr>
</tbody>
</table></div>
</div>
</div>
<hr>
<div class="refsect2">
<a name="g-file-info-clear-status"></a><h3>g_file_info_clear_status ()</h3>
<pre class="programlisting"><span class="returnvalue">void</span>
g_file_info_clear_status (<em class="parameter"><code><a class="link" href="GFileInfo.html" title="GFileInfo"><span class="type">GFileInfo</span></a> *info</code></em>);</pre>
<p>Clears the status information from <em class="parameter"><code>info</code></em>
.</p>
<div class="refsect3">
<a name="id-1.4.2.4.9.33.5"></a><h4>Parameters</h4>
<div class="informaltable"><table width="100%" border="0">
<colgroup>
<col width="150px" class="parameters_name">
<col class="parameters_description">
<col width="200px" class="parameters_annotations">
</colgroup>
<tbody><tr>
<td class="parameter_name"><p>info</p></td>
<td class="parameter_description"><p>a <a class="link" href="GFileInfo.html" title="GFileInfo"><span class="type">GFileInfo</span></a>.</p></td>
<td class="parameter_annotations"> </td>
</tr></tbody>
</table></div>
</div>
</div>
<hr>
<div class="refsect2">
<a name="g-file-info-get-file-type"></a><h3>g_file_info_get_file_type ()</h3>
<pre class="programlisting"><a class="link" href="GFileInfo.html#GFileType" title="enum GFileType"><span class="returnvalue">GFileType</span></a>
g_file_info_get_file_type (<em class="parameter"><code><a class="link" href="GFileInfo.html" title="GFileInfo"><span class="type">GFileInfo</span></a> *info</code></em>);</pre>
<p>Gets a file's type (whether it is a regular file, symlink, etc).
This is different from the file's content type, see <a class="link" href="GFileInfo.html#g-file-info-get-content-type" title="g_file_info_get_content_type ()"><code class="function">g_file_info_get_content_type()</code></a>.</p>
<div class="refsect3">
<a name="id-1.4.2.4.9.34.5"></a><h4>Parameters</h4>
<div class="informaltable"><table width="100%" border="0">
<colgroup>
<col width="150px" class="parameters_name">
<col class="parameters_description">
<col width="200px" class="parameters_annotations">
</colgroup>
<tbody><tr>
<td class="parameter_name"><p>info</p></td>
<td class="parameter_description"><p>a <a class="link" href="GFileInfo.html" title="GFileInfo"><span class="type">GFileInfo</span></a>.</p></td>
<td class="parameter_annotations"> </td>
</tr></tbody>
</table></div>
</div>
<div class="refsect3">
<a name="id-1.4.2.4.9.34.6"></a><h4>Returns</h4>
<p> a <a class="link" href="GFileInfo.html#GFileType" title="enum GFileType"><span class="type">GFileType</span></a> for the given file.</p>
</div>
</div>
<hr>
<div class="refsect2">
<a name="g-file-info-get-is-hidden"></a><h3>g_file_info_get_is_hidden ()</h3>
<pre class="programlisting"><a href="../glib/glib-Basic-Types.html#gboolean"><span class="returnvalue">gboolean</span></a>
g_file_info_get_is_hidden (<em class="parameter"><code><a class="link" href="GFileInfo.html" title="GFileInfo"><span class="type">GFileInfo</span></a> *info</code></em>);</pre>
<p>Checks if a file is hidden.</p>
<div class="refsect3">
<a name="id-1.4.2.4.9.35.5"></a><h4>Parameters</h4>
<div class="informaltable"><table width="100%" border="0">
<colgroup>
<col width="150px" class="parameters_name">
<col class="parameters_description">
<col width="200px" class="parameters_annotations">
</colgroup>
<tbody><tr>
<td class="parameter_name"><p>info</p></td>
<td class="parameter_description"><p>a <a class="link" href="GFileInfo.html" title="GFileInfo"><span class="type">GFileInfo</span></a>.</p></td>
<td class="parameter_annotations"> </td>
</tr></tbody>
</table></div>
</div>
<div class="refsect3">
<a name="id-1.4.2.4.9.35.6"></a><h4>Returns</h4>
<p> <a href="../glib/glib-Standard-Macros.html#TRUE:CAPS"><code class="literal">TRUE</code></a> if the file is a hidden file, <a href="../glib/glib-Standard-Macros.html#FALSE:CAPS"><code class="literal">FALSE</code></a> otherwise.</p>
</div>
</div>
<hr>
<div class="refsect2">
<a name="g-file-info-get-is-backup"></a><h3>g_file_info_get_is_backup ()</h3>
<pre class="programlisting"><a href="../glib/glib-Basic-Types.html#gboolean"><span class="returnvalue">gboolean</span></a>
g_file_info_get_is_backup (<em class="parameter"><code><a class="link" href="GFileInfo.html" title="GFileInfo"><span class="type">GFileInfo</span></a> *info</code></em>);</pre>
<p>Checks if a file is a backup file.</p>
<div class="refsect3">
<a name="id-1.4.2.4.9.36.5"></a><h4>Parameters</h4>
<div class="informaltable"><table width="100%" border="0">
<colgroup>
<col width="150px" class="parameters_name">
<col class="parameters_description">
<col width="200px" class="parameters_annotations">
</colgroup>
<tbody><tr>
<td class="parameter_name"><p>info</p></td>
<td class="parameter_description"><p>a <a class="link" href="GFileInfo.html" title="GFileInfo"><span class="type">GFileInfo</span></a>.</p></td>
<td class="parameter_annotations"> </td>
</tr></tbody>
</table></div>
</div>
<div class="refsect3">
<a name="id-1.4.2.4.9.36.6"></a><h4>Returns</h4>
<p> <a href="../glib/glib-Standard-Macros.html#TRUE:CAPS"><code class="literal">TRUE</code></a> if file is a backup file, <a href="../glib/glib-Standard-Macros.html#FALSE:CAPS"><code class="literal">FALSE</code></a> otherwise.</p>
</div>
</div>
<hr>
<div class="refsect2">
<a name="g-file-info-get-is-symlink"></a><h3>g_file_info_get_is_symlink ()</h3>
<pre class="programlisting"><a href="../glib/glib-Basic-Types.html#gboolean"><span class="returnvalue">gboolean</span></a>
g_file_info_get_is_symlink (<em class="parameter"><code><a class="link" href="GFileInfo.html" title="GFileInfo"><span class="type">GFileInfo</span></a> *info</code></em>);</pre>
<p>Checks if a file is a symlink.</p>
<div class="refsect3">
<a name="id-1.4.2.4.9.37.5"></a><h4>Parameters</h4>
<div class="informaltable"><table width="100%" border="0">
<colgroup>
<col width="150px" class="parameters_name">
<col class="parameters_description">
<col width="200px" class="parameters_annotations">
</colgroup>
<tbody><tr>
<td class="parameter_name"><p>info</p></td>
<td class="parameter_description"><p>a <a class="link" href="GFileInfo.html" title="GFileInfo"><span class="type">GFileInfo</span></a>.</p></td>
<td class="parameter_annotations"> </td>
</tr></tbody>
</table></div>
</div>
<div class="refsect3">
<a name="id-1.4.2.4.9.37.6"></a><h4>Returns</h4>
<p> <a href="../glib/glib-Standard-Macros.html#TRUE:CAPS"><code class="literal">TRUE</code></a> if the given <em class="parameter"><code>info</code></em>
is a symlink.</p>
</div>
</div>
<hr>
<div class="refsect2">
<a name="g-file-info-get-name"></a><h3>g_file_info_get_name ()</h3>
<pre class="programlisting">const <span class="returnvalue">char</span> *
g_file_info_get_name (<em class="parameter"><code><a class="link" href="GFileInfo.html" title="GFileInfo"><span class="type">GFileInfo</span></a> *info</code></em>);</pre>
<p>Gets the name for a file.</p>
<div class="refsect3">
<a name="id-1.4.2.4.9.38.5"></a><h4>Parameters</h4>
<div class="informaltable"><table width="100%" border="0">
<colgroup>
<col width="150px" class="parameters_name">
<col class="parameters_description">
<col width="200px" class="parameters_annotations">
</colgroup>
<tbody><tr>
<td class="parameter_name"><p>info</p></td>
<td class="parameter_description"><p>a <a class="link" href="GFileInfo.html" title="GFileInfo"><span class="type">GFileInfo</span></a>.</p></td>
<td class="parameter_annotations"> </td>
</tr></tbody>
</table></div>
</div>
<div class="refsect3">
<a name="id-1.4.2.4.9.38.6"></a><h4>Returns</h4>
<p> a string containing the file name.</p>
</div>
</div>
<hr>
<div class="refsect2">
<a name="g-file-info-get-display-name"></a><h3>g_file_info_get_display_name ()</h3>
<pre class="programlisting">const <span class="returnvalue">char</span> *
g_file_info_get_display_name (<em class="parameter"><code><a class="link" href="GFileInfo.html" title="GFileInfo"><span class="type">GFileInfo</span></a> *info</code></em>);</pre>
<p>Gets a display name for a file.</p>
<div class="refsect3">
<a name="id-1.4.2.4.9.39.5"></a><h4>Parameters</h4>
<div class="informaltable"><table width="100%" border="0">
<colgroup>
<col width="150px" class="parameters_name">
<col class="parameters_description">
<col width="200px" class="parameters_annotations">
</colgroup>
<tbody><tr>
<td class="parameter_name"><p>info</p></td>
<td class="parameter_description"><p>a <a class="link" href="GFileInfo.html" title="GFileInfo"><span class="type">GFileInfo</span></a>.</p></td>
<td class="parameter_annotations"> </td>
</tr></tbody>
</table></div>
</div>
<div class="refsect3">
<a name="id-1.4.2.4.9.39.6"></a><h4>Returns</h4>
<p> a string containing the display name.</p>
</div>
</div>
<hr>
<div class="refsect2">
<a name="g-file-info-get-edit-name"></a><h3>g_file_info_get_edit_name ()</h3>
<pre class="programlisting">const <span class="returnvalue">char</span> *
g_file_info_get_edit_name (<em class="parameter"><code><a class="link" href="GFileInfo.html" title="GFileInfo"><span class="type">GFileInfo</span></a> *info</code></em>);</pre>
<p>Gets the edit name for a file.</p>
<div class="refsect3">
<a name="id-1.4.2.4.9.40.5"></a><h4>Parameters</h4>
<div class="informaltable"><table width="100%" border="0">
<colgroup>
<col width="150px" class="parameters_name">
<col class="parameters_description">
<col width="200px" class="parameters_annotations">
</colgroup>
<tbody><tr>
<td class="parameter_name"><p>info</p></td>
<td class="parameter_description"><p>a <a class="link" href="GFileInfo.html" title="GFileInfo"><span class="type">GFileInfo</span></a>.</p></td>
<td class="parameter_annotations"> </td>
</tr></tbody>
</table></div>
</div>
<div class="refsect3">
<a name="id-1.4.2.4.9.40.6"></a><h4>Returns</h4>
<p> a string containing the edit name.</p>
</div>
</div>
<hr>
<div class="refsect2">
<a name="g-file-info-get-icon"></a><h3>g_file_info_get_icon ()</h3>
<pre class="programlisting"><a class="link" href="GIcon.html" title="GIcon"><span class="returnvalue">GIcon</span></a> *
g_file_info_get_icon (<em class="parameter"><code><a class="link" href="GFileInfo.html" title="GFileInfo"><span class="type">GFileInfo</span></a> *info</code></em>);</pre>
<p>Gets the icon for a file.</p>
<div class="refsect3">
<a name="id-1.4.2.4.9.41.5"></a><h4>Parameters</h4>
<div class="informaltable"><table width="100%" border="0">
<colgroup>
<col width="150px" class="parameters_name">
<col class="parameters_description">
<col width="200px" class="parameters_annotations">
</colgroup>
<tbody><tr>
<td class="parameter_name"><p>info</p></td>
<td class="parameter_description"><p>a <a class="link" href="GFileInfo.html" title="GFileInfo"><span class="type">GFileInfo</span></a>.</p></td>
<td class="parameter_annotations"> </td>
</tr></tbody>
</table></div>
</div>
<div class="refsect3">
<a name="id-1.4.2.4.9.41.6"></a><h4>Returns</h4>
<p> <a class="link" href="GIcon.html" title="GIcon"><span class="type">GIcon</span></a> for the given <em class="parameter"><code>info</code></em>
. </p>
<p><span class="annotation">[<acronym title="Don't free data after the code is done."><span class="acronym">transfer none</span></acronym>]</span></p>
</div>
</div>
<hr>
<div class="refsect2">
<a name="g-file-info-get-symbolic-icon"></a><h3>g_file_info_get_symbolic_icon ()</h3>
<pre class="programlisting"><a class="link" href="GIcon.html" title="GIcon"><span class="returnvalue">GIcon</span></a> *
g_file_info_get_symbolic_icon (<em class="parameter"><code><a class="link" href="GFileInfo.html" title="GFileInfo"><span class="type">GFileInfo</span></a> *info</code></em>);</pre>
<p>Gets the symbolic icon for a file.</p>
<div class="refsect3">
<a name="id-1.4.2.4.9.42.5"></a><h4>Parameters</h4>
<div class="informaltable"><table width="100%" border="0">
<colgroup>
<col width="150px" class="parameters_name">
<col class="parameters_description">
<col width="200px" class="parameters_annotations">
</colgroup>
<tbody><tr>
<td class="parameter_name"><p>info</p></td>
<td class="parameter_description"><p>a <a class="link" href="GFileInfo.html" title="GFileInfo"><span class="type">GFileInfo</span></a>.</p></td>
<td class="parameter_annotations"> </td>
</tr></tbody>
</table></div>
</div>
<div class="refsect3">
<a name="id-1.4.2.4.9.42.6"></a><h4>Returns</h4>
<p> <a class="link" href="GIcon.html" title="GIcon"><span class="type">GIcon</span></a> for the given <em class="parameter"><code>info</code></em>
. </p>
<p><span class="annotation">[<acronym title="Don't free data after the code is done."><span class="acronym">transfer none</span></acronym>]</span></p>
</div>
<p class="since">Since: <a class="link" href="api-index-2-34.html#api-index-2.34">2.34</a></p>
</div>
<hr>
<div class="refsect2">
<a name="g-file-info-get-content-type"></a><h3>g_file_info_get_content_type ()</h3>
<pre class="programlisting">const <span class="returnvalue">char</span> *
g_file_info_get_content_type (<em class="parameter"><code><a class="link" href="GFileInfo.html" title="GFileInfo"><span class="type">GFileInfo</span></a> *info</code></em>);</pre>
<p>Gets the file's content type.</p>
<div class="refsect3">
<a name="id-1.4.2.4.9.43.5"></a><h4>Parameters</h4>
<div class="informaltable"><table width="100%" border="0">
<colgroup>
<col width="150px" class="parameters_name">
<col class="parameters_description">
<col width="200px" class="parameters_annotations">
</colgroup>
<tbody><tr>
<td class="parameter_name"><p>info</p></td>
<td class="parameter_description"><p>a <a class="link" href="GFileInfo.html" title="GFileInfo"><span class="type">GFileInfo</span></a>.</p></td>
<td class="parameter_annotations"> </td>
</tr></tbody>
</table></div>
</div>
<div class="refsect3">
<a name="id-1.4.2.4.9.43.6"></a><h4>Returns</h4>
<p> a string containing the file's content type.</p>
</div>
</div>
<hr>
<div class="refsect2">
<a name="g-file-info-get-size"></a><h3>g_file_info_get_size ()</h3>
<pre class="programlisting"><a href="../glib/glib-Basic-Types.html#goffset"><span class="returnvalue">goffset</span></a>
g_file_info_get_size (<em class="parameter"><code><a class="link" href="GFileInfo.html" title="GFileInfo"><span class="type">GFileInfo</span></a> *info</code></em>);</pre>
<p>Gets the file's size.</p>
<div class="refsect3">
<a name="id-1.4.2.4.9.44.5"></a><h4>Parameters</h4>
<div class="informaltable"><table width="100%" border="0">
<colgroup>
<col width="150px" class="parameters_name">
<col class="parameters_description">
<col width="200px" class="parameters_annotations">
</colgroup>
<tbody><tr>
<td class="parameter_name"><p>info</p></td>
<td class="parameter_description"><p>a <a class="link" href="GFileInfo.html" title="GFileInfo"><span class="type">GFileInfo</span></a>.</p></td>
<td class="parameter_annotations"> </td>
</tr></tbody>
</table></div>
</div>
<div class="refsect3">
<a name="id-1.4.2.4.9.44.6"></a><h4>Returns</h4>
<p> a <a href="../glib/glib-Basic-Types.html#goffset"><span class="type">goffset</span></a> containing the file's size.</p>
</div>
</div>
<hr>
<div class="refsect2">
<a name="g-file-info-get-modification-time"></a><h3>g_file_info_get_modification_time ()</h3>
<pre class="programlisting"><span class="returnvalue">void</span>
g_file_info_get_modification_time (<em class="parameter"><code><a class="link" href="GFileInfo.html" title="GFileInfo"><span class="type">GFileInfo</span></a> *info</code></em>,
                                   <em class="parameter"><code><a href="../glib/glib-Date-and-Time-Functions.html#GTimeVal"><span class="type">GTimeVal</span></a> *result</code></em>);</pre>
<p>Gets the modification time of the current <em class="parameter"><code>info</code></em>
 and sets it
in <em class="parameter"><code>result</code></em>
.</p>
<div class="refsect3">
<a name="id-1.4.2.4.9.45.5"></a><h4>Parameters</h4>
<div class="informaltable"><table width="100%" border="0">
<colgroup>
<col width="150px" class="parameters_name">
<col class="parameters_description">
<col width="200px" class="parameters_annotations">
</colgroup>
<tbody>
<tr>
<td class="parameter_name"><p>info</p></td>
<td class="parameter_description"><p>a <a class="link" href="GFileInfo.html" title="GFileInfo"><span class="type">GFileInfo</span></a>.</p></td>
<td class="parameter_annotations"> </td>
</tr>
<tr>
<td class="parameter_name"><p>result</p></td>
<td class="parameter_description"><p> a <a href="../glib/glib-Date-and-Time-Functions.html#GTimeVal"><span class="type">GTimeVal</span></a>. </p></td>
<td class="parameter_annotations"><span class="annotation">[<acronym title="Out parameter, where caller must allocate storage."><span class="acronym">out caller-allocates</span></acronym>]</span></td>
</tr>
</tbody>
</table></div>
</div>
</div>
<hr>
<div class="refsect2">
<a name="g-file-info-get-symlink-target"></a><h3>g_file_info_get_symlink_target ()</h3>
<pre class="programlisting">const <span class="returnvalue">char</span> *
g_file_info_get_symlink_target (<em class="parameter"><code><a class="link" href="GFileInfo.html" title="GFileInfo"><span class="type">GFileInfo</span></a> *info</code></em>);</pre>
<p>Gets the symlink target for a given <a class="link" href="GFileInfo.html" title="GFileInfo"><span class="type">GFileInfo</span></a>.</p>
<div class="refsect3">
<a name="id-1.4.2.4.9.46.5"></a><h4>Parameters</h4>
<div class="informaltable"><table width="100%" border="0">
<colgroup>
<col width="150px" class="parameters_name">
<col class="parameters_description">
<col width="200px" class="parameters_annotations">
</colgroup>
<tbody><tr>
<td class="parameter_name"><p>info</p></td>
<td class="parameter_description"><p>a <a class="link" href="GFileInfo.html" title="GFileInfo"><span class="type">GFileInfo</span></a>.</p></td>
<td class="parameter_annotations"> </td>
</tr></tbody>
</table></div>
</div>
<div class="refsect3">
<a name="id-1.4.2.4.9.46.6"></a><h4>Returns</h4>
<p> a string containing the symlink target.</p>
</div>
</div>
<hr>
<div class="refsect2">
<a name="g-file-info-get-etag"></a><h3>g_file_info_get_etag ()</h3>
<pre class="programlisting">const <span class="returnvalue">char</span> *
g_file_info_get_etag (<em class="parameter"><code><a class="link" href="GFileInfo.html" title="GFileInfo"><span class="type">GFileInfo</span></a> *info</code></em>);</pre>
<p>Gets the <a class="link" href="GFile.html#gfile-etag" title="Entity Tags">entity tag</a> for a given
<a class="link" href="GFileInfo.html" title="GFileInfo"><span class="type">GFileInfo</span></a>. See <a class="link" href="GFileInfo.html#G-FILE-ATTRIBUTE-ETAG-VALUE:CAPS" title="G_FILE_ATTRIBUTE_ETAG_VALUE"><code class="literal">G_FILE_ATTRIBUTE_ETAG_VALUE</code></a>.</p>
<div class="refsect3">
<a name="id-1.4.2.4.9.47.5"></a><h4>Parameters</h4>
<div class="informaltable"><table width="100%" border="0">
<colgroup>
<col width="150px" class="parameters_name">
<col class="parameters_description">
<col width="200px" class="parameters_annotations">
</colgroup>
<tbody><tr>
<td class="parameter_name"><p>info</p></td>
<td class="parameter_description"><p>a <a class="link" href="GFileInfo.html" title="GFileInfo"><span class="type">GFileInfo</span></a>.</p></td>
<td class="parameter_annotations"> </td>
</tr></tbody>
</table></div>
</div>
<div class="refsect3">
<a name="id-1.4.2.4.9.47.6"></a><h4>Returns</h4>
<p> a string containing the value of the "etag:value" attribute.</p>
</div>
</div>
<hr>
<div class="refsect2">
<a name="g-file-info-get-sort-order"></a><h3>g_file_info_get_sort_order ()</h3>
<pre class="programlisting"><a href="../glib/glib-Basic-Types.html#gint32"><span class="returnvalue">gint32</span></a>
g_file_info_get_sort_order (<em class="parameter"><code><a class="link" href="GFileInfo.html" title="GFileInfo"><span class="type">GFileInfo</span></a> *info</code></em>);</pre>
<p>Gets the value of the sort_order attribute from the <a class="link" href="GFileInfo.html" title="GFileInfo"><span class="type">GFileInfo</span></a>.
See <a class="link" href="GFileInfo.html#G-FILE-ATTRIBUTE-STANDARD-SORT-ORDER:CAPS" title="G_FILE_ATTRIBUTE_STANDARD_SORT_ORDER"><code class="literal">G_FILE_ATTRIBUTE_STANDARD_SORT_ORDER</code></a>.</p>
<div class="refsect3">
<a name="id-1.4.2.4.9.48.5"></a><h4>Parameters</h4>
<div class="informaltable"><table width="100%" border="0">
<colgroup>
<col width="150px" class="parameters_name">
<col class="parameters_description">
<col width="200px" class="parameters_annotations">
</colgroup>
<tbody><tr>
<td class="parameter_name"><p>info</p></td>
<td class="parameter_description"><p>a <a class="link" href="GFileInfo.html" title="GFileInfo"><span class="type">GFileInfo</span></a>.</p></td>
<td class="parameter_annotations"> </td>
</tr></tbody>
</table></div>
</div>
<div class="refsect3">
<a name="id-1.4.2.4.9.48.6"></a><h4>Returns</h4>
<p> a <a href="../glib/glib-Basic-Types.html#gint32"><span class="type">gint32</span></a> containing the value of the "standard::sort_order" attribute.</p>
</div>
</div>
<hr>
<div class="refsect2">
<a name="g-file-info-get-deletion-date"></a><h3>g_file_info_get_deletion_date ()</h3>
<pre class="programlisting"><a href="../glib/glib-GDateTime.html#GDateTime"><span class="returnvalue">GDateTime</span></a> *
g_file_info_get_deletion_date (<em class="parameter"><code><a class="link" href="GFileInfo.html" title="GFileInfo"><span class="type">GFileInfo</span></a> *info</code></em>);</pre>
<p>Returns the <a href="../glib/glib-GDateTime.html#GDateTime"><span class="type">GDateTime</span></a> representing the deletion date of the file, as
available in G_FILE_ATTRIBUTE_TRASH_DELETION_DATE. If the
G_FILE_ATTRIBUTE_TRASH_DELETION_DATE attribute is unset, <a href="../glib/glib-Standard-Macros.html#NULL:CAPS"><code class="literal">NULL</code></a> is returned.</p>
<div class="refsect3">
<a name="id-1.4.2.4.9.49.5"></a><h4>Parameters</h4>
<div class="informaltable"><table width="100%" border="0">
<colgroup>
<col width="150px" class="parameters_name">
<col class="parameters_description">
<col width="200px" class="parameters_annotations">
</colgroup>
<tbody><tr>
<td class="parameter_name"><p>info</p></td>
<td class="parameter_description"><p>a <a class="link" href="GFileInfo.html" title="GFileInfo"><span class="type">GFileInfo</span></a>.</p></td>
<td class="parameter_annotations"> </td>
>>>>>>> 76bed778
</tr></tbody>
</table></div>
</div>
<div class="refsect3">
<a name="id-1.4.2.4.9.49.6"></a><h4>Returns</h4>
<p> a <a href="../glib/glib-GDateTime.html#GDateTime"><span class="type">GDateTime</span></a>, or <a href="../glib/glib-Standard-Macros.html#NULL:CAPS"><code class="literal">NULL</code></a>.</p>
</div>
<p class="since">Since: <a class="link" href="api-index-2-36.html#api-index-2.36">2.36</a></p>
</div>
<hr>
<div class="refsect2">
<<<<<<< HEAD
<a name="g-file-info-dup"></a><h3>g_file_info_dup ()</h3>
<pre class="programlisting"><a class="link" href="GFileInfo.html" title="GFileInfo"><span class="returnvalue">GFileInfo</span></a> *         g_file_info_dup                     (<em class="parameter"><code><a class="link" href="GFileInfo.html" title="GFileInfo"><span class="type">GFileInfo</span></a> *other</code></em>);</pre>
<p>
Duplicates a file info structure.
</p>
<div class="variablelist"><table border="0" class="variablelist">
<colgroup>
<col align="left" valign="top">
<col>
</colgroup>
<tbody>
<tr>
<td><p><span class="term"><em class="parameter"><code>other</code></em> :</span></p></td>
<td>a <a class="link" href="GFileInfo.html" title="GFileInfo"><span class="type">GFileInfo</span></a>.</td>
</tr>
<tr>
<td><p><span class="term"><span class="emphasis"><em>Returns</em></span> :</span></p></td>
<td>a duplicate <a class="link" href="GFileInfo.html" title="GFileInfo"><span class="type">GFileInfo</span></a> of <em class="parameter"><code>other</code></em>. <span class="annotation">[<acronym title="Free data after the code is done."><span class="acronym">transfer full</span></acronym>]</span>
</td>
=======
<a name="g-file-info-set-attribute-mask"></a><h3>g_file_info_set_attribute_mask ()</h3>
<pre class="programlisting"><span class="returnvalue">void</span>
g_file_info_set_attribute_mask (<em class="parameter"><code><a class="link" href="GFileInfo.html" title="GFileInfo"><span class="type">GFileInfo</span></a> *info</code></em>,
                                <em class="parameter"><code><a class="link" href="GFileInfo.html#GFileAttributeMatcher"><span class="type">GFileAttributeMatcher</span></a> *mask</code></em>);</pre>
<p>Sets <em class="parameter"><code>mask</code></em>
 on <em class="parameter"><code>info</code></em>
 to match specific attribute types.</p>
<div class="refsect3">
<a name="id-1.4.2.4.9.50.5"></a><h4>Parameters</h4>
<div class="informaltable"><table width="100%" border="0">
<colgroup>
<col width="150px" class="parameters_name">
<col class="parameters_description">
<col width="200px" class="parameters_annotations">
</colgroup>
<tbody>
<tr>
<td class="parameter_name"><p>info</p></td>
<td class="parameter_description"><p>a <a class="link" href="GFileInfo.html" title="GFileInfo"><span class="type">GFileInfo</span></a>.</p></td>
<td class="parameter_annotations"> </td>
</tr>
<tr>
<td class="parameter_name"><p>mask</p></td>
<td class="parameter_description"><p>a <a class="link" href="GFileInfo.html#GFileAttributeMatcher"><span class="type">GFileAttributeMatcher</span></a>.</p></td>
<td class="parameter_annotations"> </td>
>>>>>>> 76bed778
</tr>
</tbody>
</table></div>
</div>
</div>
<hr>
<div class="refsect2">
<<<<<<< HEAD
<a name="g-file-info-copy-into"></a><h3>g_file_info_copy_into ()</h3>
<pre class="programlisting"><span class="returnvalue">void</span>                g_file_info_copy_into               (<em class="parameter"><code><a class="link" href="GFileInfo.html" title="GFileInfo"><span class="type">GFileInfo</span></a> *src_info</code></em>,
                                                         <em class="parameter"><code><a class="link" href="GFileInfo.html" title="GFileInfo"><span class="type">GFileInfo</span></a> *dest_info</code></em>);</pre>
<p>
Copies all of the <a class="link" href="gio-GFileAttribute.html" title="GFileAttribute">GFileAttribute</a>s
from <em class="parameter"><code>src_info</code></em> to <em class="parameter"><code>dest_info</code></em>.
</p>
<div class="variablelist"><table border="0" class="variablelist">
<colgroup>
<col align="left" valign="top">
<col>
</colgroup>
<tbody>
<tr>
<td><p><span class="term"><em class="parameter"><code>src_info</code></em> :</span></p></td>
<td>source to copy attributes from.</td>
</tr>
<tr>
<td><p><span class="term"><em class="parameter"><code>dest_info</code></em> :</span></p></td>
<td>destination to copy attributes to.</td>
=======
<a name="g-file-info-unset-attribute-mask"></a><h3>g_file_info_unset_attribute_mask ()</h3>
<pre class="programlisting"><span class="returnvalue">void</span>
g_file_info_unset_attribute_mask (<em class="parameter"><code><a class="link" href="GFileInfo.html" title="GFileInfo"><span class="type">GFileInfo</span></a> *info</code></em>);</pre>
<p>Unsets a mask set by <a class="link" href="GFileInfo.html#g-file-info-set-attribute-mask" title="g_file_info_set_attribute_mask ()"><code class="function">g_file_info_set_attribute_mask()</code></a>, if one
is set.</p>
<div class="refsect3">
<a name="id-1.4.2.4.9.51.5"></a><h4>Parameters</h4>
<div class="informaltable"><table width="100%" border="0">
<colgroup>
<col width="150px" class="parameters_name">
<col class="parameters_description">
<col width="200px" class="parameters_annotations">
</colgroup>
<tbody><tr>
<td class="parameter_name"><p>info</p></td>
<td class="parameter_description"><p><a class="link" href="GFileInfo.html" title="GFileInfo"><span class="type">GFileInfo</span></a>.</p></td>
<td class="parameter_annotations"> </td>
</tr></tbody>
</table></div>
</div>
</div>
<hr>
<div class="refsect2">
<a name="g-file-info-set-file-type"></a><h3>g_file_info_set_file_type ()</h3>
<pre class="programlisting"><span class="returnvalue">void</span>
g_file_info_set_file_type (<em class="parameter"><code><a class="link" href="GFileInfo.html" title="GFileInfo"><span class="type">GFileInfo</span></a> *info</code></em>,
                           <em class="parameter"><code><a class="link" href="GFileInfo.html#GFileType" title="enum GFileType"><span class="type">GFileType</span></a> type</code></em>);</pre>
<p>Sets the file type in a <a class="link" href="GFileInfo.html" title="GFileInfo"><span class="type">GFileInfo</span></a> to <em class="parameter"><code>type</code></em>
.
See <a class="link" href="GFileInfo.html#G-FILE-ATTRIBUTE-STANDARD-TYPE:CAPS" title="G_FILE_ATTRIBUTE_STANDARD_TYPE"><code class="literal">G_FILE_ATTRIBUTE_STANDARD_TYPE</code></a>.</p>
<div class="refsect3">
<a name="id-1.4.2.4.9.52.5"></a><h4>Parameters</h4>
<div class="informaltable"><table width="100%" border="0">
<colgroup>
<col width="150px" class="parameters_name">
<col class="parameters_description">
<col width="200px" class="parameters_annotations">
</colgroup>
<tbody>
<tr>
<td class="parameter_name"><p>info</p></td>
<td class="parameter_description"><p>a <a class="link" href="GFileInfo.html" title="GFileInfo"><span class="type">GFileInfo</span></a>.</p></td>
<td class="parameter_annotations"> </td>
</tr>
<tr>
<td class="parameter_name"><p>type</p></td>
<td class="parameter_description"><p>a <a class="link" href="GFileInfo.html#GFileType" title="enum GFileType"><span class="type">GFileType</span></a>.</p></td>
<td class="parameter_annotations"> </td>
>>>>>>> 76bed778
</tr>
</tbody>
</table></div>
</div>
</div>
<hr>
<div class="refsect2">
<<<<<<< HEAD
<a name="g-file-info-has-attribute"></a><h3>g_file_info_has_attribute ()</h3>
<pre class="programlisting"><a href="./../glib/glib/glib-Basic-Types.html#gboolean"><span class="returnvalue">gboolean</span></a>            g_file_info_has_attribute           (<em class="parameter"><code><a class="link" href="GFileInfo.html" title="GFileInfo"><span class="type">GFileInfo</span></a> *info</code></em>,
                                                         <em class="parameter"><code>const <span class="type">char</span> *attribute</code></em>);</pre>
<p>
Checks if a file info structure has an attribute named <em class="parameter"><code>attribute</code></em>.
</p>
<div class="variablelist"><table border="0" class="variablelist">
<colgroup>
<col align="left" valign="top">
<col>
</colgroup>
<tbody>
<tr>
<td><p><span class="term"><em class="parameter"><code>info</code></em> :</span></p></td>
<td>a <a class="link" href="GFileInfo.html" title="GFileInfo"><span class="type">GFileInfo</span></a>.</td>
</tr>
<tr>
<td><p><span class="term"><em class="parameter"><code>attribute</code></em> :</span></p></td>
<td>a file attribute key.</td>
</tr>
<tr>
<td><p><span class="term"><span class="emphasis"><em>Returns</em></span> :</span></p></td>
<td>
<a href="./../glib/glib/glib-Standard-Macros.html#TRUE:CAPS"><code class="literal">TRUE</code></a> if <em class="parameter"><code>Ginfo</code></em> has an attribute named <em class="parameter"><code>attribute</code></em>,
<a href="./../glib/glib/glib-Standard-Macros.html#FALSE:CAPS"><code class="literal">FALSE</code></a> otherwise.</td>
=======
<a name="g-file-info-set-is-hidden"></a><h3>g_file_info_set_is_hidden ()</h3>
<pre class="programlisting"><span class="returnvalue">void</span>
g_file_info_set_is_hidden (<em class="parameter"><code><a class="link" href="GFileInfo.html" title="GFileInfo"><span class="type">GFileInfo</span></a> *info</code></em>,
                           <em class="parameter"><code><a href="../glib/glib-Basic-Types.html#gboolean"><span class="type">gboolean</span></a> is_hidden</code></em>);</pre>
<p>Sets the "is_hidden" attribute in a <a class="link" href="GFileInfo.html" title="GFileInfo"><span class="type">GFileInfo</span></a> according to <em class="parameter"><code>is_hidden</code></em>
.
See <a class="link" href="GFileInfo.html#G-FILE-ATTRIBUTE-STANDARD-IS-HIDDEN:CAPS" title="G_FILE_ATTRIBUTE_STANDARD_IS_HIDDEN"><code class="literal">G_FILE_ATTRIBUTE_STANDARD_IS_HIDDEN</code></a>.</p>
<div class="refsect3">
<a name="id-1.4.2.4.9.53.5"></a><h4>Parameters</h4>
<div class="informaltable"><table width="100%" border="0">
<colgroup>
<col width="150px" class="parameters_name">
<col class="parameters_description">
<col width="200px" class="parameters_annotations">
</colgroup>
<tbody>
<tr>
<td class="parameter_name"><p>info</p></td>
<td class="parameter_description"><p>a <a class="link" href="GFileInfo.html" title="GFileInfo"><span class="type">GFileInfo</span></a>.</p></td>
<td class="parameter_annotations"> </td>
</tr>
<tr>
<td class="parameter_name"><p>is_hidden</p></td>
<td class="parameter_description"><p>a <a href="../glib/glib-Basic-Types.html#gboolean"><span class="type">gboolean</span></a>.</p></td>
<td class="parameter_annotations"> </td>
>>>>>>> 76bed778
</tr>
</tbody>
</table></div>
</div>
</div>
<hr>
<div class="refsect2">
<<<<<<< HEAD
<a name="g-file-info-has-namespace"></a><h3>g_file_info_has_namespace ()</h3>
<pre class="programlisting"><a href="./../glib/glib/glib-Basic-Types.html#gboolean"><span class="returnvalue">gboolean</span></a>            g_file_info_has_namespace           (<em class="parameter"><code><a class="link" href="GFileInfo.html" title="GFileInfo"><span class="type">GFileInfo</span></a> *info</code></em>,
                                                         <em class="parameter"><code>const <span class="type">char</span> *name_space</code></em>);</pre>
<p>
Checks if a file info structure has an attribute in the
specified <em class="parameter"><code>name_space</code></em>.
</p>
<div class="variablelist"><table border="0" class="variablelist">
<colgroup>
<col align="left" valign="top">
<col>
</colgroup>
<tbody>
<tr>
<td><p><span class="term"><em class="parameter"><code>info</code></em> :</span></p></td>
<td>a <a class="link" href="GFileInfo.html" title="GFileInfo"><span class="type">GFileInfo</span></a>.</td>
</tr>
<tr>
<td><p><span class="term"><em class="parameter"><code>name_space</code></em> :</span></p></td>
<td>a file attribute namespace.</td>
</tr>
<tr>
<td><p><span class="term"><span class="emphasis"><em>Returns</em></span> :</span></p></td>
<td>
<a href="./../glib/glib/glib-Standard-Macros.html#TRUE:CAPS"><code class="literal">TRUE</code></a> if <em class="parameter"><code>Ginfo</code></em> has an attribute in <em class="parameter"><code>name_space</code></em>,
<a href="./../glib/glib/glib-Standard-Macros.html#FALSE:CAPS"><code class="literal">FALSE</code></a> otherwise.</td>
=======
<a name="g-file-info-set-is-symlink"></a><h3>g_file_info_set_is_symlink ()</h3>
<pre class="programlisting"><span class="returnvalue">void</span>
g_file_info_set_is_symlink (<em class="parameter"><code><a class="link" href="GFileInfo.html" title="GFileInfo"><span class="type">GFileInfo</span></a> *info</code></em>,
                            <em class="parameter"><code><a href="../glib/glib-Basic-Types.html#gboolean"><span class="type">gboolean</span></a> is_symlink</code></em>);</pre>
<p>Sets the "is_symlink" attribute in a <a class="link" href="GFileInfo.html" title="GFileInfo"><span class="type">GFileInfo</span></a> according to <em class="parameter"><code>is_symlink</code></em>
.
See <a class="link" href="GFileInfo.html#G-FILE-ATTRIBUTE-STANDARD-IS-SYMLINK:CAPS" title="G_FILE_ATTRIBUTE_STANDARD_IS_SYMLINK"><code class="literal">G_FILE_ATTRIBUTE_STANDARD_IS_SYMLINK</code></a>.</p>
<div class="refsect3">
<a name="id-1.4.2.4.9.54.5"></a><h4>Parameters</h4>
<div class="informaltable"><table width="100%" border="0">
<colgroup>
<col width="150px" class="parameters_name">
<col class="parameters_description">
<col width="200px" class="parameters_annotations">
</colgroup>
<tbody>
<tr>
<td class="parameter_name"><p>info</p></td>
<td class="parameter_description"><p>a <a class="link" href="GFileInfo.html" title="GFileInfo"><span class="type">GFileInfo</span></a>.</p></td>
<td class="parameter_annotations"> </td>
</tr>
<tr>
<td class="parameter_name"><p>is_symlink</p></td>
<td class="parameter_description"><p>a <a href="../glib/glib-Basic-Types.html#gboolean"><span class="type">gboolean</span></a>.</p></td>
<td class="parameter_annotations"> </td>
>>>>>>> 76bed778
</tr>
</tbody>
</table></div>
</div>
</div>
<hr>
<div class="refsect2">
<<<<<<< HEAD
<a name="g-file-info-list-attributes"></a><h3>g_file_info_list_attributes ()</h3>
<pre class="programlisting"><span class="returnvalue">char</span> **             g_file_info_list_attributes         (<em class="parameter"><code><a class="link" href="GFileInfo.html" title="GFileInfo"><span class="type">GFileInfo</span></a> *info</code></em>,
                                                         <em class="parameter"><code>const <span class="type">char</span> *name_space</code></em>);</pre>
<p>
Lists the file info structure's attributes.
</p>
<div class="variablelist"><table border="0" class="variablelist">
<colgroup>
<col align="left" valign="top">
<col>
</colgroup>
<tbody>
<tr>
<td><p><span class="term"><em class="parameter"><code>info</code></em> :</span></p></td>
<td>a <a class="link" href="GFileInfo.html" title="GFileInfo"><span class="type">GFileInfo</span></a>.</td>
</tr>
<tr>
<td><p><span class="term"><em class="parameter"><code>name_space</code></em> :</span></p></td>
<td>a file attribute key's namespace.</td>
</tr>
<tr>
<td><p><span class="term"><span class="emphasis"><em>Returns</em></span> :</span></p></td>
<td>a null-terminated array of strings of all of the
possible attribute types for the given <em class="parameter"><code>name_space</code></em>, or
<a href="./../glib/glib/glib-Standard-Macros.html#NULL:CAPS"><code class="literal">NULL</code></a> on error. <span class="annotation">[<acronym title="Parameter points to an array of items."><span class="acronym">array</span></acronym> zero-terminated=1][<acronym title="Free data after the code is done."><span class="acronym">transfer full</span></acronym>]</span>
</td>
=======
<a name="g-file-info-set-name"></a><h3>g_file_info_set_name ()</h3>
<pre class="programlisting"><span class="returnvalue">void</span>
g_file_info_set_name (<em class="parameter"><code><a class="link" href="GFileInfo.html" title="GFileInfo"><span class="type">GFileInfo</span></a> *info</code></em>,
                      <em class="parameter"><code>const <span class="type">char</span> *name</code></em>);</pre>
<p>Sets the name attribute for the current <a class="link" href="GFileInfo.html" title="GFileInfo"><span class="type">GFileInfo</span></a>.
See <a class="link" href="GFileInfo.html#G-FILE-ATTRIBUTE-STANDARD-NAME:CAPS" title="G_FILE_ATTRIBUTE_STANDARD_NAME"><code class="literal">G_FILE_ATTRIBUTE_STANDARD_NAME</code></a>.</p>
<div class="refsect3">
<a name="id-1.4.2.4.9.55.5"></a><h4>Parameters</h4>
<div class="informaltable"><table width="100%" border="0">
<colgroup>
<col width="150px" class="parameters_name">
<col class="parameters_description">
<col width="200px" class="parameters_annotations">
</colgroup>
<tbody>
<tr>
<td class="parameter_name"><p>info</p></td>
<td class="parameter_description"><p>a <a class="link" href="GFileInfo.html" title="GFileInfo"><span class="type">GFileInfo</span></a>.</p></td>
<td class="parameter_annotations"> </td>
</tr>
<tr>
<td class="parameter_name"><p>name</p></td>
<td class="parameter_description"><p>a string containing a name.</p></td>
<td class="parameter_annotations"> </td>
>>>>>>> 76bed778
</tr>
</tbody>
</table></div>
</div>
</div>
<hr>
<div class="refsect2">
<<<<<<< HEAD
<a name="g-file-info-get-attribute-type"></a><h3>g_file_info_get_attribute_type ()</h3>
<pre class="programlisting"><a class="link" href="gio-GFileAttribute.html#GFileAttributeType" title="enum GFileAttributeType"><span class="returnvalue">GFileAttributeType</span></a>  g_file_info_get_attribute_type      (<em class="parameter"><code><a class="link" href="GFileInfo.html" title="GFileInfo"><span class="type">GFileInfo</span></a> *info</code></em>,
                                                         <em class="parameter"><code>const <span class="type">char</span> *attribute</code></em>);</pre>
<p>
Gets the attribute type for an attribute key.
</p>
<div class="variablelist"><table border="0" class="variablelist">
<colgroup>
<col align="left" valign="top">
<col>
</colgroup>
<tbody>
<tr>
<td><p><span class="term"><em class="parameter"><code>info</code></em> :</span></p></td>
<td>a <a class="link" href="GFileInfo.html" title="GFileInfo"><span class="type">GFileInfo</span></a>.</td>
</tr>
<tr>
<td><p><span class="term"><em class="parameter"><code>attribute</code></em> :</span></p></td>
<td>a file attribute key.</td>
</tr>
<tr>
<td><p><span class="term"><span class="emphasis"><em>Returns</em></span> :</span></p></td>
<td>a <a class="link" href="gio-GFileAttribute.html#GFileAttributeType" title="enum GFileAttributeType"><span class="type">GFileAttributeType</span></a> for the given <em class="parameter"><code>attribute</code></em>, or
<a class="link" href="gio-GFileAttribute.html#G-FILE-ATTRIBUTE-TYPE-INVALID:CAPS"><code class="literal">G_FILE_ATTRIBUTE_TYPE_INVALID</code></a> if the key is not set.</td>
=======
<a name="g-file-info-set-display-name"></a><h3>g_file_info_set_display_name ()</h3>
<pre class="programlisting"><span class="returnvalue">void</span>
g_file_info_set_display_name (<em class="parameter"><code><a class="link" href="GFileInfo.html" title="GFileInfo"><span class="type">GFileInfo</span></a> *info</code></em>,
                              <em class="parameter"><code>const <span class="type">char</span> *display_name</code></em>);</pre>
<p>Sets the display name for the current <a class="link" href="GFileInfo.html" title="GFileInfo"><span class="type">GFileInfo</span></a>.
See <a class="link" href="GFileInfo.html#G-FILE-ATTRIBUTE-STANDARD-DISPLAY-NAME:CAPS" title="G_FILE_ATTRIBUTE_STANDARD_DISPLAY_NAME"><code class="literal">G_FILE_ATTRIBUTE_STANDARD_DISPLAY_NAME</code></a>.</p>
<div class="refsect3">
<a name="id-1.4.2.4.9.56.5"></a><h4>Parameters</h4>
<div class="informaltable"><table width="100%" border="0">
<colgroup>
<col width="150px" class="parameters_name">
<col class="parameters_description">
<col width="200px" class="parameters_annotations">
</colgroup>
<tbody>
<tr>
<td class="parameter_name"><p>info</p></td>
<td class="parameter_description"><p>a <a class="link" href="GFileInfo.html" title="GFileInfo"><span class="type">GFileInfo</span></a>.</p></td>
<td class="parameter_annotations"> </td>
</tr>
<tr>
<td class="parameter_name"><p>display_name</p></td>
<td class="parameter_description"><p>a string containing a display name.</p></td>
<td class="parameter_annotations"> </td>
>>>>>>> 76bed778
</tr>
</tbody>
</table></div>
</div>
</div>
<hr>
<div class="refsect2">
<<<<<<< HEAD
<a name="g-file-info-remove-attribute"></a><h3>g_file_info_remove_attribute ()</h3>
<pre class="programlisting"><span class="returnvalue">void</span>                g_file_info_remove_attribute        (<em class="parameter"><code><a class="link" href="GFileInfo.html" title="GFileInfo"><span class="type">GFileInfo</span></a> *info</code></em>,
                                                         <em class="parameter"><code>const <span class="type">char</span> *attribute</code></em>);</pre>
<p>
Removes all cases of <em class="parameter"><code>attribute</code></em> from <em class="parameter"><code>info</code></em> if it exists.
</p>
<div class="variablelist"><table border="0" class="variablelist">
<colgroup>
<col align="left" valign="top">
<col>
</colgroup>
<tbody>
<tr>
<td><p><span class="term"><em class="parameter"><code>info</code></em> :</span></p></td>
<td>a <a class="link" href="GFileInfo.html" title="GFileInfo"><span class="type">GFileInfo</span></a>.</td>
</tr>
<tr>
<td><p><span class="term"><em class="parameter"><code>attribute</code></em> :</span></p></td>
<td>a file attribute key.</td>
=======
<a name="g-file-info-set-edit-name"></a><h3>g_file_info_set_edit_name ()</h3>
<pre class="programlisting"><span class="returnvalue">void</span>
g_file_info_set_edit_name (<em class="parameter"><code><a class="link" href="GFileInfo.html" title="GFileInfo"><span class="type">GFileInfo</span></a> *info</code></em>,
                           <em class="parameter"><code>const <span class="type">char</span> *edit_name</code></em>);</pre>
<p>Sets the edit name for the current file.
See <a class="link" href="GFileInfo.html#G-FILE-ATTRIBUTE-STANDARD-EDIT-NAME:CAPS" title="G_FILE_ATTRIBUTE_STANDARD_EDIT_NAME"><code class="literal">G_FILE_ATTRIBUTE_STANDARD_EDIT_NAME</code></a>.</p>
<div class="refsect3">
<a name="id-1.4.2.4.9.57.5"></a><h4>Parameters</h4>
<div class="informaltable"><table width="100%" border="0">
<colgroup>
<col width="150px" class="parameters_name">
<col class="parameters_description">
<col width="200px" class="parameters_annotations">
</colgroup>
<tbody>
<tr>
<td class="parameter_name"><p>info</p></td>
<td class="parameter_description"><p>a <a class="link" href="GFileInfo.html" title="GFileInfo"><span class="type">GFileInfo</span></a>.</p></td>
<td class="parameter_annotations"> </td>
</tr>
<tr>
<td class="parameter_name"><p>edit_name</p></td>
<td class="parameter_description"><p>a string containing an edit name.</p></td>
<td class="parameter_annotations"> </td>
>>>>>>> 76bed778
</tr>
</tbody>
</table></div>
</div>
</div>
<hr>
<div class="refsect2">
<<<<<<< HEAD
<a name="g-file-info-get-attribute-as-string"></a><h3>g_file_info_get_attribute_as_string ()</h3>
<pre class="programlisting"><span class="returnvalue">char</span> *              g_file_info_get_attribute_as_string (<em class="parameter"><code><a class="link" href="GFileInfo.html" title="GFileInfo"><span class="type">GFileInfo</span></a> *info</code></em>,
                                                         <em class="parameter"><code>const <span class="type">char</span> *attribute</code></em>);</pre>
<p>
Gets the value of a attribute, formated as a string.
This escapes things as needed to make the string valid
utf8.
</p>
<div class="variablelist"><table border="0" class="variablelist">
<colgroup>
<col align="left" valign="top">
<col>
</colgroup>
<tbody>
<tr>
<td><p><span class="term"><em class="parameter"><code>info</code></em> :</span></p></td>
<td>a <a class="link" href="GFileInfo.html" title="GFileInfo"><span class="type">GFileInfo</span></a>.</td>
</tr>
<tr>
<td><p><span class="term"><em class="parameter"><code>attribute</code></em> :</span></p></td>
<td>a file attribute key.</td>
</tr>
<tr>
<td><p><span class="term"><span class="emphasis"><em>Returns</em></span> :</span></p></td>
<td>a UTF-8 string associated with the given <em class="parameter"><code>attribute</code></em>.
When you're done with the string it must be freed with <a href="./../glib/glib/glib-Memory-Allocation.html#g-free"><code class="function">g_free()</code></a>.</td>
=======
<a name="g-file-info-set-icon"></a><h3>g_file_info_set_icon ()</h3>
<pre class="programlisting"><span class="returnvalue">void</span>
g_file_info_set_icon (<em class="parameter"><code><a class="link" href="GFileInfo.html" title="GFileInfo"><span class="type">GFileInfo</span></a> *info</code></em>,
                      <em class="parameter"><code><a class="link" href="GIcon.html" title="GIcon"><span class="type">GIcon</span></a> *icon</code></em>);</pre>
<p>Sets the icon for a given <a class="link" href="GFileInfo.html" title="GFileInfo"><span class="type">GFileInfo</span></a>.
See <a class="link" href="GFileInfo.html#G-FILE-ATTRIBUTE-STANDARD-ICON:CAPS" title="G_FILE_ATTRIBUTE_STANDARD_ICON"><code class="literal">G_FILE_ATTRIBUTE_STANDARD_ICON</code></a>.</p>
<div class="refsect3">
<a name="id-1.4.2.4.9.58.5"></a><h4>Parameters</h4>
<div class="informaltable"><table width="100%" border="0">
<colgroup>
<col width="150px" class="parameters_name">
<col class="parameters_description">
<col width="200px" class="parameters_annotations">
</colgroup>
<tbody>
<tr>
<td class="parameter_name"><p>info</p></td>
<td class="parameter_description"><p>a <a class="link" href="GFileInfo.html" title="GFileInfo"><span class="type">GFileInfo</span></a>.</p></td>
<td class="parameter_annotations"> </td>
</tr>
<tr>
<td class="parameter_name"><p>icon</p></td>
<td class="parameter_description"><p>a <a class="link" href="GIcon.html" title="GIcon"><span class="type">GIcon</span></a>.</p></td>
<td class="parameter_annotations"> </td>
>>>>>>> 76bed778
</tr>
</tbody>
</table></div>
</div>
</div>
<hr>
<div class="refsect2">
<<<<<<< HEAD
<a name="g-file-info-get-attribute-data"></a><h3>g_file_info_get_attribute_data ()</h3>
<pre class="programlisting"><a href="./../glib/glib/glib-Basic-Types.html#gboolean"><span class="returnvalue">gboolean</span></a>            g_file_info_get_attribute_data      (<em class="parameter"><code><a class="link" href="GFileInfo.html" title="GFileInfo"><span class="type">GFileInfo</span></a> *info</code></em>,
                                                         <em class="parameter"><code>const <span class="type">char</span> *attribute</code></em>,
                                                         <em class="parameter"><code><a class="link" href="gio-GFileAttribute.html#GFileAttributeType" title="enum GFileAttributeType"><span class="type">GFileAttributeType</span></a> *type</code></em>,
                                                         <em class="parameter"><code><a href="./../glib/glib/glib-Basic-Types.html#gpointer"><span class="type">gpointer</span></a> *value_pp</code></em>,
                                                         <em class="parameter"><code><a class="link" href="gio-GFileAttribute.html#GFileAttributeStatus" title="enum GFileAttributeStatus"><span class="type">GFileAttributeStatus</span></a> *status</code></em>);</pre>
<p>
Gets the attribute type, value and status for an attribute key.
</p>
<div class="variablelist"><table border="0" class="variablelist">
<colgroup>
<col align="left" valign="top">
<col>
=======
<a name="g-file-info-set-symbolic-icon"></a><h3>g_file_info_set_symbolic_icon ()</h3>
<pre class="programlisting"><span class="returnvalue">void</span>
g_file_info_set_symbolic_icon (<em class="parameter"><code><a class="link" href="GFileInfo.html" title="GFileInfo"><span class="type">GFileInfo</span></a> *info</code></em>,
                               <em class="parameter"><code><a class="link" href="GIcon.html" title="GIcon"><span class="type">GIcon</span></a> *icon</code></em>);</pre>
<p>Sets the symbolic icon for a given <a class="link" href="GFileInfo.html" title="GFileInfo"><span class="type">GFileInfo</span></a>.
See <a class="link" href="GFileInfo.html#G-FILE-ATTRIBUTE-STANDARD-SYMBOLIC-ICON:CAPS" title="G_FILE_ATTRIBUTE_STANDARD_SYMBOLIC_ICON"><code class="literal">G_FILE_ATTRIBUTE_STANDARD_SYMBOLIC_ICON</code></a>.</p>
<div class="refsect3">
<a name="id-1.4.2.4.9.59.5"></a><h4>Parameters</h4>
<div class="informaltable"><table width="100%" border="0">
<colgroup>
<col width="150px" class="parameters_name">
<col class="parameters_description">
<col width="200px" class="parameters_annotations">
>>>>>>> 76bed778
</colgroup>
<tbody>
<tr>
<td class="parameter_name"><p>info</p></td>
<td class="parameter_description"><p>a <a class="link" href="GFileInfo.html" title="GFileInfo"><span class="type">GFileInfo</span></a>.</p></td>
<td class="parameter_annotations"> </td>
</tr>
<tr>
<<<<<<< HEAD
<td><p><span class="term"><em class="parameter"><code>attribute</code></em> :</span></p></td>
<td>a file attribute key</td>
=======
<td class="parameter_name"><p>icon</p></td>
<td class="parameter_description"><p>a <a class="link" href="GIcon.html" title="GIcon"><span class="type">GIcon</span></a>.</p></td>
<td class="parameter_annotations"> </td>
>>>>>>> 76bed778
</tr>
</tbody>
</table></div>
</div>
<p class="since">Since: <a class="link" href="api-index-2-34.html#api-index-2.34">2.34</a></p>
</div>
<hr>
<div class="refsect2">
<a name="g-file-info-set-content-type"></a><h3>g_file_info_set_content_type ()</h3>
<pre class="programlisting"><span class="returnvalue">void</span>
g_file_info_set_content_type (<em class="parameter"><code><a class="link" href="GFileInfo.html" title="GFileInfo"><span class="type">GFileInfo</span></a> *info</code></em>,
                              <em class="parameter"><code>const <span class="type">char</span> *content_type</code></em>);</pre>
<p>Sets the content type attribute for a given <a class="link" href="GFileInfo.html" title="GFileInfo"><span class="type">GFileInfo</span></a>.
See <a class="link" href="GFileInfo.html#G-FILE-ATTRIBUTE-STANDARD-CONTENT-TYPE:CAPS" title="G_FILE_ATTRIBUTE_STANDARD_CONTENT_TYPE"><code class="literal">G_FILE_ATTRIBUTE_STANDARD_CONTENT_TYPE</code></a>.</p>
<div class="refsect3">
<a name="id-1.4.2.4.9.60.5"></a><h4>Parameters</h4>
<div class="informaltable"><table width="100%" border="0">
<colgroup>
<col width="150px" class="parameters_name">
<col class="parameters_description">
<col width="200px" class="parameters_annotations">
</colgroup>
<tbody>
<tr>
<<<<<<< HEAD
<td><p><span class="term"><em class="parameter"><code>type</code></em> :</span></p></td>
<td>return location for the attribute type, or <a href="./../glib/glib/glib-Standard-Macros.html#NULL:CAPS"><code class="literal">NULL</code></a>. <span class="annotation">[<acronym title="Parameter for returning results. Default is transfer full."><span class="acronym">out</span></acronym>][<acronym title="NULL is ok, both for passing and for returning."><span class="acronym">allow-none</span></acronym>]</span>
</td>
</tr>
<tr>
<td><p><span class="term"><em class="parameter"><code>value_pp</code></em> :</span></p></td>
<td>return location for the attribute value, or <a href="./../glib/glib/glib-Standard-Macros.html#NULL:CAPS"><code class="literal">NULL</code></a>. <span class="annotation">[<acronym title="Parameter for returning results. Default is transfer full."><span class="acronym">out</span></acronym>][<acronym title="NULL is ok, both for passing and for returning."><span class="acronym">allow-none</span></acronym>]</span>
</td>
=======
<td class="parameter_name"><p>info</p></td>
<td class="parameter_description"><p>a <a class="link" href="GFileInfo.html" title="GFileInfo"><span class="type">GFileInfo</span></a>.</p></td>
<td class="parameter_annotations"> </td>
</tr>
<tr>
<td class="parameter_name"><p>content_type</p></td>
<td class="parameter_description"><p>a content type. See <a class="link" href="gio-GContentType.html" title="GContentType">GContentType</a></p></td>
<td class="parameter_annotations"> </td>
>>>>>>> 76bed778
</tr>
</tbody>
</table></div>
</div>
</div>
<hr>
<div class="refsect2">
<a name="g-file-info-set-size"></a><h3>g_file_info_set_size ()</h3>
<pre class="programlisting"><span class="returnvalue">void</span>
g_file_info_set_size (<em class="parameter"><code><a class="link" href="GFileInfo.html" title="GFileInfo"><span class="type">GFileInfo</span></a> *info</code></em>,
                      <em class="parameter"><code><a href="../glib/glib-Basic-Types.html#goffset"><span class="type">goffset</span></a> size</code></em>);</pre>
<p>Sets the <a class="link" href="GFileInfo.html#G-FILE-ATTRIBUTE-STANDARD-SIZE:CAPS" title="G_FILE_ATTRIBUTE_STANDARD_SIZE"><code class="literal">G_FILE_ATTRIBUTE_STANDARD_SIZE</code></a> attribute in the file info
to the given size.</p>
<div class="refsect3">
<a name="id-1.4.2.4.9.61.5"></a><h4>Parameters</h4>
<div class="informaltable"><table width="100%" border="0">
<colgroup>
<col width="150px" class="parameters_name">
<col class="parameters_description">
<col width="200px" class="parameters_annotations">
</colgroup>
<tbody>
<tr>
<<<<<<< HEAD
<td><p><span class="term"><em class="parameter"><code>status</code></em> :</span></p></td>
<td>return location for the attribute status, or <a href="./../glib/glib/glib-Standard-Macros.html#NULL:CAPS"><code class="literal">NULL</code></a>. <span class="annotation">[<acronym title="Parameter for returning results. Default is transfer full."><span class="acronym">out</span></acronym>][<acronym title="NULL is ok, both for passing and for returning."><span class="acronym">allow-none</span></acronym>]</span>
</td>
</tr>
<tr>
<td><p><span class="term"><span class="emphasis"><em>Returns</em></span> :</span></p></td>
<td>
<a href="./../glib/glib/glib-Standard-Macros.html#TRUE:CAPS"><code class="literal">TRUE</code></a> if <em class="parameter"><code>info</code></em> has an attribute named <em class="parameter"><code>attribute</code></em>,
<a href="./../glib/glib/glib-Standard-Macros.html#FALSE:CAPS"><code class="literal">FALSE</code></a> otherwise. <span class="annotation">[<acronym title="Don't free data after the code is done."><span class="acronym">transfer none</span></acronym>]</span>
</td>
=======
<td class="parameter_name"><p>info</p></td>
<td class="parameter_description"><p>a <a class="link" href="GFileInfo.html" title="GFileInfo"><span class="type">GFileInfo</span></a>.</p></td>
<td class="parameter_annotations"> </td>
</tr>
<tr>
<td class="parameter_name"><p>size</p></td>
<td class="parameter_description"><p>a <a href="../glib/glib-Basic-Types.html#goffset"><span class="type">goffset</span></a> containing the file's size.</p></td>
<td class="parameter_annotations"> </td>
>>>>>>> 76bed778
</tr>
</tbody>
</table></div>
</div>
</div>
<hr>
<div class="refsect2">
<<<<<<< HEAD
<a name="g-file-info-get-attribute-status"></a><h3>g_file_info_get_attribute_status ()</h3>
<pre class="programlisting"><a class="link" href="gio-GFileAttribute.html#GFileAttributeStatus" title="enum GFileAttributeStatus"><span class="returnvalue">GFileAttributeStatus</span></a> g_file_info_get_attribute_status   (<em class="parameter"><code><a class="link" href="GFileInfo.html" title="GFileInfo"><span class="type">GFileInfo</span></a> *info</code></em>,
                                                         <em class="parameter"><code>const <span class="type">char</span> *attribute</code></em>);</pre>
<p>
Gets the attribute status for an attribute key.
</p>
<div class="variablelist"><table border="0" class="variablelist">
<colgroup>
<col align="left" valign="top">
<col>
</colgroup>
<tbody>
<tr>
<td><p><span class="term"><em class="parameter"><code>info</code></em> :</span></p></td>
<td>a <a class="link" href="GFileInfo.html" title="GFileInfo"><span class="type">GFileInfo</span></a>
</td>
</tr>
<tr>
<td><p><span class="term"><em class="parameter"><code>attribute</code></em> :</span></p></td>
<td>a file attribute key</td>
</tr>
<tr>
<td><p><span class="term"><span class="emphasis"><em>Returns</em></span> :</span></p></td>
<td>a <a class="link" href="gio-GFileAttribute.html#GFileAttributeStatus" title="enum GFileAttributeStatus"><span class="type">GFileAttributeStatus</span></a> for the given <em class="parameter"><code>attribute</code></em>, or
<a class="link" href="gio-GFileAttribute.html#G-FILE-ATTRIBUTE-STATUS-UNSET:CAPS"><code class="literal">G_FILE_ATTRIBUTE_STATUS_UNSET</code></a> if the key is invalid.</td>
=======
<a name="g-file-info-set-modification-time"></a><h3>g_file_info_set_modification_time ()</h3>
<pre class="programlisting"><span class="returnvalue">void</span>
g_file_info_set_modification_time (<em class="parameter"><code><a class="link" href="GFileInfo.html" title="GFileInfo"><span class="type">GFileInfo</span></a> *info</code></em>,
                                   <em class="parameter"><code><a href="../glib/glib-Date-and-Time-Functions.html#GTimeVal"><span class="type">GTimeVal</span></a> *mtime</code></em>);</pre>
<p>Sets the <a class="link" href="GFileInfo.html#G-FILE-ATTRIBUTE-TIME-MODIFIED:CAPS" title="G_FILE_ATTRIBUTE_TIME_MODIFIED"><code class="literal">G_FILE_ATTRIBUTE_TIME_MODIFIED</code></a> attribute in the file
info to the given time value.</p>
<div class="refsect3">
<a name="id-1.4.2.4.9.62.5"></a><h4>Parameters</h4>
<div class="informaltable"><table width="100%" border="0">
<colgroup>
<col width="150px" class="parameters_name">
<col class="parameters_description">
<col width="200px" class="parameters_annotations">
</colgroup>
<tbody>
<tr>
<td class="parameter_name"><p>info</p></td>
<td class="parameter_description"><p>a <a class="link" href="GFileInfo.html" title="GFileInfo"><span class="type">GFileInfo</span></a>.</p></td>
<td class="parameter_annotations"> </td>
</tr>
<tr>
<td class="parameter_name"><p>mtime</p></td>
<td class="parameter_description"><p>a <a href="../glib/glib-Date-and-Time-Functions.html#GTimeVal"><span class="type">GTimeVal</span></a>.</p></td>
<td class="parameter_annotations"> </td>
>>>>>>> 76bed778
</tr>
</tbody>
</table></div>
</div>
</div>
<hr>
<div class="refsect2">
<<<<<<< HEAD
<a name="g-file-info-get-attribute-string"></a><h3>g_file_info_get_attribute_string ()</h3>
<pre class="programlisting">const <span class="returnvalue">char</span> *        g_file_info_get_attribute_string    (<em class="parameter"><code><a class="link" href="GFileInfo.html" title="GFileInfo"><span class="type">GFileInfo</span></a> *info</code></em>,
                                                         <em class="parameter"><code>const <span class="type">char</span> *attribute</code></em>);</pre>
<p>
Gets the value of a string attribute. If the attribute does
not contain a string, <a href="./../glib/glib/glib-Standard-Macros.html#NULL:CAPS"><code class="literal">NULL</code></a> will be returned.
</p>
<div class="variablelist"><table border="0" class="variablelist">
<colgroup>
<col align="left" valign="top">
<col>
</colgroup>
<tbody>
<tr>
<td><p><span class="term"><em class="parameter"><code>info</code></em> :</span></p></td>
<td>a <a class="link" href="GFileInfo.html" title="GFileInfo"><span class="type">GFileInfo</span></a>.</td>
</tr>
<tr>
<td><p><span class="term"><em class="parameter"><code>attribute</code></em> :</span></p></td>
<td>a file attribute key.</td>
=======
<a name="g-file-info-set-symlink-target"></a><h3>g_file_info_set_symlink_target ()</h3>
<pre class="programlisting"><span class="returnvalue">void</span>
g_file_info_set_symlink_target (<em class="parameter"><code><a class="link" href="GFileInfo.html" title="GFileInfo"><span class="type">GFileInfo</span></a> *info</code></em>,
                                <em class="parameter"><code>const <span class="type">char</span> *symlink_target</code></em>);</pre>
<p>Sets the <a class="link" href="GFileInfo.html#G-FILE-ATTRIBUTE-STANDARD-SYMLINK-TARGET:CAPS" title="G_FILE_ATTRIBUTE_STANDARD_SYMLINK_TARGET"><code class="literal">G_FILE_ATTRIBUTE_STANDARD_SYMLINK_TARGET</code></a> attribute in the file info
to the given symlink target.</p>
<div class="refsect3">
<a name="id-1.4.2.4.9.63.5"></a><h4>Parameters</h4>
<div class="informaltable"><table width="100%" border="0">
<colgroup>
<col width="150px" class="parameters_name">
<col class="parameters_description">
<col width="200px" class="parameters_annotations">
</colgroup>
<tbody>
<tr>
<td class="parameter_name"><p>info</p></td>
<td class="parameter_description"><p>a <a class="link" href="GFileInfo.html" title="GFileInfo"><span class="type">GFileInfo</span></a>.</p></td>
<td class="parameter_annotations"> </td>
</tr>
<tr>
<td class="parameter_name"><p>symlink_target</p></td>
<td class="parameter_description"><p>a static string containing a path to a symlink target.</p></td>
<td class="parameter_annotations"> </td>
>>>>>>> 76bed778
</tr>
</tbody>
</table></div>
</div>
</div>
<hr>
<div class="refsect2">
<a name="g-file-info-set-sort-order"></a><h3>g_file_info_set_sort_order ()</h3>
<pre class="programlisting"><span class="returnvalue">void</span>
g_file_info_set_sort_order (<em class="parameter"><code><a class="link" href="GFileInfo.html" title="GFileInfo"><span class="type">GFileInfo</span></a> *info</code></em>,
                            <em class="parameter"><code><a href="../glib/glib-Basic-Types.html#gint32"><span class="type">gint32</span></a> sort_order</code></em>);</pre>
<p>Sets the sort order attribute in the file info structure. See
<a class="link" href="GFileInfo.html#G-FILE-ATTRIBUTE-STANDARD-SORT-ORDER:CAPS" title="G_FILE_ATTRIBUTE_STANDARD_SORT_ORDER"><code class="literal">G_FILE_ATTRIBUTE_STANDARD_SORT_ORDER</code></a>.</p>
<div class="refsect3">
<a name="id-1.4.2.4.9.64.5"></a><h4>Parameters</h4>
<div class="informaltable"><table width="100%" border="0">
<colgroup>
<col width="150px" class="parameters_name">
<col class="parameters_description">
<col width="200px" class="parameters_annotations">
</colgroup>
<tbody>
<tr>
<<<<<<< HEAD
<td><p><span class="term"><span class="emphasis"><em>Returns</em></span> :</span></p></td>
<td>the contents of the <em class="parameter"><code>attribute</code></em> value as a UTF-8 string, or
<a href="./../glib/glib/glib-Standard-Macros.html#NULL:CAPS"><code class="literal">NULL</code></a> otherwise.</td>
=======
<td class="parameter_name"><p>info</p></td>
<td class="parameter_description"><p>a <a class="link" href="GFileInfo.html" title="GFileInfo"><span class="type">GFileInfo</span></a>.</p></td>
<td class="parameter_annotations"> </td>
</tr>
<tr>
<td class="parameter_name"><p>sort_order</p></td>
<td class="parameter_description"><p>a sort order integer.</p></td>
<td class="parameter_annotations"> </td>
>>>>>>> 76bed778
</tr>
</tbody>
</table></div>
</div>
<<<<<<< HEAD
<hr>
<div class="refsect2">
<a name="g-file-info-get-attribute-stringv"></a><h3>g_file_info_get_attribute_stringv ()</h3>
<pre class="programlisting"><span class="returnvalue">char</span> **             g_file_info_get_attribute_stringv   (<em class="parameter"><code><a class="link" href="GFileInfo.html" title="GFileInfo"><span class="type">GFileInfo</span></a> *info</code></em>,
                                                         <em class="parameter"><code>const <span class="type">char</span> *attribute</code></em>);</pre>
<p>
Gets the value of a stringv attribute. If the attribute does
not contain a stringv, <a href="./../glib/glib/glib-Standard-Macros.html#NULL:CAPS"><code class="literal">NULL</code></a> will be returned.
</p>
<div class="variablelist"><table border="0" class="variablelist">
<colgroup>
<col align="left" valign="top">
<col>
</colgroup>
<tbody>
<tr>
<td><p><span class="term"><em class="parameter"><code>info</code></em> :</span></p></td>
<td>a <a class="link" href="GFileInfo.html" title="GFileInfo"><span class="type">GFileInfo</span></a>.</td>
</tr>
<tr>
<td><p><span class="term"><em class="parameter"><code>attribute</code></em> :</span></p></td>
<td>a file attribute key.</td>
</tr>
<tr>
<td><p><span class="term"><span class="emphasis"><em>Returns</em></span> :</span></p></td>
<td>the contents of the <em class="parameter"><code>attribute</code></em> value as a stringv, or
<a href="./../glib/glib/glib-Standard-Macros.html#NULL:CAPS"><code class="literal">NULL</code></a> otherwise. Do not free. These returned strings are UTF-8. <span class="annotation">[<acronym title="Don't free data after the code is done."><span class="acronym">transfer none</span></acronym>]</span>
</td>
=======
</div>
<hr>
<div class="refsect2">
<a name="g-file-attribute-matcher-new"></a><h3>g_file_attribute_matcher_new ()</h3>
<pre class="programlisting"><a class="link" href="GFileInfo.html#GFileAttributeMatcher"><span class="returnvalue">GFileAttributeMatcher</span></a> *
g_file_attribute_matcher_new (<em class="parameter"><code>const <span class="type">char</span> *attributes</code></em>);</pre>
<p>Creates a new file attribute matcher, which matches attributes
against a given string. <a href="GFileInfo.html#GFileAttributeMatcher"><span class="type">GFileAttributeMatchers</span></a> are reference
counted structures, and are created with a reference count of 1. If
the number of references falls to 0, the <a class="link" href="GFileInfo.html#GFileAttributeMatcher"><span class="type">GFileAttributeMatcher</span></a> is
automatically destroyed.</p>
<p>The <em class="parameter"><code>attribute</code></em>
 string should be formatted with specific keys separated
from namespaces with a double colon. Several "namespace::key" strings may be
concatenated with a single comma (e.g. "standard::type,standard::is-hidden").
The wildcard "*" may be used to match all keys and namespaces, or
"namespace::*" will match all keys in a given namespace.</p>
<div class="refsect3">
<a name="id-1.4.2.4.9.65.6"></a><h4>Examples of file attribute matcher strings and results</h4>
<div class="itemizedlist"><ul class="itemizedlist" style="list-style-type: disc; ">
<li class="listitem"><p><code class="literal">"*"</code>: matches all attributes.</p></li>
<li class="listitem"><p><code class="literal">"standard::is-hidden"</code>: matches only the key is-hidden in the
standard namespace.</p></li>
<li class="listitem"><p><code class="literal">"standard::type,unix::*"</code>: matches the type key in the standard
namespace and all keys in the unix namespace.</p></li>
</ul></div>
</div>
<div class="refsect3">
<a name="id-1.4.2.4.9.65.7"></a><h4>Parameters</h4>
<div class="informaltable"><table width="100%" border="0">
<colgroup>
<col width="150px" class="parameters_name">
<col class="parameters_description">
<col width="200px" class="parameters_annotations">
</colgroup>
<tbody><tr>
<td class="parameter_name"><p>attributes</p></td>
<td class="parameter_description"><p>an attribute string to match.</p></td>
<td class="parameter_annotations"> </td>
</tr></tbody>
</table></div>
</div>
<div class="refsect3">
<a name="id-1.4.2.4.9.65.8"></a><h4>Returns</h4>
<p> a <a class="link" href="GFileInfo.html#GFileAttributeMatcher"><span class="type">GFileAttributeMatcher</span></a></p>
</div>
</div>
<hr>
<div class="refsect2">
<a name="g-file-attribute-matcher-ref"></a><h3>g_file_attribute_matcher_ref ()</h3>
<pre class="programlisting"><a class="link" href="GFileInfo.html#GFileAttributeMatcher"><span class="returnvalue">GFileAttributeMatcher</span></a> *
g_file_attribute_matcher_ref (<em class="parameter"><code><a class="link" href="GFileInfo.html#GFileAttributeMatcher"><span class="type">GFileAttributeMatcher</span></a> *matcher</code></em>);</pre>
<p>References a file attribute matcher.</p>
<div class="refsect3">
<a name="id-1.4.2.4.9.66.5"></a><h4>Parameters</h4>
<div class="informaltable"><table width="100%" border="0">
<colgroup>
<col width="150px" class="parameters_name">
<col class="parameters_description">
<col width="200px" class="parameters_annotations">
</colgroup>
<tbody><tr>
<td class="parameter_name"><p>matcher</p></td>
<td class="parameter_description"><p>a <a class="link" href="GFileInfo.html#GFileAttributeMatcher"><span class="type">GFileAttributeMatcher</span></a>.</p></td>
<td class="parameter_annotations"> </td>
</tr></tbody>
</table></div>
</div>
<div class="refsect3">
<a name="id-1.4.2.4.9.66.6"></a><h4>Returns</h4>
<p> a <a class="link" href="GFileInfo.html#GFileAttributeMatcher"><span class="type">GFileAttributeMatcher</span></a>.</p>
</div>
</div>
<hr>
<div class="refsect2">
<a name="g-file-attribute-matcher-subtract"></a><h3>g_file_attribute_matcher_subtract ()</h3>
<pre class="programlisting"><a class="link" href="GFileInfo.html#GFileAttributeMatcher"><span class="returnvalue">GFileAttributeMatcher</span></a> *
g_file_attribute_matcher_subtract (<em class="parameter"><code><a class="link" href="GFileInfo.html#GFileAttributeMatcher"><span class="type">GFileAttributeMatcher</span></a> *matcher</code></em>,
                                   <em class="parameter"><code><a class="link" href="GFileInfo.html#GFileAttributeMatcher"><span class="type">GFileAttributeMatcher</span></a> *subtract</code></em>);</pre>
<p>Subtracts all attributes of <em class="parameter"><code>subtract</code></em>
 from <em class="parameter"><code>matcher</code></em>
 and returns
a matcher that supports those attributes.</p>
<p>Note that currently it is not possible to remove a single
attribute when the <em class="parameter"><code>matcher</code></em>
 matches the whole namespace - or remove
a namespace or attribute when the matcher matches everything. This
is a limitation of the current implementation, but may be fixed
in the future.</p>
<div class="refsect3">
<a name="id-1.4.2.4.9.67.6"></a><h4>Parameters</h4>
<div class="informaltable"><table width="100%" border="0">
<colgroup>
<col width="150px" class="parameters_name">
<col class="parameters_description">
<col width="200px" class="parameters_annotations">
</colgroup>
<tbody>
<tr>
<td class="parameter_name"><p>matcher</p></td>
<td class="parameter_description"><p>Matcher to subtract from </p></td>
<td class="parameter_annotations"> </td>
</tr>
<tr>
<td class="parameter_name"><p>subtract</p></td>
<td class="parameter_description"><p>The matcher to subtract</p></td>
<td class="parameter_annotations"> </td>
>>>>>>> 76bed778
</tr>
</tbody>
</table></div>
</div>
<<<<<<< HEAD
<hr>
<div class="refsect2">
<a name="g-file-info-get-attribute-byte-string"></a><h3>g_file_info_get_attribute_byte_string ()</h3>
<pre class="programlisting">const <span class="returnvalue">char</span> *        g_file_info_get_attribute_byte_string
                                                        (<em class="parameter"><code><a class="link" href="GFileInfo.html" title="GFileInfo"><span class="type">GFileInfo</span></a> *info</code></em>,
                                                         <em class="parameter"><code>const <span class="type">char</span> *attribute</code></em>);</pre>
<p>
Gets the value of a byte string attribute. If the attribute does
not contain a byte string, <a href="./../glib/glib/glib-Standard-Macros.html#NULL:CAPS"><code class="literal">NULL</code></a> will be returned.
</p>
<div class="variablelist"><table border="0" class="variablelist">
<colgroup>
<col align="left" valign="top">
<col>
</colgroup>
<tbody>
<tr>
<td><p><span class="term"><em class="parameter"><code>info</code></em> :</span></p></td>
<td>a <a class="link" href="GFileInfo.html" title="GFileInfo"><span class="type">GFileInfo</span></a>.</td>
</tr>
<tr>
<td><p><span class="term"><em class="parameter"><code>attribute</code></em> :</span></p></td>
<td>a file attribute key.</td>
</tr>
<tr>
<td><p><span class="term"><span class="emphasis"><em>Returns</em></span> :</span></p></td>
<td>the contents of the <em class="parameter"><code>attribute</code></em> value as a byte string, or
<a href="./../glib/glib/glib-Standard-Macros.html#NULL:CAPS"><code class="literal">NULL</code></a> otherwise.</td>
=======
<div class="refsect3">
<a name="id-1.4.2.4.9.67.7"></a><h4>Returns</h4>
<p> A file attribute matcher matching all attributes of
<em class="parameter"><code>matcher</code></em>
that are not matched by <em class="parameter"><code>subtract</code></em>
</p>
</div>
</div>
<hr>
<div class="refsect2">
<a name="g-file-attribute-matcher-unref"></a><h3>g_file_attribute_matcher_unref ()</h3>
<pre class="programlisting"><span class="returnvalue">void</span>
g_file_attribute_matcher_unref (<em class="parameter"><code><a class="link" href="GFileInfo.html#GFileAttributeMatcher"><span class="type">GFileAttributeMatcher</span></a> *matcher</code></em>);</pre>
<p>Unreferences <em class="parameter"><code>matcher</code></em>
. If the reference count falls below 1,
the <em class="parameter"><code>matcher</code></em>
 is automatically freed.</p>
<div class="refsect3">
<a name="id-1.4.2.4.9.68.5"></a><h4>Parameters</h4>
<div class="informaltable"><table width="100%" border="0">
<colgroup>
<col width="150px" class="parameters_name">
<col class="parameters_description">
<col width="200px" class="parameters_annotations">
</colgroup>
<tbody><tr>
<td class="parameter_name"><p>matcher</p></td>
<td class="parameter_description"><p>a <a class="link" href="GFileInfo.html#GFileAttributeMatcher"><span class="type">GFileAttributeMatcher</span></a>.</p></td>
<td class="parameter_annotations"> </td>
</tr></tbody>
</table></div>
</div>
</div>
<hr>
<div class="refsect2">
<a name="g-file-attribute-matcher-matches"></a><h3>g_file_attribute_matcher_matches ()</h3>
<pre class="programlisting"><a href="../glib/glib-Basic-Types.html#gboolean"><span class="returnvalue">gboolean</span></a>
g_file_attribute_matcher_matches (<em class="parameter"><code><a class="link" href="GFileInfo.html#GFileAttributeMatcher"><span class="type">GFileAttributeMatcher</span></a> *matcher</code></em>,
                                  <em class="parameter"><code>const <span class="type">char</span> *attribute</code></em>);</pre>
<p>Checks if an attribute will be matched by an attribute matcher. If
the matcher was created with the "*" matching string, this function
will always return <a href="../glib/glib-Standard-Macros.html#TRUE:CAPS"><code class="literal">TRUE</code></a>.</p>
<div class="refsect3">
<a name="id-1.4.2.4.9.69.5"></a><h4>Parameters</h4>
<div class="informaltable"><table width="100%" border="0">
<colgroup>
<col width="150px" class="parameters_name">
<col class="parameters_description">
<col width="200px" class="parameters_annotations">
</colgroup>
<tbody>
<tr>
<td class="parameter_name"><p>matcher</p></td>
<td class="parameter_description"><p>a <a class="link" href="GFileInfo.html#GFileAttributeMatcher"><span class="type">GFileAttributeMatcher</span></a>.</p></td>
<td class="parameter_annotations"> </td>
</tr>
<tr>
<td class="parameter_name"><p>attribute</p></td>
<td class="parameter_description"><p>a file attribute key.</p></td>
<td class="parameter_annotations"> </td>
>>>>>>> 76bed778
</tr>
</tbody>
</table></div>
</div>
<div class="refsect3">
<a name="id-1.4.2.4.9.69.6"></a><h4>Returns</h4>
<p> <a href="../glib/glib-Standard-Macros.html#TRUE:CAPS"><code class="literal">TRUE</code></a> if <em class="parameter"><code>attribute</code></em>
matches <em class="parameter"><code>matcher</code></em>
. <a href="../glib/glib-Standard-Macros.html#FALSE:CAPS"><code class="literal">FALSE</code></a> otherwise.</p>
</div>
</div>
<hr>
<div class="refsect2">
<<<<<<< HEAD
<a name="g-file-info-get-attribute-boolean"></a><h3>g_file_info_get_attribute_boolean ()</h3>
<pre class="programlisting"><a href="./../glib/glib/glib-Basic-Types.html#gboolean"><span class="returnvalue">gboolean</span></a>            g_file_info_get_attribute_boolean   (<em class="parameter"><code><a class="link" href="GFileInfo.html" title="GFileInfo"><span class="type">GFileInfo</span></a> *info</code></em>,
                                                         <em class="parameter"><code>const <span class="type">char</span> *attribute</code></em>);</pre>
<p>
Gets the value of a boolean attribute. If the attribute does not
contain a boolean value, <a href="./../glib/glib/glib-Standard-Macros.html#FALSE:CAPS"><code class="literal">FALSE</code></a> will be returned.
</p>
<div class="variablelist"><table border="0" class="variablelist">
<colgroup>
<col align="left" valign="top">
<col>
</colgroup>
<tbody>
<tr>
<td><p><span class="term"><em class="parameter"><code>info</code></em> :</span></p></td>
<td>a <a class="link" href="GFileInfo.html" title="GFileInfo"><span class="type">GFileInfo</span></a>.</td>
</tr>
<tr>
<td><p><span class="term"><em class="parameter"><code>attribute</code></em> :</span></p></td>
<td>a file attribute key.</td>
</tr>
<tr>
<td><p><span class="term"><span class="emphasis"><em>Returns</em></span> :</span></p></td>
<td>the boolean value contained within the attribute.</td>
=======
<a name="g-file-attribute-matcher-matches-only"></a><h3>g_file_attribute_matcher_matches_only ()</h3>
<pre class="programlisting"><a href="../glib/glib-Basic-Types.html#gboolean"><span class="returnvalue">gboolean</span></a>
g_file_attribute_matcher_matches_only (<em class="parameter"><code><a class="link" href="GFileInfo.html#GFileAttributeMatcher"><span class="type">GFileAttributeMatcher</span></a> *matcher</code></em>,
                                       <em class="parameter"><code>const <span class="type">char</span> *attribute</code></em>);</pre>
<p>Checks if a attribute matcher only matches a given attribute. Always
returns <a href="../glib/glib-Standard-Macros.html#FALSE:CAPS"><code class="literal">FALSE</code></a> if "*" was used when creating the matcher.</p>
<div class="refsect3">
<a name="id-1.4.2.4.9.70.5"></a><h4>Parameters</h4>
<div class="informaltable"><table width="100%" border="0">
<colgroup>
<col width="150px" class="parameters_name">
<col class="parameters_description">
<col width="200px" class="parameters_annotations">
</colgroup>
<tbody>
<tr>
<td class="parameter_name"><p>matcher</p></td>
<td class="parameter_description"><p>a <a class="link" href="GFileInfo.html#GFileAttributeMatcher"><span class="type">GFileAttributeMatcher</span></a>.</p></td>
<td class="parameter_annotations"> </td>
</tr>
<tr>
<td class="parameter_name"><p>attribute</p></td>
<td class="parameter_description"><p>a file attribute key.</p></td>
<td class="parameter_annotations"> </td>
>>>>>>> 76bed778
</tr>
</tbody>
</table></div>
</div>
<<<<<<< HEAD
<hr>
<div class="refsect2">
<a name="g-file-info-get-attribute-uint32"></a><h3>g_file_info_get_attribute_uint32 ()</h3>
<pre class="programlisting"><a href="./../glib/glib/glib-Basic-Types.html#guint32"><span class="returnvalue">guint32</span></a>             g_file_info_get_attribute_uint32    (<em class="parameter"><code><a class="link" href="GFileInfo.html" title="GFileInfo"><span class="type">GFileInfo</span></a> *info</code></em>,
                                                         <em class="parameter"><code>const <span class="type">char</span> *attribute</code></em>);</pre>
<p>
Gets an unsigned 32-bit integer contained within the attribute. If the
attribute does not contain an unsigned 32-bit integer, or is invalid,
0 will be returned.
</p>
<div class="variablelist"><table border="0" class="variablelist">
<colgroup>
<col align="left" valign="top">
<col>
</colgroup>
<tbody>
<tr>
<td><p><span class="term"><em class="parameter"><code>info</code></em> :</span></p></td>
<td>a <a class="link" href="GFileInfo.html" title="GFileInfo"><span class="type">GFileInfo</span></a>.</td>
</tr>
<tr>
<td><p><span class="term"><em class="parameter"><code>attribute</code></em> :</span></p></td>
<td>a file attribute key.</td>
</tr>
<tr>
<td><p><span class="term"><span class="emphasis"><em>Returns</em></span> :</span></p></td>
<td>an unsigned 32-bit integer from the attribute.</td>
=======
<div class="refsect3">
<a name="id-1.4.2.4.9.70.6"></a><h4>Returns</h4>
<p> <a href="../glib/glib-Standard-Macros.html#TRUE:CAPS"><code class="literal">TRUE</code></a> if the matcher only matches <em class="parameter"><code>attribute</code></em>
. <a href="../glib/glib-Standard-Macros.html#FALSE:CAPS"><code class="literal">FALSE</code></a> otherwise.</p>
</div>
</div>
<hr>
<div class="refsect2">
<a name="g-file-attribute-matcher-enumerate-namespace"></a><h3>g_file_attribute_matcher_enumerate_namespace ()</h3>
<pre class="programlisting"><a href="../glib/glib-Basic-Types.html#gboolean"><span class="returnvalue">gboolean</span></a>
g_file_attribute_matcher_enumerate_namespace
                               (<em class="parameter"><code><a class="link" href="GFileInfo.html#GFileAttributeMatcher"><span class="type">GFileAttributeMatcher</span></a> *matcher</code></em>,
                                <em class="parameter"><code>const <span class="type">char</span> *ns</code></em>);</pre>
<p>Checks if the matcher will match all of the keys in a given namespace.
This will always return <a href="../glib/glib-Standard-Macros.html#TRUE:CAPS"><code class="literal">TRUE</code></a> if a wildcard character is in use (e.g. if
matcher was created with "standard::*" and <em class="parameter"><code>ns</code></em>
 is "standard", or if matcher was created
using "*" and namespace is anything.)</p>
<p>TODO: this is awkwardly worded.</p>
<div class="refsect3">
<a name="id-1.4.2.4.9.71.6"></a><h4>Parameters</h4>
<div class="informaltable"><table width="100%" border="0">
<colgroup>
<col width="150px" class="parameters_name">
<col class="parameters_description">
<col width="200px" class="parameters_annotations">
</colgroup>
<tbody>
<tr>
<td class="parameter_name"><p>matcher</p></td>
<td class="parameter_description"><p>a <a class="link" href="GFileInfo.html#GFileAttributeMatcher"><span class="type">GFileAttributeMatcher</span></a>.</p></td>
<td class="parameter_annotations"> </td>
</tr>
<tr>
<td class="parameter_name"><p>ns</p></td>
<td class="parameter_description"><p>a string containing a file attribute namespace.</p></td>
<td class="parameter_annotations"> </td>
>>>>>>> 76bed778
</tr>
</tbody>
</table></div>
</div>
<div class="refsect3">
<a name="id-1.4.2.4.9.71.7"></a><h4>Returns</h4>
<p> <a href="../glib/glib-Standard-Macros.html#TRUE:CAPS"><code class="literal">TRUE</code></a> if the matcher matches all of the entries
in the given <em class="parameter"><code>ns</code></em>
, <a href="../glib/glib-Standard-Macros.html#FALSE:CAPS"><code class="literal">FALSE</code></a> otherwise.</p>
</div>
</div>
<hr>
<div class="refsect2">
<<<<<<< HEAD
<a name="g-file-info-get-attribute-int32"></a><h3>g_file_info_get_attribute_int32 ()</h3>
<pre class="programlisting"><a href="./../glib/glib/glib-Basic-Types.html#gint32"><span class="returnvalue">gint32</span></a>              g_file_info_get_attribute_int32     (<em class="parameter"><code><a class="link" href="GFileInfo.html" title="GFileInfo"><span class="type">GFileInfo</span></a> *info</code></em>,
                                                         <em class="parameter"><code>const <span class="type">char</span> *attribute</code></em>);</pre>
<p>
Gets a signed 32-bit integer contained within the attribute. If the
attribute does not contain a signed 32-bit integer, or is invalid,
0 will be returned.
</p>
<div class="variablelist"><table border="0" class="variablelist">
<colgroup>
<col align="left" valign="top">
<col>
</colgroup>
<tbody>
<tr>
<td><p><span class="term"><em class="parameter"><code>info</code></em> :</span></p></td>
<td>a <a class="link" href="GFileInfo.html" title="GFileInfo"><span class="type">GFileInfo</span></a>.</td>
</tr>
<tr>
<td><p><span class="term"><em class="parameter"><code>attribute</code></em> :</span></p></td>
<td>a file attribute key.</td>
</tr>
<tr>
<td><p><span class="term"><span class="emphasis"><em>Returns</em></span> :</span></p></td>
<td>a signed 32-bit integer from the attribute.</td>
</tr>
</tbody>
</table></div>
</div>
<hr>
<div class="refsect2">
<a name="g-file-info-get-attribute-uint64"></a><h3>g_file_info_get_attribute_uint64 ()</h3>
<pre class="programlisting"><a href="./../glib/glib/glib-Basic-Types.html#guint64"><span class="returnvalue">guint64</span></a>             g_file_info_get_attribute_uint64    (<em class="parameter"><code><a class="link" href="GFileInfo.html" title="GFileInfo"><span class="type">GFileInfo</span></a> *info</code></em>,
                                                         <em class="parameter"><code>const <span class="type">char</span> *attribute</code></em>);</pre>
<p>
Gets a unsigned 64-bit integer contained within the attribute. If the
attribute does not contain an unsigned 64-bit integer, or is invalid,
0 will be returned.
</p>
<div class="variablelist"><table border="0" class="variablelist">
<colgroup>
<col align="left" valign="top">
<col>
</colgroup>
<tbody>
<tr>
<td><p><span class="term"><em class="parameter"><code>info</code></em> :</span></p></td>
<td>a <a class="link" href="GFileInfo.html" title="GFileInfo"><span class="type">GFileInfo</span></a>.</td>
</tr>
<tr>
<td><p><span class="term"><em class="parameter"><code>attribute</code></em> :</span></p></td>
<td>a file attribute key.</td>
</tr>
<tr>
<td><p><span class="term"><span class="emphasis"><em>Returns</em></span> :</span></p></td>
<td>a unsigned 64-bit integer from the attribute.</td>
=======
<a name="g-file-attribute-matcher-enumerate-next"></a><h3>g_file_attribute_matcher_enumerate_next ()</h3>
<pre class="programlisting">const <span class="returnvalue">char</span> *
g_file_attribute_matcher_enumerate_next
                               (<em class="parameter"><code><a class="link" href="GFileInfo.html#GFileAttributeMatcher"><span class="type">GFileAttributeMatcher</span></a> *matcher</code></em>);</pre>
<p>Gets the next matched attribute from a <a class="link" href="GFileInfo.html#GFileAttributeMatcher"><span class="type">GFileAttributeMatcher</span></a>.</p>
<div class="refsect3">
<a name="id-1.4.2.4.9.72.5"></a><h4>Parameters</h4>
<div class="informaltable"><table width="100%" border="0">
<colgroup>
<col width="150px" class="parameters_name">
<col class="parameters_description">
<col width="200px" class="parameters_annotations">
</colgroup>
<tbody><tr>
<td class="parameter_name"><p>matcher</p></td>
<td class="parameter_description"><p>a <a class="link" href="GFileInfo.html#GFileAttributeMatcher"><span class="type">GFileAttributeMatcher</span></a>.</p></td>
<td class="parameter_annotations"> </td>
</tr></tbody>
</table></div>
</div>
<div class="refsect3">
<a name="id-1.4.2.4.9.72.6"></a><h4>Returns</h4>
<p> a string containing the next attribute or <a href="../glib/glib-Standard-Macros.html#NULL:CAPS"><code class="literal">NULL</code></a> if
no more attribute exist.</p>
</div>
</div>
<hr>
<div class="refsect2">
<a name="g-file-attribute-matcher-to-string"></a><h3>g_file_attribute_matcher_to_string ()</h3>
<pre class="programlisting"><span class="returnvalue">char</span> *
g_file_attribute_matcher_to_string (<em class="parameter"><code><a class="link" href="GFileInfo.html#GFileAttributeMatcher"><span class="type">GFileAttributeMatcher</span></a> *matcher</code></em>);</pre>
<p>Prints what the matcher is matching against. The format will be 
equal to the format passed to <a class="link" href="GFileInfo.html#g-file-attribute-matcher-new" title="g_file_attribute_matcher_new ()"><code class="function">g_file_attribute_matcher_new()</code></a>.
The output however, might not be identical, as the matcher may
decide to use a different order or omit needless parts.</p>
<div class="refsect3">
<a name="id-1.4.2.4.9.73.5"></a><h4>Parameters</h4>
<div class="informaltable"><table width="100%" border="0">
<colgroup>
<col width="150px" class="parameters_name">
<col class="parameters_description">
<col width="200px" class="parameters_annotations">
</colgroup>
<tbody><tr>
<td class="parameter_name"><p>matcher</p></td>
<td class="parameter_description"><p> a <a class="link" href="GFileInfo.html#GFileAttributeMatcher"><span class="type">GFileAttributeMatcher</span></a>. </p></td>
<td class="parameter_annotations"><span class="annotation">[<acronym title="NULL is OK, both for passing and for returning."><span class="acronym">allow-none</span></acronym>]</span></td>
</tr></tbody>
</table></div>
</div>
<div class="refsect3">
<a name="id-1.4.2.4.9.73.6"></a><h4>Returns</h4>
<p> a string describing the attributes the matcher matches
against or <a href="../glib/glib-Standard-Macros.html#NULL:CAPS"><code class="literal">NULL</code></a> if <em class="parameter"><code>matcher</code></em>
was <a href="../glib/glib-Standard-Macros.html#NULL:CAPS"><code class="literal">NULL</code></a>.</p>
</div>
<p class="since">Since: <a class="link" href="api-index-2-32.html#api-index-2.32">2.32</a></p>
</div>
</div>
<div class="refsect1">
<a name="GFileInfo.other_details"></a><h2>Types and Values</h2>
<div class="refsect2">
<a name="GFileAttributeMatcher-struct"></a><h3>GFileAttributeMatcher</h3>
<pre class="programlisting">typedef struct _GFileAttributeMatcher GFileAttributeMatcher;</pre>
<p>Determines if a string matches a file attribute.</p>
</div>
<hr>
<div class="refsect2">
<a name="GFileType"></a><h3>enum GFileType</h3>
<p>Indicates the file's on-disk type.</p>
<div class="refsect3">
<a name="id-1.4.2.4.10.3.4"></a><h4>Members</h4>
<div class="informaltable"><table width="100%" border="0">
<colgroup>
<col width="300px" class="enum_members_name">
<col class="enum_members_description">
<col width="200px" class="enum_members_annotations">
</colgroup>
<tbody>
<tr>
<td class="enum_member_name"><p><a name="G-FILE-TYPE-UNKNOWN:CAPS"></a>G_FILE_TYPE_UNKNOWN</p></td>
<td class="enum_member_description">
<p>File's type is unknown.</p>
</td>
<td class="enum_member_annotations"> </td>
</tr>
<tr>
<td class="enum_member_name"><p><a name="G-FILE-TYPE-REGULAR:CAPS"></a>G_FILE_TYPE_REGULAR</p></td>
<td class="enum_member_description">
<p>File handle represents a regular file.</p>
</td>
<td class="enum_member_annotations"> </td>
</tr>
<tr>
<td class="enum_member_name"><p><a name="G-FILE-TYPE-DIRECTORY:CAPS"></a>G_FILE_TYPE_DIRECTORY</p></td>
<td class="enum_member_description">
<p>File handle represents a directory.</p>
</td>
<td class="enum_member_annotations"> </td>
</tr>
<tr>
<td class="enum_member_name"><p><a name="G-FILE-TYPE-SYMBOLIC-LINK:CAPS"></a>G_FILE_TYPE_SYMBOLIC_LINK</p></td>
<td class="enum_member_description">
<p>File handle represents a symbolic link
   (Unix systems).</p>
</td>
<td class="enum_member_annotations"> </td>
</tr>
<tr>
<td class="enum_member_name"><p><a name="G-FILE-TYPE-SPECIAL:CAPS"></a>G_FILE_TYPE_SPECIAL</p></td>
<td class="enum_member_description">
<p>File is a "special" file, such as a socket, fifo,
   block device, or character device.</p>
</td>
<td class="enum_member_annotations"> </td>
</tr>
<tr>
<td class="enum_member_name"><p><a name="G-FILE-TYPE-SHORTCUT:CAPS"></a>G_FILE_TYPE_SHORTCUT</p></td>
<td class="enum_member_description">
<p>File is a shortcut (Windows systems).</p>
</td>
<td class="enum_member_annotations"> </td>
</tr>
<tr>
<td class="enum_member_name"><p><a name="G-FILE-TYPE-MOUNTABLE:CAPS"></a>G_FILE_TYPE_MOUNTABLE</p></td>
<td class="enum_member_description">
<p>File is a mountable location.</p>
</td>
<td class="enum_member_annotations"> </td>
>>>>>>> 76bed778
</tr>
</tbody>
</table></div>
</div>
</div>
<hr>
<div class="refsect2">
<a name="GFileInfo-struct"></a><h3>GFileInfo</h3>
<pre class="programlisting">typedef struct _GFileInfo GFileInfo;</pre>
<p>Stores information about a file system object referenced by a <a class="link" href="GFile.html" title="GFile"><span class="type">GFile</span></a>.</p>
</div>
<hr>
<div class="refsect2">
<a name="G-FILE-ATTRIBUTE-STANDARD-TYPE:CAPS"></a><h3>G_FILE_ATTRIBUTE_STANDARD_TYPE</h3>
<pre class="programlisting">#define G_FILE_ATTRIBUTE_STANDARD_TYPE "standard::type"                     /* uint32 (GFileType) */
</pre>
<p>A key in the "standard" namespace for storing file types.
Corresponding <a class="link" href="gio-GFileAttribute.html#GFileAttributeType" title="enum GFileAttributeType"><span class="type">GFileAttributeType</span></a> is <a class="link" href="gio-GFileAttribute.html#G-FILE-ATTRIBUTE-TYPE-UINT32:CAPS"><code class="literal">G_FILE_ATTRIBUTE_TYPE_UINT32</code></a>.
The value for this key should contain a <a class="link" href="GFileInfo.html#GFileType" title="enum GFileType"><span class="type">GFileType</span></a>.</p>
</div>
<hr>
<div class="refsect2">
<a name="G-FILE-ATTRIBUTE-STANDARD-IS-HIDDEN:CAPS"></a><h3>G_FILE_ATTRIBUTE_STANDARD_IS_HIDDEN</h3>
<pre class="programlisting">#define G_FILE_ATTRIBUTE_STANDARD_IS_HIDDEN "standard::is-hidden"           /* boolean */
</pre>
<p>A key in the "standard" namespace for checking if a file is hidden.
Corresponding <a class="link" href="gio-GFileAttribute.html#GFileAttributeType" title="enum GFileAttributeType"><span class="type">GFileAttributeType</span></a> is <a class="link" href="gio-GFileAttribute.html#G-FILE-ATTRIBUTE-TYPE-BOOLEAN:CAPS"><code class="literal">G_FILE_ATTRIBUTE_TYPE_BOOLEAN</code></a>.</p>
</div>
<hr>
<div class="refsect2">
<a name="G-FILE-ATTRIBUTE-STANDARD-IS-BACKUP:CAPS"></a><h3>G_FILE_ATTRIBUTE_STANDARD_IS_BACKUP</h3>
<pre class="programlisting">#define G_FILE_ATTRIBUTE_STANDARD_IS_BACKUP "standard::is-backup"           /* boolean */
</pre>
<p>A key in the "standard" namespace for checking if a file is a backup file.
Corresponding <a class="link" href="gio-GFileAttribute.html#GFileAttributeType" title="enum GFileAttributeType"><span class="type">GFileAttributeType</span></a> is <a class="link" href="gio-GFileAttribute.html#G-FILE-ATTRIBUTE-TYPE-BOOLEAN:CAPS"><code class="literal">G_FILE_ATTRIBUTE_TYPE_BOOLEAN</code></a>.</p>
</div>
<hr>
<div class="refsect2">
<a name="G-FILE-ATTRIBUTE-STANDARD-IS-SYMLINK:CAPS"></a><h3>G_FILE_ATTRIBUTE_STANDARD_IS_SYMLINK</h3>
<pre class="programlisting">#define G_FILE_ATTRIBUTE_STANDARD_IS_SYMLINK "standard::is-symlink"         /* boolean */
</pre>
<p>A key in the "standard" namespace for checking if the file is a symlink.
Typically the actual type is something else, if we followed the symlink
to get the type.
Corresponding <a class="link" href="gio-GFileAttribute.html#GFileAttributeType" title="enum GFileAttributeType"><span class="type">GFileAttributeType</span></a> is <a class="link" href="gio-GFileAttribute.html#G-FILE-ATTRIBUTE-TYPE-BOOLEAN:CAPS"><code class="literal">G_FILE_ATTRIBUTE_TYPE_BOOLEAN</code></a>.</p>
</div>
<hr>
<div class="refsect2">
<a name="G-FILE-ATTRIBUTE-STANDARD-IS-VIRTUAL:CAPS"></a><h3>G_FILE_ATTRIBUTE_STANDARD_IS_VIRTUAL</h3>
<pre class="programlisting">#define G_FILE_ATTRIBUTE_STANDARD_IS_VIRTUAL "standard::is-virtual"         /* boolean */
</pre>
<p>A key in the "standard" namespace for checking if a file is virtual.
Corresponding <a class="link" href="gio-GFileAttribute.html#GFileAttributeType" title="enum GFileAttributeType"><span class="type">GFileAttributeType</span></a> is <a class="link" href="gio-GFileAttribute.html#G-FILE-ATTRIBUTE-TYPE-BOOLEAN:CAPS"><code class="literal">G_FILE_ATTRIBUTE_TYPE_BOOLEAN</code></a>.</p>
</div>
<hr>
<div class="refsect2">
<a name="G-FILE-ATTRIBUTE-STANDARD-IS-VOLATILE:CAPS"></a><h3>G_FILE_ATTRIBUTE_STANDARD_IS_VOLATILE</h3>
<pre class="programlisting">#define G_FILE_ATTRIBUTE_STANDARD_IS_VOLATILE "standard::is-volatile"      /* boolean */
</pre>
<p>A key in the "standard" namespace for checking if a file is
volatile. This is meant for opaque, non-POSIX-like backends to
indicate that the URI is not persistent. Applications should look
at <a class="link" href="GFileInfo.html#G-FILE-ATTRIBUTE-STANDARD-SYMLINK-TARGET:CAPS" title="G_FILE_ATTRIBUTE_STANDARD_SYMLINK_TARGET"><span class="type">G_FILE_ATTRIBUTE_STANDARD_SYMLINK_TARGET</span></a> for the persistent URI.</p>
<p>Corresponding <a class="link" href="gio-GFileAttribute.html#GFileAttributeType" title="enum GFileAttributeType"><span class="type">GFileAttributeType</span></a> is <a class="link" href="gio-GFileAttribute.html#G-FILE-ATTRIBUTE-TYPE-BOOLEAN:CAPS"><code class="literal">G_FILE_ATTRIBUTE_TYPE_BOOLEAN</code></a>.</p>
<p class="since">Since: <a class="link" href="api-index-2-46.html#api-index-2.46">2.46</a></p>
</div>
<hr>
<div class="refsect2">
<a name="G-FILE-ATTRIBUTE-STANDARD-NAME:CAPS"></a><h3>G_FILE_ATTRIBUTE_STANDARD_NAME</h3>
<pre class="programlisting">#define G_FILE_ATTRIBUTE_STANDARD_NAME "standard::name"                     /* byte string */
</pre>
<p>A key in the "standard" namespace for getting the name of the file.
The name is the on-disk filename which may not be in any known encoding,
and can thus not be generally displayed as is.
Use <a class="link" href="GFileInfo.html#G-FILE-ATTRIBUTE-STANDARD-DISPLAY-NAME:CAPS" title="G_FILE_ATTRIBUTE_STANDARD_DISPLAY_NAME"><span class="type">G_FILE_ATTRIBUTE_STANDARD_DISPLAY_NAME</span></a> if you need to display the
name in a user interface.
Corresponding <a class="link" href="gio-GFileAttribute.html#GFileAttributeType" title="enum GFileAttributeType"><span class="type">GFileAttributeType</span></a> is <a class="link" href="gio-GFileAttribute.html#G-FILE-ATTRIBUTE-TYPE-BYTE-STRING:CAPS"><code class="literal">G_FILE_ATTRIBUTE_TYPE_BYTE_STRING</code></a>.</p>
</div>
<hr>
<div class="refsect2">
<a name="G-FILE-ATTRIBUTE-STANDARD-DISPLAY-NAME:CAPS"></a><h3>G_FILE_ATTRIBUTE_STANDARD_DISPLAY_NAME</h3>
<pre class="programlisting">#define G_FILE_ATTRIBUTE_STANDARD_DISPLAY_NAME "standard::display-name"     /* string */
</pre>
<p>A key in the "standard" namespace for getting the display name of the file.
A display name is guaranteed to be in UTF8 and can thus be displayed in
the UI.
Corresponding <a class="link" href="gio-GFileAttribute.html#GFileAttributeType" title="enum GFileAttributeType"><span class="type">GFileAttributeType</span></a> is <a class="link" href="gio-GFileAttribute.html#G-FILE-ATTRIBUTE-TYPE-STRING:CAPS"><code class="literal">G_FILE_ATTRIBUTE_TYPE_STRING</code></a>.</p>
</div>
<hr>
<div class="refsect2">
<a name="G-FILE-ATTRIBUTE-STANDARD-EDIT-NAME:CAPS"></a><h3>G_FILE_ATTRIBUTE_STANDARD_EDIT_NAME</h3>
<pre class="programlisting">#define G_FILE_ATTRIBUTE_STANDARD_EDIT_NAME "standard::edit-name"           /* string */
</pre>
<p>A key in the "standard" namespace for edit name of the file.
An edit name is similar to the display name, but it is meant to be
used when you want to rename the file in the UI. The display name
might contain information you don't want in the new filename (such as
"(invalid unicode)" if the filename was in an invalid encoding).</p>
<p>Corresponding <a class="link" href="gio-GFileAttribute.html#GFileAttributeType" title="enum GFileAttributeType"><span class="type">GFileAttributeType</span></a> is <a class="link" href="gio-GFileAttribute.html#G-FILE-ATTRIBUTE-TYPE-STRING:CAPS"><code class="literal">G_FILE_ATTRIBUTE_TYPE_STRING</code></a>.</p>
</div>
<hr>
<div class="refsect2">
<a name="G-FILE-ATTRIBUTE-STANDARD-COPY-NAME:CAPS"></a><h3>G_FILE_ATTRIBUTE_STANDARD_COPY_NAME</h3>
<pre class="programlisting">#define G_FILE_ATTRIBUTE_STANDARD_COPY_NAME "standard::copy-name"           /* string */
</pre>
<p>A key in the "standard" namespace for getting the copy name of the file.
The copy name is an optional version of the name. If available it's always
in UTF8, and corresponds directly to the original filename (only transcoded to
UTF8). This is useful if you want to copy the file to another filesystem that
might have a different encoding. If the filename is not a valid string in the
encoding selected for the filesystem it is in then the copy name will not be set.</p>
<p>Corresponding <a class="link" href="gio-GFileAttribute.html#GFileAttributeType" title="enum GFileAttributeType"><span class="type">GFileAttributeType</span></a> is <a class="link" href="gio-GFileAttribute.html#G-FILE-ATTRIBUTE-TYPE-STRING:CAPS"><code class="literal">G_FILE_ATTRIBUTE_TYPE_STRING</code></a>.</p>
</div>
<hr>
<div class="refsect2">
<a name="G-FILE-ATTRIBUTE-STANDARD-ICON:CAPS"></a><h3>G_FILE_ATTRIBUTE_STANDARD_ICON</h3>
<pre class="programlisting">#define G_FILE_ATTRIBUTE_STANDARD_ICON "standard::icon"                     /* object (GIcon) */
</pre>
<p>A key in the "standard" namespace for getting the icon for the file.
Corresponding <a class="link" href="gio-GFileAttribute.html#GFileAttributeType" title="enum GFileAttributeType"><span class="type">GFileAttributeType</span></a> is <a class="link" href="gio-GFileAttribute.html#G-FILE-ATTRIBUTE-TYPE-OBJECT:CAPS"><code class="literal">G_FILE_ATTRIBUTE_TYPE_OBJECT</code></a>.
The value for this key should contain a <a class="link" href="GIcon.html" title="GIcon"><span class="type">GIcon</span></a>.</p>
</div>
<hr>
<div class="refsect2">
<a name="G-FILE-ATTRIBUTE-STANDARD-SYMBOLIC-ICON:CAPS"></a><h3>G_FILE_ATTRIBUTE_STANDARD_SYMBOLIC_ICON</h3>
<pre class="programlisting">#define G_FILE_ATTRIBUTE_STANDARD_SYMBOLIC_ICON "standard::symbolic-icon"   /* object (GIcon) */
</pre>
<p>A key in the "standard" namespace for getting the symbolic icon for the file.
Corresponding <a class="link" href="gio-GFileAttribute.html#GFileAttributeType" title="enum GFileAttributeType"><span class="type">GFileAttributeType</span></a> is <a class="link" href="gio-GFileAttribute.html#G-FILE-ATTRIBUTE-TYPE-OBJECT:CAPS"><code class="literal">G_FILE_ATTRIBUTE_TYPE_OBJECT</code></a>.
The value for this key should contain a <a class="link" href="GIcon.html" title="GIcon"><span class="type">GIcon</span></a>.</p>
<p class="since">Since: <a class="link" href="api-index-2-34.html#api-index-2.34">2.34</a></p>
</div>
<hr>
<div class="refsect2">
<a name="G-FILE-ATTRIBUTE-STANDARD-CONTENT-TYPE:CAPS"></a><h3>G_FILE_ATTRIBUTE_STANDARD_CONTENT_TYPE</h3>
<pre class="programlisting">#define G_FILE_ATTRIBUTE_STANDARD_CONTENT_TYPE "standard::content-type"     /* string */
</pre>
<p>A key in the "standard" namespace for getting the content type of the file.
Corresponding <a class="link" href="gio-GFileAttribute.html#GFileAttributeType" title="enum GFileAttributeType"><span class="type">GFileAttributeType</span></a> is <a class="link" href="gio-GFileAttribute.html#G-FILE-ATTRIBUTE-TYPE-STRING:CAPS"><code class="literal">G_FILE_ATTRIBUTE_TYPE_STRING</code></a>.
The value for this key should contain a valid content type.</p>
</div>
<hr>
<div class="refsect2">
<a name="G-FILE-ATTRIBUTE-STANDARD-FAST-CONTENT-TYPE:CAPS"></a><h3>G_FILE_ATTRIBUTE_STANDARD_FAST_CONTENT_TYPE</h3>
<pre class="programlisting">#define G_FILE_ATTRIBUTE_STANDARD_FAST_CONTENT_TYPE "standard::fast-content-type" /* string */
</pre>
<p>A key in the "standard" namespace for getting the fast content type.
The fast content type isn't as reliable as the regular one, as it
only uses the filename to guess it, but it is faster to calculate than the
regular content type.
Corresponding <a class="link" href="gio-GFileAttribute.html#GFileAttributeType" title="enum GFileAttributeType"><span class="type">GFileAttributeType</span></a> is <a class="link" href="gio-GFileAttribute.html#G-FILE-ATTRIBUTE-TYPE-STRING:CAPS"><code class="literal">G_FILE_ATTRIBUTE_TYPE_STRING</code></a>.</p>
</div>
<hr>
<div class="refsect2">
<a name="G-FILE-ATTRIBUTE-STANDARD-SIZE:CAPS"></a><h3>G_FILE_ATTRIBUTE_STANDARD_SIZE</h3>
<pre class="programlisting">#define G_FILE_ATTRIBUTE_STANDARD_SIZE "standard::size"                     /* uint64 */
</pre>
<p>A key in the "standard" namespace for getting the file's size (in bytes).
Corresponding <a class="link" href="gio-GFileAttribute.html#GFileAttributeType" title="enum GFileAttributeType"><span class="type">GFileAttributeType</span></a> is <a class="link" href="gio-GFileAttribute.html#G-FILE-ATTRIBUTE-TYPE-UINT64:CAPS"><code class="literal">G_FILE_ATTRIBUTE_TYPE_UINT64</code></a>.</p>
</div>
<hr>
<div class="refsect2">
<a name="G-FILE-ATTRIBUTE-STANDARD-ALLOCATED-SIZE:CAPS"></a><h3>G_FILE_ATTRIBUTE_STANDARD_ALLOCATED_SIZE</h3>
<pre class="programlisting">#define G_FILE_ATTRIBUTE_STANDARD_ALLOCATED_SIZE "standard::allocated-size" /* uint64 */
</pre>
<p>A key in the "standard" namespace for getting the amount of disk space
that is consumed by the file (in bytes).  This will generally be larger
than the file size (due to block size overhead) but can occasionally be
smaller (for example, for sparse files).
Corresponding <a class="link" href="gio-GFileAttribute.html#GFileAttributeType" title="enum GFileAttributeType"><span class="type">GFileAttributeType</span></a> is <a class="link" href="gio-GFileAttribute.html#G-FILE-ATTRIBUTE-TYPE-UINT64:CAPS"><code class="literal">G_FILE_ATTRIBUTE_TYPE_UINT64</code></a>.</p>
<p class="since">Since: <a class="link" href="api-index-2-20.html#api-index-2.20">2.20</a></p>
</div>
<hr>
<div class="refsect2">
<a name="G-FILE-ATTRIBUTE-STANDARD-SYMLINK-TARGET:CAPS"></a><h3>G_FILE_ATTRIBUTE_STANDARD_SYMLINK_TARGET</h3>
<pre class="programlisting">#define G_FILE_ATTRIBUTE_STANDARD_SYMLINK_TARGET "standard::symlink-target" /* byte string */
</pre>
<p>A key in the "standard" namespace for getting the symlink target, if the file
is a symlink. Corresponding <a class="link" href="gio-GFileAttribute.html#GFileAttributeType" title="enum GFileAttributeType"><span class="type">GFileAttributeType</span></a> is
<a class="link" href="gio-GFileAttribute.html#G-FILE-ATTRIBUTE-TYPE-BYTE-STRING:CAPS"><code class="literal">G_FILE_ATTRIBUTE_TYPE_BYTE_STRING</code></a>.</p>
</div>
<hr>
<div class="refsect2">
<a name="G-FILE-ATTRIBUTE-STANDARD-TARGET-URI:CAPS"></a><h3>G_FILE_ATTRIBUTE_STANDARD_TARGET_URI</h3>
<pre class="programlisting">#define G_FILE_ATTRIBUTE_STANDARD_TARGET_URI "standard::target-uri"         /* string */
</pre>
<p>A key in the "standard" namespace for getting the target URI for the file, in
the case of <a class="link" href="GFileInfo.html#G-FILE-TYPE-SHORTCUT:CAPS"><code class="literal">G_FILE_TYPE_SHORTCUT</code></a> or <a class="link" href="GFileInfo.html#G-FILE-TYPE-MOUNTABLE:CAPS"><code class="literal">G_FILE_TYPE_MOUNTABLE</code></a> files.
Corresponding <a class="link" href="gio-GFileAttribute.html#GFileAttributeType" title="enum GFileAttributeType"><span class="type">GFileAttributeType</span></a> is <a class="link" href="gio-GFileAttribute.html#G-FILE-ATTRIBUTE-TYPE-STRING:CAPS"><code class="literal">G_FILE_ATTRIBUTE_TYPE_STRING</code></a>.</p>
</div>
<hr>
<div class="refsect2">
<a name="G-FILE-ATTRIBUTE-STANDARD-SORT-ORDER:CAPS"></a><h3>G_FILE_ATTRIBUTE_STANDARD_SORT_ORDER</h3>
<pre class="programlisting">#define G_FILE_ATTRIBUTE_STANDARD_SORT_ORDER "standard::sort-order"         /* int32  */
</pre>
<p>A key in the "standard" namespace for setting the sort order of a file.
Corresponding <a class="link" href="gio-GFileAttribute.html#GFileAttributeType" title="enum GFileAttributeType"><span class="type">GFileAttributeType</span></a> is <a class="link" href="gio-GFileAttribute.html#G-FILE-ATTRIBUTE-TYPE-INT32:CAPS"><code class="literal">G_FILE_ATTRIBUTE_TYPE_INT32</code></a>.
An example use would be in file managers, which would use this key
to set the order files are displayed. Files with smaller sort order
should be sorted first, and files without sort order as if sort order
was zero.</p>
</div>
<hr>
<div class="refsect2">
<a name="G-FILE-ATTRIBUTE-ETAG-VALUE:CAPS"></a><h3>G_FILE_ATTRIBUTE_ETAG_VALUE</h3>
<pre class="programlisting">#define G_FILE_ATTRIBUTE_ETAG_VALUE "etag::value"                 /* string */
</pre>
<p>A key in the "etag" namespace for getting the value of the file's
entity tag. Corresponding <a class="link" href="gio-GFileAttribute.html#GFileAttributeType" title="enum GFileAttributeType"><span class="type">GFileAttributeType</span></a> is
<a class="link" href="gio-GFileAttribute.html#G-FILE-ATTRIBUTE-TYPE-STRING:CAPS"><code class="literal">G_FILE_ATTRIBUTE_TYPE_STRING</code></a>.</p>
</div>
<hr>
<div class="refsect2">
<a name="G-FILE-ATTRIBUTE-ID-FILE:CAPS"></a><h3>G_FILE_ATTRIBUTE_ID_FILE</h3>
<pre class="programlisting">#define G_FILE_ATTRIBUTE_ID_FILE "id::file"                     /* string */
</pre>
<p>A key in the "id" namespace for getting a file identifier.
Corresponding <a class="link" href="gio-GFileAttribute.html#GFileAttributeType" title="enum GFileAttributeType"><span class="type">GFileAttributeType</span></a> is <a class="link" href="gio-GFileAttribute.html#G-FILE-ATTRIBUTE-TYPE-STRING:CAPS"><code class="literal">G_FILE_ATTRIBUTE_TYPE_STRING</code></a>.
An example use would be during listing files, to avoid recursive
directory scanning.</p>
</div>
<hr>
<div class="refsect2">
<a name="G-FILE-ATTRIBUTE-ID-FILESYSTEM:CAPS"></a><h3>G_FILE_ATTRIBUTE_ID_FILESYSTEM</h3>
<pre class="programlisting">#define G_FILE_ATTRIBUTE_ID_FILESYSTEM "id::filesystem"         /* string */
</pre>
<p>A key in the "id" namespace for getting the file system identifier.
Corresponding <a class="link" href="gio-GFileAttribute.html#GFileAttributeType" title="enum GFileAttributeType"><span class="type">GFileAttributeType</span></a> is <a class="link" href="gio-GFileAttribute.html#G-FILE-ATTRIBUTE-TYPE-STRING:CAPS"><code class="literal">G_FILE_ATTRIBUTE_TYPE_STRING</code></a>.
An example use would be during drag and drop to see if the source
and target are on the same filesystem (default to move) or not (default
to copy).</p>
</div>
<hr>
<div class="refsect2">
<a name="G-FILE-ATTRIBUTE-ACCESS-CAN-READ:CAPS"></a><h3>G_FILE_ATTRIBUTE_ACCESS_CAN_READ</h3>
<pre class="programlisting">#define G_FILE_ATTRIBUTE_ACCESS_CAN_READ "access::can-read"       /* boolean */
</pre>
<p>A key in the "access" namespace for getting read privileges.
Corresponding <a class="link" href="gio-GFileAttribute.html#GFileAttributeType" title="enum GFileAttributeType"><span class="type">GFileAttributeType</span></a> is <a class="link" href="gio-GFileAttribute.html#G-FILE-ATTRIBUTE-TYPE-BOOLEAN:CAPS"><code class="literal">G_FILE_ATTRIBUTE_TYPE_BOOLEAN</code></a>.
This attribute will be <a href="../glib/glib-Standard-Macros.html#TRUE:CAPS"><code class="literal">TRUE</code></a> if the user is able to read the file.</p>
</div>
<hr>
<div class="refsect2">
<a name="G-FILE-ATTRIBUTE-ACCESS-CAN-WRITE:CAPS"></a><h3>G_FILE_ATTRIBUTE_ACCESS_CAN_WRITE</h3>
<pre class="programlisting">#define G_FILE_ATTRIBUTE_ACCESS_CAN_WRITE "access::can-write"     /* boolean */
</pre>
<p>A key in the "access" namespace for getting write privileges.
Corresponding <a class="link" href="gio-GFileAttribute.html#GFileAttributeType" title="enum GFileAttributeType"><span class="type">GFileAttributeType</span></a> is <a class="link" href="gio-GFileAttribute.html#G-FILE-ATTRIBUTE-TYPE-BOOLEAN:CAPS"><code class="literal">G_FILE_ATTRIBUTE_TYPE_BOOLEAN</code></a>.
This attribute will be <a href="../glib/glib-Standard-Macros.html#TRUE:CAPS"><code class="literal">TRUE</code></a> if the user is able to write to the file.</p>
</div>
<hr>
<div class="refsect2">
<a name="G-FILE-ATTRIBUTE-ACCESS-CAN-EXECUTE:CAPS"></a><h3>G_FILE_ATTRIBUTE_ACCESS_CAN_EXECUTE</h3>
<pre class="programlisting">#define G_FILE_ATTRIBUTE_ACCESS_CAN_EXECUTE "access::can-execute" /* boolean */
</pre>
<p>A key in the "access" namespace for getting execution privileges.
Corresponding <a class="link" href="gio-GFileAttribute.html#GFileAttributeType" title="enum GFileAttributeType"><span class="type">GFileAttributeType</span></a> is <a class="link" href="gio-GFileAttribute.html#G-FILE-ATTRIBUTE-TYPE-BOOLEAN:CAPS"><code class="literal">G_FILE_ATTRIBUTE_TYPE_BOOLEAN</code></a>.
This attribute will be <a href="../glib/glib-Standard-Macros.html#TRUE:CAPS"><code class="literal">TRUE</code></a> if the user is able to execute the file.</p>
</div>
<hr>
<div class="refsect2">
<a name="G-FILE-ATTRIBUTE-ACCESS-CAN-DELETE:CAPS"></a><h3>G_FILE_ATTRIBUTE_ACCESS_CAN_DELETE</h3>
<pre class="programlisting">#define G_FILE_ATTRIBUTE_ACCESS_CAN_DELETE "access::can-delete"   /* boolean */
</pre>
<p>A key in the "access" namespace for checking deletion privileges.
Corresponding <a class="link" href="gio-GFileAttribute.html#GFileAttributeType" title="enum GFileAttributeType"><span class="type">GFileAttributeType</span></a> is <a class="link" href="gio-GFileAttribute.html#G-FILE-ATTRIBUTE-TYPE-BOOLEAN:CAPS"><code class="literal">G_FILE_ATTRIBUTE_TYPE_BOOLEAN</code></a>.
This attribute will be <a href="../glib/glib-Standard-Macros.html#TRUE:CAPS"><code class="literal">TRUE</code></a> if the user is able to delete the file.</p>
</div>
<hr>
<div class="refsect2">
<<<<<<< HEAD
<a name="g-file-info-get-attribute-int64"></a><h3>g_file_info_get_attribute_int64 ()</h3>
<pre class="programlisting"><a href="./../glib/glib/glib-Basic-Types.html#gint64"><span class="returnvalue">gint64</span></a>              g_file_info_get_attribute_int64     (<em class="parameter"><code><a class="link" href="GFileInfo.html" title="GFileInfo"><span class="type">GFileInfo</span></a> *info</code></em>,
                                                         <em class="parameter"><code>const <span class="type">char</span> *attribute</code></em>);</pre>
<p>
Gets a signed 64-bit integer contained within the attribute. If the
attribute does not contain an signed 64-bit integer, or is invalid,
0 will be returned.
</p>
<div class="variablelist"><table border="0" class="variablelist">
<colgroup>
<col align="left" valign="top">
<col>
</colgroup>
<tbody>
<tr>
<td><p><span class="term"><em class="parameter"><code>info</code></em> :</span></p></td>
<td>a <a class="link" href="GFileInfo.html" title="GFileInfo"><span class="type">GFileInfo</span></a>.</td>
</tr>
<tr>
<td><p><span class="term"><em class="parameter"><code>attribute</code></em> :</span></p></td>
<td>a file attribute key.</td>
</tr>
<tr>
<td><p><span class="term"><span class="emphasis"><em>Returns</em></span> :</span></p></td>
<td>a signed 64-bit integer from the attribute.</td>
</tr>
</tbody>
</table></div>
</div>
<hr>
<div class="refsect2">
<a name="g-file-info-get-attribute-object"></a><h3>g_file_info_get_attribute_object ()</h3>
<pre class="programlisting"><a href="./../gobject/gobject/gobject-The-Base-Object-Type.html#GObject"><span class="returnvalue">GObject</span></a> *           g_file_info_get_attribute_object    (<em class="parameter"><code><a class="link" href="GFileInfo.html" title="GFileInfo"><span class="type">GFileInfo</span></a> *info</code></em>,
                                                         <em class="parameter"><code>const <span class="type">char</span> *attribute</code></em>);</pre>
<p>
Gets the value of a <a href="./../gobject/gobject/gobject-The-Base-Object-Type.html#GObject"><span class="type">GObject</span></a> attribute. If the attribute does
not contain a <a href="./../gobject/gobject/gobject-The-Base-Object-Type.html#GObject"><span class="type">GObject</span></a>, <a href="./../glib/glib/glib-Standard-Macros.html#NULL:CAPS"><code class="literal">NULL</code></a> will be returned.
</p>
<div class="variablelist"><table border="0" class="variablelist">
<colgroup>
<col align="left" valign="top">
<col>
</colgroup>
<tbody>
<tr>
<td><p><span class="term"><em class="parameter"><code>info</code></em> :</span></p></td>
<td>a <a class="link" href="GFileInfo.html" title="GFileInfo"><span class="type">GFileInfo</span></a>.</td>
</tr>
<tr>
<td><p><span class="term"><em class="parameter"><code>attribute</code></em> :</span></p></td>
<td>a file attribute key.</td>
</tr>
<tr>
<td><p><span class="term"><span class="emphasis"><em>Returns</em></span> :</span></p></td>
<td>a <a href="./../gobject/gobject/gobject-The-Base-Object-Type.html#GObject"><span class="type">GObject</span></a> associated with the given <em class="parameter"><code>attribute</code></em>, or
<a href="./../glib/glib/glib-Standard-Macros.html#NULL:CAPS"><code class="literal">NULL</code></a> otherwise. <span class="annotation">[<acronym title="Don't free data after the code is done."><span class="acronym">transfer none</span></acronym>]</span>
</td>
</tr>
</tbody>
</table></div>
</div>
<hr>
<div class="refsect2">
<a name="g-file-info-set-attribute"></a><h3>g_file_info_set_attribute ()</h3>
<pre class="programlisting"><span class="returnvalue">void</span>                g_file_info_set_attribute           (<em class="parameter"><code><a class="link" href="GFileInfo.html" title="GFileInfo"><span class="type">GFileInfo</span></a> *info</code></em>,
                                                         <em class="parameter"><code>const <span class="type">char</span> *attribute</code></em>,
                                                         <em class="parameter"><code><a class="link" href="gio-GFileAttribute.html#GFileAttributeType" title="enum GFileAttributeType"><span class="type">GFileAttributeType</span></a> type</code></em>,
                                                         <em class="parameter"><code><a href="./../glib/glib/glib-Basic-Types.html#gpointer"><span class="type">gpointer</span></a> value_p</code></em>);</pre>
<p>
Sets the <em class="parameter"><code>attribute</code></em> to contain the given value, if possible. To unset the
attribute, use <code class="literal">G_ATTRIBUTE_TYPE_INVALID</code> for <em class="parameter"><code>type</code></em>.
</p>
<div class="variablelist"><table border="0" class="variablelist">
<colgroup>
<col align="left" valign="top">
<col>
</colgroup>
<tbody>
<tr>
<td><p><span class="term"><em class="parameter"><code>info</code></em> :</span></p></td>
<td>a <a class="link" href="GFileInfo.html" title="GFileInfo"><span class="type">GFileInfo</span></a>.</td>
</tr>
<tr>
<td><p><span class="term"><em class="parameter"><code>attribute</code></em> :</span></p></td>
<td>a file attribute key.</td>
</tr>
<tr>
<td><p><span class="term"><em class="parameter"><code>type</code></em> :</span></p></td>
<td>a <a class="link" href="gio-GFileAttribute.html#GFileAttributeType" title="enum GFileAttributeType"><span class="type">GFileAttributeType</span></a>
</td>
</tr>
<tr>
<td><p><span class="term"><em class="parameter"><code>value_p</code></em> :</span></p></td>
<td>pointer to the value</td>
</tr>
</tbody>
</table></div>
</div>
<hr>
<div class="refsect2">
<a name="g-file-info-set-attribute-status"></a><h3>g_file_info_set_attribute_status ()</h3>
<pre class="programlisting"><a href="./../glib/glib/glib-Basic-Types.html#gboolean"><span class="returnvalue">gboolean</span></a>            g_file_info_set_attribute_status    (<em class="parameter"><code><a class="link" href="GFileInfo.html" title="GFileInfo"><span class="type">GFileInfo</span></a> *info</code></em>,
                                                         <em class="parameter"><code>const <span class="type">char</span> *attribute</code></em>,
                                                         <em class="parameter"><code><a class="link" href="gio-GFileAttribute.html#GFileAttributeStatus" title="enum GFileAttributeStatus"><span class="type">GFileAttributeStatus</span></a> status</code></em>);</pre>
<p>
Sets the attribute status for an attribute key. This is only
needed by external code that implement <a class="link" href="GFile.html#g-file-set-attributes-from-info" title="g_file_set_attributes_from_info ()"><code class="function">g_file_set_attributes_from_info()</code></a>
or similar functions.
</p>
<p>
The attribute must exist in <em class="parameter"><code>info</code></em> for this to work. Otherwise <a href="./../glib/glib/glib-Standard-Macros.html#FALSE:CAPS"><code class="literal">FALSE</code></a>
is returned and <em class="parameter"><code>info</code></em> is unchanged.
</p>
<div class="variablelist"><table border="0" class="variablelist">
<colgroup>
<col align="left" valign="top">
<col>
</colgroup>
<tbody>
<tr>
<td><p><span class="term"><em class="parameter"><code>info</code></em> :</span></p></td>
<td>a <a class="link" href="GFileInfo.html" title="GFileInfo"><span class="type">GFileInfo</span></a>
</td>
</tr>
<tr>
<td><p><span class="term"><em class="parameter"><code>attribute</code></em> :</span></p></td>
<td>a file attribute key</td>
</tr>
<tr>
<td><p><span class="term"><em class="parameter"><code>status</code></em> :</span></p></td>
<td>a <a class="link" href="gio-GFileAttribute.html#GFileAttributeStatus" title="enum GFileAttributeStatus"><span class="type">GFileAttributeStatus</span></a>
</td>
</tr>
<tr>
<td><p><span class="term"><span class="emphasis"><em>Returns</em></span> :</span></p></td>
<td>
<a href="./../glib/glib/glib-Standard-Macros.html#TRUE:CAPS"><code class="literal">TRUE</code></a> if the status was changed, <a href="./../glib/glib/glib-Standard-Macros.html#FALSE:CAPS"><code class="literal">FALSE</code></a> if the key was not set.</td>
</tr>
</tbody>
</table></div>
<p class="since">Since 2.22</p>
</div>
<hr>
<div class="refsect2">
<a name="g-file-info-set-attribute-string"></a><h3>g_file_info_set_attribute_string ()</h3>
<pre class="programlisting"><span class="returnvalue">void</span>                g_file_info_set_attribute_string    (<em class="parameter"><code><a class="link" href="GFileInfo.html" title="GFileInfo"><span class="type">GFileInfo</span></a> *info</code></em>,
                                                         <em class="parameter"><code>const <span class="type">char</span> *attribute</code></em>,
                                                         <em class="parameter"><code>const <span class="type">char</span> *attr_value</code></em>);</pre>
<p>
Sets the <em class="parameter"><code>attribute</code></em> to contain the given <em class="parameter"><code>attr_value</code></em>,
if possible.
</p>
<div class="variablelist"><table border="0" class="variablelist">
<colgroup>
<col align="left" valign="top">
<col>
</colgroup>
<tbody>
<tr>
<td><p><span class="term"><em class="parameter"><code>info</code></em> :</span></p></td>
<td>a <a class="link" href="GFileInfo.html" title="GFileInfo"><span class="type">GFileInfo</span></a>.</td>
</tr>
<tr>
<td><p><span class="term"><em class="parameter"><code>attribute</code></em> :</span></p></td>
<td>a file attribute key.</td>
</tr>
<tr>
<td><p><span class="term"><em class="parameter"><code>attr_value</code></em> :</span></p></td>
<td>a UTF-8 string.</td>
</tr>
</tbody>
</table></div>
</div>
<hr>
<div class="refsect2">
<a name="g-file-info-set-attribute-stringv"></a><h3>g_file_info_set_attribute_stringv ()</h3>
<pre class="programlisting"><span class="returnvalue">void</span>                g_file_info_set_attribute_stringv   (<em class="parameter"><code><a class="link" href="GFileInfo.html" title="GFileInfo"><span class="type">GFileInfo</span></a> *info</code></em>,
                                                         <em class="parameter"><code>const <span class="type">char</span> *attribute</code></em>,
                                                         <em class="parameter"><code><span class="type">char</span> **attr_value</code></em>);</pre>
<p>
Sets the <em class="parameter"><code>attribute</code></em> to contain the given <em class="parameter"><code>attr_value</code></em>,
if possible.
</p>
<p>
Sinze: 2.22
</p>
<div class="variablelist"><table border="0" class="variablelist">
<colgroup>
<col align="left" valign="top">
<col>
</colgroup>
<tbody>
<tr>
<td><p><span class="term"><em class="parameter"><code>info</code></em> :</span></p></td>
<td>a <a class="link" href="GFileInfo.html" title="GFileInfo"><span class="type">GFileInfo</span></a>.</td>
</tr>
<tr>
<td><p><span class="term"><em class="parameter"><code>attribute</code></em> :</span></p></td>
<td>a file attribute key</td>
</tr>
<tr>
<td><p><span class="term"><em class="parameter"><code>attr_value</code></em> :</span></p></td>
<td>a <a href="./../glib/glib/glib-Standard-Macros.html#NULL:CAPS"><code class="literal">NULL</code></a> terminated array of UTF-8 strings. <span class="annotation">[<acronym title="Parameter points to an array of items."><span class="acronym">array</span></acronym>][<acronym title="Generics and defining elements of containers and arrays."><span class="acronym">element-type</span></acronym> utf8]</span>
</td>
</tr>
</tbody>
</table></div>
</div>
<hr>
<div class="refsect2">
<a name="g-file-info-set-attribute-byte-string"></a><h3>g_file_info_set_attribute_byte_string ()</h3>
<pre class="programlisting"><span class="returnvalue">void</span>                g_file_info_set_attribute_byte_string
                                                        (<em class="parameter"><code><a class="link" href="GFileInfo.html" title="GFileInfo"><span class="type">GFileInfo</span></a> *info</code></em>,
                                                         <em class="parameter"><code>const <span class="type">char</span> *attribute</code></em>,
                                                         <em class="parameter"><code>const <span class="type">char</span> *attr_value</code></em>);</pre>
<p>
Sets the <em class="parameter"><code>attribute</code></em> to contain the given <em class="parameter"><code>attr_value</code></em>,
if possible.
</p>
<div class="variablelist"><table border="0" class="variablelist">
<colgroup>
<col align="left" valign="top">
<col>
</colgroup>
<tbody>
<tr>
<td><p><span class="term"><em class="parameter"><code>info</code></em> :</span></p></td>
<td>a <a class="link" href="GFileInfo.html" title="GFileInfo"><span class="type">GFileInfo</span></a>.</td>
</tr>
<tr>
<td><p><span class="term"><em class="parameter"><code>attribute</code></em> :</span></p></td>
<td>a file attribute key.</td>
</tr>
<tr>
<td><p><span class="term"><em class="parameter"><code>attr_value</code></em> :</span></p></td>
<td>a byte string.</td>
</tr>
</tbody>
</table></div>
</div>
<hr>
<div class="refsect2">
<a name="g-file-info-set-attribute-boolean"></a><h3>g_file_info_set_attribute_boolean ()</h3>
<pre class="programlisting"><span class="returnvalue">void</span>                g_file_info_set_attribute_boolean   (<em class="parameter"><code><a class="link" href="GFileInfo.html" title="GFileInfo"><span class="type">GFileInfo</span></a> *info</code></em>,
                                                         <em class="parameter"><code>const <span class="type">char</span> *attribute</code></em>,
                                                         <em class="parameter"><code><a href="./../glib/glib/glib-Basic-Types.html#gboolean"><span class="type">gboolean</span></a> attr_value</code></em>);</pre>
<p>
Sets the <em class="parameter"><code>attribute</code></em> to contain the given <em class="parameter"><code>attr_value</code></em>,
if possible.
</p>
<div class="variablelist"><table border="0" class="variablelist">
<colgroup>
<col align="left" valign="top">
<col>
</colgroup>
<tbody>
<tr>
<td><p><span class="term"><em class="parameter"><code>info</code></em> :</span></p></td>
<td>a <a class="link" href="GFileInfo.html" title="GFileInfo"><span class="type">GFileInfo</span></a>.</td>
</tr>
<tr>
<td><p><span class="term"><em class="parameter"><code>attribute</code></em> :</span></p></td>
<td>a file attribute key.</td>
</tr>
<tr>
<td><p><span class="term"><em class="parameter"><code>attr_value</code></em> :</span></p></td>
<td>a boolean value.</td>
</tr>
</tbody>
</table></div>
</div>
<hr>
<div class="refsect2">
<a name="g-file-info-set-attribute-uint32"></a><h3>g_file_info_set_attribute_uint32 ()</h3>
<pre class="programlisting"><span class="returnvalue">void</span>                g_file_info_set_attribute_uint32    (<em class="parameter"><code><a class="link" href="GFileInfo.html" title="GFileInfo"><span class="type">GFileInfo</span></a> *info</code></em>,
                                                         <em class="parameter"><code>const <span class="type">char</span> *attribute</code></em>,
                                                         <em class="parameter"><code><a href="./../glib/glib/glib-Basic-Types.html#guint32"><span class="type">guint32</span></a> attr_value</code></em>);</pre>
<p>
Sets the <em class="parameter"><code>attribute</code></em> to contain the given <em class="parameter"><code>attr_value</code></em>,
if possible.
</p>
<div class="variablelist"><table border="0" class="variablelist">
<colgroup>
<col align="left" valign="top">
<col>
</colgroup>
<tbody>
<tr>
<td><p><span class="term"><em class="parameter"><code>info</code></em> :</span></p></td>
<td>a <a class="link" href="GFileInfo.html" title="GFileInfo"><span class="type">GFileInfo</span></a>.</td>
</tr>
<tr>
<td><p><span class="term"><em class="parameter"><code>attribute</code></em> :</span></p></td>
<td>a file attribute key.</td>
</tr>
<tr>
<td><p><span class="term"><em class="parameter"><code>attr_value</code></em> :</span></p></td>
<td>an unsigned 32-bit integer.</td>
</tr>
</tbody>
</table></div>
</div>
<hr>
<div class="refsect2">
<a name="g-file-info-set-attribute-int32"></a><h3>g_file_info_set_attribute_int32 ()</h3>
<pre class="programlisting"><span class="returnvalue">void</span>                g_file_info_set_attribute_int32     (<em class="parameter"><code><a class="link" href="GFileInfo.html" title="GFileInfo"><span class="type">GFileInfo</span></a> *info</code></em>,
                                                         <em class="parameter"><code>const <span class="type">char</span> *attribute</code></em>,
                                                         <em class="parameter"><code><a href="./../glib/glib/glib-Basic-Types.html#gint32"><span class="type">gint32</span></a> attr_value</code></em>);</pre>
<p>
Sets the <em class="parameter"><code>attribute</code></em> to contain the given <em class="parameter"><code>attr_value</code></em>,
if possible.
</p>
<div class="variablelist"><table border="0" class="variablelist">
<colgroup>
<col align="left" valign="top">
<col>
</colgroup>
<tbody>
<tr>
<td><p><span class="term"><em class="parameter"><code>info</code></em> :</span></p></td>
<td>a <a class="link" href="GFileInfo.html" title="GFileInfo"><span class="type">GFileInfo</span></a>.</td>
</tr>
<tr>
<td><p><span class="term"><em class="parameter"><code>attribute</code></em> :</span></p></td>
<td>a file attribute key.</td>
</tr>
<tr>
<td><p><span class="term"><em class="parameter"><code>attr_value</code></em> :</span></p></td>
<td>a signed 32-bit integer</td>
</tr>
</tbody>
</table></div>
</div>
<hr>
<div class="refsect2">
<a name="g-file-info-set-attribute-uint64"></a><h3>g_file_info_set_attribute_uint64 ()</h3>
<pre class="programlisting"><span class="returnvalue">void</span>                g_file_info_set_attribute_uint64    (<em class="parameter"><code><a class="link" href="GFileInfo.html" title="GFileInfo"><span class="type">GFileInfo</span></a> *info</code></em>,
                                                         <em class="parameter"><code>const <span class="type">char</span> *attribute</code></em>,
                                                         <em class="parameter"><code><a href="./../glib/glib/glib-Basic-Types.html#guint64"><span class="type">guint64</span></a> attr_value</code></em>);</pre>
<p>
Sets the <em class="parameter"><code>attribute</code></em> to contain the given <em class="parameter"><code>attr_value</code></em>,
if possible.
</p>
<div class="variablelist"><table border="0" class="variablelist">
<colgroup>
<col align="left" valign="top">
<col>
</colgroup>
<tbody>
<tr>
<td><p><span class="term"><em class="parameter"><code>info</code></em> :</span></p></td>
<td>a <a class="link" href="GFileInfo.html" title="GFileInfo"><span class="type">GFileInfo</span></a>.</td>
</tr>
<tr>
<td><p><span class="term"><em class="parameter"><code>attribute</code></em> :</span></p></td>
<td>a file attribute key.</td>
</tr>
<tr>
<td><p><span class="term"><em class="parameter"><code>attr_value</code></em> :</span></p></td>
<td>an unsigned 64-bit integer.</td>
</tr>
</tbody>
</table></div>
</div>
<hr>
<div class="refsect2">
<a name="g-file-info-set-attribute-int64"></a><h3>g_file_info_set_attribute_int64 ()</h3>
<pre class="programlisting"><span class="returnvalue">void</span>                g_file_info_set_attribute_int64     (<em class="parameter"><code><a class="link" href="GFileInfo.html" title="GFileInfo"><span class="type">GFileInfo</span></a> *info</code></em>,
                                                         <em class="parameter"><code>const <span class="type">char</span> *attribute</code></em>,
                                                         <em class="parameter"><code><a href="./../glib/glib/glib-Basic-Types.html#gint64"><span class="type">gint64</span></a> attr_value</code></em>);</pre>
<p>
Sets the <em class="parameter"><code>attribute</code></em> to contain the given <em class="parameter"><code>attr_value</code></em>,
if possible.
</p>
<div class="variablelist"><table border="0" class="variablelist">
<colgroup>
<col align="left" valign="top">
<col>
</colgroup>
<tbody>
<tr>
<td><p><span class="term"><em class="parameter"><code>info</code></em> :</span></p></td>
<td>a <a class="link" href="GFileInfo.html" title="GFileInfo"><span class="type">GFileInfo</span></a>.</td>
</tr>
<tr>
<td><p><span class="term"><em class="parameter"><code>attribute</code></em> :</span></p></td>
<td>attribute name to set.</td>
</tr>
<tr>
<td><p><span class="term"><em class="parameter"><code>attr_value</code></em> :</span></p></td>
<td>int64 value to set attribute to.</td>
</tr>
</tbody>
</table></div>
</div>
<hr>
<div class="refsect2">
<a name="g-file-info-set-attribute-object"></a><h3>g_file_info_set_attribute_object ()</h3>
<pre class="programlisting"><span class="returnvalue">void</span>                g_file_info_set_attribute_object    (<em class="parameter"><code><a class="link" href="GFileInfo.html" title="GFileInfo"><span class="type">GFileInfo</span></a> *info</code></em>,
                                                         <em class="parameter"><code>const <span class="type">char</span> *attribute</code></em>,
                                                         <em class="parameter"><code><a href="./../gobject/gobject/gobject-The-Base-Object-Type.html#GObject"><span class="type">GObject</span></a> *attr_value</code></em>);</pre>
<p>
Sets the <em class="parameter"><code>attribute</code></em> to contain the given <em class="parameter"><code>attr_value</code></em>,
if possible.
</p>
<div class="variablelist"><table border="0" class="variablelist">
<colgroup>
<col align="left" valign="top">
<col>
</colgroup>
<tbody>
<tr>
<td><p><span class="term"><em class="parameter"><code>info</code></em> :</span></p></td>
<td>a <a class="link" href="GFileInfo.html" title="GFileInfo"><span class="type">GFileInfo</span></a>.</td>
</tr>
<tr>
<td><p><span class="term"><em class="parameter"><code>attribute</code></em> :</span></p></td>
<td>a file attribute key.</td>
</tr>
<tr>
<td><p><span class="term"><em class="parameter"><code>attr_value</code></em> :</span></p></td>
<td>a <a href="./../gobject/gobject/gobject-The-Base-Object-Type.html#GObject"><span class="type">GObject</span></a>.</td>
</tr>
</tbody>
</table></div>
</div>
<hr>
<div class="refsect2">
<a name="g-file-info-clear-status"></a><h3>g_file_info_clear_status ()</h3>
<pre class="programlisting"><span class="returnvalue">void</span>                g_file_info_clear_status            (<em class="parameter"><code><a class="link" href="GFileInfo.html" title="GFileInfo"><span class="type">GFileInfo</span></a> *info</code></em>);</pre>
<p>
Clears the status information from <em class="parameter"><code>info</code></em>.
</p>
<div class="variablelist"><table border="0" class="variablelist">
<colgroup>
<col align="left" valign="top">
<col>
</colgroup>
<tbody><tr>
<td><p><span class="term"><em class="parameter"><code>info</code></em> :</span></p></td>
<td>a <a class="link" href="GFileInfo.html" title="GFileInfo"><span class="type">GFileInfo</span></a>.</td>
</tr></tbody>
</table></div>
</div>
<hr>
<div class="refsect2">
<a name="g-file-info-get-file-type"></a><h3>g_file_info_get_file_type ()</h3>
<pre class="programlisting"><a class="link" href="GFileInfo.html#GFileType" title="enum GFileType"><span class="returnvalue">GFileType</span></a>           g_file_info_get_file_type           (<em class="parameter"><code><a class="link" href="GFileInfo.html" title="GFileInfo"><span class="type">GFileInfo</span></a> *info</code></em>);</pre>
<p>
Gets a file's type (whether it is a regular file, symlink, etc).
This is different from the file's content type, see <a class="link" href="GFileInfo.html#g-file-info-get-content-type" title="g_file_info_get_content_type ()"><code class="function">g_file_info_get_content_type()</code></a>.
</p>
<div class="variablelist"><table border="0" class="variablelist">
<colgroup>
<col align="left" valign="top">
<col>
</colgroup>
<tbody>
<tr>
<td><p><span class="term"><em class="parameter"><code>info</code></em> :</span></p></td>
<td>a <a class="link" href="GFileInfo.html" title="GFileInfo"><span class="type">GFileInfo</span></a>.</td>
</tr>
<tr>
<td><p><span class="term"><span class="emphasis"><em>Returns</em></span> :</span></p></td>
<td>a <a class="link" href="GFileInfo.html#GFileType" title="enum GFileType"><span class="type">GFileType</span></a> for the given file.</td>
</tr>
</tbody>
</table></div>
</div>
<hr>
<div class="refsect2">
<a name="g-file-info-get-is-hidden"></a><h3>g_file_info_get_is_hidden ()</h3>
<pre class="programlisting"><a href="./../glib/glib/glib-Basic-Types.html#gboolean"><span class="returnvalue">gboolean</span></a>            g_file_info_get_is_hidden           (<em class="parameter"><code><a class="link" href="GFileInfo.html" title="GFileInfo"><span class="type">GFileInfo</span></a> *info</code></em>);</pre>
<p>
Checks if a file is hidden.
</p>
<div class="variablelist"><table border="0" class="variablelist">
<colgroup>
<col align="left" valign="top">
<col>
</colgroup>
<tbody>
<tr>
<td><p><span class="term"><em class="parameter"><code>info</code></em> :</span></p></td>
<td>a <a class="link" href="GFileInfo.html" title="GFileInfo"><span class="type">GFileInfo</span></a>.</td>
</tr>
<tr>
<td><p><span class="term"><span class="emphasis"><em>Returns</em></span> :</span></p></td>
<td>
<a href="./../glib/glib/glib-Standard-Macros.html#TRUE:CAPS"><code class="literal">TRUE</code></a> if the file is a hidden file, <a href="./../glib/glib/glib-Standard-Macros.html#FALSE:CAPS"><code class="literal">FALSE</code></a> otherwise.</td>
</tr>
</tbody>
</table></div>
</div>
<hr>
<div class="refsect2">
<a name="g-file-info-get-is-backup"></a><h3>g_file_info_get_is_backup ()</h3>
<pre class="programlisting"><a href="./../glib/glib/glib-Basic-Types.html#gboolean"><span class="returnvalue">gboolean</span></a>            g_file_info_get_is_backup           (<em class="parameter"><code><a class="link" href="GFileInfo.html" title="GFileInfo"><span class="type">GFileInfo</span></a> *info</code></em>);</pre>
<p>
Checks if a file is a backup file.
</p>
<div class="variablelist"><table border="0" class="variablelist">
<colgroup>
<col align="left" valign="top">
<col>
</colgroup>
<tbody>
<tr>
<td><p><span class="term"><em class="parameter"><code>info</code></em> :</span></p></td>
<td>a <a class="link" href="GFileInfo.html" title="GFileInfo"><span class="type">GFileInfo</span></a>.</td>
</tr>
<tr>
<td><p><span class="term"><span class="emphasis"><em>Returns</em></span> :</span></p></td>
<td>
<a href="./../glib/glib/glib-Standard-Macros.html#TRUE:CAPS"><code class="literal">TRUE</code></a> if file is a backup file, <a href="./../glib/glib/glib-Standard-Macros.html#FALSE:CAPS"><code class="literal">FALSE</code></a> otherwise.</td>
</tr>
</tbody>
</table></div>
</div>
<hr>
<div class="refsect2">
<a name="g-file-info-get-is-symlink"></a><h3>g_file_info_get_is_symlink ()</h3>
<pre class="programlisting"><a href="./../glib/glib/glib-Basic-Types.html#gboolean"><span class="returnvalue">gboolean</span></a>            g_file_info_get_is_symlink          (<em class="parameter"><code><a class="link" href="GFileInfo.html" title="GFileInfo"><span class="type">GFileInfo</span></a> *info</code></em>);</pre>
<p>
Checks if a file is a symlink.
</p>
<div class="variablelist"><table border="0" class="variablelist">
<colgroup>
<col align="left" valign="top">
<col>
</colgroup>
<tbody>
<tr>
<td><p><span class="term"><em class="parameter"><code>info</code></em> :</span></p></td>
<td>a <a class="link" href="GFileInfo.html" title="GFileInfo"><span class="type">GFileInfo</span></a>.</td>
</tr>
<tr>
<td><p><span class="term"><span class="emphasis"><em>Returns</em></span> :</span></p></td>
<td>
<a href="./../glib/glib/glib-Standard-Macros.html#TRUE:CAPS"><code class="literal">TRUE</code></a> if the given <em class="parameter"><code>info</code></em> is a symlink.</td>
</tr>
</tbody>
</table></div>
</div>
<hr>
<div class="refsect2">
<a name="g-file-info-get-name"></a><h3>g_file_info_get_name ()</h3>
<pre class="programlisting">const <span class="returnvalue">char</span> *        g_file_info_get_name                (<em class="parameter"><code><a class="link" href="GFileInfo.html" title="GFileInfo"><span class="type">GFileInfo</span></a> *info</code></em>);</pre>
<p>
Gets the name for a file.
</p>
<div class="variablelist"><table border="0" class="variablelist">
<colgroup>
<col align="left" valign="top">
<col>
</colgroup>
<tbody>
<tr>
<td><p><span class="term"><em class="parameter"><code>info</code></em> :</span></p></td>
<td>a <a class="link" href="GFileInfo.html" title="GFileInfo"><span class="type">GFileInfo</span></a>.</td>
</tr>
<tr>
<td><p><span class="term"><span class="emphasis"><em>Returns</em></span> :</span></p></td>
<td>a string containing the file name.</td>
</tr>
</tbody>
</table></div>
</div>
<hr>
<div class="refsect2">
<a name="g-file-info-get-display-name"></a><h3>g_file_info_get_display_name ()</h3>
<pre class="programlisting">const <span class="returnvalue">char</span> *        g_file_info_get_display_name        (<em class="parameter"><code><a class="link" href="GFileInfo.html" title="GFileInfo"><span class="type">GFileInfo</span></a> *info</code></em>);</pre>
<p>
Gets a display name for a file.
</p>
<div class="variablelist"><table border="0" class="variablelist">
<colgroup>
<col align="left" valign="top">
<col>
</colgroup>
<tbody>
<tr>
<td><p><span class="term"><em class="parameter"><code>info</code></em> :</span></p></td>
<td>a <a class="link" href="GFileInfo.html" title="GFileInfo"><span class="type">GFileInfo</span></a>.</td>
</tr>
<tr>
<td><p><span class="term"><span class="emphasis"><em>Returns</em></span> :</span></p></td>
<td>a string containing the display name.</td>
</tr>
</tbody>
</table></div>
</div>
<hr>
<div class="refsect2">
<a name="g-file-info-get-edit-name"></a><h3>g_file_info_get_edit_name ()</h3>
<pre class="programlisting">const <span class="returnvalue">char</span> *        g_file_info_get_edit_name           (<em class="parameter"><code><a class="link" href="GFileInfo.html" title="GFileInfo"><span class="type">GFileInfo</span></a> *info</code></em>);</pre>
<p>
Gets the edit name for a file.
</p>
<div class="variablelist"><table border="0" class="variablelist">
<colgroup>
<col align="left" valign="top">
<col>
</colgroup>
<tbody>
<tr>
<td><p><span class="term"><em class="parameter"><code>info</code></em> :</span></p></td>
<td>a <a class="link" href="GFileInfo.html" title="GFileInfo"><span class="type">GFileInfo</span></a>.</td>
</tr>
<tr>
<td><p><span class="term"><span class="emphasis"><em>Returns</em></span> :</span></p></td>
<td>a string containing the edit name.</td>
</tr>
</tbody>
</table></div>
</div>
<hr>
<div class="refsect2">
<a name="g-file-info-get-icon"></a><h3>g_file_info_get_icon ()</h3>
<pre class="programlisting"><a class="link" href="GIcon.html" title="GIcon"><span class="returnvalue">GIcon</span></a> *             g_file_info_get_icon                (<em class="parameter"><code><a class="link" href="GFileInfo.html" title="GFileInfo"><span class="type">GFileInfo</span></a> *info</code></em>);</pre>
<p>
Gets the icon for a file.
</p>
<div class="variablelist"><table border="0" class="variablelist">
<colgroup>
<col align="left" valign="top">
<col>
</colgroup>
<tbody>
<tr>
<td><p><span class="term"><em class="parameter"><code>info</code></em> :</span></p></td>
<td>a <a class="link" href="GFileInfo.html" title="GFileInfo"><span class="type">GFileInfo</span></a>.</td>
</tr>
<tr>
<td><p><span class="term"><span class="emphasis"><em>Returns</em></span> :</span></p></td>
<td>
<a class="link" href="GIcon.html" title="GIcon"><span class="type">GIcon</span></a> for the given <em class="parameter"><code>info</code></em>. <span class="annotation">[<acronym title="Don't free data after the code is done."><span class="acronym">transfer none</span></acronym>]</span>
</td>
</tr>
</tbody>
</table></div>
</div>
<hr>
<div class="refsect2">
<a name="g-file-info-get-symbolic-icon"></a><h3>g_file_info_get_symbolic_icon ()</h3>
<pre class="programlisting"><a class="link" href="GIcon.html" title="GIcon"><span class="returnvalue">GIcon</span></a> *             g_file_info_get_symbolic_icon       (<em class="parameter"><code><a class="link" href="GFileInfo.html" title="GFileInfo"><span class="type">GFileInfo</span></a> *info</code></em>);</pre>
<p>
Gets the symbolic icon for a file.
</p>
<div class="variablelist"><table border="0" class="variablelist">
<colgroup>
<col align="left" valign="top">
<col>
</colgroup>
<tbody>
<tr>
<td><p><span class="term"><em class="parameter"><code>info</code></em> :</span></p></td>
<td>a <a class="link" href="GFileInfo.html" title="GFileInfo"><span class="type">GFileInfo</span></a>.</td>
</tr>
<tr>
<td><p><span class="term"><span class="emphasis"><em>Returns</em></span> :</span></p></td>
<td>
<a class="link" href="GIcon.html" title="GIcon"><span class="type">GIcon</span></a> for the given <em class="parameter"><code>info</code></em>. <span class="annotation">[<acronym title="Don't free data after the code is done."><span class="acronym">transfer none</span></acronym>]</span>
</td>
</tr>
</tbody>
</table></div>
<p class="since">Since 2.34</p>
</div>
<hr>
<div class="refsect2">
<a name="g-file-info-get-content-type"></a><h3>g_file_info_get_content_type ()</h3>
<pre class="programlisting">const <span class="returnvalue">char</span> *        g_file_info_get_content_type        (<em class="parameter"><code><a class="link" href="GFileInfo.html" title="GFileInfo"><span class="type">GFileInfo</span></a> *info</code></em>);</pre>
<p>
Gets the file's content type.
</p>
<div class="variablelist"><table border="0" class="variablelist">
<colgroup>
<col align="left" valign="top">
<col>
</colgroup>
<tbody>
<tr>
<td><p><span class="term"><em class="parameter"><code>info</code></em> :</span></p></td>
<td>a <a class="link" href="GFileInfo.html" title="GFileInfo"><span class="type">GFileInfo</span></a>.</td>
</tr>
<tr>
<td><p><span class="term"><span class="emphasis"><em>Returns</em></span> :</span></p></td>
<td>a string containing the file's content type.</td>
</tr>
</tbody>
</table></div>
</div>
<hr>
<div class="refsect2">
<a name="g-file-info-get-size"></a><h3>g_file_info_get_size ()</h3>
<pre class="programlisting"><a href="./../glib/glib/glib-Basic-Types.html#goffset"><span class="returnvalue">goffset</span></a>             g_file_info_get_size                (<em class="parameter"><code><a class="link" href="GFileInfo.html" title="GFileInfo"><span class="type">GFileInfo</span></a> *info</code></em>);</pre>
<p>
Gets the file's size.
</p>
<div class="variablelist"><table border="0" class="variablelist">
<colgroup>
<col align="left" valign="top">
<col>
</colgroup>
<tbody>
<tr>
<td><p><span class="term"><em class="parameter"><code>info</code></em> :</span></p></td>
<td>a <a class="link" href="GFileInfo.html" title="GFileInfo"><span class="type">GFileInfo</span></a>.</td>
</tr>
<tr>
<td><p><span class="term"><span class="emphasis"><em>Returns</em></span> :</span></p></td>
<td>a <a href="./../glib/glib/glib-Basic-Types.html#goffset"><span class="type">goffset</span></a> containing the file's size.</td>
</tr>
</tbody>
</table></div>
</div>
<hr>
<div class="refsect2">
<a name="g-file-info-get-modification-time"></a><h3>g_file_info_get_modification_time ()</h3>
<pre class="programlisting"><span class="returnvalue">void</span>                g_file_info_get_modification_time   (<em class="parameter"><code><a class="link" href="GFileInfo.html" title="GFileInfo"><span class="type">GFileInfo</span></a> *info</code></em>,
                                                         <em class="parameter"><code><a href="./../glib/glib/glib-Date-and-Time-Functions.html#GTimeVal"><span class="type">GTimeVal</span></a> *result</code></em>);</pre>
<p>
Gets the modification time of the current <em class="parameter"><code>info</code></em> and sets it
in <em class="parameter"><code>result</code></em>.
</p>
<div class="variablelist"><table border="0" class="variablelist">
<colgroup>
<col align="left" valign="top">
<col>
</colgroup>
<tbody>
<tr>
<td><p><span class="term"><em class="parameter"><code>info</code></em> :</span></p></td>
<td>a <a class="link" href="GFileInfo.html" title="GFileInfo"><span class="type">GFileInfo</span></a>.</td>
</tr>
<tr>
<td><p><span class="term"><em class="parameter"><code>result</code></em> :</span></p></td>
<td>a <a href="./../glib/glib/glib-Date-and-Time-Functions.html#GTimeVal"><span class="type">GTimeVal</span></a>. <span class="annotation">[<acronym title="Out parameter, where caller must allocate storage."><span class="acronym">out caller-allocates</span></acronym>]</span>
</td>
</tr>
</tbody>
</table></div>
</div>
<hr>
<div class="refsect2">
<a name="g-file-info-get-symlink-target"></a><h3>g_file_info_get_symlink_target ()</h3>
<pre class="programlisting">const <span class="returnvalue">char</span> *        g_file_info_get_symlink_target      (<em class="parameter"><code><a class="link" href="GFileInfo.html" title="GFileInfo"><span class="type">GFileInfo</span></a> *info</code></em>);</pre>
<p>
Gets the symlink target for a given <a class="link" href="GFileInfo.html" title="GFileInfo"><span class="type">GFileInfo</span></a>.
</p>
<div class="variablelist"><table border="0" class="variablelist">
<colgroup>
<col align="left" valign="top">
<col>
</colgroup>
<tbody>
<tr>
<td><p><span class="term"><em class="parameter"><code>info</code></em> :</span></p></td>
<td>a <a class="link" href="GFileInfo.html" title="GFileInfo"><span class="type">GFileInfo</span></a>.</td>
</tr>
<tr>
<td><p><span class="term"><span class="emphasis"><em>Returns</em></span> :</span></p></td>
<td>a string containing the symlink target.</td>
</tr>
</tbody>
</table></div>
</div>
<hr>
<div class="refsect2">
<a name="g-file-info-get-etag"></a><h3>g_file_info_get_etag ()</h3>
<pre class="programlisting">const <span class="returnvalue">char</span> *        g_file_info_get_etag                (<em class="parameter"><code><a class="link" href="GFileInfo.html" title="GFileInfo"><span class="type">GFileInfo</span></a> *info</code></em>);</pre>
<p>
Gets the <a class="link" href="GFile.html#gfile-etag">entity tag</a> for a given
<a class="link" href="GFileInfo.html" title="GFileInfo"><span class="type">GFileInfo</span></a>. See <a class="link" href="GFileInfo.html#G-FILE-ATTRIBUTE-ETAG-VALUE:CAPS" title="G_FILE_ATTRIBUTE_ETAG_VALUE"><code class="literal">G_FILE_ATTRIBUTE_ETAG_VALUE</code></a>.
</p>
<div class="variablelist"><table border="0" class="variablelist">
<colgroup>
<col align="left" valign="top">
<col>
</colgroup>
<tbody>
<tr>
<td><p><span class="term"><em class="parameter"><code>info</code></em> :</span></p></td>
<td>a <a class="link" href="GFileInfo.html" title="GFileInfo"><span class="type">GFileInfo</span></a>.</td>
</tr>
<tr>
<td><p><span class="term"><span class="emphasis"><em>Returns</em></span> :</span></p></td>
<td>a string containing the value of the "etag:value" attribute.</td>
</tr>
</tbody>
</table></div>
</div>
<hr>
<div class="refsect2">
<a name="g-file-info-get-sort-order"></a><h3>g_file_info_get_sort_order ()</h3>
<pre class="programlisting"><a href="./../glib/glib/glib-Basic-Types.html#gint32"><span class="returnvalue">gint32</span></a>              g_file_info_get_sort_order          (<em class="parameter"><code><a class="link" href="GFileInfo.html" title="GFileInfo"><span class="type">GFileInfo</span></a> *info</code></em>);</pre>
<p>
Gets the value of the sort_order attribute from the <a class="link" href="GFileInfo.html" title="GFileInfo"><span class="type">GFileInfo</span></a>.
See <a class="link" href="GFileInfo.html#G-FILE-ATTRIBUTE-STANDARD-SORT-ORDER:CAPS" title="G_FILE_ATTRIBUTE_STANDARD_SORT_ORDER"><code class="literal">G_FILE_ATTRIBUTE_STANDARD_SORT_ORDER</code></a>.
</p>
<div class="variablelist"><table border="0" class="variablelist">
<colgroup>
<col align="left" valign="top">
<col>
</colgroup>
<tbody>
<tr>
<td><p><span class="term"><em class="parameter"><code>info</code></em> :</span></p></td>
<td>a <a class="link" href="GFileInfo.html" title="GFileInfo"><span class="type">GFileInfo</span></a>.</td>
</tr>
<tr>
<td><p><span class="term"><span class="emphasis"><em>Returns</em></span> :</span></p></td>
<td>a <a href="./../glib/glib/glib-Basic-Types.html#gint32"><span class="type">gint32</span></a> containing the value of the "standard::sort_order" attribute.</td>
</tr>
</tbody>
</table></div>
</div>
<hr>
<div class="refsect2">
<a name="g-file-info-set-attribute-mask"></a><h3>g_file_info_set_attribute_mask ()</h3>
<pre class="programlisting"><span class="returnvalue">void</span>                g_file_info_set_attribute_mask      (<em class="parameter"><code><a class="link" href="GFileInfo.html" title="GFileInfo"><span class="type">GFileInfo</span></a> *info</code></em>,
                                                         <em class="parameter"><code><a class="link" href="GFileInfo.html#GFileAttributeMatcher"><span class="type">GFileAttributeMatcher</span></a> *mask</code></em>);</pre>
<p>
Sets <em class="parameter"><code>mask</code></em> on <em class="parameter"><code>info</code></em> to match specific attribute types.
</p>
<div class="variablelist"><table border="0" class="variablelist">
<colgroup>
<col align="left" valign="top">
<col>
</colgroup>
<tbody>
<tr>
<td><p><span class="term"><em class="parameter"><code>info</code></em> :</span></p></td>
<td>a <a class="link" href="GFileInfo.html" title="GFileInfo"><span class="type">GFileInfo</span></a>.</td>
</tr>
<tr>
<td><p><span class="term"><em class="parameter"><code>mask</code></em> :</span></p></td>
<td>a <a class="link" href="GFileInfo.html#GFileAttributeMatcher"><span class="type">GFileAttributeMatcher</span></a>.</td>
</tr>
</tbody>
</table></div>
</div>
<hr>
<div class="refsect2">
<a name="g-file-info-unset-attribute-mask"></a><h3>g_file_info_unset_attribute_mask ()</h3>
<pre class="programlisting"><span class="returnvalue">void</span>                g_file_info_unset_attribute_mask    (<em class="parameter"><code><a class="link" href="GFileInfo.html" title="GFileInfo"><span class="type">GFileInfo</span></a> *info</code></em>);</pre>
<p>
Unsets a mask set by <a class="link" href="GFileInfo.html#g-file-info-set-attribute-mask" title="g_file_info_set_attribute_mask ()"><code class="function">g_file_info_set_attribute_mask()</code></a>, if one
is set.
</p>
<div class="variablelist"><table border="0" class="variablelist">
<colgroup>
<col align="left" valign="top">
<col>
</colgroup>
<tbody><tr>
<td><p><span class="term"><em class="parameter"><code>info</code></em> :</span></p></td>
<td>
<a class="link" href="GFileInfo.html" title="GFileInfo"><span class="type">GFileInfo</span></a>.</td>
</tr></tbody>
</table></div>
</div>
<hr>
<div class="refsect2">
<a name="g-file-info-set-file-type"></a><h3>g_file_info_set_file_type ()</h3>
<pre class="programlisting"><span class="returnvalue">void</span>                g_file_info_set_file_type           (<em class="parameter"><code><a class="link" href="GFileInfo.html" title="GFileInfo"><span class="type">GFileInfo</span></a> *info</code></em>,
                                                         <em class="parameter"><code><a class="link" href="GFileInfo.html#GFileType" title="enum GFileType"><span class="type">GFileType</span></a> type</code></em>);</pre>
<p>
Sets the file type in a <a class="link" href="GFileInfo.html" title="GFileInfo"><span class="type">GFileInfo</span></a> to <em class="parameter"><code>type</code></em>.
See <a class="link" href="GFileInfo.html#G-FILE-ATTRIBUTE-STANDARD-TYPE:CAPS" title="G_FILE_ATTRIBUTE_STANDARD_TYPE"><code class="literal">G_FILE_ATTRIBUTE_STANDARD_TYPE</code></a>.
</p>
<div class="variablelist"><table border="0" class="variablelist">
<colgroup>
<col align="left" valign="top">
<col>
</colgroup>
<tbody>
<tr>
<td><p><span class="term"><em class="parameter"><code>info</code></em> :</span></p></td>
<td>a <a class="link" href="GFileInfo.html" title="GFileInfo"><span class="type">GFileInfo</span></a>.</td>
</tr>
<tr>
<td><p><span class="term"><em class="parameter"><code>type</code></em> :</span></p></td>
<td>a <a class="link" href="GFileInfo.html#GFileType" title="enum GFileType"><span class="type">GFileType</span></a>.</td>
</tr>
</tbody>
</table></div>
</div>
<hr>
<div class="refsect2">
<a name="g-file-info-set-is-hidden"></a><h3>g_file_info_set_is_hidden ()</h3>
<pre class="programlisting"><span class="returnvalue">void</span>                g_file_info_set_is_hidden           (<em class="parameter"><code><a class="link" href="GFileInfo.html" title="GFileInfo"><span class="type">GFileInfo</span></a> *info</code></em>,
                                                         <em class="parameter"><code><a href="./../glib/glib/glib-Basic-Types.html#gboolean"><span class="type">gboolean</span></a> is_hidden</code></em>);</pre>
<p>
Sets the "is_hidden" attribute in a <a class="link" href="GFileInfo.html" title="GFileInfo"><span class="type">GFileInfo</span></a> according to <em class="parameter"><code>is_symlink</code></em>.
See <a class="link" href="GFileInfo.html#G-FILE-ATTRIBUTE-STANDARD-IS-HIDDEN:CAPS" title="G_FILE_ATTRIBUTE_STANDARD_IS_HIDDEN"><code class="literal">G_FILE_ATTRIBUTE_STANDARD_IS_HIDDEN</code></a>.
</p>
<div class="variablelist"><table border="0" class="variablelist">
<colgroup>
<col align="left" valign="top">
<col>
</colgroup>
<tbody>
<tr>
<td><p><span class="term"><em class="parameter"><code>info</code></em> :</span></p></td>
<td>a <a class="link" href="GFileInfo.html" title="GFileInfo"><span class="type">GFileInfo</span></a>.</td>
</tr>
<tr>
<td><p><span class="term"><em class="parameter"><code>is_hidden</code></em> :</span></p></td>
<td>a <a href="./../glib/glib/glib-Basic-Types.html#gboolean"><span class="type">gboolean</span></a>.</td>
</tr>
</tbody>
</table></div>
</div>
<hr>
<div class="refsect2">
<a name="g-file-info-set-is-symlink"></a><h3>g_file_info_set_is_symlink ()</h3>
<pre class="programlisting"><span class="returnvalue">void</span>                g_file_info_set_is_symlink          (<em class="parameter"><code><a class="link" href="GFileInfo.html" title="GFileInfo"><span class="type">GFileInfo</span></a> *info</code></em>,
                                                         <em class="parameter"><code><a href="./../glib/glib/glib-Basic-Types.html#gboolean"><span class="type">gboolean</span></a> is_symlink</code></em>);</pre>
<p>
Sets the "is_symlink" attribute in a <a class="link" href="GFileInfo.html" title="GFileInfo"><span class="type">GFileInfo</span></a> according to <em class="parameter"><code>is_symlink</code></em>.
See <a class="link" href="GFileInfo.html#G-FILE-ATTRIBUTE-STANDARD-IS-SYMLINK:CAPS" title="G_FILE_ATTRIBUTE_STANDARD_IS_SYMLINK"><code class="literal">G_FILE_ATTRIBUTE_STANDARD_IS_SYMLINK</code></a>.
</p>
<div class="variablelist"><table border="0" class="variablelist">
<colgroup>
<col align="left" valign="top">
<col>
</colgroup>
<tbody>
<tr>
<td><p><span class="term"><em class="parameter"><code>info</code></em> :</span></p></td>
<td>a <a class="link" href="GFileInfo.html" title="GFileInfo"><span class="type">GFileInfo</span></a>.</td>
</tr>
<tr>
<td><p><span class="term"><em class="parameter"><code>is_symlink</code></em> :</span></p></td>
<td>a <a href="./../glib/glib/glib-Basic-Types.html#gboolean"><span class="type">gboolean</span></a>.</td>
</tr>
</tbody>
</table></div>
</div>
<hr>
<div class="refsect2">
<a name="g-file-info-set-name"></a><h3>g_file_info_set_name ()</h3>
<pre class="programlisting"><span class="returnvalue">void</span>                g_file_info_set_name                (<em class="parameter"><code><a class="link" href="GFileInfo.html" title="GFileInfo"><span class="type">GFileInfo</span></a> *info</code></em>,
                                                         <em class="parameter"><code>const <span class="type">char</span> *name</code></em>);</pre>
<p>
Sets the name attribute for the current <a class="link" href="GFileInfo.html" title="GFileInfo"><span class="type">GFileInfo</span></a>.
See <a class="link" href="GFileInfo.html#G-FILE-ATTRIBUTE-STANDARD-NAME:CAPS" title="G_FILE_ATTRIBUTE_STANDARD_NAME"><code class="literal">G_FILE_ATTRIBUTE_STANDARD_NAME</code></a>.
</p>
<div class="variablelist"><table border="0" class="variablelist">
<colgroup>
<col align="left" valign="top">
<col>
</colgroup>
<tbody>
<tr>
<td><p><span class="term"><em class="parameter"><code>info</code></em> :</span></p></td>
<td>a <a class="link" href="GFileInfo.html" title="GFileInfo"><span class="type">GFileInfo</span></a>.</td>
</tr>
<tr>
<td><p><span class="term"><em class="parameter"><code>name</code></em> :</span></p></td>
<td>a string containing a name.</td>
</tr>
</tbody>
</table></div>
</div>
<hr>
<div class="refsect2">
<a name="g-file-info-set-display-name"></a><h3>g_file_info_set_display_name ()</h3>
<pre class="programlisting"><span class="returnvalue">void</span>                g_file_info_set_display_name        (<em class="parameter"><code><a class="link" href="GFileInfo.html" title="GFileInfo"><span class="type">GFileInfo</span></a> *info</code></em>,
                                                         <em class="parameter"><code>const <span class="type">char</span> *display_name</code></em>);</pre>
<p>
Sets the display name for the current <a class="link" href="GFileInfo.html" title="GFileInfo"><span class="type">GFileInfo</span></a>.
See <a class="link" href="GFileInfo.html#G-FILE-ATTRIBUTE-STANDARD-DISPLAY-NAME:CAPS" title="G_FILE_ATTRIBUTE_STANDARD_DISPLAY_NAME"><code class="literal">G_FILE_ATTRIBUTE_STANDARD_DISPLAY_NAME</code></a>.
</p>
<div class="variablelist"><table border="0" class="variablelist">
<colgroup>
<col align="left" valign="top">
<col>
</colgroup>
<tbody>
<tr>
<td><p><span class="term"><em class="parameter"><code>info</code></em> :</span></p></td>
<td>a <a class="link" href="GFileInfo.html" title="GFileInfo"><span class="type">GFileInfo</span></a>.</td>
</tr>
<tr>
<td><p><span class="term"><em class="parameter"><code>display_name</code></em> :</span></p></td>
<td>a string containing a display name.</td>
</tr>
</tbody>
</table></div>
</div>
<hr>
<div class="refsect2">
<a name="g-file-info-set-edit-name"></a><h3>g_file_info_set_edit_name ()</h3>
<pre class="programlisting"><span class="returnvalue">void</span>                g_file_info_set_edit_name           (<em class="parameter"><code><a class="link" href="GFileInfo.html" title="GFileInfo"><span class="type">GFileInfo</span></a> *info</code></em>,
                                                         <em class="parameter"><code>const <span class="type">char</span> *edit_name</code></em>);</pre>
<p>
Sets the edit name for the current file.
See <a class="link" href="GFileInfo.html#G-FILE-ATTRIBUTE-STANDARD-EDIT-NAME:CAPS" title="G_FILE_ATTRIBUTE_STANDARD_EDIT_NAME"><code class="literal">G_FILE_ATTRIBUTE_STANDARD_EDIT_NAME</code></a>.
</p>
<div class="variablelist"><table border="0" class="variablelist">
<colgroup>
<col align="left" valign="top">
<col>
</colgroup>
<tbody>
<tr>
<td><p><span class="term"><em class="parameter"><code>info</code></em> :</span></p></td>
<td>a <a class="link" href="GFileInfo.html" title="GFileInfo"><span class="type">GFileInfo</span></a>.</td>
</tr>
<tr>
<td><p><span class="term"><em class="parameter"><code>edit_name</code></em> :</span></p></td>
<td>a string containing an edit name.</td>
</tr>
</tbody>
</table></div>
</div>
<hr>
<div class="refsect2">
<a name="g-file-info-set-icon"></a><h3>g_file_info_set_icon ()</h3>
<pre class="programlisting"><span class="returnvalue">void</span>                g_file_info_set_icon                (<em class="parameter"><code><a class="link" href="GFileInfo.html" title="GFileInfo"><span class="type">GFileInfo</span></a> *info</code></em>,
                                                         <em class="parameter"><code><a class="link" href="GIcon.html" title="GIcon"><span class="type">GIcon</span></a> *icon</code></em>);</pre>
<p>
Sets the icon for a given <a class="link" href="GFileInfo.html" title="GFileInfo"><span class="type">GFileInfo</span></a>.
See <a class="link" href="GFileInfo.html#G-FILE-ATTRIBUTE-STANDARD-ICON:CAPS" title="G_FILE_ATTRIBUTE_STANDARD_ICON"><code class="literal">G_FILE_ATTRIBUTE_STANDARD_ICON</code></a>.
</p>
<div class="variablelist"><table border="0" class="variablelist">
<colgroup>
<col align="left" valign="top">
<col>
</colgroup>
<tbody>
<tr>
<td><p><span class="term"><em class="parameter"><code>info</code></em> :</span></p></td>
<td>a <a class="link" href="GFileInfo.html" title="GFileInfo"><span class="type">GFileInfo</span></a>.</td>
</tr>
<tr>
<td><p><span class="term"><em class="parameter"><code>icon</code></em> :</span></p></td>
<td>a <a class="link" href="GIcon.html" title="GIcon"><span class="type">GIcon</span></a>.</td>
</tr>
</tbody>
</table></div>
</div>
<hr>
<div class="refsect2">
<a name="g-file-info-set-symbolic-icon"></a><h3>g_file_info_set_symbolic_icon ()</h3>
<pre class="programlisting"><span class="returnvalue">void</span>                g_file_info_set_symbolic_icon       (<em class="parameter"><code><a class="link" href="GFileInfo.html" title="GFileInfo"><span class="type">GFileInfo</span></a> *info</code></em>,
                                                         <em class="parameter"><code><a class="link" href="GIcon.html" title="GIcon"><span class="type">GIcon</span></a> *icon</code></em>);</pre>
<p>
Sets the symbolic icon for a given <a class="link" href="GFileInfo.html" title="GFileInfo"><span class="type">GFileInfo</span></a>.
See <a class="link" href="GFileInfo.html#G-FILE-ATTRIBUTE-STANDARD-SYMBOLIC-ICON:CAPS" title="G_FILE_ATTRIBUTE_STANDARD_SYMBOLIC_ICON"><code class="literal">G_FILE_ATTRIBUTE_STANDARD_SYMBOLIC_ICON</code></a>.
</p>
<div class="variablelist"><table border="0" class="variablelist">
<colgroup>
<col align="left" valign="top">
<col>
</colgroup>
<tbody>
<tr>
<td><p><span class="term"><em class="parameter"><code>info</code></em> :</span></p></td>
<td>a <a class="link" href="GFileInfo.html" title="GFileInfo"><span class="type">GFileInfo</span></a>.</td>
</tr>
<tr>
<td><p><span class="term"><em class="parameter"><code>icon</code></em> :</span></p></td>
<td>a <a class="link" href="GIcon.html" title="GIcon"><span class="type">GIcon</span></a>.</td>
</tr>
</tbody>
</table></div>
<p class="since">Since 2.34</p>
</div>
<hr>
<div class="refsect2">
<a name="g-file-info-set-content-type"></a><h3>g_file_info_set_content_type ()</h3>
<pre class="programlisting"><span class="returnvalue">void</span>                g_file_info_set_content_type        (<em class="parameter"><code><a class="link" href="GFileInfo.html" title="GFileInfo"><span class="type">GFileInfo</span></a> *info</code></em>,
                                                         <em class="parameter"><code>const <span class="type">char</span> *content_type</code></em>);</pre>
<p>
Sets the content type attribute for a given <a class="link" href="GFileInfo.html" title="GFileInfo"><span class="type">GFileInfo</span></a>.
See <a class="link" href="GFileInfo.html#G-FILE-ATTRIBUTE-STANDARD-CONTENT-TYPE:CAPS" title="G_FILE_ATTRIBUTE_STANDARD_CONTENT_TYPE"><code class="literal">G_FILE_ATTRIBUTE_STANDARD_CONTENT_TYPE</code></a>.
</p>
<div class="variablelist"><table border="0" class="variablelist">
<colgroup>
<col align="left" valign="top">
<col>
</colgroup>
<tbody>
<tr>
<td><p><span class="term"><em class="parameter"><code>info</code></em> :</span></p></td>
<td>a <a class="link" href="GFileInfo.html" title="GFileInfo"><span class="type">GFileInfo</span></a>.</td>
</tr>
<tr>
<td><p><span class="term"><em class="parameter"><code>content_type</code></em> :</span></p></td>
<td>a content type. See <a class="link" href="gio-GContentType.html" title="GContentType">GContentType</a>.</td>
</tr>
</tbody>
</table></div>
</div>
<hr>
<div class="refsect2">
<a name="g-file-info-set-size"></a><h3>g_file_info_set_size ()</h3>
<pre class="programlisting"><span class="returnvalue">void</span>                g_file_info_set_size                (<em class="parameter"><code><a class="link" href="GFileInfo.html" title="GFileInfo"><span class="type">GFileInfo</span></a> *info</code></em>,
                                                         <em class="parameter"><code><a href="./../glib/glib/glib-Basic-Types.html#goffset"><span class="type">goffset</span></a> size</code></em>);</pre>
<p>
Sets the <a class="link" href="GFileInfo.html#G-FILE-ATTRIBUTE-STANDARD-SIZE:CAPS" title="G_FILE_ATTRIBUTE_STANDARD_SIZE"><code class="literal">G_FILE_ATTRIBUTE_STANDARD_SIZE</code></a> attribute in the file info
to the given size.
</p>
<div class="variablelist"><table border="0" class="variablelist">
<colgroup>
<col align="left" valign="top">
<col>
</colgroup>
<tbody>
<tr>
<td><p><span class="term"><em class="parameter"><code>info</code></em> :</span></p></td>
<td>a <a class="link" href="GFileInfo.html" title="GFileInfo"><span class="type">GFileInfo</span></a>.</td>
</tr>
<tr>
<td><p><span class="term"><em class="parameter"><code>size</code></em> :</span></p></td>
<td>a <a href="./../glib/glib/glib-Basic-Types.html#goffset"><span class="type">goffset</span></a> containing the file's size.</td>
</tr>
</tbody>
</table></div>
</div>
<hr>
<div class="refsect2">
<a name="g-file-info-set-modification-time"></a><h3>g_file_info_set_modification_time ()</h3>
<pre class="programlisting"><span class="returnvalue">void</span>                g_file_info_set_modification_time   (<em class="parameter"><code><a class="link" href="GFileInfo.html" title="GFileInfo"><span class="type">GFileInfo</span></a> *info</code></em>,
                                                         <em class="parameter"><code><a href="./../glib/glib/glib-Date-and-Time-Functions.html#GTimeVal"><span class="type">GTimeVal</span></a> *mtime</code></em>);</pre>
<p>
Sets the <a class="link" href="GFileInfo.html#G-FILE-ATTRIBUTE-TIME-MODIFIED:CAPS" title="G_FILE_ATTRIBUTE_TIME_MODIFIED"><code class="literal">G_FILE_ATTRIBUTE_TIME_MODIFIED</code></a> attribute in the file
info to the given time value.
</p>
<div class="variablelist"><table border="0" class="variablelist">
<colgroup>
<col align="left" valign="top">
<col>
</colgroup>
<tbody>
<tr>
<td><p><span class="term"><em class="parameter"><code>info</code></em> :</span></p></td>
<td>a <a class="link" href="GFileInfo.html" title="GFileInfo"><span class="type">GFileInfo</span></a>.</td>
</tr>
<tr>
<td><p><span class="term"><em class="parameter"><code>mtime</code></em> :</span></p></td>
<td>a <a href="./../glib/glib/glib-Date-and-Time-Functions.html#GTimeVal"><span class="type">GTimeVal</span></a>.</td>
</tr>
</tbody>
</table></div>
</div>
<hr>
<div class="refsect2">
<a name="g-file-info-set-symlink-target"></a><h3>g_file_info_set_symlink_target ()</h3>
<pre class="programlisting"><span class="returnvalue">void</span>                g_file_info_set_symlink_target      (<em class="parameter"><code><a class="link" href="GFileInfo.html" title="GFileInfo"><span class="type">GFileInfo</span></a> *info</code></em>,
                                                         <em class="parameter"><code>const <span class="type">char</span> *symlink_target</code></em>);</pre>
<p>
Sets the <a class="link" href="GFileInfo.html#G-FILE-ATTRIBUTE-STANDARD-SYMLINK-TARGET:CAPS" title="G_FILE_ATTRIBUTE_STANDARD_SYMLINK_TARGET"><code class="literal">G_FILE_ATTRIBUTE_STANDARD_SYMLINK_TARGET</code></a> attribute in the file info
to the given symlink target.
</p>
<div class="variablelist"><table border="0" class="variablelist">
<colgroup>
<col align="left" valign="top">
<col>
</colgroup>
<tbody>
<tr>
<td><p><span class="term"><em class="parameter"><code>info</code></em> :</span></p></td>
<td>a <a class="link" href="GFileInfo.html" title="GFileInfo"><span class="type">GFileInfo</span></a>.</td>
</tr>
<tr>
<td><p><span class="term"><em class="parameter"><code>symlink_target</code></em> :</span></p></td>
<td>a static string containing a path to a symlink target.</td>
</tr>
</tbody>
</table></div>
</div>
<hr>
<div class="refsect2">
<a name="g-file-info-set-sort-order"></a><h3>g_file_info_set_sort_order ()</h3>
<pre class="programlisting"><span class="returnvalue">void</span>                g_file_info_set_sort_order          (<em class="parameter"><code><a class="link" href="GFileInfo.html" title="GFileInfo"><span class="type">GFileInfo</span></a> *info</code></em>,
                                                         <em class="parameter"><code><a href="./../glib/glib/glib-Basic-Types.html#gint32"><span class="type">gint32</span></a> sort_order</code></em>);</pre>
<p>
Sets the sort order attribute in the file info structure. See
<a class="link" href="GFileInfo.html#G-FILE-ATTRIBUTE-STANDARD-SORT-ORDER:CAPS" title="G_FILE_ATTRIBUTE_STANDARD_SORT_ORDER"><code class="literal">G_FILE_ATTRIBUTE_STANDARD_SORT_ORDER</code></a>.
</p>
<div class="variablelist"><table border="0" class="variablelist">
<colgroup>
<col align="left" valign="top">
<col>
</colgroup>
<tbody>
<tr>
<td><p><span class="term"><em class="parameter"><code>info</code></em> :</span></p></td>
<td>a <a class="link" href="GFileInfo.html" title="GFileInfo"><span class="type">GFileInfo</span></a>.</td>
</tr>
<tr>
<td><p><span class="term"><em class="parameter"><code>sort_order</code></em> :</span></p></td>
<td>a sort order integer.</td>
</tr>
</tbody>
</table></div>
</div>
<hr>
<div class="refsect2">
<a name="g-file-attribute-matcher-new"></a><h3>g_file_attribute_matcher_new ()</h3>
<pre class="programlisting"><a class="link" href="GFileInfo.html#GFileAttributeMatcher"><span class="returnvalue">GFileAttributeMatcher</span></a> * g_file_attribute_matcher_new    (<em class="parameter"><code>const <span class="type">char</span> *attributes</code></em>);</pre>
<p>
Creates a new file attribute matcher, which matches attributes
against a given string. <a class="link" href="GFileInfo.html#GFileAttributeMatcher"><span class="type">GFileAttributeMatcher</span></a>s are reference
counted structures, and are created with a reference count of 1. If
the number of references falls to 0, the <a class="link" href="GFileInfo.html#GFileAttributeMatcher"><span class="type">GFileAttributeMatcher</span></a> is
automatically destroyed.
</p>
<p>
The <em class="parameter"><code>attribute</code></em> string should be formatted with specific keys separated
from namespaces with a double colon. Several "namespace::key" strings may be
concatenated with a single comma (e.g. "standard::type,standard::is-hidden").
The wildcard "*" may be used to match all keys and namespaces, or
"namespace::*" will match all keys in a given namespace.
</p>
<p>
Examples of strings to use:
</p>
<div class="table">
<a name="id534677"></a><p class="title"><b>Table 3. File Attribute Matcher strings and results</b></p>
<div class="table-contents"><table summary="File Attribute Matcher strings and results" border="1">
<colgroup>
<col>
<col>
</colgroup>
<thead><tr>
<th align="left"> Matcher String </th>
<th align="left"> Matches </th>
</tr></thead>
<tbody>
<tr>
<td align="left">"*"</td>
<td align="left">matches all attributes.</td>
</tr>
<tr>
<td align="left">"standard::is-hidden"</td>
<td align="left">matches only the key is-hidden in the standard namespace.</td>
</tr>
<tr>
<td align="left">"standard::type,unix::*"</td>
<td align="left">matches the type key in the standard namespace and
all keys in the unix namespace.</td>
</tr>
</tbody>
</table></div>
</div>
<p><br class="table-break">
</p>
<div class="variablelist"><table border="0" class="variablelist">
<colgroup>
<col align="left" valign="top">
<col>
</colgroup>
<tbody>
<tr>
<td><p><span class="term"><em class="parameter"><code>attributes</code></em> :</span></p></td>
<td>an attribute string to match.</td>
</tr>
<tr>
<td><p><span class="term"><span class="emphasis"><em>Returns</em></span> :</span></p></td>
<td>a <a class="link" href="GFileInfo.html#GFileAttributeMatcher"><span class="type">GFileAttributeMatcher</span></a>.</td>
</tr>
</tbody>
</table></div>
</div>
<hr>
<div class="refsect2">
<a name="g-file-attribute-matcher-ref"></a><h3>g_file_attribute_matcher_ref ()</h3>
<pre class="programlisting"><a class="link" href="GFileInfo.html#GFileAttributeMatcher"><span class="returnvalue">GFileAttributeMatcher</span></a> * g_file_attribute_matcher_ref    (<em class="parameter"><code><a class="link" href="GFileInfo.html#GFileAttributeMatcher"><span class="type">GFileAttributeMatcher</span></a> *matcher</code></em>);</pre>
<p>
References a file attribute matcher.
</p>
<div class="variablelist"><table border="0" class="variablelist">
<colgroup>
<col align="left" valign="top">
<col>
</colgroup>
<tbody>
<tr>
<td><p><span class="term"><em class="parameter"><code>matcher</code></em> :</span></p></td>
<td>a <a class="link" href="GFileInfo.html#GFileAttributeMatcher"><span class="type">GFileAttributeMatcher</span></a>.</td>
</tr>
<tr>
<td><p><span class="term"><span class="emphasis"><em>Returns</em></span> :</span></p></td>
<td>a <a class="link" href="GFileInfo.html#GFileAttributeMatcher"><span class="type">GFileAttributeMatcher</span></a>.</td>
</tr>
</tbody>
</table></div>
</div>
<hr>
<div class="refsect2">
<a name="g-file-attribute-matcher-subtract"></a><h3>g_file_attribute_matcher_subtract ()</h3>
<pre class="programlisting"><a class="link" href="GFileInfo.html#GFileAttributeMatcher"><span class="returnvalue">GFileAttributeMatcher</span></a> * g_file_attribute_matcher_subtract
                                                        (<em class="parameter"><code><a class="link" href="GFileInfo.html#GFileAttributeMatcher"><span class="type">GFileAttributeMatcher</span></a> *matcher</code></em>,
                                                         <em class="parameter"><code><a class="link" href="GFileInfo.html#GFileAttributeMatcher"><span class="type">GFileAttributeMatcher</span></a> *subtract</code></em>);</pre>
<p>
Subtracts all attributes of <em class="parameter"><code>subtract</code></em> from <em class="parameter"><code>matcher</code></em> and returns
a matcher that supports those attributes.
</p>
<p>
Note that currently it is not possible to remove a single
attribute when the <em class="parameter"><code>matcher</code></em> matches the whole namespace - or remove
a namespace or attribute when the matcher matches everything. This
is a limitation of the current implementation, but may be fixed
in the future.
</p>
<div class="variablelist"><table border="0" class="variablelist">
<colgroup>
<col align="left" valign="top">
<col>
</colgroup>
<tbody>
<tr>
<td><p><span class="term"><em class="parameter"><code>matcher</code></em> :</span></p></td>
<td>Matcher to subtract from</td>
</tr>
<tr>
<td><p><span class="term"><em class="parameter"><code>subtract</code></em> :</span></p></td>
<td>The matcher to subtract</td>
</tr>
<tr>
<td><p><span class="term"><span class="emphasis"><em>Returns</em></span> :</span></p></td>
<td>A file attribute matcher matching all attributes of
<em class="parameter"><code>matcher</code></em> that are not matched by <em class="parameter"><code>subtract</code></em>
</td>
</tr>
</tbody>
</table></div>
</div>
<hr>
<div class="refsect2">
<a name="g-file-attribute-matcher-unref"></a><h3>g_file_attribute_matcher_unref ()</h3>
<pre class="programlisting"><span class="returnvalue">void</span>                g_file_attribute_matcher_unref      (<em class="parameter"><code><a class="link" href="GFileInfo.html#GFileAttributeMatcher"><span class="type">GFileAttributeMatcher</span></a> *matcher</code></em>);</pre>
<p>
Unreferences <em class="parameter"><code>matcher</code></em>. If the reference count falls below 1,
the <em class="parameter"><code>matcher</code></em> is automatically freed.
</p>
<div class="variablelist"><table border="0" class="variablelist">
<colgroup>
<col align="left" valign="top">
<col>
</colgroup>
<tbody><tr>
<td><p><span class="term"><em class="parameter"><code>matcher</code></em> :</span></p></td>
<td>a <a class="link" href="GFileInfo.html#GFileAttributeMatcher"><span class="type">GFileAttributeMatcher</span></a>.</td>
</tr></tbody>
</table></div>
</div>
<hr>
<div class="refsect2">
<a name="g-file-attribute-matcher-matches"></a><h3>g_file_attribute_matcher_matches ()</h3>
<pre class="programlisting"><a href="./../glib/glib/glib-Basic-Types.html#gboolean"><span class="returnvalue">gboolean</span></a>            g_file_attribute_matcher_matches    (<em class="parameter"><code><a class="link" href="GFileInfo.html#GFileAttributeMatcher"><span class="type">GFileAttributeMatcher</span></a> *matcher</code></em>,
                                                         <em class="parameter"><code>const <span class="type">char</span> *attribute</code></em>);</pre>
<p>
Checks if an attribute will be matched by an attribute matcher. If
the matcher was created with the "*" matching string, this function
will always return <a href="./../glib/glib/glib-Standard-Macros.html#TRUE:CAPS"><code class="literal">TRUE</code></a>.
</p>
<div class="variablelist"><table border="0" class="variablelist">
<colgroup>
<col align="left" valign="top">
<col>
</colgroup>
<tbody>
<tr>
<td><p><span class="term"><em class="parameter"><code>matcher</code></em> :</span></p></td>
<td>a <a class="link" href="GFileInfo.html#GFileAttributeMatcher"><span class="type">GFileAttributeMatcher</span></a>.</td>
</tr>
<tr>
<td><p><span class="term"><em class="parameter"><code>attribute</code></em> :</span></p></td>
<td>a file attribute key.</td>
</tr>
<tr>
<td><p><span class="term"><span class="emphasis"><em>Returns</em></span> :</span></p></td>
<td>
<a href="./../glib/glib/glib-Standard-Macros.html#TRUE:CAPS"><code class="literal">TRUE</code></a> if <em class="parameter"><code>attribute</code></em> matches <em class="parameter"><code>matcher</code></em>. <a href="./../glib/glib/glib-Standard-Macros.html#FALSE:CAPS"><code class="literal">FALSE</code></a> otherwise.</td>
</tr>
</tbody>
</table></div>
</div>
<hr>
<div class="refsect2">
<a name="g-file-attribute-matcher-matches-only"></a><h3>g_file_attribute_matcher_matches_only ()</h3>
<pre class="programlisting"><a href="./../glib/glib/glib-Basic-Types.html#gboolean"><span class="returnvalue">gboolean</span></a>            g_file_attribute_matcher_matches_only
                                                        (<em class="parameter"><code><a class="link" href="GFileInfo.html#GFileAttributeMatcher"><span class="type">GFileAttributeMatcher</span></a> *matcher</code></em>,
                                                         <em class="parameter"><code>const <span class="type">char</span> *attribute</code></em>);</pre>
<p>
Checks if a attribute matcher only matches a given attribute. Always
returns <a href="./../glib/glib/glib-Standard-Macros.html#FALSE:CAPS"><code class="literal">FALSE</code></a> if "*" was used when creating the matcher.
</p>
<div class="variablelist"><table border="0" class="variablelist">
<colgroup>
<col align="left" valign="top">
<col>
</colgroup>
<tbody>
<tr>
<td><p><span class="term"><em class="parameter"><code>matcher</code></em> :</span></p></td>
<td>a <a class="link" href="GFileInfo.html#GFileAttributeMatcher"><span class="type">GFileAttributeMatcher</span></a>.</td>
</tr>
<tr>
<td><p><span class="term"><em class="parameter"><code>attribute</code></em> :</span></p></td>
<td>a file attribute key.</td>
</tr>
<tr>
<td><p><span class="term"><span class="emphasis"><em>Returns</em></span> :</span></p></td>
<td>
<a href="./../glib/glib/glib-Standard-Macros.html#TRUE:CAPS"><code class="literal">TRUE</code></a> if the matcher only matches <em class="parameter"><code>attribute</code></em>. <a href="./../glib/glib/glib-Standard-Macros.html#FALSE:CAPS"><code class="literal">FALSE</code></a> otherwise.</td>
</tr>
</tbody>
</table></div>
</div>
<hr>
<div class="refsect2">
<a name="g-file-attribute-matcher-enumerate-namespace"></a><h3>g_file_attribute_matcher_enumerate_namespace ()</h3>
<pre class="programlisting"><a href="./../glib/glib/glib-Basic-Types.html#gboolean"><span class="returnvalue">gboolean</span></a>            g_file_attribute_matcher_enumerate_namespace
                                                        (<em class="parameter"><code><a class="link" href="GFileInfo.html#GFileAttributeMatcher"><span class="type">GFileAttributeMatcher</span></a> *matcher</code></em>,
                                                         <em class="parameter"><code>const <span class="type">char</span> *ns</code></em>);</pre>
<p>
Checks if the matcher will match all of the keys in a given namespace.
This will always return <a href="./../glib/glib/glib-Standard-Macros.html#TRUE:CAPS"><code class="literal">TRUE</code></a> if a wildcard character is in use (e.g. if
matcher was created with "standard::*" and <em class="parameter"><code>ns</code></em> is "standard", or if matcher was created
using "*" and namespace is anything.)
</p>
<p>
TODO: this is awkwardly worded.
</p>
<div class="variablelist"><table border="0" class="variablelist">
<colgroup>
<col align="left" valign="top">
<col>
</colgroup>
<tbody>
<tr>
<td><p><span class="term"><em class="parameter"><code>matcher</code></em> :</span></p></td>
<td>a <a class="link" href="GFileInfo.html#GFileAttributeMatcher"><span class="type">GFileAttributeMatcher</span></a>.</td>
</tr>
<tr>
<td><p><span class="term"><em class="parameter"><code>ns</code></em> :</span></p></td>
<td>a string containing a file attribute namespace.</td>
</tr>
<tr>
<td><p><span class="term"><span class="emphasis"><em>Returns</em></span> :</span></p></td>
<td>
<a href="./../glib/glib/glib-Standard-Macros.html#TRUE:CAPS"><code class="literal">TRUE</code></a> if the matcher matches all of the entries
in the given <em class="parameter"><code>ns</code></em>, <a href="./../glib/glib/glib-Standard-Macros.html#FALSE:CAPS"><code class="literal">FALSE</code></a> otherwise.</td>
</tr>
</tbody>
</table></div>
</div>
<hr>
<div class="refsect2">
<a name="g-file-attribute-matcher-enumerate-next"></a><h3>g_file_attribute_matcher_enumerate_next ()</h3>
<pre class="programlisting">const <span class="returnvalue">char</span> *        g_file_attribute_matcher_enumerate_next
                                                        (<em class="parameter"><code><a class="link" href="GFileInfo.html#GFileAttributeMatcher"><span class="type">GFileAttributeMatcher</span></a> *matcher</code></em>);</pre>
<p>
Gets the next matched attribute from a <a class="link" href="GFileInfo.html#GFileAttributeMatcher"><span class="type">GFileAttributeMatcher</span></a>.
</p>
<div class="variablelist"><table border="0" class="variablelist">
<colgroup>
<col align="left" valign="top">
<col>
</colgroup>
<tbody>
<tr>
<td><p><span class="term"><em class="parameter"><code>matcher</code></em> :</span></p></td>
<td>a <a class="link" href="GFileInfo.html#GFileAttributeMatcher"><span class="type">GFileAttributeMatcher</span></a>.</td>
</tr>
<tr>
<td><p><span class="term"><span class="emphasis"><em>Returns</em></span> :</span></p></td>
<td>a string containing the next attribute or <a href="./../glib/glib/glib-Standard-Macros.html#NULL:CAPS"><code class="literal">NULL</code></a> if
no more attribute exist.</td>
</tr>
</tbody>
</table></div>
</div>
<hr>
<div class="refsect2">
<a name="g-file-attribute-matcher-to-string"></a><h3>g_file_attribute_matcher_to_string ()</h3>
<pre class="programlisting"><span class="returnvalue">char</span> *              g_file_attribute_matcher_to_string  (<em class="parameter"><code><a class="link" href="GFileInfo.html#GFileAttributeMatcher"><span class="type">GFileAttributeMatcher</span></a> *matcher</code></em>);</pre>
<p>
Prints what the matcher is matching against. The format will be 
equal to the format passed to <a class="link" href="GFileInfo.html#g-file-attribute-matcher-new" title="g_file_attribute_matcher_new ()"><code class="function">g_file_attribute_matcher_new()</code></a>.
The output however, might not be identical, as the matcher may
decide to use a different order or omit needless parts.
</p>
<div class="variablelist"><table border="0" class="variablelist">
<colgroup>
<col align="left" valign="top">
<col>
</colgroup>
<tbody>
<tr>
<td><p><span class="term"><em class="parameter"><code>matcher</code></em> :</span></p></td>
<td>a <a class="link" href="GFileInfo.html#GFileAttributeMatcher"><span class="type">GFileAttributeMatcher</span></a>. <span class="annotation">[<acronym title="NULL is ok, both for passing and for returning."><span class="acronym">allow-none</span></acronym>]</span>
</td>
</tr>
<tr>
<td><p><span class="term"><span class="emphasis"><em>Returns</em></span> :</span></p></td>
<td>a string describing the attributes the matcher matches
against or <a href="./../glib/glib/glib-Standard-Macros.html#NULL:CAPS"><code class="literal">NULL</code></a> if <em class="parameter"><code>matcher</code></em> was <a href="./../glib/glib/glib-Standard-Macros.html#NULL:CAPS"><code class="literal">NULL</code></a>.</td>
</tr>
</tbody>
</table></div>
<p class="since">Since 2.32</p>
=======
<a name="G-FILE-ATTRIBUTE-ACCESS-CAN-TRASH:CAPS"></a><h3>G_FILE_ATTRIBUTE_ACCESS_CAN_TRASH</h3>
<pre class="programlisting">#define G_FILE_ATTRIBUTE_ACCESS_CAN_TRASH "access::can-trash"     /* boolean */
</pre>
<p>A key in the "access" namespace for checking trashing privileges.
Corresponding <a class="link" href="gio-GFileAttribute.html#GFileAttributeType" title="enum GFileAttributeType"><span class="type">GFileAttributeType</span></a> is <a class="link" href="gio-GFileAttribute.html#G-FILE-ATTRIBUTE-TYPE-BOOLEAN:CAPS"><code class="literal">G_FILE_ATTRIBUTE_TYPE_BOOLEAN</code></a>.
This attribute will be <a href="../glib/glib-Standard-Macros.html#TRUE:CAPS"><code class="literal">TRUE</code></a> if the user is able to move the file to
the trash.</p>
</div>
<hr>
<div class="refsect2">
<a name="G-FILE-ATTRIBUTE-ACCESS-CAN-RENAME:CAPS"></a><h3>G_FILE_ATTRIBUTE_ACCESS_CAN_RENAME</h3>
<pre class="programlisting">#define G_FILE_ATTRIBUTE_ACCESS_CAN_RENAME "access::can-rename"   /* boolean */
</pre>
<p>A key in the "access" namespace for checking renaming privileges.
Corresponding <a class="link" href="gio-GFileAttribute.html#GFileAttributeType" title="enum GFileAttributeType"><span class="type">GFileAttributeType</span></a> is <a class="link" href="gio-GFileAttribute.html#G-FILE-ATTRIBUTE-TYPE-BOOLEAN:CAPS"><code class="literal">G_FILE_ATTRIBUTE_TYPE_BOOLEAN</code></a>.
This attribute will be <a href="../glib/glib-Standard-Macros.html#TRUE:CAPS"><code class="literal">TRUE</code></a> if the user is able to rename the file.</p>
</div>
<hr>
<div class="refsect2">
<a name="G-FILE-ATTRIBUTE-MOUNTABLE-CAN-MOUNT:CAPS"></a><h3>G_FILE_ATTRIBUTE_MOUNTABLE_CAN_MOUNT</h3>
<pre class="programlisting">#define G_FILE_ATTRIBUTE_MOUNTABLE_CAN_MOUNT "mountable::can-mount"     /* boolean */
</pre>
<p>A key in the "mountable" namespace for checking if a file (of type G_FILE_TYPE_MOUNTABLE) is mountable.
Corresponding <a class="link" href="gio-GFileAttribute.html#GFileAttributeType" title="enum GFileAttributeType"><span class="type">GFileAttributeType</span></a> is <a class="link" href="gio-GFileAttribute.html#G-FILE-ATTRIBUTE-TYPE-BOOLEAN:CAPS"><code class="literal">G_FILE_ATTRIBUTE_TYPE_BOOLEAN</code></a>.</p>
</div>
<hr>
<div class="refsect2">
<a name="G-FILE-ATTRIBUTE-MOUNTABLE-CAN-UNMOUNT:CAPS"></a><h3>G_FILE_ATTRIBUTE_MOUNTABLE_CAN_UNMOUNT</h3>
<pre class="programlisting">#define G_FILE_ATTRIBUTE_MOUNTABLE_CAN_UNMOUNT "mountable::can-unmount" /* boolean */
</pre>
<p>A key in the "mountable" namespace for checking if a file (of type G_FILE_TYPE_MOUNTABLE)  is unmountable.
Corresponding <a class="link" href="gio-GFileAttribute.html#GFileAttributeType" title="enum GFileAttributeType"><span class="type">GFileAttributeType</span></a> is <a class="link" href="gio-GFileAttribute.html#G-FILE-ATTRIBUTE-TYPE-BOOLEAN:CAPS"><code class="literal">G_FILE_ATTRIBUTE_TYPE_BOOLEAN</code></a>.</p>
</div>
<hr>
<div class="refsect2">
<a name="G-FILE-ATTRIBUTE-MOUNTABLE-CAN-EJECT:CAPS"></a><h3>G_FILE_ATTRIBUTE_MOUNTABLE_CAN_EJECT</h3>
<pre class="programlisting">#define G_FILE_ATTRIBUTE_MOUNTABLE_CAN_EJECT "mountable::can-eject"     /* boolean */
</pre>
<p>A key in the "mountable" namespace for checking if a file (of type G_FILE_TYPE_MOUNTABLE) can be ejected.
Corresponding <a class="link" href="gio-GFileAttribute.html#GFileAttributeType" title="enum GFileAttributeType"><span class="type">GFileAttributeType</span></a> is <a class="link" href="gio-GFileAttribute.html#G-FILE-ATTRIBUTE-TYPE-BOOLEAN:CAPS"><code class="literal">G_FILE_ATTRIBUTE_TYPE_BOOLEAN</code></a>.</p>
</div>
<hr>
<div class="refsect2">
<a name="G-FILE-ATTRIBUTE-MOUNTABLE-UNIX-DEVICE:CAPS"></a><h3>G_FILE_ATTRIBUTE_MOUNTABLE_UNIX_DEVICE</h3>
<pre class="programlisting">#define G_FILE_ATTRIBUTE_MOUNTABLE_UNIX_DEVICE "mountable::unix-device" /* uint32 */
</pre>
<p>A key in the "mountable" namespace for getting the unix device.
Corresponding <a class="link" href="gio-GFileAttribute.html#GFileAttributeType" title="enum GFileAttributeType"><span class="type">GFileAttributeType</span></a> is <a class="link" href="gio-GFileAttribute.html#G-FILE-ATTRIBUTE-TYPE-UINT32:CAPS"><code class="literal">G_FILE_ATTRIBUTE_TYPE_UINT32</code></a>.</p>
</div>
<hr>
<div class="refsect2">
<a name="G-FILE-ATTRIBUTE-MOUNTABLE-UNIX-DEVICE-FILE:CAPS"></a><h3>G_FILE_ATTRIBUTE_MOUNTABLE_UNIX_DEVICE_FILE</h3>
<pre class="programlisting">#define G_FILE_ATTRIBUTE_MOUNTABLE_UNIX_DEVICE_FILE "mountable::unix-device-file" /* string */
</pre>
<p>A key in the "mountable" namespace for getting the unix device file.
Corresponding <a class="link" href="gio-GFileAttribute.html#GFileAttributeType" title="enum GFileAttributeType"><span class="type">GFileAttributeType</span></a> is <a class="link" href="gio-GFileAttribute.html#G-FILE-ATTRIBUTE-TYPE-STRING:CAPS"><code class="literal">G_FILE_ATTRIBUTE_TYPE_STRING</code></a>.</p>
<p class="since">Since: <a class="link" href="api-index-2-22.html#api-index-2.22">2.22</a></p>
</div>
<hr>
<div class="refsect2">
<a name="G-FILE-ATTRIBUTE-MOUNTABLE-HAL-UDI:CAPS"></a><h3>G_FILE_ATTRIBUTE_MOUNTABLE_HAL_UDI</h3>
<pre class="programlisting">#define G_FILE_ATTRIBUTE_MOUNTABLE_HAL_UDI "mountable::hal-udi"         /* string */
</pre>
<p>A key in the "mountable" namespace for getting the HAL UDI for the mountable
file. Corresponding <a class="link" href="gio-GFileAttribute.html#GFileAttributeType" title="enum GFileAttributeType"><span class="type">GFileAttributeType</span></a> is <a class="link" href="gio-GFileAttribute.html#G-FILE-ATTRIBUTE-TYPE-STRING:CAPS"><code class="literal">G_FILE_ATTRIBUTE_TYPE_STRING</code></a>.</p>
</div>
<hr>
<div class="refsect2">
<a name="G-FILE-ATTRIBUTE-MOUNTABLE-CAN-POLL:CAPS"></a><h3>G_FILE_ATTRIBUTE_MOUNTABLE_CAN_POLL</h3>
<pre class="programlisting">#define G_FILE_ATTRIBUTE_MOUNTABLE_CAN_POLL "mountable::can-poll"      /* boolean */
</pre>
<p>A key in the "mountable" namespace for checking if a file (of type G_FILE_TYPE_MOUNTABLE) can be polled.
Corresponding <a class="link" href="gio-GFileAttribute.html#GFileAttributeType" title="enum GFileAttributeType"><span class="type">GFileAttributeType</span></a> is <a class="link" href="gio-GFileAttribute.html#G-FILE-ATTRIBUTE-TYPE-BOOLEAN:CAPS"><code class="literal">G_FILE_ATTRIBUTE_TYPE_BOOLEAN</code></a>.</p>
<p class="since">Since: <a class="link" href="api-index-2-22.html#api-index-2.22">2.22</a></p>
</div>
<hr>
<div class="refsect2">
<a name="G-FILE-ATTRIBUTE-MOUNTABLE-IS-MEDIA-CHECK-AUTOMATIC:CAPS"></a><h3>G_FILE_ATTRIBUTE_MOUNTABLE_IS_MEDIA_CHECK_AUTOMATIC</h3>
<pre class="programlisting">#define G_FILE_ATTRIBUTE_MOUNTABLE_IS_MEDIA_CHECK_AUTOMATIC "mountable::is-media-check-automatic"      /* boolean */
</pre>
<p>A key in the "mountable" namespace for checking if a file (of type G_FILE_TYPE_MOUNTABLE)
is automatically polled for media.
Corresponding <a class="link" href="gio-GFileAttribute.html#GFileAttributeType" title="enum GFileAttributeType"><span class="type">GFileAttributeType</span></a> is <a class="link" href="gio-GFileAttribute.html#G-FILE-ATTRIBUTE-TYPE-BOOLEAN:CAPS"><code class="literal">G_FILE_ATTRIBUTE_TYPE_BOOLEAN</code></a>.</p>
<p class="since">Since: <a class="link" href="api-index-2-22.html#api-index-2.22">2.22</a></p>
</div>
<hr>
<div class="refsect2">
<a name="G-FILE-ATTRIBUTE-MOUNTABLE-CAN-START:CAPS"></a><h3>G_FILE_ATTRIBUTE_MOUNTABLE_CAN_START</h3>
<pre class="programlisting">#define G_FILE_ATTRIBUTE_MOUNTABLE_CAN_START "mountable::can-start"     /* boolean */
</pre>
<p>A key in the "mountable" namespace for checking if a file (of type G_FILE_TYPE_MOUNTABLE) can be started.
Corresponding <a class="link" href="gio-GFileAttribute.html#GFileAttributeType" title="enum GFileAttributeType"><span class="type">GFileAttributeType</span></a> is <a class="link" href="gio-GFileAttribute.html#G-FILE-ATTRIBUTE-TYPE-BOOLEAN:CAPS"><code class="literal">G_FILE_ATTRIBUTE_TYPE_BOOLEAN</code></a>.</p>
<p class="since">Since: <a class="link" href="api-index-2-22.html#api-index-2.22">2.22</a></p>
</div>
<hr>
<div class="refsect2">
<a name="G-FILE-ATTRIBUTE-MOUNTABLE-CAN-START-DEGRADED:CAPS"></a><h3>G_FILE_ATTRIBUTE_MOUNTABLE_CAN_START_DEGRADED</h3>
<pre class="programlisting">#define G_FILE_ATTRIBUTE_MOUNTABLE_CAN_START_DEGRADED "mountable::can-start-degraded"     /* boolean */
</pre>
<p>A key in the "mountable" namespace for checking if a file (of type G_FILE_TYPE_MOUNTABLE) can be started
degraded.
Corresponding <a class="link" href="gio-GFileAttribute.html#GFileAttributeType" title="enum GFileAttributeType"><span class="type">GFileAttributeType</span></a> is <a class="link" href="gio-GFileAttribute.html#G-FILE-ATTRIBUTE-TYPE-BOOLEAN:CAPS"><code class="literal">G_FILE_ATTRIBUTE_TYPE_BOOLEAN</code></a>.</p>
<p class="since">Since: <a class="link" href="api-index-2-22.html#api-index-2.22">2.22</a></p>
</div>
<hr>
<div class="refsect2">
<a name="G-FILE-ATTRIBUTE-MOUNTABLE-CAN-STOP:CAPS"></a><h3>G_FILE_ATTRIBUTE_MOUNTABLE_CAN_STOP</h3>
<pre class="programlisting">#define G_FILE_ATTRIBUTE_MOUNTABLE_CAN_STOP "mountable::can-stop"      /* boolean */
</pre>
<p>A key in the "mountable" namespace for checking if a file (of type G_FILE_TYPE_MOUNTABLE) can be stopped.
Corresponding <a class="link" href="gio-GFileAttribute.html#GFileAttributeType" title="enum GFileAttributeType"><span class="type">GFileAttributeType</span></a> is <a class="link" href="gio-GFileAttribute.html#G-FILE-ATTRIBUTE-TYPE-BOOLEAN:CAPS"><code class="literal">G_FILE_ATTRIBUTE_TYPE_BOOLEAN</code></a>.</p>
<p class="since">Since: <a class="link" href="api-index-2-22.html#api-index-2.22">2.22</a></p>
</div>
<hr>
<div class="refsect2">
<a name="G-FILE-ATTRIBUTE-MOUNTABLE-START-STOP-TYPE:CAPS"></a><h3>G_FILE_ATTRIBUTE_MOUNTABLE_START_STOP_TYPE</h3>
<pre class="programlisting">#define G_FILE_ATTRIBUTE_MOUNTABLE_START_STOP_TYPE "mountable::start-stop-type" /* uint32 (GDriveStartStopType) */
</pre>
<p>A key in the "mountable" namespace for getting the <a class="link" href="GDrive.html#GDriveStartStopType" title="enum GDriveStartStopType"><span class="type">GDriveStartStopType</span></a>.
Corresponding <a class="link" href="gio-GFileAttribute.html#GFileAttributeType" title="enum GFileAttributeType"><span class="type">GFileAttributeType</span></a> is <a class="link" href="gio-GFileAttribute.html#G-FILE-ATTRIBUTE-TYPE-UINT32:CAPS"><code class="literal">G_FILE_ATTRIBUTE_TYPE_UINT32</code></a>.</p>
<p class="since">Since: <a class="link" href="api-index-2-22.html#api-index-2.22">2.22</a></p>
</div>
<hr>
<div class="refsect2">
<a name="G-FILE-ATTRIBUTE-TIME-MODIFIED:CAPS"></a><h3>G_FILE_ATTRIBUTE_TIME_MODIFIED</h3>
<pre class="programlisting">#define G_FILE_ATTRIBUTE_TIME_MODIFIED "time::modified"           /* uint64 */
</pre>
<p>A key in the "time" namespace for getting the time the file was last
modified. Corresponding <a class="link" href="gio-GFileAttribute.html#GFileAttributeType" title="enum GFileAttributeType"><span class="type">GFileAttributeType</span></a> is
<a class="link" href="gio-GFileAttribute.html#G-FILE-ATTRIBUTE-TYPE-UINT64:CAPS"><code class="literal">G_FILE_ATTRIBUTE_TYPE_UINT64</code></a>, and contains the UNIX time since the
file was modified.</p>
</div>
<hr>
<div class="refsect2">
<a name="G-FILE-ATTRIBUTE-TIME-MODIFIED-USEC:CAPS"></a><h3>G_FILE_ATTRIBUTE_TIME_MODIFIED_USEC</h3>
<pre class="programlisting">#define G_FILE_ATTRIBUTE_TIME_MODIFIED_USEC "time::modified-usec" /* uint32 */
</pre>
<p>A key in the "time" namespace for getting the miliseconds of the time
the file was last modified. This should be used in conjunction with
<a class="link" href="GFileInfo.html#G-FILE-ATTRIBUTE-TIME-MODIFIED:CAPS" title="G_FILE_ATTRIBUTE_TIME_MODIFIED"><span class="type">G_FILE_ATTRIBUTE_TIME_MODIFIED</span></a>. Corresponding <a class="link" href="gio-GFileAttribute.html#GFileAttributeType" title="enum GFileAttributeType"><span class="type">GFileAttributeType</span></a> is
<a class="link" href="gio-GFileAttribute.html#G-FILE-ATTRIBUTE-TYPE-UINT32:CAPS"><code class="literal">G_FILE_ATTRIBUTE_TYPE_UINT32</code></a>.</p>
</div>
<hr>
<div class="refsect2">
<a name="G-FILE-ATTRIBUTE-TIME-ACCESS:CAPS"></a><h3>G_FILE_ATTRIBUTE_TIME_ACCESS</h3>
<pre class="programlisting">#define G_FILE_ATTRIBUTE_TIME_ACCESS "time::access"               /* uint64 */
</pre>
<p>A key in the "time" namespace for getting the time the file was last
accessed. Corresponding <a class="link" href="gio-GFileAttribute.html#GFileAttributeType" title="enum GFileAttributeType"><span class="type">GFileAttributeType</span></a> is
<a class="link" href="gio-GFileAttribute.html#G-FILE-ATTRIBUTE-TYPE-UINT64:CAPS"><code class="literal">G_FILE_ATTRIBUTE_TYPE_UINT64</code></a>, and contains the UNIX time since the
file was last accessed.</p>
</div>
<hr>
<div class="refsect2">
<a name="G-FILE-ATTRIBUTE-TIME-ACCESS-USEC:CAPS"></a><h3>G_FILE_ATTRIBUTE_TIME_ACCESS_USEC</h3>
<pre class="programlisting">#define G_FILE_ATTRIBUTE_TIME_ACCESS_USEC "time::access-usec"     /* uint32 */
</pre>
<p>A key in the "time" namespace for getting the microseconds of the time
the file was last accessed. This should be used in conjunction with
<a class="link" href="GFileInfo.html#G-FILE-ATTRIBUTE-TIME-ACCESS:CAPS" title="G_FILE_ATTRIBUTE_TIME_ACCESS"><span class="type">G_FILE_ATTRIBUTE_TIME_ACCESS</span></a>. Corresponding <a class="link" href="gio-GFileAttribute.html#GFileAttributeType" title="enum GFileAttributeType"><span class="type">GFileAttributeType</span></a> is
<a class="link" href="gio-GFileAttribute.html#G-FILE-ATTRIBUTE-TYPE-UINT32:CAPS"><code class="literal">G_FILE_ATTRIBUTE_TYPE_UINT32</code></a>.</p>
</div>
<hr>
<div class="refsect2">
<a name="G-FILE-ATTRIBUTE-TIME-CHANGED:CAPS"></a><h3>G_FILE_ATTRIBUTE_TIME_CHANGED</h3>
<pre class="programlisting">#define G_FILE_ATTRIBUTE_TIME_CHANGED "time::changed"             /* uint64 */
</pre>
<p>A key in the "time" namespace for getting the time the file was last
changed. Corresponding <a class="link" href="gio-GFileAttribute.html#GFileAttributeType" title="enum GFileAttributeType"><span class="type">GFileAttributeType</span></a> is <a class="link" href="gio-GFileAttribute.html#G-FILE-ATTRIBUTE-TYPE-UINT64:CAPS"><code class="literal">G_FILE_ATTRIBUTE_TYPE_UINT64</code></a>,
and contains the UNIX time since the file was last changed.</p>
<p>This corresponds to the traditional UNIX ctime.</p>
</div>
<hr>
<div class="refsect2">
<a name="G-FILE-ATTRIBUTE-TIME-CHANGED-USEC:CAPS"></a><h3>G_FILE_ATTRIBUTE_TIME_CHANGED_USEC</h3>
<pre class="programlisting">#define G_FILE_ATTRIBUTE_TIME_CHANGED_USEC "time::changed-usec"   /* uint32 */
</pre>
<p>A key in the "time" namespace for getting the microseconds of the time
the file was last changed. This should be used in conjunction with
<a class="link" href="GFileInfo.html#G-FILE-ATTRIBUTE-TIME-CHANGED:CAPS" title="G_FILE_ATTRIBUTE_TIME_CHANGED"><span class="type">G_FILE_ATTRIBUTE_TIME_CHANGED</span></a>. Corresponding <a class="link" href="gio-GFileAttribute.html#GFileAttributeType" title="enum GFileAttributeType"><span class="type">GFileAttributeType</span></a> is
<a class="link" href="gio-GFileAttribute.html#G-FILE-ATTRIBUTE-TYPE-UINT32:CAPS"><code class="literal">G_FILE_ATTRIBUTE_TYPE_UINT32</code></a>.</p>
</div>
<hr>
<div class="refsect2">
<a name="G-FILE-ATTRIBUTE-TIME-CREATED:CAPS"></a><h3>G_FILE_ATTRIBUTE_TIME_CREATED</h3>
<pre class="programlisting">#define G_FILE_ATTRIBUTE_TIME_CREATED "time::created"             /* uint64 */
</pre>
<p>A key in the "time" namespace for getting the time the file was created.
Corresponding <a class="link" href="gio-GFileAttribute.html#GFileAttributeType" title="enum GFileAttributeType"><span class="type">GFileAttributeType</span></a> is <a class="link" href="gio-GFileAttribute.html#G-FILE-ATTRIBUTE-TYPE-UINT64:CAPS"><code class="literal">G_FILE_ATTRIBUTE_TYPE_UINT64</code></a>,
and contains the UNIX time since the file was created.</p>
<p>This corresponds to the NTFS ctime.</p>
</div>
<hr>
<div class="refsect2">
<a name="G-FILE-ATTRIBUTE-TIME-CREATED-USEC:CAPS"></a><h3>G_FILE_ATTRIBUTE_TIME_CREATED_USEC</h3>
<pre class="programlisting">#define G_FILE_ATTRIBUTE_TIME_CREATED_USEC "time::created-usec"   /* uint32 */
</pre>
<p>A key in the "time" namespace for getting the microseconds of the time
the file was created. This should be used in conjunction with
<a class="link" href="GFileInfo.html#G-FILE-ATTRIBUTE-TIME-CREATED:CAPS" title="G_FILE_ATTRIBUTE_TIME_CREATED"><span class="type">G_FILE_ATTRIBUTE_TIME_CREATED</span></a>. Corresponding <a class="link" href="gio-GFileAttribute.html#GFileAttributeType" title="enum GFileAttributeType"><span class="type">GFileAttributeType</span></a> is
<a class="link" href="gio-GFileAttribute.html#G-FILE-ATTRIBUTE-TYPE-UINT32:CAPS"><code class="literal">G_FILE_ATTRIBUTE_TYPE_UINT32</code></a>.</p>
</div>
<hr>
<div class="refsect2">
<a name="G-FILE-ATTRIBUTE-UNIX-DEVICE:CAPS"></a><h3>G_FILE_ATTRIBUTE_UNIX_DEVICE</h3>
<pre class="programlisting">#define G_FILE_ATTRIBUTE_UNIX_DEVICE "unix::device"               /* uint32 */
</pre>
<p>A key in the "unix" namespace for getting the device id of the device the
file is located on (see <code class="function">stat()</code> documentation). This attribute is only
available for UNIX file systems. Corresponding <a class="link" href="gio-GFileAttribute.html#GFileAttributeType" title="enum GFileAttributeType"><span class="type">GFileAttributeType</span></a> is
<a class="link" href="gio-GFileAttribute.html#G-FILE-ATTRIBUTE-TYPE-UINT32:CAPS"><code class="literal">G_FILE_ATTRIBUTE_TYPE_UINT32</code></a>.</p>
</div>
<hr>
<div class="refsect2">
<a name="G-FILE-ATTRIBUTE-UNIX-INODE:CAPS"></a><h3>G_FILE_ATTRIBUTE_UNIX_INODE</h3>
<pre class="programlisting">#define G_FILE_ATTRIBUTE_UNIX_INODE "unix::inode"                 /* uint64 */
</pre>
<p>A key in the "unix" namespace for getting the inode of the file.
This attribute is only available for UNIX file systems. Corresponding
<a class="link" href="gio-GFileAttribute.html#GFileAttributeType" title="enum GFileAttributeType"><span class="type">GFileAttributeType</span></a> is <a class="link" href="gio-GFileAttribute.html#G-FILE-ATTRIBUTE-TYPE-UINT64:CAPS"><code class="literal">G_FILE_ATTRIBUTE_TYPE_UINT64</code></a>.</p>
</div>
<hr>
<div class="refsect2">
<a name="G-FILE-ATTRIBUTE-UNIX-MODE:CAPS"></a><h3>G_FILE_ATTRIBUTE_UNIX_MODE</h3>
<pre class="programlisting">#define G_FILE_ATTRIBUTE_UNIX_MODE "unix::mode"                   /* uint32 */
</pre>
<p>A key in the "unix" namespace for getting the mode of the file
(e.g. whether the file is a regular file, symlink, etc). See <code class="function">lstat()</code>
documentation. This attribute is only available for UNIX file systems.
Corresponding <a class="link" href="gio-GFileAttribute.html#GFileAttributeType" title="enum GFileAttributeType"><span class="type">GFileAttributeType</span></a> is <a class="link" href="gio-GFileAttribute.html#G-FILE-ATTRIBUTE-TYPE-UINT32:CAPS"><code class="literal">G_FILE_ATTRIBUTE_TYPE_UINT32</code></a>.</p>
</div>
<hr>
<div class="refsect2">
<a name="G-FILE-ATTRIBUTE-UNIX-NLINK:CAPS"></a><h3>G_FILE_ATTRIBUTE_UNIX_NLINK</h3>
<pre class="programlisting">#define G_FILE_ATTRIBUTE_UNIX_NLINK "unix::nlink"                 /* uint32 */
</pre>
<p>A key in the "unix" namespace for getting the number of hard links
for a file. See <code class="function">lstat()</code> documentation. This attribute is only available
for UNIX file systems. Corresponding <a class="link" href="gio-GFileAttribute.html#GFileAttributeType" title="enum GFileAttributeType"><span class="type">GFileAttributeType</span></a> is
<a class="link" href="gio-GFileAttribute.html#G-FILE-ATTRIBUTE-TYPE-UINT32:CAPS"><code class="literal">G_FILE_ATTRIBUTE_TYPE_UINT32</code></a>.</p>
</div>
<hr>
<div class="refsect2">
<a name="G-FILE-ATTRIBUTE-UNIX-UID:CAPS"></a><h3>G_FILE_ATTRIBUTE_UNIX_UID</h3>
<pre class="programlisting">#define G_FILE_ATTRIBUTE_UNIX_UID "unix::uid"                     /* uint32 */
</pre>
<p>A key in the "unix" namespace for getting the user ID for the file.
This attribute is only available for UNIX file systems.
Corresponding <a class="link" href="gio-GFileAttribute.html#GFileAttributeType" title="enum GFileAttributeType"><span class="type">GFileAttributeType</span></a> is <a class="link" href="gio-GFileAttribute.html#G-FILE-ATTRIBUTE-TYPE-UINT32:CAPS"><code class="literal">G_FILE_ATTRIBUTE_TYPE_UINT32</code></a>.</p>
</div>
<hr>
<div class="refsect2">
<a name="G-FILE-ATTRIBUTE-UNIX-GID:CAPS"></a><h3>G_FILE_ATTRIBUTE_UNIX_GID</h3>
<pre class="programlisting">#define G_FILE_ATTRIBUTE_UNIX_GID "unix::gid"                     /* uint32 */
</pre>
<p>A key in the "unix" namespace for getting the group ID for the file.
This attribute is only available for UNIX file systems.
Corresponding <a class="link" href="gio-GFileAttribute.html#GFileAttributeType" title="enum GFileAttributeType"><span class="type">GFileAttributeType</span></a> is <a class="link" href="gio-GFileAttribute.html#G-FILE-ATTRIBUTE-TYPE-UINT32:CAPS"><code class="literal">G_FILE_ATTRIBUTE_TYPE_UINT32</code></a>.</p>
</div>
<hr>
<div class="refsect2">
<a name="G-FILE-ATTRIBUTE-UNIX-RDEV:CAPS"></a><h3>G_FILE_ATTRIBUTE_UNIX_RDEV</h3>
<pre class="programlisting">#define G_FILE_ATTRIBUTE_UNIX_RDEV "unix::rdev"                   /* uint32 */
</pre>
<p>A key in the "unix" namespace for getting the device ID for the file
(if it is a special file). See <code class="function">lstat()</code> documentation. This attribute
is only available for UNIX file systems. Corresponding <a class="link" href="gio-GFileAttribute.html#GFileAttributeType" title="enum GFileAttributeType"><span class="type">GFileAttributeType</span></a>
is <a class="link" href="gio-GFileAttribute.html#G-FILE-ATTRIBUTE-TYPE-UINT32:CAPS"><code class="literal">G_FILE_ATTRIBUTE_TYPE_UINT32</code></a>.</p>
</div>
<hr>
<div class="refsect2">
<a name="G-FILE-ATTRIBUTE-UNIX-BLOCK-SIZE:CAPS"></a><h3>G_FILE_ATTRIBUTE_UNIX_BLOCK_SIZE</h3>
<pre class="programlisting">#define G_FILE_ATTRIBUTE_UNIX_BLOCK_SIZE "unix::block-size"       /* uint32 */
</pre>
<p>A key in the "unix" namespace for getting the block size for the file
system. This attribute is only available for UNIX file systems.
Corresponding <a class="link" href="gio-GFileAttribute.html#GFileAttributeType" title="enum GFileAttributeType"><span class="type">GFileAttributeType</span></a> is <a class="link" href="gio-GFileAttribute.html#G-FILE-ATTRIBUTE-TYPE-UINT32:CAPS"><code class="literal">G_FILE_ATTRIBUTE_TYPE_UINT32</code></a>.</p>
</div>
<hr>
<div class="refsect2">
<a name="G-FILE-ATTRIBUTE-UNIX-BLOCKS:CAPS"></a><h3>G_FILE_ATTRIBUTE_UNIX_BLOCKS</h3>
<pre class="programlisting">#define G_FILE_ATTRIBUTE_UNIX_BLOCKS "unix::blocks"               /* uint64 */
</pre>
<p>A key in the "unix" namespace for getting the number of blocks allocated
for the file. This attribute is only available for UNIX file systems.
Corresponding <a class="link" href="gio-GFileAttribute.html#GFileAttributeType" title="enum GFileAttributeType"><span class="type">GFileAttributeType</span></a> is <a class="link" href="gio-GFileAttribute.html#G-FILE-ATTRIBUTE-TYPE-UINT64:CAPS"><code class="literal">G_FILE_ATTRIBUTE_TYPE_UINT64</code></a>.</p>
</div>
<hr>
<div class="refsect2">
<a name="G-FILE-ATTRIBUTE-UNIX-IS-MOUNTPOINT:CAPS"></a><h3>G_FILE_ATTRIBUTE_UNIX_IS_MOUNTPOINT</h3>
<pre class="programlisting">#define G_FILE_ATTRIBUTE_UNIX_IS_MOUNTPOINT "unix::is-mountpoint" /* boolean */
</pre>
<p>A key in the "unix" namespace for checking if the file represents a
UNIX mount point. This attribute is <a href="../glib/glib-Standard-Macros.html#TRUE:CAPS"><code class="literal">TRUE</code></a> if the file is a UNIX mount
point. This attribute is only available for UNIX file systems.
Corresponding <a class="link" href="gio-GFileAttribute.html#GFileAttributeType" title="enum GFileAttributeType"><span class="type">GFileAttributeType</span></a> is <a class="link" href="gio-GFileAttribute.html#G-FILE-ATTRIBUTE-TYPE-BOOLEAN:CAPS"><code class="literal">G_FILE_ATTRIBUTE_TYPE_BOOLEAN</code></a>.</p>
</div>
<hr>
<div class="refsect2">
<a name="G-FILE-ATTRIBUTE-DOS-IS-ARCHIVE:CAPS"></a><h3>G_FILE_ATTRIBUTE_DOS_IS_ARCHIVE</h3>
<pre class="programlisting">#define G_FILE_ATTRIBUTE_DOS_IS_ARCHIVE "dos::is-archive"         /* boolean */
</pre>
<p>A key in the "dos" namespace for checking if the file's archive flag
is set. This attribute is <a href="../glib/glib-Standard-Macros.html#TRUE:CAPS"><code class="literal">TRUE</code></a> if the archive flag is set. This attribute
is only available for DOS file systems. Corresponding <a class="link" href="gio-GFileAttribute.html#GFileAttributeType" title="enum GFileAttributeType"><span class="type">GFileAttributeType</span></a>
is <a class="link" href="gio-GFileAttribute.html#G-FILE-ATTRIBUTE-TYPE-BOOLEAN:CAPS"><code class="literal">G_FILE_ATTRIBUTE_TYPE_BOOLEAN</code></a>.</p>
</div>
<hr>
<div class="refsect2">
<a name="G-FILE-ATTRIBUTE-DOS-IS-SYSTEM:CAPS"></a><h3>G_FILE_ATTRIBUTE_DOS_IS_SYSTEM</h3>
<pre class="programlisting">#define G_FILE_ATTRIBUTE_DOS_IS_SYSTEM "dos::is-system"           /* boolean */
</pre>
<p>A key in the "dos" namespace for checking if the file's backup flag
is set. This attribute is <a href="../glib/glib-Standard-Macros.html#TRUE:CAPS"><code class="literal">TRUE</code></a> if the backup flag is set. This attribute
is only available for DOS file systems. Corresponding <a class="link" href="gio-GFileAttribute.html#GFileAttributeType" title="enum GFileAttributeType"><span class="type">GFileAttributeType</span></a>
is <a class="link" href="gio-GFileAttribute.html#G-FILE-ATTRIBUTE-TYPE-BOOLEAN:CAPS"><code class="literal">G_FILE_ATTRIBUTE_TYPE_BOOLEAN</code></a>.</p>
</div>
<hr>
<div class="refsect2">
<a name="G-FILE-ATTRIBUTE-OWNER-USER:CAPS"></a><h3>G_FILE_ATTRIBUTE_OWNER_USER</h3>
<pre class="programlisting">#define G_FILE_ATTRIBUTE_OWNER_USER "owner::user"                 /* string */
</pre>
<p>A key in the "owner" namespace for getting the user name of the
file's owner. Corresponding <a class="link" href="gio-GFileAttribute.html#GFileAttributeType" title="enum GFileAttributeType"><span class="type">GFileAttributeType</span></a> is
<a class="link" href="gio-GFileAttribute.html#G-FILE-ATTRIBUTE-TYPE-STRING:CAPS"><code class="literal">G_FILE_ATTRIBUTE_TYPE_STRING</code></a>.</p>
</div>
<hr>
<div class="refsect2">
<a name="G-FILE-ATTRIBUTE-OWNER-USER-REAL:CAPS"></a><h3>G_FILE_ATTRIBUTE_OWNER_USER_REAL</h3>
<pre class="programlisting">#define G_FILE_ATTRIBUTE_OWNER_USER_REAL "owner::user-real"       /* string */
</pre>
<p>A key in the "owner" namespace for getting the real name of the
user that owns the file. Corresponding <a class="link" href="gio-GFileAttribute.html#GFileAttributeType" title="enum GFileAttributeType"><span class="type">GFileAttributeType</span></a> is
<a class="link" href="gio-GFileAttribute.html#G-FILE-ATTRIBUTE-TYPE-STRING:CAPS"><code class="literal">G_FILE_ATTRIBUTE_TYPE_STRING</code></a>.</p>
</div>
<hr>
<div class="refsect2">
<a name="G-FILE-ATTRIBUTE-OWNER-GROUP:CAPS"></a><h3>G_FILE_ATTRIBUTE_OWNER_GROUP</h3>
<pre class="programlisting">#define G_FILE_ATTRIBUTE_OWNER_GROUP "owner::group"               /* string */
</pre>
<p>A key in the "owner" namespace for getting the file owner's group.
Corresponding <a class="link" href="gio-GFileAttribute.html#GFileAttributeType" title="enum GFileAttributeType"><span class="type">GFileAttributeType</span></a> is <a class="link" href="gio-GFileAttribute.html#G-FILE-ATTRIBUTE-TYPE-STRING:CAPS"><code class="literal">G_FILE_ATTRIBUTE_TYPE_STRING</code></a>.</p>
</div>
<hr>
<div class="refsect2">
<a name="G-FILE-ATTRIBUTE-THUMBNAIL-PATH:CAPS"></a><h3>G_FILE_ATTRIBUTE_THUMBNAIL_PATH</h3>
<pre class="programlisting">#define G_FILE_ATTRIBUTE_THUMBNAIL_PATH "thumbnail::path"         /* bytestring */
</pre>
<p>A key in the "thumbnail" namespace for getting the path to the thumbnail
image. Corresponding <a class="link" href="gio-GFileAttribute.html#GFileAttributeType" title="enum GFileAttributeType"><span class="type">GFileAttributeType</span></a> is
<a class="link" href="gio-GFileAttribute.html#G-FILE-ATTRIBUTE-TYPE-BYTE-STRING:CAPS"><code class="literal">G_FILE_ATTRIBUTE_TYPE_BYTE_STRING</code></a>.</p>
</div>
<hr>
<div class="refsect2">
<a name="G-FILE-ATTRIBUTE-THUMBNAILING-FAILED:CAPS"></a><h3>G_FILE_ATTRIBUTE_THUMBNAILING_FAILED</h3>
<pre class="programlisting">#define G_FILE_ATTRIBUTE_THUMBNAILING_FAILED "thumbnail::failed"         /* boolean */
</pre>
<p>A key in the "thumbnail" namespace for checking if thumbnailing failed.
This attribute is <a href="../glib/glib-Standard-Macros.html#TRUE:CAPS"><code class="literal">TRUE</code></a> if thumbnailing failed. Corresponding
<a class="link" href="gio-GFileAttribute.html#GFileAttributeType" title="enum GFileAttributeType"><span class="type">GFileAttributeType</span></a> is <a class="link" href="gio-GFileAttribute.html#G-FILE-ATTRIBUTE-TYPE-BOOLEAN:CAPS"><code class="literal">G_FILE_ATTRIBUTE_TYPE_BOOLEAN</code></a>.</p>
</div>
<hr>
<div class="refsect2">
<a name="G-FILE-ATTRIBUTE-THUMBNAIL-IS-VALID:CAPS"></a><h3>G_FILE_ATTRIBUTE_THUMBNAIL_IS_VALID</h3>
<pre class="programlisting">#define G_FILE_ATTRIBUTE_THUMBNAIL_IS_VALID "thumbnail::is-valid"        /* boolean */
</pre>
<p>A key in the "thumbnail" namespace for checking whether the thumbnail is outdated.
This attribute is <a href="../glib/glib-Standard-Macros.html#TRUE:CAPS"><code class="literal">TRUE</code></a> if the thumbnail is up-to-date with the file it represents,
and <a href="../glib/glib-Standard-Macros.html#FALSE:CAPS"><code class="literal">FALSE</code></a> if the file has been modified since the thumbnail was generated.</p>
<p>If <a class="link" href="GFileInfo.html#G-FILE-ATTRIBUTE-THUMBNAILING-FAILED:CAPS" title="G_FILE_ATTRIBUTE_THUMBNAILING_FAILED"><code class="literal">G_FILE_ATTRIBUTE_THUMBNAILING_FAILED</code></a> is <a href="../glib/glib-Standard-Macros.html#TRUE:CAPS"><code class="literal">TRUE</code></a> and this attribute is <a href="../glib/glib-Standard-Macros.html#FALSE:CAPS"><code class="literal">FALSE</code></a>,
it indicates that thumbnailing may be attempted again and may succeed.</p>
<p>Corresponding <a class="link" href="gio-GFileAttribute.html#GFileAttributeType" title="enum GFileAttributeType"><span class="type">GFileAttributeType</span></a> is <a class="link" href="gio-GFileAttribute.html#G-FILE-ATTRIBUTE-TYPE-BOOLEAN:CAPS"><code class="literal">G_FILE_ATTRIBUTE_TYPE_BOOLEAN</code></a>.</p>
<p class="since">Since: <a class="link" href="api-index-2-40.html#api-index-2.40">2.40</a></p>
</div>
<hr>
<div class="refsect2">
<a name="G-FILE-ATTRIBUTE-PREVIEW-ICON:CAPS"></a><h3>G_FILE_ATTRIBUTE_PREVIEW_ICON</h3>
<pre class="programlisting">#define G_FILE_ATTRIBUTE_PREVIEW_ICON "preview::icon"         /* object (GIcon) */
</pre>
<p>A key in the "preview" namespace for getting a <a class="link" href="GIcon.html" title="GIcon"><span class="type">GIcon</span></a> that can be
used to get preview of the file. For example, it may be a low
resolution thumbnail without metadata. Corresponding
<a class="link" href="gio-GFileAttribute.html#GFileAttributeType" title="enum GFileAttributeType"><span class="type">GFileAttributeType</span></a> is <a class="link" href="gio-GFileAttribute.html#G-FILE-ATTRIBUTE-TYPE-OBJECT:CAPS"><code class="literal">G_FILE_ATTRIBUTE_TYPE_OBJECT</code></a>.  The value
for this key should contain a <a class="link" href="GIcon.html" title="GIcon"><span class="type">GIcon</span></a>.</p>
<p class="since">Since: <a class="link" href="api-index-2-20.html#api-index-2.20">2.20</a></p>
</div>
<hr>
<div class="refsect2">
<a name="G-FILE-ATTRIBUTE-FILESYSTEM-SIZE:CAPS"></a><h3>G_FILE_ATTRIBUTE_FILESYSTEM_SIZE</h3>
<pre class="programlisting">#define G_FILE_ATTRIBUTE_FILESYSTEM_SIZE "filesystem::size"                       /* uint64 */
</pre>
<p>A key in the "filesystem" namespace for getting the total size (in bytes) of the file system,
used in <a class="link" href="GFile.html#g-file-query-filesystem-info" title="g_file_query_filesystem_info ()"><code class="function">g_file_query_filesystem_info()</code></a>. Corresponding <a class="link" href="gio-GFileAttribute.html#GFileAttributeType" title="enum GFileAttributeType"><span class="type">GFileAttributeType</span></a>
is <a class="link" href="gio-GFileAttribute.html#G-FILE-ATTRIBUTE-TYPE-UINT64:CAPS"><code class="literal">G_FILE_ATTRIBUTE_TYPE_UINT64</code></a>.</p>
</div>
<hr>
<div class="refsect2">
<a name="G-FILE-ATTRIBUTE-FILESYSTEM-FREE:CAPS"></a><h3>G_FILE_ATTRIBUTE_FILESYSTEM_FREE</h3>
<pre class="programlisting">#define G_FILE_ATTRIBUTE_FILESYSTEM_FREE "filesystem::free"                       /* uint64 */
</pre>
<p>A key in the "filesystem" namespace for getting the number of bytes of free space left on the
file system. Corresponding <a class="link" href="gio-GFileAttribute.html#GFileAttributeType" title="enum GFileAttributeType"><span class="type">GFileAttributeType</span></a> is
<a class="link" href="gio-GFileAttribute.html#G-FILE-ATTRIBUTE-TYPE-UINT64:CAPS"><code class="literal">G_FILE_ATTRIBUTE_TYPE_UINT64</code></a>.</p>
</div>
<hr>
<div class="refsect2">
<a name="G-FILE-ATTRIBUTE-FILESYSTEM-USED:CAPS"></a><h3>G_FILE_ATTRIBUTE_FILESYSTEM_USED</h3>
<pre class="programlisting">#define G_FILE_ATTRIBUTE_FILESYSTEM_USED "filesystem::used"                       /* uint64 */
</pre>
<p>A key in the "filesystem" namespace for getting the number of bytes of used on the
file system. Corresponding <a class="link" href="gio-GFileAttribute.html#GFileAttributeType" title="enum GFileAttributeType"><span class="type">GFileAttributeType</span></a> is
<a class="link" href="gio-GFileAttribute.html#G-FILE-ATTRIBUTE-TYPE-UINT64:CAPS"><code class="literal">G_FILE_ATTRIBUTE_TYPE_UINT64</code></a>.</p>
<p class="since">Since: <a class="link" href="api-index-2-32.html#api-index-2.32">2.32</a></p>
</div>
<hr>
<div class="refsect2">
<a name="G-FILE-ATTRIBUTE-FILESYSTEM-TYPE:CAPS"></a><h3>G_FILE_ATTRIBUTE_FILESYSTEM_TYPE</h3>
<pre class="programlisting">#define G_FILE_ATTRIBUTE_FILESYSTEM_TYPE "filesystem::type"                       /* string */
</pre>
<p>A key in the "filesystem" namespace for getting the file system's type.
Corresponding <a class="link" href="gio-GFileAttribute.html#GFileAttributeType" title="enum GFileAttributeType"><span class="type">GFileAttributeType</span></a> is <a class="link" href="gio-GFileAttribute.html#G-FILE-ATTRIBUTE-TYPE-STRING:CAPS"><code class="literal">G_FILE_ATTRIBUTE_TYPE_STRING</code></a>.</p>
</div>
<hr>
<div class="refsect2">
<a name="G-FILE-ATTRIBUTE-FILESYSTEM-READONLY:CAPS"></a><h3>G_FILE_ATTRIBUTE_FILESYSTEM_READONLY</h3>
<pre class="programlisting">#define G_FILE_ATTRIBUTE_FILESYSTEM_READONLY "filesystem::readonly"               /* boolean */
</pre>
<p>A key in the "filesystem" namespace for checking if the file system
is read only. Is set to <a href="../glib/glib-Standard-Macros.html#TRUE:CAPS"><code class="literal">TRUE</code></a> if the file system is read only.
Corresponding <a class="link" href="gio-GFileAttribute.html#GFileAttributeType" title="enum GFileAttributeType"><span class="type">GFileAttributeType</span></a> is <a class="link" href="gio-GFileAttribute.html#G-FILE-ATTRIBUTE-TYPE-BOOLEAN:CAPS"><code class="literal">G_FILE_ATTRIBUTE_TYPE_BOOLEAN</code></a>.</p>
</div>
<hr>
<div class="refsect2">
<a name="G-FILE-ATTRIBUTE-GVFS-BACKEND:CAPS"></a><h3>G_FILE_ATTRIBUTE_GVFS_BACKEND</h3>
<pre class="programlisting">#define G_FILE_ATTRIBUTE_GVFS_BACKEND "gvfs::backend"             /* string */
</pre>
<p>A key in the "gvfs" namespace that gets the name of the current
GVFS backend in use. Corresponding <a class="link" href="gio-GFileAttribute.html#GFileAttributeType" title="enum GFileAttributeType"><span class="type">GFileAttributeType</span></a> is
<a class="link" href="gio-GFileAttribute.html#G-FILE-ATTRIBUTE-TYPE-STRING:CAPS"><code class="literal">G_FILE_ATTRIBUTE_TYPE_STRING</code></a>.</p>
</div>
<hr>
<div class="refsect2">
<a name="G-FILE-ATTRIBUTE-SELINUX-CONTEXT:CAPS"></a><h3>G_FILE_ATTRIBUTE_SELINUX_CONTEXT</h3>
<pre class="programlisting">#define G_FILE_ATTRIBUTE_SELINUX_CONTEXT "selinux::context"       /* string */
</pre>
<p>A key in the "selinux" namespace for getting the file's SELinux
context. Corresponding <a class="link" href="gio-GFileAttribute.html#GFileAttributeType" title="enum GFileAttributeType"><span class="type">GFileAttributeType</span></a> is
<a class="link" href="gio-GFileAttribute.html#G-FILE-ATTRIBUTE-TYPE-STRING:CAPS"><code class="literal">G_FILE_ATTRIBUTE_TYPE_STRING</code></a>. Note that this attribute is only
available if GLib has been built with SELinux support.</p>
</div>
<hr>
<div class="refsect2">
<a name="G-FILE-ATTRIBUTE-TRASH-ITEM-COUNT:CAPS"></a><h3>G_FILE_ATTRIBUTE_TRASH_ITEM_COUNT</h3>
<pre class="programlisting">#define G_FILE_ATTRIBUTE_TRASH_ITEM_COUNT "trash::item-count"     /* uint32 */
</pre>
<p>A key in the "trash" namespace.  When requested against
"trash:///" returns the number of (toplevel) items in the trash folder.
Corresponding <a class="link" href="gio-GFileAttribute.html#GFileAttributeType" title="enum GFileAttributeType"><span class="type">GFileAttributeType</span></a> is <a class="link" href="gio-GFileAttribute.html#G-FILE-ATTRIBUTE-TYPE-UINT32:CAPS"><code class="literal">G_FILE_ATTRIBUTE_TYPE_UINT32</code></a>.</p>
</div>
<hr>
<div class="refsect2">
<a name="G-FILE-ATTRIBUTE-TRASH-DELETION-DATE:CAPS"></a><h3>G_FILE_ATTRIBUTE_TRASH_DELETION_DATE</h3>
<pre class="programlisting">#define G_FILE_ATTRIBUTE_TRASH_DELETION_DATE "trash::deletion-date"  /* string */
</pre>
<p>A key in the "trash" namespace.  When requested against
items in "trash:///", will return the date and time when the file
was trashed. The format of the returned string is YYYY-MM-DDThh:mm:ss.
Corresponding <a class="link" href="gio-GFileAttribute.html#GFileAttributeType" title="enum GFileAttributeType"><span class="type">GFileAttributeType</span></a> is <a class="link" href="gio-GFileAttribute.html#G-FILE-ATTRIBUTE-TYPE-STRING:CAPS"><code class="literal">G_FILE_ATTRIBUTE_TYPE_STRING</code></a>.</p>
<p class="since">Since: <a class="link" href="api-index-2-24.html#api-index-2.24">2.24</a></p>
</div>
<hr>
<div class="refsect2">
<a name="G-FILE-ATTRIBUTE-TRASH-ORIG-PATH:CAPS"></a><h3>G_FILE_ATTRIBUTE_TRASH_ORIG_PATH</h3>
<pre class="programlisting">#define G_FILE_ATTRIBUTE_TRASH_ORIG_PATH "trash::orig-path"     /* byte string */
</pre>
<p>A key in the "trash" namespace.  When requested against
items in "trash:///", will return the original path to the file before it
was trashed. Corresponding <a class="link" href="gio-GFileAttribute.html#GFileAttributeType" title="enum GFileAttributeType"><span class="type">GFileAttributeType</span></a> is
<a class="link" href="gio-GFileAttribute.html#G-FILE-ATTRIBUTE-TYPE-BYTE-STRING:CAPS"><code class="literal">G_FILE_ATTRIBUTE_TYPE_BYTE_STRING</code></a>.</p>
<p class="since">Since: <a class="link" href="api-index-2-24.html#api-index-2.24">2.24</a></p>
</div>
<hr>
<div class="refsect2">
<a name="G-FILE-ATTRIBUTE-FILESYSTEM-USE-PREVIEW:CAPS"></a><h3>G_FILE_ATTRIBUTE_FILESYSTEM_USE_PREVIEW</h3>
<pre class="programlisting">#define G_FILE_ATTRIBUTE_FILESYSTEM_USE_PREVIEW "filesystem::use-preview"        /* uint32 (GFilesystemPreviewType) */
</pre>
<p>A key in the "filesystem" namespace for hinting a file manager
application whether it should preview (e.g. thumbnail) files on the
file system. The value for this key contain a
<a class="link" href="GFile.html#GFilesystemPreviewType" title="enum GFilesystemPreviewType"><span class="type">GFilesystemPreviewType</span></a>.</p>
</div>
<hr>
<div class="refsect2">
<a name="G-FILE-ATTRIBUTE-STANDARD-DESCRIPTION:CAPS"></a><h3>G_FILE_ATTRIBUTE_STANDARD_DESCRIPTION</h3>
<pre class="programlisting">#define G_FILE_ATTRIBUTE_STANDARD_DESCRIPTION "standard::description"        /* string */
</pre>
<p>A key in the "standard" namespace for getting the description of the file.
The description is a utf8 string that describes the file, generally containing
the filename, but can also contain furter information. Example descriptions
could be "filename (on hostname)" for a remote file or "filename (in trash)"
for a file in the trash. This is useful for instance as the window title
when displaying a directory or for a bookmarks menu.</p>
<p>Corresponding <a class="link" href="gio-GFileAttribute.html#GFileAttributeType" title="enum GFileAttributeType"><span class="type">GFileAttributeType</span></a> is <a class="link" href="gio-GFileAttribute.html#G-FILE-ATTRIBUTE-TYPE-STRING:CAPS"><code class="literal">G_FILE_ATTRIBUTE_TYPE_STRING</code></a>.</p>
>>>>>>> 76bed778
</div>
</div>
<div class="refsect1">
<a name="GFileInfo.see-also"></a><h2>See Also</h2>
<p><a class="link" href="GFile.html" title="GFile"><span class="type">GFile</span></a>, <a class="link" href="gio-GFileAttribute.html" title="GFileAttribute">GFileAttribute</a></p>
</div>
</div>
<div class="footer">
<<<<<<< HEAD
<hr>
          Generated by GTK-Doc V1.18.1</div>
=======
<hr>Generated by GTK-Doc V1.24</div>
>>>>>>> 76bed778
</body>
</html><|MERGE_RESOLUTION|>--- conflicted
+++ resolved
@@ -2,39 +2,12 @@
 <html>
 <head>
 <meta http-equiv="Content-Type" content="text/html; charset=UTF-8">
-<<<<<<< HEAD
-<title>GFileInfo</title>
-<meta name="generator" content="DocBook XSL Stylesheets V1.77.1">
-=======
 <title>GFileInfo: GIO Reference Manual</title>
 <meta name="generator" content="DocBook XSL Stylesheets V1.78.1">
->>>>>>> 76bed778
 <link rel="home" href="index.html" title="GIO Reference Manual">
 <link rel="up" href="file_ops.html" title="File Operations">
 <link rel="prev" href="gio-GFileAttribute.html" title="GFileAttribute">
 <link rel="next" href="GFileEnumerator.html" title="GFileEnumerator">
-<<<<<<< HEAD
-<meta name="generator" content="GTK-Doc V1.18.1 (XML mode)">
-<link rel="stylesheet" href="style.css" type="text/css">
-</head>
-<body bgcolor="white" text="black" link="#0000FF" vlink="#840084" alink="#0000FF">
-<table class="navigation" id="top" width="100%" summary="Navigation header" cellpadding="2" cellspacing="2">
-<tr valign="middle">
-<td><a accesskey="p" href="gio-GFileAttribute.html"><img src="left.png" width="24" height="24" border="0" alt="Prev"></a></td>
-<td><a accesskey="u" href="file_ops.html"><img src="up.png" width="24" height="24" border="0" alt="Up"></a></td>
-<td><a accesskey="h" href="index.html"><img src="home.png" width="24" height="24" border="0" alt="Home"></a></td>
-<th width="100%" align="center">GIO Reference Manual</th>
-<td><a accesskey="n" href="GFileEnumerator.html"><img src="right.png" width="24" height="24" border="0" alt="Next"></a></td>
-</tr>
-<tr><td colspan="5" class="shortcuts">
-<a href="#GFileInfo.synopsis" class="shortcut">Top</a>
-                   | 
-                  <a href="#GFileInfo.description" class="shortcut">Description</a>
-                   | 
-                  <a href="#GFileInfo.object-hierarchy" class="shortcut">Object Hierarchy</a>
-</td></tr>
-</table>
-=======
 <meta name="generator" content="GTK-Doc V1.24 (XML mode)">
 <link rel="stylesheet" href="style.css" type="text/css">
 </head>
@@ -50,7 +23,6 @@
 <td><a accesskey="p" href="gio-GFileAttribute.html"><img src="left.png" width="16" height="16" border="0" alt="Prev"></a></td>
 <td><a accesskey="n" href="GFileEnumerator.html"><img src="right.png" width="16" height="16" border="0" alt="Next"></a></td>
 </tr></table>
->>>>>>> 76bed778
 <div class="refentry">
 <a name="GFileInfo"></a><div class="titlepage"></div>
 <div class="refnamediv"><table width="100%"><tr>
@@ -60,244 +32,6 @@
 </td>
 <td class="gallery_image" valign="top" align="right"></td>
 </tr></table></div>
-<<<<<<< HEAD
-<div class="refsynopsisdiv">
-<a name="GFileInfo.synopsis"></a><h2>Synopsis</h2>
-<a name="GFileAttributeMatcher"></a><pre class="synopsis">
-#include &lt;gio/gio.h&gt;
-
-                    <a class="link" href="GFileInfo.html#GFileAttributeMatcher-struct" title="GFileAttributeMatcher">GFileAttributeMatcher</a>;
-enum                <a class="link" href="GFileInfo.html#GFileType" title="enum GFileType">GFileType</a>;
-                    <a class="link" href="GFileInfo.html#GFileInfo-struct" title="GFileInfo">GFileInfo</a>;
-#define             <a class="link" href="GFileInfo.html#G-FILE-ATTRIBUTE-STANDARD-TYPE:CAPS" title="G_FILE_ATTRIBUTE_STANDARD_TYPE">G_FILE_ATTRIBUTE_STANDARD_TYPE</a>
-#define             <a class="link" href="GFileInfo.html#G-FILE-ATTRIBUTE-STANDARD-IS-HIDDEN:CAPS" title="G_FILE_ATTRIBUTE_STANDARD_IS_HIDDEN">G_FILE_ATTRIBUTE_STANDARD_IS_HIDDEN</a>
-#define             <a class="link" href="GFileInfo.html#G-FILE-ATTRIBUTE-STANDARD-IS-BACKUP:CAPS" title="G_FILE_ATTRIBUTE_STANDARD_IS_BACKUP">G_FILE_ATTRIBUTE_STANDARD_IS_BACKUP</a>
-#define             <a class="link" href="GFileInfo.html#G-FILE-ATTRIBUTE-STANDARD-IS-SYMLINK:CAPS" title="G_FILE_ATTRIBUTE_STANDARD_IS_SYMLINK">G_FILE_ATTRIBUTE_STANDARD_IS_SYMLINK</a>
-#define             <a class="link" href="GFileInfo.html#G-FILE-ATTRIBUTE-STANDARD-IS-VIRTUAL:CAPS" title="G_FILE_ATTRIBUTE_STANDARD_IS_VIRTUAL">G_FILE_ATTRIBUTE_STANDARD_IS_VIRTUAL</a>
-#define             <a class="link" href="GFileInfo.html#G-FILE-ATTRIBUTE-STANDARD-NAME:CAPS" title="G_FILE_ATTRIBUTE_STANDARD_NAME">G_FILE_ATTRIBUTE_STANDARD_NAME</a>
-#define             <a class="link" href="GFileInfo.html#G-FILE-ATTRIBUTE-STANDARD-DISPLAY-NAME:CAPS" title="G_FILE_ATTRIBUTE_STANDARD_DISPLAY_NAME">G_FILE_ATTRIBUTE_STANDARD_DISPLAY_NAME</a>
-#define             <a class="link" href="GFileInfo.html#G-FILE-ATTRIBUTE-STANDARD-EDIT-NAME:CAPS" title="G_FILE_ATTRIBUTE_STANDARD_EDIT_NAME">G_FILE_ATTRIBUTE_STANDARD_EDIT_NAME</a>
-#define             <a class="link" href="GFileInfo.html#G-FILE-ATTRIBUTE-STANDARD-COPY-NAME:CAPS" title="G_FILE_ATTRIBUTE_STANDARD_COPY_NAME">G_FILE_ATTRIBUTE_STANDARD_COPY_NAME</a>
-#define             <a class="link" href="GFileInfo.html#G-FILE-ATTRIBUTE-STANDARD-ICON:CAPS" title="G_FILE_ATTRIBUTE_STANDARD_ICON">G_FILE_ATTRIBUTE_STANDARD_ICON</a>
-#define             <a class="link" href="GFileInfo.html#G-FILE-ATTRIBUTE-STANDARD-SYMBOLIC-ICON:CAPS" title="G_FILE_ATTRIBUTE_STANDARD_SYMBOLIC_ICON">G_FILE_ATTRIBUTE_STANDARD_SYMBOLIC_ICON</a>
-#define             <a class="link" href="GFileInfo.html#G-FILE-ATTRIBUTE-STANDARD-CONTENT-TYPE:CAPS" title="G_FILE_ATTRIBUTE_STANDARD_CONTENT_TYPE">G_FILE_ATTRIBUTE_STANDARD_CONTENT_TYPE</a>
-#define             <a class="link" href="GFileInfo.html#G-FILE-ATTRIBUTE-STANDARD-FAST-CONTENT-TYPE:CAPS" title="G_FILE_ATTRIBUTE_STANDARD_FAST_CONTENT_TYPE">G_FILE_ATTRIBUTE_STANDARD_FAST_CONTENT_TYPE</a>
-#define             <a class="link" href="GFileInfo.html#G-FILE-ATTRIBUTE-STANDARD-SIZE:CAPS" title="G_FILE_ATTRIBUTE_STANDARD_SIZE">G_FILE_ATTRIBUTE_STANDARD_SIZE</a>
-#define             <a class="link" href="GFileInfo.html#G-FILE-ATTRIBUTE-STANDARD-ALLOCATED-SIZE:CAPS" title="G_FILE_ATTRIBUTE_STANDARD_ALLOCATED_SIZE">G_FILE_ATTRIBUTE_STANDARD_ALLOCATED_SIZE</a>
-#define             <a class="link" href="GFileInfo.html#G-FILE-ATTRIBUTE-STANDARD-SYMLINK-TARGET:CAPS" title="G_FILE_ATTRIBUTE_STANDARD_SYMLINK_TARGET">G_FILE_ATTRIBUTE_STANDARD_SYMLINK_TARGET</a>
-#define             <a class="link" href="GFileInfo.html#G-FILE-ATTRIBUTE-STANDARD-TARGET-URI:CAPS" title="G_FILE_ATTRIBUTE_STANDARD_TARGET_URI">G_FILE_ATTRIBUTE_STANDARD_TARGET_URI</a>
-#define             <a class="link" href="GFileInfo.html#G-FILE-ATTRIBUTE-STANDARD-SORT-ORDER:CAPS" title="G_FILE_ATTRIBUTE_STANDARD_SORT_ORDER">G_FILE_ATTRIBUTE_STANDARD_SORT_ORDER</a>
-#define             <a class="link" href="GFileInfo.html#G-FILE-ATTRIBUTE-ETAG-VALUE:CAPS" title="G_FILE_ATTRIBUTE_ETAG_VALUE">G_FILE_ATTRIBUTE_ETAG_VALUE</a>
-#define             <a class="link" href="GFileInfo.html#G-FILE-ATTRIBUTE-ID-FILE:CAPS" title="G_FILE_ATTRIBUTE_ID_FILE">G_FILE_ATTRIBUTE_ID_FILE</a>
-#define             <a class="link" href="GFileInfo.html#G-FILE-ATTRIBUTE-ID-FILESYSTEM:CAPS" title="G_FILE_ATTRIBUTE_ID_FILESYSTEM">G_FILE_ATTRIBUTE_ID_FILESYSTEM</a>
-#define             <a class="link" href="GFileInfo.html#G-FILE-ATTRIBUTE-ACCESS-CAN-READ:CAPS" title="G_FILE_ATTRIBUTE_ACCESS_CAN_READ">G_FILE_ATTRIBUTE_ACCESS_CAN_READ</a>
-#define             <a class="link" href="GFileInfo.html#G-FILE-ATTRIBUTE-ACCESS-CAN-WRITE:CAPS" title="G_FILE_ATTRIBUTE_ACCESS_CAN_WRITE">G_FILE_ATTRIBUTE_ACCESS_CAN_WRITE</a>
-#define             <a class="link" href="GFileInfo.html#G-FILE-ATTRIBUTE-ACCESS-CAN-EXECUTE:CAPS" title="G_FILE_ATTRIBUTE_ACCESS_CAN_EXECUTE">G_FILE_ATTRIBUTE_ACCESS_CAN_EXECUTE</a>
-#define             <a class="link" href="GFileInfo.html#G-FILE-ATTRIBUTE-ACCESS-CAN-DELETE:CAPS" title="G_FILE_ATTRIBUTE_ACCESS_CAN_DELETE">G_FILE_ATTRIBUTE_ACCESS_CAN_DELETE</a>
-#define             <a class="link" href="GFileInfo.html#G-FILE-ATTRIBUTE-ACCESS-CAN-TRASH:CAPS" title="G_FILE_ATTRIBUTE_ACCESS_CAN_TRASH">G_FILE_ATTRIBUTE_ACCESS_CAN_TRASH</a>
-#define             <a class="link" href="GFileInfo.html#G-FILE-ATTRIBUTE-ACCESS-CAN-RENAME:CAPS" title="G_FILE_ATTRIBUTE_ACCESS_CAN_RENAME">G_FILE_ATTRIBUTE_ACCESS_CAN_RENAME</a>
-#define             <a class="link" href="GFileInfo.html#G-FILE-ATTRIBUTE-MOUNTABLE-CAN-MOUNT:CAPS" title="G_FILE_ATTRIBUTE_MOUNTABLE_CAN_MOUNT">G_FILE_ATTRIBUTE_MOUNTABLE_CAN_MOUNT</a>
-#define             <a class="link" href="GFileInfo.html#G-FILE-ATTRIBUTE-MOUNTABLE-CAN-UNMOUNT:CAPS" title="G_FILE_ATTRIBUTE_MOUNTABLE_CAN_UNMOUNT">G_FILE_ATTRIBUTE_MOUNTABLE_CAN_UNMOUNT</a>
-#define             <a class="link" href="GFileInfo.html#G-FILE-ATTRIBUTE-MOUNTABLE-CAN-EJECT:CAPS" title="G_FILE_ATTRIBUTE_MOUNTABLE_CAN_EJECT">G_FILE_ATTRIBUTE_MOUNTABLE_CAN_EJECT</a>
-#define             <a class="link" href="GFileInfo.html#G-FILE-ATTRIBUTE-MOUNTABLE-UNIX-DEVICE:CAPS" title="G_FILE_ATTRIBUTE_MOUNTABLE_UNIX_DEVICE">G_FILE_ATTRIBUTE_MOUNTABLE_UNIX_DEVICE</a>
-#define             <a class="link" href="GFileInfo.html#G-FILE-ATTRIBUTE-MOUNTABLE-UNIX-DEVICE-FILE:CAPS" title="G_FILE_ATTRIBUTE_MOUNTABLE_UNIX_DEVICE_FILE">G_FILE_ATTRIBUTE_MOUNTABLE_UNIX_DEVICE_FILE</a>
-#define             <a class="link" href="GFileInfo.html#G-FILE-ATTRIBUTE-MOUNTABLE-HAL-UDI:CAPS" title="G_FILE_ATTRIBUTE_MOUNTABLE_HAL_UDI">G_FILE_ATTRIBUTE_MOUNTABLE_HAL_UDI</a>
-#define             <a class="link" href="GFileInfo.html#G-FILE-ATTRIBUTE-MOUNTABLE-CAN-POLL:CAPS" title="G_FILE_ATTRIBUTE_MOUNTABLE_CAN_POLL">G_FILE_ATTRIBUTE_MOUNTABLE_CAN_POLL</a>
-#define             <a class="link" href="GFileInfo.html#G-FILE-ATTRIBUTE-MOUNTABLE-IS-MEDIA-CHECK-AUTOMATIC:CAPS" title="G_FILE_ATTRIBUTE_MOUNTABLE_IS_MEDIA_CHECK_AUTOMATIC">G_FILE_ATTRIBUTE_MOUNTABLE_IS_MEDIA_CHECK_AUTOMATIC</a>
-#define             <a class="link" href="GFileInfo.html#G-FILE-ATTRIBUTE-MOUNTABLE-CAN-START:CAPS" title="G_FILE_ATTRIBUTE_MOUNTABLE_CAN_START">G_FILE_ATTRIBUTE_MOUNTABLE_CAN_START</a>
-#define             <a class="link" href="GFileInfo.html#G-FILE-ATTRIBUTE-MOUNTABLE-CAN-START-DEGRADED:CAPS" title="G_FILE_ATTRIBUTE_MOUNTABLE_CAN_START_DEGRADED">G_FILE_ATTRIBUTE_MOUNTABLE_CAN_START_DEGRADED</a>
-#define             <a class="link" href="GFileInfo.html#G-FILE-ATTRIBUTE-MOUNTABLE-CAN-STOP:CAPS" title="G_FILE_ATTRIBUTE_MOUNTABLE_CAN_STOP">G_FILE_ATTRIBUTE_MOUNTABLE_CAN_STOP</a>
-#define             <a class="link" href="GFileInfo.html#G-FILE-ATTRIBUTE-MOUNTABLE-START-STOP-TYPE:CAPS" title="G_FILE_ATTRIBUTE_MOUNTABLE_START_STOP_TYPE">G_FILE_ATTRIBUTE_MOUNTABLE_START_STOP_TYPE</a>
-#define             <a class="link" href="GFileInfo.html#G-FILE-ATTRIBUTE-TIME-MODIFIED:CAPS" title="G_FILE_ATTRIBUTE_TIME_MODIFIED">G_FILE_ATTRIBUTE_TIME_MODIFIED</a>
-#define             <a class="link" href="GFileInfo.html#G-FILE-ATTRIBUTE-TIME-MODIFIED-USEC:CAPS" title="G_FILE_ATTRIBUTE_TIME_MODIFIED_USEC">G_FILE_ATTRIBUTE_TIME_MODIFIED_USEC</a>
-#define             <a class="link" href="GFileInfo.html#G-FILE-ATTRIBUTE-TIME-ACCESS:CAPS" title="G_FILE_ATTRIBUTE_TIME_ACCESS">G_FILE_ATTRIBUTE_TIME_ACCESS</a>
-#define             <a class="link" href="GFileInfo.html#G-FILE-ATTRIBUTE-TIME-ACCESS-USEC:CAPS" title="G_FILE_ATTRIBUTE_TIME_ACCESS_USEC">G_FILE_ATTRIBUTE_TIME_ACCESS_USEC</a>
-#define             <a class="link" href="GFileInfo.html#G-FILE-ATTRIBUTE-TIME-CHANGED:CAPS" title="G_FILE_ATTRIBUTE_TIME_CHANGED">G_FILE_ATTRIBUTE_TIME_CHANGED</a>
-#define             <a class="link" href="GFileInfo.html#G-FILE-ATTRIBUTE-TIME-CHANGED-USEC:CAPS" title="G_FILE_ATTRIBUTE_TIME_CHANGED_USEC">G_FILE_ATTRIBUTE_TIME_CHANGED_USEC</a>
-#define             <a class="link" href="GFileInfo.html#G-FILE-ATTRIBUTE-TIME-CREATED:CAPS" title="G_FILE_ATTRIBUTE_TIME_CREATED">G_FILE_ATTRIBUTE_TIME_CREATED</a>
-#define             <a class="link" href="GFileInfo.html#G-FILE-ATTRIBUTE-TIME-CREATED-USEC:CAPS" title="G_FILE_ATTRIBUTE_TIME_CREATED_USEC">G_FILE_ATTRIBUTE_TIME_CREATED_USEC</a>
-#define             <a class="link" href="GFileInfo.html#G-FILE-ATTRIBUTE-UNIX-DEVICE:CAPS" title="G_FILE_ATTRIBUTE_UNIX_DEVICE">G_FILE_ATTRIBUTE_UNIX_DEVICE</a>
-#define             <a class="link" href="GFileInfo.html#G-FILE-ATTRIBUTE-UNIX-INODE:CAPS" title="G_FILE_ATTRIBUTE_UNIX_INODE">G_FILE_ATTRIBUTE_UNIX_INODE</a>
-#define             <a class="link" href="GFileInfo.html#G-FILE-ATTRIBUTE-UNIX-MODE:CAPS" title="G_FILE_ATTRIBUTE_UNIX_MODE">G_FILE_ATTRIBUTE_UNIX_MODE</a>
-#define             <a class="link" href="GFileInfo.html#G-FILE-ATTRIBUTE-UNIX-NLINK:CAPS" title="G_FILE_ATTRIBUTE_UNIX_NLINK">G_FILE_ATTRIBUTE_UNIX_NLINK</a>
-#define             <a class="link" href="GFileInfo.html#G-FILE-ATTRIBUTE-UNIX-UID:CAPS" title="G_FILE_ATTRIBUTE_UNIX_UID">G_FILE_ATTRIBUTE_UNIX_UID</a>
-#define             <a class="link" href="GFileInfo.html#G-FILE-ATTRIBUTE-UNIX-GID:CAPS" title="G_FILE_ATTRIBUTE_UNIX_GID">G_FILE_ATTRIBUTE_UNIX_GID</a>
-#define             <a class="link" href="GFileInfo.html#G-FILE-ATTRIBUTE-UNIX-RDEV:CAPS" title="G_FILE_ATTRIBUTE_UNIX_RDEV">G_FILE_ATTRIBUTE_UNIX_RDEV</a>
-#define             <a class="link" href="GFileInfo.html#G-FILE-ATTRIBUTE-UNIX-BLOCK-SIZE:CAPS" title="G_FILE_ATTRIBUTE_UNIX_BLOCK_SIZE">G_FILE_ATTRIBUTE_UNIX_BLOCK_SIZE</a>
-#define             <a class="link" href="GFileInfo.html#G-FILE-ATTRIBUTE-UNIX-BLOCKS:CAPS" title="G_FILE_ATTRIBUTE_UNIX_BLOCKS">G_FILE_ATTRIBUTE_UNIX_BLOCKS</a>
-#define             <a class="link" href="GFileInfo.html#G-FILE-ATTRIBUTE-UNIX-IS-MOUNTPOINT:CAPS" title="G_FILE_ATTRIBUTE_UNIX_IS_MOUNTPOINT">G_FILE_ATTRIBUTE_UNIX_IS_MOUNTPOINT</a>
-#define             <a class="link" href="GFileInfo.html#G-FILE-ATTRIBUTE-DOS-IS-ARCHIVE:CAPS" title="G_FILE_ATTRIBUTE_DOS_IS_ARCHIVE">G_FILE_ATTRIBUTE_DOS_IS_ARCHIVE</a>
-#define             <a class="link" href="GFileInfo.html#G-FILE-ATTRIBUTE-DOS-IS-SYSTEM:CAPS" title="G_FILE_ATTRIBUTE_DOS_IS_SYSTEM">G_FILE_ATTRIBUTE_DOS_IS_SYSTEM</a>
-#define             <a class="link" href="GFileInfo.html#G-FILE-ATTRIBUTE-OWNER-USER:CAPS" title="G_FILE_ATTRIBUTE_OWNER_USER">G_FILE_ATTRIBUTE_OWNER_USER</a>
-#define             <a class="link" href="GFileInfo.html#G-FILE-ATTRIBUTE-OWNER-USER-REAL:CAPS" title="G_FILE_ATTRIBUTE_OWNER_USER_REAL">G_FILE_ATTRIBUTE_OWNER_USER_REAL</a>
-#define             <a class="link" href="GFileInfo.html#G-FILE-ATTRIBUTE-OWNER-GROUP:CAPS" title="G_FILE_ATTRIBUTE_OWNER_GROUP">G_FILE_ATTRIBUTE_OWNER_GROUP</a>
-#define             <a class="link" href="GFileInfo.html#G-FILE-ATTRIBUTE-THUMBNAIL-PATH:CAPS" title="G_FILE_ATTRIBUTE_THUMBNAIL_PATH">G_FILE_ATTRIBUTE_THUMBNAIL_PATH</a>
-#define             <a class="link" href="GFileInfo.html#G-FILE-ATTRIBUTE-THUMBNAILING-FAILED:CAPS" title="G_FILE_ATTRIBUTE_THUMBNAILING_FAILED">G_FILE_ATTRIBUTE_THUMBNAILING_FAILED</a>
-#define             <a class="link" href="GFileInfo.html#G-FILE-ATTRIBUTE-PREVIEW-ICON:CAPS" title="G_FILE_ATTRIBUTE_PREVIEW_ICON">G_FILE_ATTRIBUTE_PREVIEW_ICON</a>
-#define             <a class="link" href="GFileInfo.html#G-FILE-ATTRIBUTE-FILESYSTEM-SIZE:CAPS" title="G_FILE_ATTRIBUTE_FILESYSTEM_SIZE">G_FILE_ATTRIBUTE_FILESYSTEM_SIZE</a>
-#define             <a class="link" href="GFileInfo.html#G-FILE-ATTRIBUTE-FILESYSTEM-FREE:CAPS" title="G_FILE_ATTRIBUTE_FILESYSTEM_FREE">G_FILE_ATTRIBUTE_FILESYSTEM_FREE</a>
-#define             <a class="link" href="GFileInfo.html#G-FILE-ATTRIBUTE-FILESYSTEM-USED:CAPS" title="G_FILE_ATTRIBUTE_FILESYSTEM_USED">G_FILE_ATTRIBUTE_FILESYSTEM_USED</a>
-#define             <a class="link" href="GFileInfo.html#G-FILE-ATTRIBUTE-FILESYSTEM-TYPE:CAPS" title="G_FILE_ATTRIBUTE_FILESYSTEM_TYPE">G_FILE_ATTRIBUTE_FILESYSTEM_TYPE</a>
-#define             <a class="link" href="GFileInfo.html#G-FILE-ATTRIBUTE-FILESYSTEM-READONLY:CAPS" title="G_FILE_ATTRIBUTE_FILESYSTEM_READONLY">G_FILE_ATTRIBUTE_FILESYSTEM_READONLY</a>
-#define             <a class="link" href="GFileInfo.html#G-FILE-ATTRIBUTE-GVFS-BACKEND:CAPS" title="G_FILE_ATTRIBUTE_GVFS_BACKEND">G_FILE_ATTRIBUTE_GVFS_BACKEND</a>
-#define             <a class="link" href="GFileInfo.html#G-FILE-ATTRIBUTE-SELINUX-CONTEXT:CAPS" title="G_FILE_ATTRIBUTE_SELINUX_CONTEXT">G_FILE_ATTRIBUTE_SELINUX_CONTEXT</a>
-#define             <a class="link" href="GFileInfo.html#G-FILE-ATTRIBUTE-TRASH-ITEM-COUNT:CAPS" title="G_FILE_ATTRIBUTE_TRASH_ITEM_COUNT">G_FILE_ATTRIBUTE_TRASH_ITEM_COUNT</a>
-#define             <a class="link" href="GFileInfo.html#G-FILE-ATTRIBUTE-TRASH-DELETION-DATE:CAPS" title="G_FILE_ATTRIBUTE_TRASH_DELETION_DATE">G_FILE_ATTRIBUTE_TRASH_DELETION_DATE</a>
-#define             <a class="link" href="GFileInfo.html#G-FILE-ATTRIBUTE-TRASH-ORIG-PATH:CAPS" title="G_FILE_ATTRIBUTE_TRASH_ORIG_PATH">G_FILE_ATTRIBUTE_TRASH_ORIG_PATH</a>
-#define             <a class="link" href="GFileInfo.html#G-FILE-ATTRIBUTE-FILESYSTEM-USE-PREVIEW:CAPS" title="G_FILE_ATTRIBUTE_FILESYSTEM_USE_PREVIEW">G_FILE_ATTRIBUTE_FILESYSTEM_USE_PREVIEW</a>
-#define             <a class="link" href="GFileInfo.html#G-FILE-ATTRIBUTE-STANDARD-DESCRIPTION:CAPS" title="G_FILE_ATTRIBUTE_STANDARD_DESCRIPTION">G_FILE_ATTRIBUTE_STANDARD_DESCRIPTION</a>
-<a class="link" href="GFileInfo.html" title="GFileInfo"><span class="returnvalue">GFileInfo</span></a> *         <a class="link" href="GFileInfo.html#g-file-info-new" title="g_file_info_new ()">g_file_info_new</a>                     (<em class="parameter"><code><span class="type">void</span></code></em>);
-<a class="link" href="GFileInfo.html" title="GFileInfo"><span class="returnvalue">GFileInfo</span></a> *         <a class="link" href="GFileInfo.html#g-file-info-dup" title="g_file_info_dup ()">g_file_info_dup</a>                     (<em class="parameter"><code><a class="link" href="GFileInfo.html" title="GFileInfo"><span class="type">GFileInfo</span></a> *other</code></em>);
-<span class="returnvalue">void</span>                <a class="link" href="GFileInfo.html#g-file-info-copy-into" title="g_file_info_copy_into ()">g_file_info_copy_into</a>               (<em class="parameter"><code><a class="link" href="GFileInfo.html" title="GFileInfo"><span class="type">GFileInfo</span></a> *src_info</code></em>,
-                                                         <em class="parameter"><code><a class="link" href="GFileInfo.html" title="GFileInfo"><span class="type">GFileInfo</span></a> *dest_info</code></em>);
-<a href="./../glib/glib/glib-Basic-Types.html#gboolean"><span class="returnvalue">gboolean</span></a>            <a class="link" href="GFileInfo.html#g-file-info-has-attribute" title="g_file_info_has_attribute ()">g_file_info_has_attribute</a>           (<em class="parameter"><code><a class="link" href="GFileInfo.html" title="GFileInfo"><span class="type">GFileInfo</span></a> *info</code></em>,
-                                                         <em class="parameter"><code>const <span class="type">char</span> *attribute</code></em>);
-<a href="./../glib/glib/glib-Basic-Types.html#gboolean"><span class="returnvalue">gboolean</span></a>            <a class="link" href="GFileInfo.html#g-file-info-has-namespace" title="g_file_info_has_namespace ()">g_file_info_has_namespace</a>           (<em class="parameter"><code><a class="link" href="GFileInfo.html" title="GFileInfo"><span class="type">GFileInfo</span></a> *info</code></em>,
-                                                         <em class="parameter"><code>const <span class="type">char</span> *name_space</code></em>);
-<span class="returnvalue">char</span> **             <a class="link" href="GFileInfo.html#g-file-info-list-attributes" title="g_file_info_list_attributes ()">g_file_info_list_attributes</a>         (<em class="parameter"><code><a class="link" href="GFileInfo.html" title="GFileInfo"><span class="type">GFileInfo</span></a> *info</code></em>,
-                                                         <em class="parameter"><code>const <span class="type">char</span> *name_space</code></em>);
-<a class="link" href="gio-GFileAttribute.html#GFileAttributeType" title="enum GFileAttributeType"><span class="returnvalue">GFileAttributeType</span></a>  <a class="link" href="GFileInfo.html#g-file-info-get-attribute-type" title="g_file_info_get_attribute_type ()">g_file_info_get_attribute_type</a>      (<em class="parameter"><code><a class="link" href="GFileInfo.html" title="GFileInfo"><span class="type">GFileInfo</span></a> *info</code></em>,
-                                                         <em class="parameter"><code>const <span class="type">char</span> *attribute</code></em>);
-<span class="returnvalue">void</span>                <a class="link" href="GFileInfo.html#g-file-info-remove-attribute" title="g_file_info_remove_attribute ()">g_file_info_remove_attribute</a>        (<em class="parameter"><code><a class="link" href="GFileInfo.html" title="GFileInfo"><span class="type">GFileInfo</span></a> *info</code></em>,
-                                                         <em class="parameter"><code>const <span class="type">char</span> *attribute</code></em>);
-<span class="returnvalue">char</span> *              <a class="link" href="GFileInfo.html#g-file-info-get-attribute-as-string" title="g_file_info_get_attribute_as_string ()">g_file_info_get_attribute_as_string</a> (<em class="parameter"><code><a class="link" href="GFileInfo.html" title="GFileInfo"><span class="type">GFileInfo</span></a> *info</code></em>,
-                                                         <em class="parameter"><code>const <span class="type">char</span> *attribute</code></em>);
-<a href="./../glib/glib/glib-Basic-Types.html#gboolean"><span class="returnvalue">gboolean</span></a>            <a class="link" href="GFileInfo.html#g-file-info-get-attribute-data" title="g_file_info_get_attribute_data ()">g_file_info_get_attribute_data</a>      (<em class="parameter"><code><a class="link" href="GFileInfo.html" title="GFileInfo"><span class="type">GFileInfo</span></a> *info</code></em>,
-                                                         <em class="parameter"><code>const <span class="type">char</span> *attribute</code></em>,
-                                                         <em class="parameter"><code><a class="link" href="gio-GFileAttribute.html#GFileAttributeType" title="enum GFileAttributeType"><span class="type">GFileAttributeType</span></a> *type</code></em>,
-                                                         <em class="parameter"><code><a href="./../glib/glib/glib-Basic-Types.html#gpointer"><span class="type">gpointer</span></a> *value_pp</code></em>,
-                                                         <em class="parameter"><code><a class="link" href="gio-GFileAttribute.html#GFileAttributeStatus" title="enum GFileAttributeStatus"><span class="type">GFileAttributeStatus</span></a> *status</code></em>);
-<a class="link" href="gio-GFileAttribute.html#GFileAttributeStatus" title="enum GFileAttributeStatus"><span class="returnvalue">GFileAttributeStatus</span></a> <a class="link" href="GFileInfo.html#g-file-info-get-attribute-status" title="g_file_info_get_attribute_status ()">g_file_info_get_attribute_status</a>   (<em class="parameter"><code><a class="link" href="GFileInfo.html" title="GFileInfo"><span class="type">GFileInfo</span></a> *info</code></em>,
-                                                         <em class="parameter"><code>const <span class="type">char</span> *attribute</code></em>);
-const <span class="returnvalue">char</span> *        <a class="link" href="GFileInfo.html#g-file-info-get-attribute-string" title="g_file_info_get_attribute_string ()">g_file_info_get_attribute_string</a>    (<em class="parameter"><code><a class="link" href="GFileInfo.html" title="GFileInfo"><span class="type">GFileInfo</span></a> *info</code></em>,
-                                                         <em class="parameter"><code>const <span class="type">char</span> *attribute</code></em>);
-<span class="returnvalue">char</span> **             <a class="link" href="GFileInfo.html#g-file-info-get-attribute-stringv" title="g_file_info_get_attribute_stringv ()">g_file_info_get_attribute_stringv</a>   (<em class="parameter"><code><a class="link" href="GFileInfo.html" title="GFileInfo"><span class="type">GFileInfo</span></a> *info</code></em>,
-                                                         <em class="parameter"><code>const <span class="type">char</span> *attribute</code></em>);
-const <span class="returnvalue">char</span> *        <a class="link" href="GFileInfo.html#g-file-info-get-attribute-byte-string" title="g_file_info_get_attribute_byte_string ()">g_file_info_get_attribute_byte_string</a>
-                                                        (<em class="parameter"><code><a class="link" href="GFileInfo.html" title="GFileInfo"><span class="type">GFileInfo</span></a> *info</code></em>,
-                                                         <em class="parameter"><code>const <span class="type">char</span> *attribute</code></em>);
-<a href="./../glib/glib/glib-Basic-Types.html#gboolean"><span class="returnvalue">gboolean</span></a>            <a class="link" href="GFileInfo.html#g-file-info-get-attribute-boolean" title="g_file_info_get_attribute_boolean ()">g_file_info_get_attribute_boolean</a>   (<em class="parameter"><code><a class="link" href="GFileInfo.html" title="GFileInfo"><span class="type">GFileInfo</span></a> *info</code></em>,
-                                                         <em class="parameter"><code>const <span class="type">char</span> *attribute</code></em>);
-<a href="./../glib/glib/glib-Basic-Types.html#guint32"><span class="returnvalue">guint32</span></a>             <a class="link" href="GFileInfo.html#g-file-info-get-attribute-uint32" title="g_file_info_get_attribute_uint32 ()">g_file_info_get_attribute_uint32</a>    (<em class="parameter"><code><a class="link" href="GFileInfo.html" title="GFileInfo"><span class="type">GFileInfo</span></a> *info</code></em>,
-                                                         <em class="parameter"><code>const <span class="type">char</span> *attribute</code></em>);
-<a href="./../glib/glib/glib-Basic-Types.html#gint32"><span class="returnvalue">gint32</span></a>              <a class="link" href="GFileInfo.html#g-file-info-get-attribute-int32" title="g_file_info_get_attribute_int32 ()">g_file_info_get_attribute_int32</a>     (<em class="parameter"><code><a class="link" href="GFileInfo.html" title="GFileInfo"><span class="type">GFileInfo</span></a> *info</code></em>,
-                                                         <em class="parameter"><code>const <span class="type">char</span> *attribute</code></em>);
-<a href="./../glib/glib/glib-Basic-Types.html#guint64"><span class="returnvalue">guint64</span></a>             <a class="link" href="GFileInfo.html#g-file-info-get-attribute-uint64" title="g_file_info_get_attribute_uint64 ()">g_file_info_get_attribute_uint64</a>    (<em class="parameter"><code><a class="link" href="GFileInfo.html" title="GFileInfo"><span class="type">GFileInfo</span></a> *info</code></em>,
-                                                         <em class="parameter"><code>const <span class="type">char</span> *attribute</code></em>);
-<a href="./../glib/glib/glib-Basic-Types.html#gint64"><span class="returnvalue">gint64</span></a>              <a class="link" href="GFileInfo.html#g-file-info-get-attribute-int64" title="g_file_info_get_attribute_int64 ()">g_file_info_get_attribute_int64</a>     (<em class="parameter"><code><a class="link" href="GFileInfo.html" title="GFileInfo"><span class="type">GFileInfo</span></a> *info</code></em>,
-                                                         <em class="parameter"><code>const <span class="type">char</span> *attribute</code></em>);
-<a href="./../gobject/gobject/gobject-The-Base-Object-Type.html#GObject"><span class="returnvalue">GObject</span></a> *           <a class="link" href="GFileInfo.html#g-file-info-get-attribute-object" title="g_file_info_get_attribute_object ()">g_file_info_get_attribute_object</a>    (<em class="parameter"><code><a class="link" href="GFileInfo.html" title="GFileInfo"><span class="type">GFileInfo</span></a> *info</code></em>,
-                                                         <em class="parameter"><code>const <span class="type">char</span> *attribute</code></em>);
-<span class="returnvalue">void</span>                <a class="link" href="GFileInfo.html#g-file-info-set-attribute" title="g_file_info_set_attribute ()">g_file_info_set_attribute</a>           (<em class="parameter"><code><a class="link" href="GFileInfo.html" title="GFileInfo"><span class="type">GFileInfo</span></a> *info</code></em>,
-                                                         <em class="parameter"><code>const <span class="type">char</span> *attribute</code></em>,
-                                                         <em class="parameter"><code><a class="link" href="gio-GFileAttribute.html#GFileAttributeType" title="enum GFileAttributeType"><span class="type">GFileAttributeType</span></a> type</code></em>,
-                                                         <em class="parameter"><code><a href="./../glib/glib/glib-Basic-Types.html#gpointer"><span class="type">gpointer</span></a> value_p</code></em>);
-<a href="./../glib/glib/glib-Basic-Types.html#gboolean"><span class="returnvalue">gboolean</span></a>            <a class="link" href="GFileInfo.html#g-file-info-set-attribute-status" title="g_file_info_set_attribute_status ()">g_file_info_set_attribute_status</a>    (<em class="parameter"><code><a class="link" href="GFileInfo.html" title="GFileInfo"><span class="type">GFileInfo</span></a> *info</code></em>,
-                                                         <em class="parameter"><code>const <span class="type">char</span> *attribute</code></em>,
-                                                         <em class="parameter"><code><a class="link" href="gio-GFileAttribute.html#GFileAttributeStatus" title="enum GFileAttributeStatus"><span class="type">GFileAttributeStatus</span></a> status</code></em>);
-<span class="returnvalue">void</span>                <a class="link" href="GFileInfo.html#g-file-info-set-attribute-string" title="g_file_info_set_attribute_string ()">g_file_info_set_attribute_string</a>    (<em class="parameter"><code><a class="link" href="GFileInfo.html" title="GFileInfo"><span class="type">GFileInfo</span></a> *info</code></em>,
-                                                         <em class="parameter"><code>const <span class="type">char</span> *attribute</code></em>,
-                                                         <em class="parameter"><code>const <span class="type">char</span> *attr_value</code></em>);
-<span class="returnvalue">void</span>                <a class="link" href="GFileInfo.html#g-file-info-set-attribute-stringv" title="g_file_info_set_attribute_stringv ()">g_file_info_set_attribute_stringv</a>   (<em class="parameter"><code><a class="link" href="GFileInfo.html" title="GFileInfo"><span class="type">GFileInfo</span></a> *info</code></em>,
-                                                         <em class="parameter"><code>const <span class="type">char</span> *attribute</code></em>,
-                                                         <em class="parameter"><code><span class="type">char</span> **attr_value</code></em>);
-<span class="returnvalue">void</span>                <a class="link" href="GFileInfo.html#g-file-info-set-attribute-byte-string" title="g_file_info_set_attribute_byte_string ()">g_file_info_set_attribute_byte_string</a>
-                                                        (<em class="parameter"><code><a class="link" href="GFileInfo.html" title="GFileInfo"><span class="type">GFileInfo</span></a> *info</code></em>,
-                                                         <em class="parameter"><code>const <span class="type">char</span> *attribute</code></em>,
-                                                         <em class="parameter"><code>const <span class="type">char</span> *attr_value</code></em>);
-<span class="returnvalue">void</span>                <a class="link" href="GFileInfo.html#g-file-info-set-attribute-boolean" title="g_file_info_set_attribute_boolean ()">g_file_info_set_attribute_boolean</a>   (<em class="parameter"><code><a class="link" href="GFileInfo.html" title="GFileInfo"><span class="type">GFileInfo</span></a> *info</code></em>,
-                                                         <em class="parameter"><code>const <span class="type">char</span> *attribute</code></em>,
-                                                         <em class="parameter"><code><a href="./../glib/glib/glib-Basic-Types.html#gboolean"><span class="type">gboolean</span></a> attr_value</code></em>);
-<span class="returnvalue">void</span>                <a class="link" href="GFileInfo.html#g-file-info-set-attribute-uint32" title="g_file_info_set_attribute_uint32 ()">g_file_info_set_attribute_uint32</a>    (<em class="parameter"><code><a class="link" href="GFileInfo.html" title="GFileInfo"><span class="type">GFileInfo</span></a> *info</code></em>,
-                                                         <em class="parameter"><code>const <span class="type">char</span> *attribute</code></em>,
-                                                         <em class="parameter"><code><a href="./../glib/glib/glib-Basic-Types.html#guint32"><span class="type">guint32</span></a> attr_value</code></em>);
-<span class="returnvalue">void</span>                <a class="link" href="GFileInfo.html#g-file-info-set-attribute-int32" title="g_file_info_set_attribute_int32 ()">g_file_info_set_attribute_int32</a>     (<em class="parameter"><code><a class="link" href="GFileInfo.html" title="GFileInfo"><span class="type">GFileInfo</span></a> *info</code></em>,
-                                                         <em class="parameter"><code>const <span class="type">char</span> *attribute</code></em>,
-                                                         <em class="parameter"><code><a href="./../glib/glib/glib-Basic-Types.html#gint32"><span class="type">gint32</span></a> attr_value</code></em>);
-<span class="returnvalue">void</span>                <a class="link" href="GFileInfo.html#g-file-info-set-attribute-uint64" title="g_file_info_set_attribute_uint64 ()">g_file_info_set_attribute_uint64</a>    (<em class="parameter"><code><a class="link" href="GFileInfo.html" title="GFileInfo"><span class="type">GFileInfo</span></a> *info</code></em>,
-                                                         <em class="parameter"><code>const <span class="type">char</span> *attribute</code></em>,
-                                                         <em class="parameter"><code><a href="./../glib/glib/glib-Basic-Types.html#guint64"><span class="type">guint64</span></a> attr_value</code></em>);
-<span class="returnvalue">void</span>                <a class="link" href="GFileInfo.html#g-file-info-set-attribute-int64" title="g_file_info_set_attribute_int64 ()">g_file_info_set_attribute_int64</a>     (<em class="parameter"><code><a class="link" href="GFileInfo.html" title="GFileInfo"><span class="type">GFileInfo</span></a> *info</code></em>,
-                                                         <em class="parameter"><code>const <span class="type">char</span> *attribute</code></em>,
-                                                         <em class="parameter"><code><a href="./../glib/glib/glib-Basic-Types.html#gint64"><span class="type">gint64</span></a> attr_value</code></em>);
-<span class="returnvalue">void</span>                <a class="link" href="GFileInfo.html#g-file-info-set-attribute-object" title="g_file_info_set_attribute_object ()">g_file_info_set_attribute_object</a>    (<em class="parameter"><code><a class="link" href="GFileInfo.html" title="GFileInfo"><span class="type">GFileInfo</span></a> *info</code></em>,
-                                                         <em class="parameter"><code>const <span class="type">char</span> *attribute</code></em>,
-                                                         <em class="parameter"><code><a href="./../gobject/gobject/gobject-The-Base-Object-Type.html#GObject"><span class="type">GObject</span></a> *attr_value</code></em>);
-<span class="returnvalue">void</span>                <a class="link" href="GFileInfo.html#g-file-info-clear-status" title="g_file_info_clear_status ()">g_file_info_clear_status</a>            (<em class="parameter"><code><a class="link" href="GFileInfo.html" title="GFileInfo"><span class="type">GFileInfo</span></a> *info</code></em>);
-<a class="link" href="GFileInfo.html#GFileType" title="enum GFileType"><span class="returnvalue">GFileType</span></a>           <a class="link" href="GFileInfo.html#g-file-info-get-file-type" title="g_file_info_get_file_type ()">g_file_info_get_file_type</a>           (<em class="parameter"><code><a class="link" href="GFileInfo.html" title="GFileInfo"><span class="type">GFileInfo</span></a> *info</code></em>);
-<a href="./../glib/glib/glib-Basic-Types.html#gboolean"><span class="returnvalue">gboolean</span></a>            <a class="link" href="GFileInfo.html#g-file-info-get-is-hidden" title="g_file_info_get_is_hidden ()">g_file_info_get_is_hidden</a>           (<em class="parameter"><code><a class="link" href="GFileInfo.html" title="GFileInfo"><span class="type">GFileInfo</span></a> *info</code></em>);
-<a href="./../glib/glib/glib-Basic-Types.html#gboolean"><span class="returnvalue">gboolean</span></a>            <a class="link" href="GFileInfo.html#g-file-info-get-is-backup" title="g_file_info_get_is_backup ()">g_file_info_get_is_backup</a>           (<em class="parameter"><code><a class="link" href="GFileInfo.html" title="GFileInfo"><span class="type">GFileInfo</span></a> *info</code></em>);
-<a href="./../glib/glib/glib-Basic-Types.html#gboolean"><span class="returnvalue">gboolean</span></a>            <a class="link" href="GFileInfo.html#g-file-info-get-is-symlink" title="g_file_info_get_is_symlink ()">g_file_info_get_is_symlink</a>          (<em class="parameter"><code><a class="link" href="GFileInfo.html" title="GFileInfo"><span class="type">GFileInfo</span></a> *info</code></em>);
-const <span class="returnvalue">char</span> *        <a class="link" href="GFileInfo.html#g-file-info-get-name" title="g_file_info_get_name ()">g_file_info_get_name</a>                (<em class="parameter"><code><a class="link" href="GFileInfo.html" title="GFileInfo"><span class="type">GFileInfo</span></a> *info</code></em>);
-const <span class="returnvalue">char</span> *        <a class="link" href="GFileInfo.html#g-file-info-get-display-name" title="g_file_info_get_display_name ()">g_file_info_get_display_name</a>        (<em class="parameter"><code><a class="link" href="GFileInfo.html" title="GFileInfo"><span class="type">GFileInfo</span></a> *info</code></em>);
-const <span class="returnvalue">char</span> *        <a class="link" href="GFileInfo.html#g-file-info-get-edit-name" title="g_file_info_get_edit_name ()">g_file_info_get_edit_name</a>           (<em class="parameter"><code><a class="link" href="GFileInfo.html" title="GFileInfo"><span class="type">GFileInfo</span></a> *info</code></em>);
-<a class="link" href="GIcon.html" title="GIcon"><span class="returnvalue">GIcon</span></a> *             <a class="link" href="GFileInfo.html#g-file-info-get-icon" title="g_file_info_get_icon ()">g_file_info_get_icon</a>                (<em class="parameter"><code><a class="link" href="GFileInfo.html" title="GFileInfo"><span class="type">GFileInfo</span></a> *info</code></em>);
-<a class="link" href="GIcon.html" title="GIcon"><span class="returnvalue">GIcon</span></a> *             <a class="link" href="GFileInfo.html#g-file-info-get-symbolic-icon" title="g_file_info_get_symbolic_icon ()">g_file_info_get_symbolic_icon</a>       (<em class="parameter"><code><a class="link" href="GFileInfo.html" title="GFileInfo"><span class="type">GFileInfo</span></a> *info</code></em>);
-const <span class="returnvalue">char</span> *        <a class="link" href="GFileInfo.html#g-file-info-get-content-type" title="g_file_info_get_content_type ()">g_file_info_get_content_type</a>        (<em class="parameter"><code><a class="link" href="GFileInfo.html" title="GFileInfo"><span class="type">GFileInfo</span></a> *info</code></em>);
-<a href="./../glib/glib/glib-Basic-Types.html#goffset"><span class="returnvalue">goffset</span></a>             <a class="link" href="GFileInfo.html#g-file-info-get-size" title="g_file_info_get_size ()">g_file_info_get_size</a>                (<em class="parameter"><code><a class="link" href="GFileInfo.html" title="GFileInfo"><span class="type">GFileInfo</span></a> *info</code></em>);
-<span class="returnvalue">void</span>                <a class="link" href="GFileInfo.html#g-file-info-get-modification-time" title="g_file_info_get_modification_time ()">g_file_info_get_modification_time</a>   (<em class="parameter"><code><a class="link" href="GFileInfo.html" title="GFileInfo"><span class="type">GFileInfo</span></a> *info</code></em>,
-                                                         <em class="parameter"><code><a href="./../glib/glib/glib-Date-and-Time-Functions.html#GTimeVal"><span class="type">GTimeVal</span></a> *result</code></em>);
-const <span class="returnvalue">char</span> *        <a class="link" href="GFileInfo.html#g-file-info-get-symlink-target" title="g_file_info_get_symlink_target ()">g_file_info_get_symlink_target</a>      (<em class="parameter"><code><a class="link" href="GFileInfo.html" title="GFileInfo"><span class="type">GFileInfo</span></a> *info</code></em>);
-const <span class="returnvalue">char</span> *        <a class="link" href="GFileInfo.html#g-file-info-get-etag" title="g_file_info_get_etag ()">g_file_info_get_etag</a>                (<em class="parameter"><code><a class="link" href="GFileInfo.html" title="GFileInfo"><span class="type">GFileInfo</span></a> *info</code></em>);
-<a href="./../glib/glib/glib-Basic-Types.html#gint32"><span class="returnvalue">gint32</span></a>              <a class="link" href="GFileInfo.html#g-file-info-get-sort-order" title="g_file_info_get_sort_order ()">g_file_info_get_sort_order</a>          (<em class="parameter"><code><a class="link" href="GFileInfo.html" title="GFileInfo"><span class="type">GFileInfo</span></a> *info</code></em>);
-<span class="returnvalue">void</span>                <a class="link" href="GFileInfo.html#g-file-info-set-attribute-mask" title="g_file_info_set_attribute_mask ()">g_file_info_set_attribute_mask</a>      (<em class="parameter"><code><a class="link" href="GFileInfo.html" title="GFileInfo"><span class="type">GFileInfo</span></a> *info</code></em>,
-                                                         <em class="parameter"><code><a class="link" href="GFileInfo.html#GFileAttributeMatcher"><span class="type">GFileAttributeMatcher</span></a> *mask</code></em>);
-<span class="returnvalue">void</span>                <a class="link" href="GFileInfo.html#g-file-info-unset-attribute-mask" title="g_file_info_unset_attribute_mask ()">g_file_info_unset_attribute_mask</a>    (<em class="parameter"><code><a class="link" href="GFileInfo.html" title="GFileInfo"><span class="type">GFileInfo</span></a> *info</code></em>);
-<span class="returnvalue">void</span>                <a class="link" href="GFileInfo.html#g-file-info-set-file-type" title="g_file_info_set_file_type ()">g_file_info_set_file_type</a>           (<em class="parameter"><code><a class="link" href="GFileInfo.html" title="GFileInfo"><span class="type">GFileInfo</span></a> *info</code></em>,
-                                                         <em class="parameter"><code><a class="link" href="GFileInfo.html#GFileType" title="enum GFileType"><span class="type">GFileType</span></a> type</code></em>);
-<span class="returnvalue">void</span>                <a class="link" href="GFileInfo.html#g-file-info-set-is-hidden" title="g_file_info_set_is_hidden ()">g_file_info_set_is_hidden</a>           (<em class="parameter"><code><a class="link" href="GFileInfo.html" title="GFileInfo"><span class="type">GFileInfo</span></a> *info</code></em>,
-                                                         <em class="parameter"><code><a href="./../glib/glib/glib-Basic-Types.html#gboolean"><span class="type">gboolean</span></a> is_hidden</code></em>);
-<span class="returnvalue">void</span>                <a class="link" href="GFileInfo.html#g-file-info-set-is-symlink" title="g_file_info_set_is_symlink ()">g_file_info_set_is_symlink</a>          (<em class="parameter"><code><a class="link" href="GFileInfo.html" title="GFileInfo"><span class="type">GFileInfo</span></a> *info</code></em>,
-                                                         <em class="parameter"><code><a href="./../glib/glib/glib-Basic-Types.html#gboolean"><span class="type">gboolean</span></a> is_symlink</code></em>);
-<span class="returnvalue">void</span>                <a class="link" href="GFileInfo.html#g-file-info-set-name" title="g_file_info_set_name ()">g_file_info_set_name</a>                (<em class="parameter"><code><a class="link" href="GFileInfo.html" title="GFileInfo"><span class="type">GFileInfo</span></a> *info</code></em>,
-                                                         <em class="parameter"><code>const <span class="type">char</span> *name</code></em>);
-<span class="returnvalue">void</span>                <a class="link" href="GFileInfo.html#g-file-info-set-display-name" title="g_file_info_set_display_name ()">g_file_info_set_display_name</a>        (<em class="parameter"><code><a class="link" href="GFileInfo.html" title="GFileInfo"><span class="type">GFileInfo</span></a> *info</code></em>,
-                                                         <em class="parameter"><code>const <span class="type">char</span> *display_name</code></em>);
-<span class="returnvalue">void</span>                <a class="link" href="GFileInfo.html#g-file-info-set-edit-name" title="g_file_info_set_edit_name ()">g_file_info_set_edit_name</a>           (<em class="parameter"><code><a class="link" href="GFileInfo.html" title="GFileInfo"><span class="type">GFileInfo</span></a> *info</code></em>,
-                                                         <em class="parameter"><code>const <span class="type">char</span> *edit_name</code></em>);
-<span class="returnvalue">void</span>                <a class="link" href="GFileInfo.html#g-file-info-set-icon" title="g_file_info_set_icon ()">g_file_info_set_icon</a>                (<em class="parameter"><code><a class="link" href="GFileInfo.html" title="GFileInfo"><span class="type">GFileInfo</span></a> *info</code></em>,
-                                                         <em class="parameter"><code><a class="link" href="GIcon.html" title="GIcon"><span class="type">GIcon</span></a> *icon</code></em>);
-<span class="returnvalue">void</span>                <a class="link" href="GFileInfo.html#g-file-info-set-symbolic-icon" title="g_file_info_set_symbolic_icon ()">g_file_info_set_symbolic_icon</a>       (<em class="parameter"><code><a class="link" href="GFileInfo.html" title="GFileInfo"><span class="type">GFileInfo</span></a> *info</code></em>,
-                                                         <em class="parameter"><code><a class="link" href="GIcon.html" title="GIcon"><span class="type">GIcon</span></a> *icon</code></em>);
-<span class="returnvalue">void</span>                <a class="link" href="GFileInfo.html#g-file-info-set-content-type" title="g_file_info_set_content_type ()">g_file_info_set_content_type</a>        (<em class="parameter"><code><a class="link" href="GFileInfo.html" title="GFileInfo"><span class="type">GFileInfo</span></a> *info</code></em>,
-                                                         <em class="parameter"><code>const <span class="type">char</span> *content_type</code></em>);
-<span class="returnvalue">void</span>                <a class="link" href="GFileInfo.html#g-file-info-set-size" title="g_file_info_set_size ()">g_file_info_set_size</a>                (<em class="parameter"><code><a class="link" href="GFileInfo.html" title="GFileInfo"><span class="type">GFileInfo</span></a> *info</code></em>,
-                                                         <em class="parameter"><code><a href="./../glib/glib/glib-Basic-Types.html#goffset"><span class="type">goffset</span></a> size</code></em>);
-<span class="returnvalue">void</span>                <a class="link" href="GFileInfo.html#g-file-info-set-modification-time" title="g_file_info_set_modification_time ()">g_file_info_set_modification_time</a>   (<em class="parameter"><code><a class="link" href="GFileInfo.html" title="GFileInfo"><span class="type">GFileInfo</span></a> *info</code></em>,
-                                                         <em class="parameter"><code><a href="./../glib/glib/glib-Date-and-Time-Functions.html#GTimeVal"><span class="type">GTimeVal</span></a> *mtime</code></em>);
-<span class="returnvalue">void</span>                <a class="link" href="GFileInfo.html#g-file-info-set-symlink-target" title="g_file_info_set_symlink_target ()">g_file_info_set_symlink_target</a>      (<em class="parameter"><code><a class="link" href="GFileInfo.html" title="GFileInfo"><span class="type">GFileInfo</span></a> *info</code></em>,
-                                                         <em class="parameter"><code>const <span class="type">char</span> *symlink_target</code></em>);
-<span class="returnvalue">void</span>                <a class="link" href="GFileInfo.html#g-file-info-set-sort-order" title="g_file_info_set_sort_order ()">g_file_info_set_sort_order</a>          (<em class="parameter"><code><a class="link" href="GFileInfo.html" title="GFileInfo"><span class="type">GFileInfo</span></a> *info</code></em>,
-                                                         <em class="parameter"><code><a href="./../glib/glib/glib-Basic-Types.html#gint32"><span class="type">gint32</span></a> sort_order</code></em>);
-<a class="link" href="GFileInfo.html#GFileAttributeMatcher"><span class="returnvalue">GFileAttributeMatcher</span></a> * <a class="link" href="GFileInfo.html#g-file-attribute-matcher-new" title="g_file_attribute_matcher_new ()">g_file_attribute_matcher_new</a>    (<em class="parameter"><code>const <span class="type">char</span> *attributes</code></em>);
-<a class="link" href="GFileInfo.html#GFileAttributeMatcher"><span class="returnvalue">GFileAttributeMatcher</span></a> * <a class="link" href="GFileInfo.html#g-file-attribute-matcher-ref" title="g_file_attribute_matcher_ref ()">g_file_attribute_matcher_ref</a>    (<em class="parameter"><code><a class="link" href="GFileInfo.html#GFileAttributeMatcher"><span class="type">GFileAttributeMatcher</span></a> *matcher</code></em>);
-<a class="link" href="GFileInfo.html#GFileAttributeMatcher"><span class="returnvalue">GFileAttributeMatcher</span></a> * <a class="link" href="GFileInfo.html#g-file-attribute-matcher-subtract" title="g_file_attribute_matcher_subtract ()">g_file_attribute_matcher_subtract</a>
-                                                        (<em class="parameter"><code><a class="link" href="GFileInfo.html#GFileAttributeMatcher"><span class="type">GFileAttributeMatcher</span></a> *matcher</code></em>,
-                                                         <em class="parameter"><code><a class="link" href="GFileInfo.html#GFileAttributeMatcher"><span class="type">GFileAttributeMatcher</span></a> *subtract</code></em>);
-<span class="returnvalue">void</span>                <a class="link" href="GFileInfo.html#g-file-attribute-matcher-unref" title="g_file_attribute_matcher_unref ()">g_file_attribute_matcher_unref</a>      (<em class="parameter"><code><a class="link" href="GFileInfo.html#GFileAttributeMatcher"><span class="type">GFileAttributeMatcher</span></a> *matcher</code></em>);
-<a href="./../glib/glib/glib-Basic-Types.html#gboolean"><span class="returnvalue">gboolean</span></a>            <a class="link" href="GFileInfo.html#g-file-attribute-matcher-matches" title="g_file_attribute_matcher_matches ()">g_file_attribute_matcher_matches</a>    (<em class="parameter"><code><a class="link" href="GFileInfo.html#GFileAttributeMatcher"><span class="type">GFileAttributeMatcher</span></a> *matcher</code></em>,
-                                                         <em class="parameter"><code>const <span class="type">char</span> *attribute</code></em>);
-<a href="./../glib/glib/glib-Basic-Types.html#gboolean"><span class="returnvalue">gboolean</span></a>            <a class="link" href="GFileInfo.html#g-file-attribute-matcher-matches-only" title="g_file_attribute_matcher_matches_only ()">g_file_attribute_matcher_matches_only</a>
-                                                        (<em class="parameter"><code><a class="link" href="GFileInfo.html#GFileAttributeMatcher"><span class="type">GFileAttributeMatcher</span></a> *matcher</code></em>,
-                                                         <em class="parameter"><code>const <span class="type">char</span> *attribute</code></em>);
-<a href="./../glib/glib/glib-Basic-Types.html#gboolean"><span class="returnvalue">gboolean</span></a>            <a class="link" href="GFileInfo.html#g-file-attribute-matcher-enumerate-namespace" title="g_file_attribute_matcher_enumerate_namespace ()">g_file_attribute_matcher_enumerate_namespace</a>
-                                                        (<em class="parameter"><code><a class="link" href="GFileInfo.html#GFileAttributeMatcher"><span class="type">GFileAttributeMatcher</span></a> *matcher</code></em>,
-                                                         <em class="parameter"><code>const <span class="type">char</span> *ns</code></em>);
-const <span class="returnvalue">char</span> *        <a class="link" href="GFileInfo.html#g-file-attribute-matcher-enumerate-next" title="g_file_attribute_matcher_enumerate_next ()">g_file_attribute_matcher_enumerate_next</a>
-                                                        (<em class="parameter"><code><a class="link" href="GFileInfo.html#GFileAttributeMatcher"><span class="type">GFileAttributeMatcher</span></a> *matcher</code></em>);
-<span class="returnvalue">char</span> *              <a class="link" href="GFileInfo.html#g-file-attribute-matcher-to-string" title="g_file_attribute_matcher_to_string ()">g_file_attribute_matcher_to_string</a>  (<em class="parameter"><code><a class="link" href="GFileInfo.html#GFileAttributeMatcher"><span class="type">GFileAttributeMatcher</span></a> *matcher</code></em>);
-</pre>
-</div>
-<div class="refsect1">
-<a name="GFileInfo.object-hierarchy"></a><h2>Object Hierarchy</h2>
-<pre class="synopsis">
-  GBoxed
-   +----GFileAttributeMatcher
-</pre>
-<pre class="synopsis">
-  <a href="./../gobject/gobject/gobject-The-Base-Object-Type.html#GObject">GObject</a>
-   +----GFileInfo
-=======
 <div class="refsect1">
 <a name="GFileInfo.functions"></a><h2>Functions</h2>
 <div class="informaltable"><table width="100%" border="0">
@@ -1226,7 +960,6 @@
 <div class="refsect1">
 <a name="GFileInfo.includes"></a><h2>Includes</h2>
 <pre class="synopsis">#include &lt;gio/gio.h&gt;
->>>>>>> 76bed778
 </pre>
 </div>
 <div class="refsect1">
@@ -1238,57 +971,6 @@
 GIO handles file attributes.</p>
 <p>To obtain a <a class="link" href="GFileInfo.html" title="GFileInfo"><span class="type">GFileInfo</span></a> for a <a class="link" href="GFile.html" title="GFile"><span class="type">GFile</span></a>, use <a class="link" href="GFile.html#g-file-query-info" title="g_file_query_info ()"><code class="function">g_file_query_info()</code></a> (or its
 async variant). To obtain a <a class="link" href="GFileInfo.html" title="GFileInfo"><span class="type">GFileInfo</span></a> for a file input or output
-<<<<<<< HEAD
-stream, use <a class="link" href="GFileInputStream.html#g-file-input-stream-query-info" title="g_file_input_stream_query_info ()"><code class="function">g_file_input_stream_query_info()</code></a> or
-<a class="link" href="GFileOutputStream.html#g-file-output-stream-query-info" title="g_file_output_stream_query_info ()"><code class="function">g_file_output_stream_query_info()</code></a> (or their async variants).
-</p>
-<p>
-To change the actual attributes of a file, you should then set the
-attribute in the <a class="link" href="GFileInfo.html" title="GFileInfo"><span class="type">GFileInfo</span></a> and call <a class="link" href="GFile.html#g-file-set-attributes-from-info" title="g_file_set_attributes_from_info ()"><code class="function">g_file_set_attributes_from_info()</code></a>
-or <a class="link" href="GFile.html#g-file-set-attributes-async" title="g_file_set_attributes_async ()"><code class="function">g_file_set_attributes_async()</code></a> on a GFile.
-</p>
-<p>
-However, not all attributes can be changed in the file. For instance,
-the actual size of a file cannot be changed via <a class="link" href="GFileInfo.html#g-file-info-set-size" title="g_file_info_set_size ()"><code class="function">g_file_info_set_size()</code></a>.
-You may call <a class="link" href="GFile.html#g-file-query-settable-attributes" title="g_file_query_settable_attributes ()"><code class="function">g_file_query_settable_attributes()</code></a> and
-<a class="link" href="GFile.html#g-file-query-writable-namespaces" title="g_file_query_writable_namespaces ()"><code class="function">g_file_query_writable_namespaces()</code></a> to discover the settable attributes
-of a particular file at runtime.
-</p>
-<p>
-<a class="link" href="GFileInfo.html#GFileAttributeMatcher"><span class="type">GFileAttributeMatcher</span></a> allows for searching through a <a class="link" href="GFileInfo.html" title="GFileInfo"><span class="type">GFileInfo</span></a> for
-attributes.
-</p>
-</div>
-<div class="refsect1">
-<a name="GFileInfo.details"></a><h2>Details</h2>
-<div class="refsect2">
-<a name="GFileAttributeMatcher-struct"></a><h3>GFileAttributeMatcher</h3>
-<pre class="programlisting">typedef struct _GFileAttributeMatcher GFileAttributeMatcher;</pre>
-<p>
-Determines if a string matches a file attribute.
-</p>
-</div>
-<hr>
-<div class="refsect2">
-<a name="GFileType"></a><h3>enum GFileType</h3>
-<pre class="programlisting">typedef enum {
-  G_FILE_TYPE_UNKNOWN = 0,
-  G_FILE_TYPE_REGULAR,
-  G_FILE_TYPE_DIRECTORY,
-  G_FILE_TYPE_SYMBOLIC_LINK,
-  G_FILE_TYPE_SPECIAL, /* socket, fifo, blockdev, chardev */
-  G_FILE_TYPE_SHORTCUT,
-  G_FILE_TYPE_MOUNTABLE
-} GFileType;
-</pre>
-<p>
-Indicates the file's on-disk type.
-</p>
-<div class="variablelist"><table border="0" class="variablelist">
-<colgroup>
-<col align="left" valign="top">
-<col>
-=======
 stream, use <a class="link" href="GFileInputStream.html#g-file-input-stream-query-info" title="g_file_input_stream_query_info ()"><code class="function">g_file_input_stream_query_info()</code></a> or
 <a class="link" href="GFileOutputStream.html#g-file-output-stream-query-info" title="g_file_output_stream_query_info ()"><code class="function">g_file_output_stream_query_info()</code></a> (or their async variants).</p>
 <p>To change the actual attributes of a file, you should then set the
@@ -1390,7 +1072,6 @@
 <col width="150px" class="parameters_name">
 <col class="parameters_description">
 <col width="200px" class="parameters_annotations">
->>>>>>> 76bed778
 </colgroup>
 <tbody>
 <tr>
@@ -1521,933 +1202,6 @@
 </tbody>
 </table></div>
 </div>
-<<<<<<< HEAD
-<hr>
-<div class="refsect2">
-<a name="GFileInfo-struct"></a><h3>GFileInfo</h3>
-<pre class="programlisting">typedef struct _GFileInfo GFileInfo;</pre>
-<p>
-Stores information about a file system object referenced by a <a class="link" href="GFile.html" title="GFile"><span class="type">GFile</span></a>.
-</p>
-</div>
-<hr>
-<div class="refsect2">
-<a name="G-FILE-ATTRIBUTE-STANDARD-TYPE:CAPS"></a><h3>G_FILE_ATTRIBUTE_STANDARD_TYPE</h3>
-<pre class="programlisting">#define G_FILE_ATTRIBUTE_STANDARD_TYPE "standard::type"                     /* uint32 (GFileType) */
-</pre>
-<p>
-A key in the "standard" namespace for storing file types.
-Corresponding <a class="link" href="gio-GFileAttribute.html#GFileAttributeType" title="enum GFileAttributeType"><span class="type">GFileAttributeType</span></a> is <a class="link" href="gio-GFileAttribute.html#G-FILE-ATTRIBUTE-TYPE-UINT32:CAPS"><code class="literal">G_FILE_ATTRIBUTE_TYPE_UINT32</code></a>.
-The value for this key should contain a <a class="link" href="GFileInfo.html#GFileType" title="enum GFileType"><span class="type">GFileType</span></a>.
-</p>
-</div>
-<hr>
-<div class="refsect2">
-<a name="G-FILE-ATTRIBUTE-STANDARD-IS-HIDDEN:CAPS"></a><h3>G_FILE_ATTRIBUTE_STANDARD_IS_HIDDEN</h3>
-<pre class="programlisting">#define G_FILE_ATTRIBUTE_STANDARD_IS_HIDDEN "standard::is-hidden"           /* boolean */
-</pre>
-<p>
-A key in the "standard" namespace for checking if a file is hidden.
-Corresponding <a class="link" href="gio-GFileAttribute.html#GFileAttributeType" title="enum GFileAttributeType"><span class="type">GFileAttributeType</span></a> is <a class="link" href="gio-GFileAttribute.html#G-FILE-ATTRIBUTE-TYPE-BOOLEAN:CAPS"><code class="literal">G_FILE_ATTRIBUTE_TYPE_BOOLEAN</code></a>.
-</p>
-</div>
-<hr>
-<div class="refsect2">
-<a name="G-FILE-ATTRIBUTE-STANDARD-IS-BACKUP:CAPS"></a><h3>G_FILE_ATTRIBUTE_STANDARD_IS_BACKUP</h3>
-<pre class="programlisting">#define G_FILE_ATTRIBUTE_STANDARD_IS_BACKUP "standard::is-backup"           /* boolean */
-</pre>
-<p>
-A key in the "standard" namespace for checking if a file is a backup file.
-Corresponding <a class="link" href="gio-GFileAttribute.html#GFileAttributeType" title="enum GFileAttributeType"><span class="type">GFileAttributeType</span></a> is <a class="link" href="gio-GFileAttribute.html#G-FILE-ATTRIBUTE-TYPE-BOOLEAN:CAPS"><code class="literal">G_FILE_ATTRIBUTE_TYPE_BOOLEAN</code></a>.
-</p>
-</div>
-<hr>
-<div class="refsect2">
-<a name="G-FILE-ATTRIBUTE-STANDARD-IS-SYMLINK:CAPS"></a><h3>G_FILE_ATTRIBUTE_STANDARD_IS_SYMLINK</h3>
-<pre class="programlisting">#define G_FILE_ATTRIBUTE_STANDARD_IS_SYMLINK "standard::is-symlink"         /* boolean */
-</pre>
-<p>
-A key in the "standard" namespace for checking if the file is a symlink.
-Typically the actual type is something else, if we followed the symlink
-to get the type.
-Corresponding <a class="link" href="gio-GFileAttribute.html#GFileAttributeType" title="enum GFileAttributeType"><span class="type">GFileAttributeType</span></a> is <a class="link" href="gio-GFileAttribute.html#G-FILE-ATTRIBUTE-TYPE-BOOLEAN:CAPS"><code class="literal">G_FILE_ATTRIBUTE_TYPE_BOOLEAN</code></a>.
-</p>
-</div>
-<hr>
-<div class="refsect2">
-<a name="G-FILE-ATTRIBUTE-STANDARD-IS-VIRTUAL:CAPS"></a><h3>G_FILE_ATTRIBUTE_STANDARD_IS_VIRTUAL</h3>
-<pre class="programlisting">#define G_FILE_ATTRIBUTE_STANDARD_IS_VIRTUAL "standard::is-virtual"         /* boolean */
-</pre>
-<p>
-A key in the "standard" namespace for checking if a file is virtual.
-Corresponding <a class="link" href="gio-GFileAttribute.html#GFileAttributeType" title="enum GFileAttributeType"><span class="type">GFileAttributeType</span></a> is <a class="link" href="gio-GFileAttribute.html#G-FILE-ATTRIBUTE-TYPE-BOOLEAN:CAPS"><code class="literal">G_FILE_ATTRIBUTE_TYPE_BOOLEAN</code></a>.
-</p>
-</div>
-<hr>
-<div class="refsect2">
-<a name="G-FILE-ATTRIBUTE-STANDARD-NAME:CAPS"></a><h3>G_FILE_ATTRIBUTE_STANDARD_NAME</h3>
-<pre class="programlisting">#define G_FILE_ATTRIBUTE_STANDARD_NAME "standard::name"                     /* byte string */
-</pre>
-<p>
-A key in the "standard" namespace for getting the name of the file.
-The name is the on-disk filename which may not be in any known encoding,
-and can thus not be generally displayed as is.
-Use <a class="link" href="GFileInfo.html#G-FILE-ATTRIBUTE-STANDARD-DISPLAY-NAME:CAPS" title="G_FILE_ATTRIBUTE_STANDARD_DISPLAY_NAME"><span class="type">G_FILE_ATTRIBUTE_STANDARD_DISPLAY_NAME</span></a> if you need to display the
-name in a user interface.
-Corresponding <a class="link" href="gio-GFileAttribute.html#GFileAttributeType" title="enum GFileAttributeType"><span class="type">GFileAttributeType</span></a> is <a class="link" href="gio-GFileAttribute.html#G-FILE-ATTRIBUTE-TYPE-BYTE-STRING:CAPS"><code class="literal">G_FILE_ATTRIBUTE_TYPE_BYTE_STRING</code></a>.
-</p>
-</div>
-<hr>
-<div class="refsect2">
-<a name="G-FILE-ATTRIBUTE-STANDARD-DISPLAY-NAME:CAPS"></a><h3>G_FILE_ATTRIBUTE_STANDARD_DISPLAY_NAME</h3>
-<pre class="programlisting">#define G_FILE_ATTRIBUTE_STANDARD_DISPLAY_NAME "standard::display-name"     /* string */
-</pre>
-<p>
-A key in the "standard" namespace for getting the display name of the file.
-A display name is guaranteed to be in UTF8 and can thus be displayed in
-the UI.
-Corresponding <a class="link" href="gio-GFileAttribute.html#GFileAttributeType" title="enum GFileAttributeType"><span class="type">GFileAttributeType</span></a> is <a class="link" href="gio-GFileAttribute.html#G-FILE-ATTRIBUTE-TYPE-STRING:CAPS"><code class="literal">G_FILE_ATTRIBUTE_TYPE_STRING</code></a>.
-</p>
-</div>
-<hr>
-<div class="refsect2">
-<a name="G-FILE-ATTRIBUTE-STANDARD-EDIT-NAME:CAPS"></a><h3>G_FILE_ATTRIBUTE_STANDARD_EDIT_NAME</h3>
-<pre class="programlisting">#define G_FILE_ATTRIBUTE_STANDARD_EDIT_NAME "standard::edit-name"           /* string */
-</pre>
-<p>
-A key in the "standard" namespace for edit name of the file.
-An edit name is similar to the display name, but it is meant to be
-used when you want to rename the file in the UI. The display name
-might contain information you don't want in the new filename (such as
-"(invalid unicode)" if the filename was in an invalid encoding).
-</p>
-<p>
-Corresponding <a class="link" href="gio-GFileAttribute.html#GFileAttributeType" title="enum GFileAttributeType"><span class="type">GFileAttributeType</span></a> is <a class="link" href="gio-GFileAttribute.html#G-FILE-ATTRIBUTE-TYPE-STRING:CAPS"><code class="literal">G_FILE_ATTRIBUTE_TYPE_STRING</code></a>.
-</p>
-</div>
-<hr>
-<div class="refsect2">
-<a name="G-FILE-ATTRIBUTE-STANDARD-COPY-NAME:CAPS"></a><h3>G_FILE_ATTRIBUTE_STANDARD_COPY_NAME</h3>
-<pre class="programlisting">#define G_FILE_ATTRIBUTE_STANDARD_COPY_NAME "standard::copy-name"           /* string */
-</pre>
-<p>
-A key in the "standard" namespace for getting the copy name of the file.
-The copy name is an optional version of the name. If available it's always
-in UTF8, and corresponds directly to the original filename (only transcoded to
-UTF8). This is useful if you want to copy the file to another filesystem that
-might have a different encoding. If the filename is not a valid string in the
-encoding selected for the filesystem it is in then the copy name will not be set.
-</p>
-<p>
-Corresponding <a class="link" href="gio-GFileAttribute.html#GFileAttributeType" title="enum GFileAttributeType"><span class="type">GFileAttributeType</span></a> is <a class="link" href="gio-GFileAttribute.html#G-FILE-ATTRIBUTE-TYPE-STRING:CAPS"><code class="literal">G_FILE_ATTRIBUTE_TYPE_STRING</code></a>.
-</p>
-</div>
-<hr>
-<div class="refsect2">
-<a name="G-FILE-ATTRIBUTE-STANDARD-ICON:CAPS"></a><h3>G_FILE_ATTRIBUTE_STANDARD_ICON</h3>
-<pre class="programlisting">#define G_FILE_ATTRIBUTE_STANDARD_ICON "standard::icon"                     /* object (GIcon) */
-</pre>
-<p>
-A key in the "standard" namespace for getting the icon for the file.
-Corresponding <a class="link" href="gio-GFileAttribute.html#GFileAttributeType" title="enum GFileAttributeType"><span class="type">GFileAttributeType</span></a> is <a class="link" href="gio-GFileAttribute.html#G-FILE-ATTRIBUTE-TYPE-OBJECT:CAPS"><code class="literal">G_FILE_ATTRIBUTE_TYPE_OBJECT</code></a>.
-The value for this key should contain a <a class="link" href="GIcon.html" title="GIcon"><span class="type">GIcon</span></a>.
-</p>
-</div>
-<hr>
-<div class="refsect2">
-<a name="G-FILE-ATTRIBUTE-STANDARD-SYMBOLIC-ICON:CAPS"></a><h3>G_FILE_ATTRIBUTE_STANDARD_SYMBOLIC_ICON</h3>
-<pre class="programlisting">#define G_FILE_ATTRIBUTE_STANDARD_SYMBOLIC_ICON "standard::symbolic-icon"   /* object (GIcon) */
-</pre>
-<p>
-A key in the "standard" namespace for getting the symbolic icon for the file.
-Corresponding <a class="link" href="gio-GFileAttribute.html#GFileAttributeType" title="enum GFileAttributeType"><span class="type">GFileAttributeType</span></a> is <a class="link" href="gio-GFileAttribute.html#G-FILE-ATTRIBUTE-TYPE-OBJECT:CAPS"><code class="literal">G_FILE_ATTRIBUTE_TYPE_OBJECT</code></a>.
-The value for this key should contain a <a class="link" href="GIcon.html" title="GIcon"><span class="type">GIcon</span></a>.
-</p>
-<p class="since">Since 2.34</p>
-</div>
-<hr>
-<div class="refsect2">
-<a name="G-FILE-ATTRIBUTE-STANDARD-CONTENT-TYPE:CAPS"></a><h3>G_FILE_ATTRIBUTE_STANDARD_CONTENT_TYPE</h3>
-<pre class="programlisting">#define G_FILE_ATTRIBUTE_STANDARD_CONTENT_TYPE "standard::content-type"     /* string */
-</pre>
-<p>
-A key in the "standard" namespace for getting the content type of the file.
-Corresponding <a class="link" href="gio-GFileAttribute.html#GFileAttributeType" title="enum GFileAttributeType"><span class="type">GFileAttributeType</span></a> is <a class="link" href="gio-GFileAttribute.html#G-FILE-ATTRIBUTE-TYPE-STRING:CAPS"><code class="literal">G_FILE_ATTRIBUTE_TYPE_STRING</code></a>.
-The value for this key should contain a valid content type.
-</p>
-</div>
-<hr>
-<div class="refsect2">
-<a name="G-FILE-ATTRIBUTE-STANDARD-FAST-CONTENT-TYPE:CAPS"></a><h3>G_FILE_ATTRIBUTE_STANDARD_FAST_CONTENT_TYPE</h3>
-<pre class="programlisting">#define G_FILE_ATTRIBUTE_STANDARD_FAST_CONTENT_TYPE "standard::fast-content-type" /* string */
-</pre>
-<p>
-A key in the "standard" namespace for getting the fast content type.
-The fast content type isn't as reliable as the regular one, as it
-only uses the filename to guess it, but it is faster to calculate than the
-regular content type.
-Corresponding <a class="link" href="gio-GFileAttribute.html#GFileAttributeType" title="enum GFileAttributeType"><span class="type">GFileAttributeType</span></a> is <a class="link" href="gio-GFileAttribute.html#G-FILE-ATTRIBUTE-TYPE-STRING:CAPS"><code class="literal">G_FILE_ATTRIBUTE_TYPE_STRING</code></a>.
-</p>
-</div>
-<hr>
-<div class="refsect2">
-<a name="G-FILE-ATTRIBUTE-STANDARD-SIZE:CAPS"></a><h3>G_FILE_ATTRIBUTE_STANDARD_SIZE</h3>
-<pre class="programlisting">#define G_FILE_ATTRIBUTE_STANDARD_SIZE "standard::size"                     /* uint64 */
-</pre>
-<p>
-A key in the "standard" namespace for getting the file's size (in bytes).
-Corresponding <a class="link" href="gio-GFileAttribute.html#GFileAttributeType" title="enum GFileAttributeType"><span class="type">GFileAttributeType</span></a> is <a class="link" href="gio-GFileAttribute.html#G-FILE-ATTRIBUTE-TYPE-UINT64:CAPS"><code class="literal">G_FILE_ATTRIBUTE_TYPE_UINT64</code></a>.
-</p>
-</div>
-<hr>
-<div class="refsect2">
-<a name="G-FILE-ATTRIBUTE-STANDARD-ALLOCATED-SIZE:CAPS"></a><h3>G_FILE_ATTRIBUTE_STANDARD_ALLOCATED_SIZE</h3>
-<pre class="programlisting">#define G_FILE_ATTRIBUTE_STANDARD_ALLOCATED_SIZE "standard::allocated-size" /* uint64 */
-</pre>
-<p>
-A key in the "standard" namespace for getting the amount of disk space
-that is consumed by the file (in bytes).  This will generally be larger
-than the file size (due to block size overhead) but can occasionally be
-smaller (for example, for sparse files).
-Corresponding <a class="link" href="gio-GFileAttribute.html#GFileAttributeType" title="enum GFileAttributeType"><span class="type">GFileAttributeType</span></a> is <a class="link" href="gio-GFileAttribute.html#G-FILE-ATTRIBUTE-TYPE-UINT64:CAPS"><code class="literal">G_FILE_ATTRIBUTE_TYPE_UINT64</code></a>.
-</p>
-<p class="since">Since 2.20</p>
-</div>
-<hr>
-<div class="refsect2">
-<a name="G-FILE-ATTRIBUTE-STANDARD-SYMLINK-TARGET:CAPS"></a><h3>G_FILE_ATTRIBUTE_STANDARD_SYMLINK_TARGET</h3>
-<pre class="programlisting">#define G_FILE_ATTRIBUTE_STANDARD_SYMLINK_TARGET "standard::symlink-target" /* byte string */
-</pre>
-<p>
-A key in the "standard" namespace for getting the symlink target, if the file
-is a symlink. Corresponding <a class="link" href="gio-GFileAttribute.html#GFileAttributeType" title="enum GFileAttributeType"><span class="type">GFileAttributeType</span></a> is
-<a class="link" href="gio-GFileAttribute.html#G-FILE-ATTRIBUTE-TYPE-BYTE-STRING:CAPS"><code class="literal">G_FILE_ATTRIBUTE_TYPE_BYTE_STRING</code></a>.
-</p>
-</div>
-<hr>
-<div class="refsect2">
-<a name="G-FILE-ATTRIBUTE-STANDARD-TARGET-URI:CAPS"></a><h3>G_FILE_ATTRIBUTE_STANDARD_TARGET_URI</h3>
-<pre class="programlisting">#define G_FILE_ATTRIBUTE_STANDARD_TARGET_URI "standard::target-uri"         /* string */
-</pre>
-<p>
-A key in the "standard" namespace for getting the target URI for the file, in
-the case of <a class="link" href="GFileInfo.html#G-FILE-TYPE-SHORTCUT:CAPS"><code class="literal">G_FILE_TYPE_SHORTCUT</code></a> or <a class="link" href="GFileInfo.html#G-FILE-TYPE-MOUNTABLE:CAPS"><code class="literal">G_FILE_TYPE_MOUNTABLE</code></a> files.
-Corresponding <a class="link" href="gio-GFileAttribute.html#GFileAttributeType" title="enum GFileAttributeType"><span class="type">GFileAttributeType</span></a> is <a class="link" href="gio-GFileAttribute.html#G-FILE-ATTRIBUTE-TYPE-STRING:CAPS"><code class="literal">G_FILE_ATTRIBUTE_TYPE_STRING</code></a>.
-</p>
-</div>
-<hr>
-<div class="refsect2">
-<a name="G-FILE-ATTRIBUTE-STANDARD-SORT-ORDER:CAPS"></a><h3>G_FILE_ATTRIBUTE_STANDARD_SORT_ORDER</h3>
-<pre class="programlisting">#define G_FILE_ATTRIBUTE_STANDARD_SORT_ORDER "standard::sort-order"         /* int32  */
-</pre>
-<p>
-A key in the "standard" namespace for setting the sort order of a file.
-Corresponding <a class="link" href="gio-GFileAttribute.html#GFileAttributeType" title="enum GFileAttributeType"><span class="type">GFileAttributeType</span></a> is <a class="link" href="gio-GFileAttribute.html#G-FILE-ATTRIBUTE-TYPE-INT32:CAPS"><code class="literal">G_FILE_ATTRIBUTE_TYPE_INT32</code></a>.
-An example use would be in file managers, which would use this key
-to set the order files are displayed. Files with smaller sort order
-should be sorted first, and files without sort order as if sort order
-was zero.
-</p>
-</div>
-<hr>
-<div class="refsect2">
-<a name="G-FILE-ATTRIBUTE-ETAG-VALUE:CAPS"></a><h3>G_FILE_ATTRIBUTE_ETAG_VALUE</h3>
-<pre class="programlisting">#define G_FILE_ATTRIBUTE_ETAG_VALUE "etag::value"                 /* string */
-</pre>
-<p>
-A key in the "etag" namespace for getting the value of the file's
-entity tag. Corresponding <a class="link" href="gio-GFileAttribute.html#GFileAttributeType" title="enum GFileAttributeType"><span class="type">GFileAttributeType</span></a> is
-<a class="link" href="gio-GFileAttribute.html#G-FILE-ATTRIBUTE-TYPE-STRING:CAPS"><code class="literal">G_FILE_ATTRIBUTE_TYPE_STRING</code></a>.
-</p>
-</div>
-<hr>
-<div class="refsect2">
-<a name="G-FILE-ATTRIBUTE-ID-FILE:CAPS"></a><h3>G_FILE_ATTRIBUTE_ID_FILE</h3>
-<pre class="programlisting">#define G_FILE_ATTRIBUTE_ID_FILE "id::file"                     /* string */
-</pre>
-<p>
-A key in the "id" namespace for getting a file identifier.
-Corresponding <a class="link" href="gio-GFileAttribute.html#GFileAttributeType" title="enum GFileAttributeType"><span class="type">GFileAttributeType</span></a> is <a class="link" href="gio-GFileAttribute.html#G-FILE-ATTRIBUTE-TYPE-STRING:CAPS"><code class="literal">G_FILE_ATTRIBUTE_TYPE_STRING</code></a>.
-An example use would be during listing files, to avoid recursive
-directory scanning.
-</p>
-</div>
-<hr>
-<div class="refsect2">
-<a name="G-FILE-ATTRIBUTE-ID-FILESYSTEM:CAPS"></a><h3>G_FILE_ATTRIBUTE_ID_FILESYSTEM</h3>
-<pre class="programlisting">#define G_FILE_ATTRIBUTE_ID_FILESYSTEM "id::filesystem"         /* string */
-</pre>
-<p>
-A key in the "id" namespace for getting the file system identifier.
-Corresponding <a class="link" href="gio-GFileAttribute.html#GFileAttributeType" title="enum GFileAttributeType"><span class="type">GFileAttributeType</span></a> is <a class="link" href="gio-GFileAttribute.html#G-FILE-ATTRIBUTE-TYPE-STRING:CAPS"><code class="literal">G_FILE_ATTRIBUTE_TYPE_STRING</code></a>.
-An example use would be during drag and drop to see if the source
-and target are on the same filesystem (default to move) or not (default
-to copy).
-</p>
-</div>
-<hr>
-<div class="refsect2">
-<a name="G-FILE-ATTRIBUTE-ACCESS-CAN-READ:CAPS"></a><h3>G_FILE_ATTRIBUTE_ACCESS_CAN_READ</h3>
-<pre class="programlisting">#define G_FILE_ATTRIBUTE_ACCESS_CAN_READ "access::can-read"       /* boolean */
-</pre>
-<p>
-A key in the "access" namespace for getting read privileges.
-Corresponding <a class="link" href="gio-GFileAttribute.html#GFileAttributeType" title="enum GFileAttributeType"><span class="type">GFileAttributeType</span></a> is <a class="link" href="gio-GFileAttribute.html#G-FILE-ATTRIBUTE-TYPE-BOOLEAN:CAPS"><code class="literal">G_FILE_ATTRIBUTE_TYPE_BOOLEAN</code></a>.
-This attribute will be <a href="./../glib/glib/glib-Standard-Macros.html#TRUE:CAPS"><code class="literal">TRUE</code></a> if the user is able to read the file.
-</p>
-</div>
-<hr>
-<div class="refsect2">
-<a name="G-FILE-ATTRIBUTE-ACCESS-CAN-WRITE:CAPS"></a><h3>G_FILE_ATTRIBUTE_ACCESS_CAN_WRITE</h3>
-<pre class="programlisting">#define G_FILE_ATTRIBUTE_ACCESS_CAN_WRITE "access::can-write"     /* boolean */
-</pre>
-<p>
-A key in the "access" namespace for getting write privileges.
-Corresponding <a class="link" href="gio-GFileAttribute.html#GFileAttributeType" title="enum GFileAttributeType"><span class="type">GFileAttributeType</span></a> is <a class="link" href="gio-GFileAttribute.html#G-FILE-ATTRIBUTE-TYPE-BOOLEAN:CAPS"><code class="literal">G_FILE_ATTRIBUTE_TYPE_BOOLEAN</code></a>.
-This attribute will be <a href="./../glib/glib/glib-Standard-Macros.html#TRUE:CAPS"><code class="literal">TRUE</code></a> if the user is able to write to the file.
-</p>
-</div>
-<hr>
-<div class="refsect2">
-<a name="G-FILE-ATTRIBUTE-ACCESS-CAN-EXECUTE:CAPS"></a><h3>G_FILE_ATTRIBUTE_ACCESS_CAN_EXECUTE</h3>
-<pre class="programlisting">#define G_FILE_ATTRIBUTE_ACCESS_CAN_EXECUTE "access::can-execute" /* boolean */
-</pre>
-<p>
-A key in the "access" namespace for getting execution privileges.
-Corresponding <a class="link" href="gio-GFileAttribute.html#GFileAttributeType" title="enum GFileAttributeType"><span class="type">GFileAttributeType</span></a> is <a class="link" href="gio-GFileAttribute.html#G-FILE-ATTRIBUTE-TYPE-BOOLEAN:CAPS"><code class="literal">G_FILE_ATTRIBUTE_TYPE_BOOLEAN</code></a>.
-This attribute will be <a href="./../glib/glib/glib-Standard-Macros.html#TRUE:CAPS"><code class="literal">TRUE</code></a> if the user is able to execute the file.
-</p>
-</div>
-<hr>
-<div class="refsect2">
-<a name="G-FILE-ATTRIBUTE-ACCESS-CAN-DELETE:CAPS"></a><h3>G_FILE_ATTRIBUTE_ACCESS_CAN_DELETE</h3>
-<pre class="programlisting">#define G_FILE_ATTRIBUTE_ACCESS_CAN_DELETE "access::can-delete"   /* boolean */
-</pre>
-<p>
-A key in the "access" namespace for checking deletion privileges.
-Corresponding <a class="link" href="gio-GFileAttribute.html#GFileAttributeType" title="enum GFileAttributeType"><span class="type">GFileAttributeType</span></a> is <a class="link" href="gio-GFileAttribute.html#G-FILE-ATTRIBUTE-TYPE-BOOLEAN:CAPS"><code class="literal">G_FILE_ATTRIBUTE_TYPE_BOOLEAN</code></a>.
-This attribute will be <a href="./../glib/glib/glib-Standard-Macros.html#TRUE:CAPS"><code class="literal">TRUE</code></a> if the user is able to delete the file.
-</p>
-</div>
-<hr>
-<div class="refsect2">
-<a name="G-FILE-ATTRIBUTE-ACCESS-CAN-TRASH:CAPS"></a><h3>G_FILE_ATTRIBUTE_ACCESS_CAN_TRASH</h3>
-<pre class="programlisting">#define G_FILE_ATTRIBUTE_ACCESS_CAN_TRASH "access::can-trash"     /* boolean */
-</pre>
-<p>
-A key in the "access" namespace for checking trashing privileges.
-Corresponding <a class="link" href="gio-GFileAttribute.html#GFileAttributeType" title="enum GFileAttributeType"><span class="type">GFileAttributeType</span></a> is <a class="link" href="gio-GFileAttribute.html#G-FILE-ATTRIBUTE-TYPE-BOOLEAN:CAPS"><code class="literal">G_FILE_ATTRIBUTE_TYPE_BOOLEAN</code></a>.
-This attribute will be <a href="./../glib/glib/glib-Standard-Macros.html#TRUE:CAPS"><code class="literal">TRUE</code></a> if the user is able to move the file to
-the trash.
-</p>
-</div>
-<hr>
-<div class="refsect2">
-<a name="G-FILE-ATTRIBUTE-ACCESS-CAN-RENAME:CAPS"></a><h3>G_FILE_ATTRIBUTE_ACCESS_CAN_RENAME</h3>
-<pre class="programlisting">#define G_FILE_ATTRIBUTE_ACCESS_CAN_RENAME "access::can-rename"   /* boolean */
-</pre>
-<p>
-A key in the "access" namespace for checking renaming privileges.
-Corresponding <a class="link" href="gio-GFileAttribute.html#GFileAttributeType" title="enum GFileAttributeType"><span class="type">GFileAttributeType</span></a> is <a class="link" href="gio-GFileAttribute.html#G-FILE-ATTRIBUTE-TYPE-BOOLEAN:CAPS"><code class="literal">G_FILE_ATTRIBUTE_TYPE_BOOLEAN</code></a>.
-This attribute will be <a href="./../glib/glib/glib-Standard-Macros.html#TRUE:CAPS"><code class="literal">TRUE</code></a> if the user is able to rename the file.
-</p>
-</div>
-<hr>
-<div class="refsect2">
-<a name="G-FILE-ATTRIBUTE-MOUNTABLE-CAN-MOUNT:CAPS"></a><h3>G_FILE_ATTRIBUTE_MOUNTABLE_CAN_MOUNT</h3>
-<pre class="programlisting">#define G_FILE_ATTRIBUTE_MOUNTABLE_CAN_MOUNT "mountable::can-mount"     /* boolean */
-</pre>
-<p>
-A key in the "mountable" namespace for checking if a file (of type G_FILE_TYPE_MOUNTABLE) is mountable.
-Corresponding <a class="link" href="gio-GFileAttribute.html#GFileAttributeType" title="enum GFileAttributeType"><span class="type">GFileAttributeType</span></a> is <a class="link" href="gio-GFileAttribute.html#G-FILE-ATTRIBUTE-TYPE-BOOLEAN:CAPS"><code class="literal">G_FILE_ATTRIBUTE_TYPE_BOOLEAN</code></a>.
-</p>
-</div>
-<hr>
-<div class="refsect2">
-<a name="G-FILE-ATTRIBUTE-MOUNTABLE-CAN-UNMOUNT:CAPS"></a><h3>G_FILE_ATTRIBUTE_MOUNTABLE_CAN_UNMOUNT</h3>
-<pre class="programlisting">#define G_FILE_ATTRIBUTE_MOUNTABLE_CAN_UNMOUNT "mountable::can-unmount" /* boolean */
-</pre>
-<p>
-A key in the "mountable" namespace for checking if a file (of type G_FILE_TYPE_MOUNTABLE)  is unmountable.
-Corresponding <a class="link" href="gio-GFileAttribute.html#GFileAttributeType" title="enum GFileAttributeType"><span class="type">GFileAttributeType</span></a> is <a class="link" href="gio-GFileAttribute.html#G-FILE-ATTRIBUTE-TYPE-BOOLEAN:CAPS"><code class="literal">G_FILE_ATTRIBUTE_TYPE_BOOLEAN</code></a>.
-</p>
-</div>
-<hr>
-<div class="refsect2">
-<a name="G-FILE-ATTRIBUTE-MOUNTABLE-CAN-EJECT:CAPS"></a><h3>G_FILE_ATTRIBUTE_MOUNTABLE_CAN_EJECT</h3>
-<pre class="programlisting">#define G_FILE_ATTRIBUTE_MOUNTABLE_CAN_EJECT "mountable::can-eject"     /* boolean */
-</pre>
-<p>
-A key in the "mountable" namespace for checking if a file (of type G_FILE_TYPE_MOUNTABLE) can be ejected.
-Corresponding <a class="link" href="gio-GFileAttribute.html#GFileAttributeType" title="enum GFileAttributeType"><span class="type">GFileAttributeType</span></a> is <a class="link" href="gio-GFileAttribute.html#G-FILE-ATTRIBUTE-TYPE-BOOLEAN:CAPS"><code class="literal">G_FILE_ATTRIBUTE_TYPE_BOOLEAN</code></a>.
-</p>
-</div>
-<hr>
-<div class="refsect2">
-<a name="G-FILE-ATTRIBUTE-MOUNTABLE-UNIX-DEVICE:CAPS"></a><h3>G_FILE_ATTRIBUTE_MOUNTABLE_UNIX_DEVICE</h3>
-<pre class="programlisting">#define G_FILE_ATTRIBUTE_MOUNTABLE_UNIX_DEVICE "mountable::unix-device" /* uint32 */
-</pre>
-<p>
-A key in the "mountable" namespace for getting the unix device.
-Corresponding <a class="link" href="gio-GFileAttribute.html#GFileAttributeType" title="enum GFileAttributeType"><span class="type">GFileAttributeType</span></a> is <a class="link" href="gio-GFileAttribute.html#G-FILE-ATTRIBUTE-TYPE-UINT32:CAPS"><code class="literal">G_FILE_ATTRIBUTE_TYPE_UINT32</code></a>.
-</p>
-</div>
-<hr>
-<div class="refsect2">
-<a name="G-FILE-ATTRIBUTE-MOUNTABLE-UNIX-DEVICE-FILE:CAPS"></a><h3>G_FILE_ATTRIBUTE_MOUNTABLE_UNIX_DEVICE_FILE</h3>
-<pre class="programlisting">#define G_FILE_ATTRIBUTE_MOUNTABLE_UNIX_DEVICE_FILE "mountable::unix-device-file" /* string */
-</pre>
-<p>
-A key in the "mountable" namespace for getting the unix device file.
-Corresponding <a class="link" href="gio-GFileAttribute.html#GFileAttributeType" title="enum GFileAttributeType"><span class="type">GFileAttributeType</span></a> is <a class="link" href="gio-GFileAttribute.html#G-FILE-ATTRIBUTE-TYPE-STRING:CAPS"><code class="literal">G_FILE_ATTRIBUTE_TYPE_STRING</code></a>.
-</p>
-<p class="since">Since 2.22</p>
-</div>
-<hr>
-<div class="refsect2">
-<a name="G-FILE-ATTRIBUTE-MOUNTABLE-HAL-UDI:CAPS"></a><h3>G_FILE_ATTRIBUTE_MOUNTABLE_HAL_UDI</h3>
-<pre class="programlisting">#define G_FILE_ATTRIBUTE_MOUNTABLE_HAL_UDI "mountable::hal-udi"         /* string */
-</pre>
-<p>
-A key in the "mountable" namespace for getting the HAL UDI for the mountable
-file. Corresponding <a class="link" href="gio-GFileAttribute.html#GFileAttributeType" title="enum GFileAttributeType"><span class="type">GFileAttributeType</span></a> is <a class="link" href="gio-GFileAttribute.html#G-FILE-ATTRIBUTE-TYPE-STRING:CAPS"><code class="literal">G_FILE_ATTRIBUTE_TYPE_STRING</code></a>.
-</p>
-</div>
-<hr>
-<div class="refsect2">
-<a name="G-FILE-ATTRIBUTE-MOUNTABLE-CAN-POLL:CAPS"></a><h3>G_FILE_ATTRIBUTE_MOUNTABLE_CAN_POLL</h3>
-<pre class="programlisting">#define G_FILE_ATTRIBUTE_MOUNTABLE_CAN_POLL "mountable::can-poll"      /* boolean */
-</pre>
-<p>
-A key in the "mountable" namespace for checking if a file (of type G_FILE_TYPE_MOUNTABLE) can be polled.
-Corresponding <a class="link" href="gio-GFileAttribute.html#GFileAttributeType" title="enum GFileAttributeType"><span class="type">GFileAttributeType</span></a> is <a class="link" href="gio-GFileAttribute.html#G-FILE-ATTRIBUTE-TYPE-BOOLEAN:CAPS"><code class="literal">G_FILE_ATTRIBUTE_TYPE_BOOLEAN</code></a>.
-</p>
-<p class="since">Since 2.22</p>
-</div>
-<hr>
-<div class="refsect2">
-<a name="G-FILE-ATTRIBUTE-MOUNTABLE-IS-MEDIA-CHECK-AUTOMATIC:CAPS"></a><h3>G_FILE_ATTRIBUTE_MOUNTABLE_IS_MEDIA_CHECK_AUTOMATIC</h3>
-<pre class="programlisting">#define G_FILE_ATTRIBUTE_MOUNTABLE_IS_MEDIA_CHECK_AUTOMATIC "mountable::is-media-check-automatic"      /* boolean */
-</pre>
-<p>
-A key in the "mountable" namespace for checking if a file (of type G_FILE_TYPE_MOUNTABLE)
-is automatically polled for media.
-Corresponding <a class="link" href="gio-GFileAttribute.html#GFileAttributeType" title="enum GFileAttributeType"><span class="type">GFileAttributeType</span></a> is <a class="link" href="gio-GFileAttribute.html#G-FILE-ATTRIBUTE-TYPE-BOOLEAN:CAPS"><code class="literal">G_FILE_ATTRIBUTE_TYPE_BOOLEAN</code></a>.
-</p>
-<p class="since">Since 2.22</p>
-</div>
-<hr>
-<div class="refsect2">
-<a name="G-FILE-ATTRIBUTE-MOUNTABLE-CAN-START:CAPS"></a><h3>G_FILE_ATTRIBUTE_MOUNTABLE_CAN_START</h3>
-<pre class="programlisting">#define G_FILE_ATTRIBUTE_MOUNTABLE_CAN_START "mountable::can-start"     /* boolean */
-</pre>
-<p>
-A key in the "mountable" namespace for checking if a file (of type G_FILE_TYPE_MOUNTABLE) can be started.
-Corresponding <a class="link" href="gio-GFileAttribute.html#GFileAttributeType" title="enum GFileAttributeType"><span class="type">GFileAttributeType</span></a> is <a class="link" href="gio-GFileAttribute.html#G-FILE-ATTRIBUTE-TYPE-BOOLEAN:CAPS"><code class="literal">G_FILE_ATTRIBUTE_TYPE_BOOLEAN</code></a>.
-</p>
-<p class="since">Since 2.22</p>
-</div>
-<hr>
-<div class="refsect2">
-<a name="G-FILE-ATTRIBUTE-MOUNTABLE-CAN-START-DEGRADED:CAPS"></a><h3>G_FILE_ATTRIBUTE_MOUNTABLE_CAN_START_DEGRADED</h3>
-<pre class="programlisting">#define G_FILE_ATTRIBUTE_MOUNTABLE_CAN_START_DEGRADED "mountable::can-start-degraded"     /* boolean */
-</pre>
-<p>
-A key in the "mountable" namespace for checking if a file (of type G_FILE_TYPE_MOUNTABLE) can be started
-degraded.
-Corresponding <a class="link" href="gio-GFileAttribute.html#GFileAttributeType" title="enum GFileAttributeType"><span class="type">GFileAttributeType</span></a> is <a class="link" href="gio-GFileAttribute.html#G-FILE-ATTRIBUTE-TYPE-BOOLEAN:CAPS"><code class="literal">G_FILE_ATTRIBUTE_TYPE_BOOLEAN</code></a>.
-</p>
-<p class="since">Since 2.22</p>
-</div>
-<hr>
-<div class="refsect2">
-<a name="G-FILE-ATTRIBUTE-MOUNTABLE-CAN-STOP:CAPS"></a><h3>G_FILE_ATTRIBUTE_MOUNTABLE_CAN_STOP</h3>
-<pre class="programlisting">#define G_FILE_ATTRIBUTE_MOUNTABLE_CAN_STOP "mountable::can-stop"      /* boolean */
-</pre>
-<p>
-A key in the "mountable" namespace for checking if a file (of type G_FILE_TYPE_MOUNTABLE) can be stopped.
-Corresponding <a class="link" href="gio-GFileAttribute.html#GFileAttributeType" title="enum GFileAttributeType"><span class="type">GFileAttributeType</span></a> is <a class="link" href="gio-GFileAttribute.html#G-FILE-ATTRIBUTE-TYPE-BOOLEAN:CAPS"><code class="literal">G_FILE_ATTRIBUTE_TYPE_BOOLEAN</code></a>.
-</p>
-<p class="since">Since 2.22</p>
-</div>
-<hr>
-<div class="refsect2">
-<a name="G-FILE-ATTRIBUTE-MOUNTABLE-START-STOP-TYPE:CAPS"></a><h3>G_FILE_ATTRIBUTE_MOUNTABLE_START_STOP_TYPE</h3>
-<pre class="programlisting">#define G_FILE_ATTRIBUTE_MOUNTABLE_START_STOP_TYPE "mountable::start-stop-type" /* uint32 (GDriveStartStopType) */
-</pre>
-<p>
-A key in the "mountable" namespace for getting the <a class="link" href="GDrive.html#GDriveStartStopType" title="enum GDriveStartStopType"><span class="type">GDriveStartStopType</span></a>.
-Corresponding <a class="link" href="gio-GFileAttribute.html#GFileAttributeType" title="enum GFileAttributeType"><span class="type">GFileAttributeType</span></a> is <a class="link" href="gio-GFileAttribute.html#G-FILE-ATTRIBUTE-TYPE-UINT32:CAPS"><code class="literal">G_FILE_ATTRIBUTE_TYPE_UINT32</code></a>.
-</p>
-<p class="since">Since 2.22</p>
-</div>
-<hr>
-<div class="refsect2">
-<a name="G-FILE-ATTRIBUTE-TIME-MODIFIED:CAPS"></a><h3>G_FILE_ATTRIBUTE_TIME_MODIFIED</h3>
-<pre class="programlisting">#define G_FILE_ATTRIBUTE_TIME_MODIFIED "time::modified"           /* uint64 */
-</pre>
-<p>
-A key in the "time" namespace for getting the time the file was last
-modified. Corresponding <a class="link" href="gio-GFileAttribute.html#GFileAttributeType" title="enum GFileAttributeType"><span class="type">GFileAttributeType</span></a> is
-<a class="link" href="gio-GFileAttribute.html#G-FILE-ATTRIBUTE-TYPE-UINT64:CAPS"><code class="literal">G_FILE_ATTRIBUTE_TYPE_UINT64</code></a>, and contains the UNIX time since the
-file was modified.
-</p>
-</div>
-<hr>
-<div class="refsect2">
-<a name="G-FILE-ATTRIBUTE-TIME-MODIFIED-USEC:CAPS"></a><h3>G_FILE_ATTRIBUTE_TIME_MODIFIED_USEC</h3>
-<pre class="programlisting">#define G_FILE_ATTRIBUTE_TIME_MODIFIED_USEC "time::modified-usec" /* uint32 */
-</pre>
-<p>
-A key in the "time" namespace for getting the miliseconds of the time
-the file was last modified. This should be used in conjunction with
-<a class="link" href="GFileInfo.html#G-FILE-ATTRIBUTE-TIME-MODIFIED:CAPS" title="G_FILE_ATTRIBUTE_TIME_MODIFIED"><span class="type">G_FILE_ATTRIBUTE_TIME_MODIFIED</span></a>. Corresponding <a class="link" href="gio-GFileAttribute.html#GFileAttributeType" title="enum GFileAttributeType"><span class="type">GFileAttributeType</span></a> is
-<a class="link" href="gio-GFileAttribute.html#G-FILE-ATTRIBUTE-TYPE-UINT32:CAPS"><code class="literal">G_FILE_ATTRIBUTE_TYPE_UINT32</code></a>.
-</p>
-</div>
-<hr>
-<div class="refsect2">
-<a name="G-FILE-ATTRIBUTE-TIME-ACCESS:CAPS"></a><h3>G_FILE_ATTRIBUTE_TIME_ACCESS</h3>
-<pre class="programlisting">#define G_FILE_ATTRIBUTE_TIME_ACCESS "time::access"               /* uint64 */
-</pre>
-<p>
-A key in the "time" namespace for getting the time the file was last
-accessed. Corresponding <a class="link" href="gio-GFileAttribute.html#GFileAttributeType" title="enum GFileAttributeType"><span class="type">GFileAttributeType</span></a> is
-<a class="link" href="gio-GFileAttribute.html#G-FILE-ATTRIBUTE-TYPE-UINT64:CAPS"><code class="literal">G_FILE_ATTRIBUTE_TYPE_UINT64</code></a>, and contains the UNIX time since the
-file was last accessed.
-</p>
-</div>
-<hr>
-<div class="refsect2">
-<a name="G-FILE-ATTRIBUTE-TIME-ACCESS-USEC:CAPS"></a><h3>G_FILE_ATTRIBUTE_TIME_ACCESS_USEC</h3>
-<pre class="programlisting">#define G_FILE_ATTRIBUTE_TIME_ACCESS_USEC "time::access-usec"     /* uint32 */
-</pre>
-<p>
-A key in the "time" namespace for getting the microseconds of the time
-the file was last accessed. This should be used in conjunction with
-<a class="link" href="GFileInfo.html#G-FILE-ATTRIBUTE-TIME-ACCESS:CAPS" title="G_FILE_ATTRIBUTE_TIME_ACCESS"><span class="type">G_FILE_ATTRIBUTE_TIME_ACCESS</span></a>. Corresponding <a class="link" href="gio-GFileAttribute.html#GFileAttributeType" title="enum GFileAttributeType"><span class="type">GFileAttributeType</span></a> is
-<a class="link" href="gio-GFileAttribute.html#G-FILE-ATTRIBUTE-TYPE-UINT32:CAPS"><code class="literal">G_FILE_ATTRIBUTE_TYPE_UINT32</code></a>.
-</p>
-</div>
-<hr>
-<div class="refsect2">
-<a name="G-FILE-ATTRIBUTE-TIME-CHANGED:CAPS"></a><h3>G_FILE_ATTRIBUTE_TIME_CHANGED</h3>
-<pre class="programlisting">#define G_FILE_ATTRIBUTE_TIME_CHANGED "time::changed"             /* uint64 */
-</pre>
-<p>
-A key in the "time" namespace for getting the time the file was last
-changed. Corresponding <a class="link" href="gio-GFileAttribute.html#GFileAttributeType" title="enum GFileAttributeType"><span class="type">GFileAttributeType</span></a> is <a class="link" href="gio-GFileAttribute.html#G-FILE-ATTRIBUTE-TYPE-UINT64:CAPS"><code class="literal">G_FILE_ATTRIBUTE_TYPE_UINT64</code></a>,
-and contains the UNIX time since the file was last changed.
-</p>
-<p>
-This corresponds to the traditional UNIX ctime.
-</p>
-</div>
-<hr>
-<div class="refsect2">
-<a name="G-FILE-ATTRIBUTE-TIME-CHANGED-USEC:CAPS"></a><h3>G_FILE_ATTRIBUTE_TIME_CHANGED_USEC</h3>
-<pre class="programlisting">#define G_FILE_ATTRIBUTE_TIME_CHANGED_USEC "time::changed-usec"   /* uint32 */
-</pre>
-<p>
-A key in the "time" namespace for getting the microseconds of the time
-the file was last changed. This should be used in conjunction with
-<a class="link" href="GFileInfo.html#G-FILE-ATTRIBUTE-TIME-CHANGED:CAPS" title="G_FILE_ATTRIBUTE_TIME_CHANGED"><span class="type">G_FILE_ATTRIBUTE_TIME_CHANGED</span></a>. Corresponding <a class="link" href="gio-GFileAttribute.html#GFileAttributeType" title="enum GFileAttributeType"><span class="type">GFileAttributeType</span></a> is
-<a class="link" href="gio-GFileAttribute.html#G-FILE-ATTRIBUTE-TYPE-UINT32:CAPS"><code class="literal">G_FILE_ATTRIBUTE_TYPE_UINT32</code></a>.
-</p>
-</div>
-<hr>
-<div class="refsect2">
-<a name="G-FILE-ATTRIBUTE-TIME-CREATED:CAPS"></a><h3>G_FILE_ATTRIBUTE_TIME_CREATED</h3>
-<pre class="programlisting">#define G_FILE_ATTRIBUTE_TIME_CREATED "time::created"             /* uint64 */
-</pre>
-<p>
-A key in the "time" namespace for getting the time the file was created.
-Corresponding <a class="link" href="gio-GFileAttribute.html#GFileAttributeType" title="enum GFileAttributeType"><span class="type">GFileAttributeType</span></a> is <a class="link" href="gio-GFileAttribute.html#G-FILE-ATTRIBUTE-TYPE-UINT64:CAPS"><code class="literal">G_FILE_ATTRIBUTE_TYPE_UINT64</code></a>,
-and contains the UNIX time since the file was created.
-</p>
-<p>
-This corresponds to the NTFS ctime.
-</p>
-</div>
-<hr>
-<div class="refsect2">
-<a name="G-FILE-ATTRIBUTE-TIME-CREATED-USEC:CAPS"></a><h3>G_FILE_ATTRIBUTE_TIME_CREATED_USEC</h3>
-<pre class="programlisting">#define G_FILE_ATTRIBUTE_TIME_CREATED_USEC "time::created-usec"   /* uint32 */
-</pre>
-<p>
-A key in the "time" namespace for getting the microseconds of the time
-the file was created. This should be used in conjunction with
-<a class="link" href="GFileInfo.html#G-FILE-ATTRIBUTE-TIME-CREATED:CAPS" title="G_FILE_ATTRIBUTE_TIME_CREATED"><span class="type">G_FILE_ATTRIBUTE_TIME_CREATED</span></a>. Corresponding <a class="link" href="gio-GFileAttribute.html#GFileAttributeType" title="enum GFileAttributeType"><span class="type">GFileAttributeType</span></a> is
-<a class="link" href="gio-GFileAttribute.html#G-FILE-ATTRIBUTE-TYPE-UINT32:CAPS"><code class="literal">G_FILE_ATTRIBUTE_TYPE_UINT32</code></a>.
-</p>
-</div>
-<hr>
-<div class="refsect2">
-<a name="G-FILE-ATTRIBUTE-UNIX-DEVICE:CAPS"></a><h3>G_FILE_ATTRIBUTE_UNIX_DEVICE</h3>
-<pre class="programlisting">#define G_FILE_ATTRIBUTE_UNIX_DEVICE "unix::device"               /* uint32 */
-</pre>
-<p>
-A key in the "unix" namespace for getting the device id of the device the
-file is located on (see <code class="function">stat()</code> documentation). This attribute is only
-available for UNIX file systems. Corresponding <a class="link" href="gio-GFileAttribute.html#GFileAttributeType" title="enum GFileAttributeType"><span class="type">GFileAttributeType</span></a> is
-<a class="link" href="gio-GFileAttribute.html#G-FILE-ATTRIBUTE-TYPE-UINT32:CAPS"><code class="literal">G_FILE_ATTRIBUTE_TYPE_UINT32</code></a>.
-</p>
-</div>
-<hr>
-<div class="refsect2">
-<a name="G-FILE-ATTRIBUTE-UNIX-INODE:CAPS"></a><h3>G_FILE_ATTRIBUTE_UNIX_INODE</h3>
-<pre class="programlisting">#define G_FILE_ATTRIBUTE_UNIX_INODE "unix::inode"                 /* uint64 */
-</pre>
-<p>
-A key in the "unix" namespace for getting the inode of the file.
-This attribute is only available for UNIX file systems. Corresponding
-<a class="link" href="gio-GFileAttribute.html#GFileAttributeType" title="enum GFileAttributeType"><span class="type">GFileAttributeType</span></a> is <a class="link" href="gio-GFileAttribute.html#G-FILE-ATTRIBUTE-TYPE-UINT64:CAPS"><code class="literal">G_FILE_ATTRIBUTE_TYPE_UINT64</code></a>.
-</p>
-</div>
-<hr>
-<div class="refsect2">
-<a name="G-FILE-ATTRIBUTE-UNIX-MODE:CAPS"></a><h3>G_FILE_ATTRIBUTE_UNIX_MODE</h3>
-<pre class="programlisting">#define G_FILE_ATTRIBUTE_UNIX_MODE "unix::mode"                   /* uint32 */
-</pre>
-<p>
-A key in the "unix" namespace for getting the mode of the file
-(e.g. whether the file is a regular file, symlink, etc). See <code class="function">lstat()</code>
-documentation. This attribute is only available for UNIX file systems.
-Corresponding <a class="link" href="gio-GFileAttribute.html#GFileAttributeType" title="enum GFileAttributeType"><span class="type">GFileAttributeType</span></a> is <a class="link" href="gio-GFileAttribute.html#G-FILE-ATTRIBUTE-TYPE-UINT32:CAPS"><code class="literal">G_FILE_ATTRIBUTE_TYPE_UINT32</code></a>.
-</p>
-</div>
-<hr>
-<div class="refsect2">
-<a name="G-FILE-ATTRIBUTE-UNIX-NLINK:CAPS"></a><h3>G_FILE_ATTRIBUTE_UNIX_NLINK</h3>
-<pre class="programlisting">#define G_FILE_ATTRIBUTE_UNIX_NLINK "unix::nlink"                 /* uint32 */
-</pre>
-<p>
-A key in the "unix" namespace for getting the number of hard links
-for a file. See <code class="function">lstat()</code> documentation. This attribute is only available
-for UNIX file systems. Corresponding <a class="link" href="gio-GFileAttribute.html#GFileAttributeType" title="enum GFileAttributeType"><span class="type">GFileAttributeType</span></a> is
-<a class="link" href="gio-GFileAttribute.html#G-FILE-ATTRIBUTE-TYPE-UINT32:CAPS"><code class="literal">G_FILE_ATTRIBUTE_TYPE_UINT32</code></a>.
-</p>
-</div>
-<hr>
-<div class="refsect2">
-<a name="G-FILE-ATTRIBUTE-UNIX-UID:CAPS"></a><h3>G_FILE_ATTRIBUTE_UNIX_UID</h3>
-<pre class="programlisting">#define G_FILE_ATTRIBUTE_UNIX_UID "unix::uid"                     /* uint32 */
-</pre>
-<p>
-A key in the "unix" namespace for getting the user ID for the file.
-This attribute is only available for UNIX file systems.
-Corresponding <a class="link" href="gio-GFileAttribute.html#GFileAttributeType" title="enum GFileAttributeType"><span class="type">GFileAttributeType</span></a> is <a class="link" href="gio-GFileAttribute.html#G-FILE-ATTRIBUTE-TYPE-UINT32:CAPS"><code class="literal">G_FILE_ATTRIBUTE_TYPE_UINT32</code></a>.
-</p>
-</div>
-<hr>
-<div class="refsect2">
-<a name="G-FILE-ATTRIBUTE-UNIX-GID:CAPS"></a><h3>G_FILE_ATTRIBUTE_UNIX_GID</h3>
-<pre class="programlisting">#define G_FILE_ATTRIBUTE_UNIX_GID "unix::gid"                     /* uint32 */
-</pre>
-<p>
-A key in the "unix" namespace for getting the group ID for the file.
-This attribute is only available for UNIX file systems.
-Corresponding <a class="link" href="gio-GFileAttribute.html#GFileAttributeType" title="enum GFileAttributeType"><span class="type">GFileAttributeType</span></a> is <a class="link" href="gio-GFileAttribute.html#G-FILE-ATTRIBUTE-TYPE-UINT32:CAPS"><code class="literal">G_FILE_ATTRIBUTE_TYPE_UINT32</code></a>.
-</p>
-</div>
-<hr>
-<div class="refsect2">
-<a name="G-FILE-ATTRIBUTE-UNIX-RDEV:CAPS"></a><h3>G_FILE_ATTRIBUTE_UNIX_RDEV</h3>
-<pre class="programlisting">#define G_FILE_ATTRIBUTE_UNIX_RDEV "unix::rdev"                   /* uint32 */
-</pre>
-<p>
-A key in the "unix" namespace for getting the device ID for the file
-(if it is a special file). See <code class="function">lstat()</code> documentation. This attribute
-is only available for UNIX file systems. Corresponding <a class="link" href="gio-GFileAttribute.html#GFileAttributeType" title="enum GFileAttributeType"><span class="type">GFileAttributeType</span></a>
-is <a class="link" href="gio-GFileAttribute.html#G-FILE-ATTRIBUTE-TYPE-UINT32:CAPS"><code class="literal">G_FILE_ATTRIBUTE_TYPE_UINT32</code></a>.
-</p>
-</div>
-<hr>
-<div class="refsect2">
-<a name="G-FILE-ATTRIBUTE-UNIX-BLOCK-SIZE:CAPS"></a><h3>G_FILE_ATTRIBUTE_UNIX_BLOCK_SIZE</h3>
-<pre class="programlisting">#define G_FILE_ATTRIBUTE_UNIX_BLOCK_SIZE "unix::block-size"       /* uint32 */
-</pre>
-<p>
-A key in the "unix" namespace for getting the block size for the file
-system. This attribute is only available for UNIX file systems.
-Corresponding <a class="link" href="gio-GFileAttribute.html#GFileAttributeType" title="enum GFileAttributeType"><span class="type">GFileAttributeType</span></a> is <a class="link" href="gio-GFileAttribute.html#G-FILE-ATTRIBUTE-TYPE-UINT32:CAPS"><code class="literal">G_FILE_ATTRIBUTE_TYPE_UINT32</code></a>.
-</p>
-</div>
-<hr>
-<div class="refsect2">
-<a name="G-FILE-ATTRIBUTE-UNIX-BLOCKS:CAPS"></a><h3>G_FILE_ATTRIBUTE_UNIX_BLOCKS</h3>
-<pre class="programlisting">#define G_FILE_ATTRIBUTE_UNIX_BLOCKS "unix::blocks"               /* uint64 */
-</pre>
-<p>
-A key in the "unix" namespace for getting the number of blocks allocated
-for the file. This attribute is only available for UNIX file systems.
-Corresponding <a class="link" href="gio-GFileAttribute.html#GFileAttributeType" title="enum GFileAttributeType"><span class="type">GFileAttributeType</span></a> is <a class="link" href="gio-GFileAttribute.html#G-FILE-ATTRIBUTE-TYPE-UINT64:CAPS"><code class="literal">G_FILE_ATTRIBUTE_TYPE_UINT64</code></a>.
-</p>
-</div>
-<hr>
-<div class="refsect2">
-<a name="G-FILE-ATTRIBUTE-UNIX-IS-MOUNTPOINT:CAPS"></a><h3>G_FILE_ATTRIBUTE_UNIX_IS_MOUNTPOINT</h3>
-<pre class="programlisting">#define G_FILE_ATTRIBUTE_UNIX_IS_MOUNTPOINT "unix::is-mountpoint" /* boolean */
-</pre>
-<p>
-A key in the "unix" namespace for checking if the file represents a
-UNIX mount point. This attribute is <a href="./../glib/glib/glib-Standard-Macros.html#TRUE:CAPS"><code class="literal">TRUE</code></a> if the file is a UNIX mount
-point. This attribute is only available for UNIX file systems.
-Corresponding <a class="link" href="gio-GFileAttribute.html#GFileAttributeType" title="enum GFileAttributeType"><span class="type">GFileAttributeType</span></a> is <a class="link" href="gio-GFileAttribute.html#G-FILE-ATTRIBUTE-TYPE-BOOLEAN:CAPS"><code class="literal">G_FILE_ATTRIBUTE_TYPE_BOOLEAN</code></a>.
-</p>
-</div>
-<hr>
-<div class="refsect2">
-<a name="G-FILE-ATTRIBUTE-DOS-IS-ARCHIVE:CAPS"></a><h3>G_FILE_ATTRIBUTE_DOS_IS_ARCHIVE</h3>
-<pre class="programlisting">#define G_FILE_ATTRIBUTE_DOS_IS_ARCHIVE "dos::is-archive"         /* boolean */
-</pre>
-<p>
-A key in the "dos" namespace for checking if the file's archive flag
-is set. This attribute is <a href="./../glib/glib/glib-Standard-Macros.html#TRUE:CAPS"><code class="literal">TRUE</code></a> if the archive flag is set. This attribute
-is only available for DOS file systems. Corresponding <a class="link" href="gio-GFileAttribute.html#GFileAttributeType" title="enum GFileAttributeType"><span class="type">GFileAttributeType</span></a>
-is <a class="link" href="gio-GFileAttribute.html#G-FILE-ATTRIBUTE-TYPE-BOOLEAN:CAPS"><code class="literal">G_FILE_ATTRIBUTE_TYPE_BOOLEAN</code></a>.
-</p>
-</div>
-<hr>
-<div class="refsect2">
-<a name="G-FILE-ATTRIBUTE-DOS-IS-SYSTEM:CAPS"></a><h3>G_FILE_ATTRIBUTE_DOS_IS_SYSTEM</h3>
-<pre class="programlisting">#define G_FILE_ATTRIBUTE_DOS_IS_SYSTEM "dos::is-system"           /* boolean */
-</pre>
-<p>
-A key in the "dos" namespace for checking if the file's backup flag
-is set. This attribute is <a href="./../glib/glib/glib-Standard-Macros.html#TRUE:CAPS"><code class="literal">TRUE</code></a> if the backup flag is set. This attribute
-is only available for DOS file systems. Corresponding <a class="link" href="gio-GFileAttribute.html#GFileAttributeType" title="enum GFileAttributeType"><span class="type">GFileAttributeType</span></a>
-is <a class="link" href="gio-GFileAttribute.html#G-FILE-ATTRIBUTE-TYPE-BOOLEAN:CAPS"><code class="literal">G_FILE_ATTRIBUTE_TYPE_BOOLEAN</code></a>.
-</p>
-</div>
-<hr>
-<div class="refsect2">
-<a name="G-FILE-ATTRIBUTE-OWNER-USER:CAPS"></a><h3>G_FILE_ATTRIBUTE_OWNER_USER</h3>
-<pre class="programlisting">#define G_FILE_ATTRIBUTE_OWNER_USER "owner::user"                 /* string */
-</pre>
-<p>
-A key in the "owner" namespace for getting the user name of the
-file's owner. Corresponding <a class="link" href="gio-GFileAttribute.html#GFileAttributeType" title="enum GFileAttributeType"><span class="type">GFileAttributeType</span></a> is
-<a class="link" href="gio-GFileAttribute.html#G-FILE-ATTRIBUTE-TYPE-STRING:CAPS"><code class="literal">G_FILE_ATTRIBUTE_TYPE_STRING</code></a>.
-</p>
-</div>
-<hr>
-<div class="refsect2">
-<a name="G-FILE-ATTRIBUTE-OWNER-USER-REAL:CAPS"></a><h3>G_FILE_ATTRIBUTE_OWNER_USER_REAL</h3>
-<pre class="programlisting">#define G_FILE_ATTRIBUTE_OWNER_USER_REAL "owner::user-real"       /* string */
-</pre>
-<p>
-A key in the "owner" namespace for getting the real name of the
-user that owns the file. Corresponding <a class="link" href="gio-GFileAttribute.html#GFileAttributeType" title="enum GFileAttributeType"><span class="type">GFileAttributeType</span></a> is
-<a class="link" href="gio-GFileAttribute.html#G-FILE-ATTRIBUTE-TYPE-STRING:CAPS"><code class="literal">G_FILE_ATTRIBUTE_TYPE_STRING</code></a>.
-</p>
-</div>
-<hr>
-<div class="refsect2">
-<a name="G-FILE-ATTRIBUTE-OWNER-GROUP:CAPS"></a><h3>G_FILE_ATTRIBUTE_OWNER_GROUP</h3>
-<pre class="programlisting">#define G_FILE_ATTRIBUTE_OWNER_GROUP "owner::group"               /* string */
-</pre>
-<p>
-A key in the "owner" namespace for getting the file owner's group.
-Corresponding <a class="link" href="gio-GFileAttribute.html#GFileAttributeType" title="enum GFileAttributeType"><span class="type">GFileAttributeType</span></a> is <a class="link" href="gio-GFileAttribute.html#G-FILE-ATTRIBUTE-TYPE-STRING:CAPS"><code class="literal">G_FILE_ATTRIBUTE_TYPE_STRING</code></a>.
-</p>
-</div>
-<hr>
-<div class="refsect2">
-<a name="G-FILE-ATTRIBUTE-THUMBNAIL-PATH:CAPS"></a><h3>G_FILE_ATTRIBUTE_THUMBNAIL_PATH</h3>
-<pre class="programlisting">#define G_FILE_ATTRIBUTE_THUMBNAIL_PATH "thumbnail::path"         /* bytestring */
-</pre>
-<p>
-A key in the "thumbnail" namespace for getting the path to the thumbnail
-image. Corresponding <a class="link" href="gio-GFileAttribute.html#GFileAttributeType" title="enum GFileAttributeType"><span class="type">GFileAttributeType</span></a> is
-<a class="link" href="gio-GFileAttribute.html#G-FILE-ATTRIBUTE-TYPE-BYTE-STRING:CAPS"><code class="literal">G_FILE_ATTRIBUTE_TYPE_BYTE_STRING</code></a>.
-</p>
-</div>
-<hr>
-<div class="refsect2">
-<a name="G-FILE-ATTRIBUTE-THUMBNAILING-FAILED:CAPS"></a><h3>G_FILE_ATTRIBUTE_THUMBNAILING_FAILED</h3>
-<pre class="programlisting">#define G_FILE_ATTRIBUTE_THUMBNAILING_FAILED "thumbnail::failed"         /* boolean */
-</pre>
-<p>
-A key in the "thumbnail" namespace for checking if thumbnailing failed.
-This attribute is <a href="./../glib/glib/glib-Standard-Macros.html#TRUE:CAPS"><code class="literal">TRUE</code></a> if thumbnailing failed. Corresponding
-<a class="link" href="gio-GFileAttribute.html#GFileAttributeType" title="enum GFileAttributeType"><span class="type">GFileAttributeType</span></a> is <a class="link" href="gio-GFileAttribute.html#G-FILE-ATTRIBUTE-TYPE-BOOLEAN:CAPS"><code class="literal">G_FILE_ATTRIBUTE_TYPE_BOOLEAN</code></a>.
-</p>
-</div>
-<hr>
-<div class="refsect2">
-<a name="G-FILE-ATTRIBUTE-PREVIEW-ICON:CAPS"></a><h3>G_FILE_ATTRIBUTE_PREVIEW_ICON</h3>
-<pre class="programlisting">#define G_FILE_ATTRIBUTE_PREVIEW_ICON "preview::icon"         /* object (GIcon) */
-</pre>
-<p>
-A key in the "preview" namespace for getting a <a class="link" href="GIcon.html" title="GIcon"><span class="type">GIcon</span></a> that can be
-used to get preview of the file. For example, it may be a low
-resolution thumbnail without metadata. Corresponding
-<a class="link" href="gio-GFileAttribute.html#GFileAttributeType" title="enum GFileAttributeType"><span class="type">GFileAttributeType</span></a> is <a class="link" href="gio-GFileAttribute.html#G-FILE-ATTRIBUTE-TYPE-OBJECT:CAPS"><code class="literal">G_FILE_ATTRIBUTE_TYPE_OBJECT</code></a>.  The value
-for this key should contain a <a class="link" href="GIcon.html" title="GIcon"><span class="type">GIcon</span></a>.
-</p>
-<p class="since">Since 2.20</p>
-</div>
-<hr>
-<div class="refsect2">
-<a name="G-FILE-ATTRIBUTE-FILESYSTEM-SIZE:CAPS"></a><h3>G_FILE_ATTRIBUTE_FILESYSTEM_SIZE</h3>
-<pre class="programlisting">#define G_FILE_ATTRIBUTE_FILESYSTEM_SIZE "filesystem::size"                       /* uint64 */
-</pre>
-<p>
-A key in the "filesystem" namespace for getting the total size (in bytes) of the file system,
-used in <a class="link" href="GFile.html#g-file-query-filesystem-info" title="g_file_query_filesystem_info ()"><code class="function">g_file_query_filesystem_info()</code></a>. Corresponding <a class="link" href="gio-GFileAttribute.html#GFileAttributeType" title="enum GFileAttributeType"><span class="type">GFileAttributeType</span></a>
-is <a class="link" href="gio-GFileAttribute.html#G-FILE-ATTRIBUTE-TYPE-UINT64:CAPS"><code class="literal">G_FILE_ATTRIBUTE_TYPE_UINT64</code></a>.
-</p>
-</div>
-<hr>
-<div class="refsect2">
-<a name="G-FILE-ATTRIBUTE-FILESYSTEM-FREE:CAPS"></a><h3>G_FILE_ATTRIBUTE_FILESYSTEM_FREE</h3>
-<pre class="programlisting">#define G_FILE_ATTRIBUTE_FILESYSTEM_FREE "filesystem::free"                       /* uint64 */
-</pre>
-<p>
-A key in the "filesystem" namespace for getting the number of bytes of free space left on the
-file system. Corresponding <a class="link" href="gio-GFileAttribute.html#GFileAttributeType" title="enum GFileAttributeType"><span class="type">GFileAttributeType</span></a> is
-<a class="link" href="gio-GFileAttribute.html#G-FILE-ATTRIBUTE-TYPE-UINT64:CAPS"><code class="literal">G_FILE_ATTRIBUTE_TYPE_UINT64</code></a>.
-</p>
-</div>
-<hr>
-<div class="refsect2">
-<a name="G-FILE-ATTRIBUTE-FILESYSTEM-USED:CAPS"></a><h3>G_FILE_ATTRIBUTE_FILESYSTEM_USED</h3>
-<pre class="programlisting">#define G_FILE_ATTRIBUTE_FILESYSTEM_USED "filesystem::used"                       /* uint64 */
-</pre>
-<p>
-A key in the "filesystem" namespace for getting the number of bytes of used on the
-file system. Corresponding <a class="link" href="gio-GFileAttribute.html#GFileAttributeType" title="enum GFileAttributeType"><span class="type">GFileAttributeType</span></a> is
-<a class="link" href="gio-GFileAttribute.html#G-FILE-ATTRIBUTE-TYPE-UINT64:CAPS"><code class="literal">G_FILE_ATTRIBUTE_TYPE_UINT64</code></a>.
-</p>
-<p class="since">Since 2.32</p>
-</div>
-<hr>
-<div class="refsect2">
-<a name="G-FILE-ATTRIBUTE-FILESYSTEM-TYPE:CAPS"></a><h3>G_FILE_ATTRIBUTE_FILESYSTEM_TYPE</h3>
-<pre class="programlisting">#define G_FILE_ATTRIBUTE_FILESYSTEM_TYPE "filesystem::type"                       /* string */
-</pre>
-<p>
-A key in the "filesystem" namespace for getting the file system's type.
-Corresponding <a class="link" href="gio-GFileAttribute.html#GFileAttributeType" title="enum GFileAttributeType"><span class="type">GFileAttributeType</span></a> is <a class="link" href="gio-GFileAttribute.html#G-FILE-ATTRIBUTE-TYPE-STRING:CAPS"><code class="literal">G_FILE_ATTRIBUTE_TYPE_STRING</code></a>.
-</p>
-</div>
-<hr>
-<div class="refsect2">
-<a name="G-FILE-ATTRIBUTE-FILESYSTEM-READONLY:CAPS"></a><h3>G_FILE_ATTRIBUTE_FILESYSTEM_READONLY</h3>
-<pre class="programlisting">#define G_FILE_ATTRIBUTE_FILESYSTEM_READONLY "filesystem::readonly"               /* boolean */
-</pre>
-<p>
-A key in the "filesystem" namespace for checking if the file system
-is read only. Is set to <a href="./../glib/glib/glib-Standard-Macros.html#TRUE:CAPS"><code class="literal">TRUE</code></a> if the file system is read only.
-Corresponding <a class="link" href="gio-GFileAttribute.html#GFileAttributeType" title="enum GFileAttributeType"><span class="type">GFileAttributeType</span></a> is <a class="link" href="gio-GFileAttribute.html#G-FILE-ATTRIBUTE-TYPE-BOOLEAN:CAPS"><code class="literal">G_FILE_ATTRIBUTE_TYPE_BOOLEAN</code></a>.
-</p>
-</div>
-<hr>
-<div class="refsect2">
-<a name="G-FILE-ATTRIBUTE-GVFS-BACKEND:CAPS"></a><h3>G_FILE_ATTRIBUTE_GVFS_BACKEND</h3>
-<pre class="programlisting">#define G_FILE_ATTRIBUTE_GVFS_BACKEND "gvfs::backend"             /* string */
-</pre>
-<p>
-A key in the "gvfs" namespace that gets the name of the current
-GVFS backend in use. Corresponding <a class="link" href="gio-GFileAttribute.html#GFileAttributeType" title="enum GFileAttributeType"><span class="type">GFileAttributeType</span></a> is
-<a class="link" href="gio-GFileAttribute.html#G-FILE-ATTRIBUTE-TYPE-STRING:CAPS"><code class="literal">G_FILE_ATTRIBUTE_TYPE_STRING</code></a>.
-</p>
-</div>
-<hr>
-<div class="refsect2">
-<a name="G-FILE-ATTRIBUTE-SELINUX-CONTEXT:CAPS"></a><h3>G_FILE_ATTRIBUTE_SELINUX_CONTEXT</h3>
-<pre class="programlisting">#define G_FILE_ATTRIBUTE_SELINUX_CONTEXT "selinux::context"       /* string */
-</pre>
-<p>
-A key in the "selinux" namespace for getting the file's SELinux
-context. Corresponding <a class="link" href="gio-GFileAttribute.html#GFileAttributeType" title="enum GFileAttributeType"><span class="type">GFileAttributeType</span></a> is
-<a class="link" href="gio-GFileAttribute.html#G-FILE-ATTRIBUTE-TYPE-STRING:CAPS"><code class="literal">G_FILE_ATTRIBUTE_TYPE_STRING</code></a>. Note that this attribute is only
-available if GLib has been built with SELinux support.
-</p>
-</div>
-<hr>
-<div class="refsect2">
-<a name="G-FILE-ATTRIBUTE-TRASH-ITEM-COUNT:CAPS"></a><h3>G_FILE_ATTRIBUTE_TRASH_ITEM_COUNT</h3>
-<pre class="programlisting">#define G_FILE_ATTRIBUTE_TRASH_ITEM_COUNT "trash::item-count"     /* uint32 */
-</pre>
-<p>
-A key in the "trash" namespace.  When requested against
-"trash:///" returns the number of (toplevel) items in the trash folder.
-Corresponding <a class="link" href="gio-GFileAttribute.html#GFileAttributeType" title="enum GFileAttributeType"><span class="type">GFileAttributeType</span></a> is <a class="link" href="gio-GFileAttribute.html#G-FILE-ATTRIBUTE-TYPE-UINT32:CAPS"><code class="literal">G_FILE_ATTRIBUTE_TYPE_UINT32</code></a>.
-</p>
-</div>
-<hr>
-<div class="refsect2">
-<a name="G-FILE-ATTRIBUTE-TRASH-DELETION-DATE:CAPS"></a><h3>G_FILE_ATTRIBUTE_TRASH_DELETION_DATE</h3>
-<pre class="programlisting">#define G_FILE_ATTRIBUTE_TRASH_DELETION_DATE "trash::deletion-date"  /* string */
-</pre>
-<p>
-A key in the "trash" namespace.  When requested against
-items in "trash:///", will return the date and time when the file
-was trashed. The format of the returned string is YYYY-MM-DDThh:mm:ss.
-Corresponding <a class="link" href="gio-GFileAttribute.html#GFileAttributeType" title="enum GFileAttributeType"><span class="type">GFileAttributeType</span></a> is <a class="link" href="gio-GFileAttribute.html#G-FILE-ATTRIBUTE-TYPE-STRING:CAPS"><code class="literal">G_FILE_ATTRIBUTE_TYPE_STRING</code></a>.
-</p>
-<p class="since">Since 2.24.</p>
-</div>
-<hr>
-<div class="refsect2">
-<a name="G-FILE-ATTRIBUTE-TRASH-ORIG-PATH:CAPS"></a><h3>G_FILE_ATTRIBUTE_TRASH_ORIG_PATH</h3>
-<pre class="programlisting">#define G_FILE_ATTRIBUTE_TRASH_ORIG_PATH "trash::orig-path"     /* byte string */
-</pre>
-<p>
-A key in the "trash" namespace.  When requested against
-items in "trash:///", will return the original path to the file before it
-was trashed. Corresponding <a class="link" href="gio-GFileAttribute.html#GFileAttributeType" title="enum GFileAttributeType"><span class="type">GFileAttributeType</span></a> is
-<a class="link" href="gio-GFileAttribute.html#G-FILE-ATTRIBUTE-TYPE-BYTE-STRING:CAPS"><code class="literal">G_FILE_ATTRIBUTE_TYPE_BYTE_STRING</code></a>.
-</p>
-<p class="since">Since 2.24.</p>
-</div>
-<hr>
-<div class="refsect2">
-<a name="G-FILE-ATTRIBUTE-FILESYSTEM-USE-PREVIEW:CAPS"></a><h3>G_FILE_ATTRIBUTE_FILESYSTEM_USE_PREVIEW</h3>
-<pre class="programlisting">#define G_FILE_ATTRIBUTE_FILESYSTEM_USE_PREVIEW "filesystem::use-preview"        /* uint32 (GFilesystemPreviewType) */
-</pre>
-<p>
-A key in the "filesystem" namespace for hinting a file manager
-application whether it should preview (e.g. thumbnail) files on the
-file system. The value for this key contain a
-<a class="link" href="GFile.html#GFilesystemPreviewType" title="enum GFilesystemPreviewType"><span class="type">GFilesystemPreviewType</span></a>.
-</p>
-</div>
-<hr>
-<div class="refsect2">
-<a name="G-FILE-ATTRIBUTE-STANDARD-DESCRIPTION:CAPS"></a><h3>G_FILE_ATTRIBUTE_STANDARD_DESCRIPTION</h3>
-<pre class="programlisting">#define G_FILE_ATTRIBUTE_STANDARD_DESCRIPTION "standard::description"        /* string */
-</pre>
-<p>
-A key in the "standard" namespace for getting the description of the file.
-The description is a utf8 string that describes the file, generally containing
-the filename, but can also contain furter information. Example descriptions
-could be "filename (on hostname)" for a remote file or "filename (in trash)"
-for a file in the trash. This is useful for instance as the window title
-when displaying a directory or for a bookmarks menu.
-</p>
-<p>
-Corresponding <a class="link" href="gio-GFileAttribute.html#GFileAttributeType" title="enum GFileAttributeType"><span class="type">GFileAttributeType</span></a> is <a class="link" href="gio-GFileAttribute.html#G-FILE-ATTRIBUTE-TYPE-STRING:CAPS"><code class="literal">G_FILE_ATTRIBUTE_TYPE_STRING</code></a>.
-</p>
-</div>
-<hr>
-<div class="refsect2">
-<a name="g-file-info-new"></a><h3>g_file_info_new ()</h3>
-<pre class="programlisting"><a class="link" href="GFileInfo.html" title="GFileInfo"><span class="returnvalue">GFileInfo</span></a> *         g_file_info_new                     (<em class="parameter"><code><span class="type">void</span></code></em>);</pre>
-<p>
-Creates a new file info structure.
-</p>
-<div class="variablelist"><table border="0" class="variablelist">
-<colgroup>
-<col align="left" valign="top">
-<col>
-</colgroup>
-<tbody><tr>
-<td><p><span class="term"><span class="emphasis"><em>Returns</em></span> :</span></p></td>
-<td>a <a class="link" href="GFileInfo.html" title="GFileInfo"><span class="type">GFileInfo</span></a>.</td>
-=======
 <div class="refsect3">
 <a name="id-1.4.2.4.9.8.6"></a><h4>Returns</h4>
 <p> a <a class="link" href="gio-GFileAttribute.html#GFileAttributeType" title="enum GFileAttributeType"><span class="type">GFileAttributeType</span></a> for the given <em class="parameter"><code>attribute</code></em>
@@ -3840,7 +2594,6 @@
 <td class="parameter_name"><p>info</p></td>
 <td class="parameter_description"><p>a <a class="link" href="GFileInfo.html" title="GFileInfo"><span class="type">GFileInfo</span></a>.</p></td>
 <td class="parameter_annotations"> </td>
->>>>>>> 76bed778
 </tr></tbody>
 </table></div>
 </div>
@@ -3852,27 +2605,6 @@
 </div>
 <hr>
 <div class="refsect2">
-<<<<<<< HEAD
-<a name="g-file-info-dup"></a><h3>g_file_info_dup ()</h3>
-<pre class="programlisting"><a class="link" href="GFileInfo.html" title="GFileInfo"><span class="returnvalue">GFileInfo</span></a> *         g_file_info_dup                     (<em class="parameter"><code><a class="link" href="GFileInfo.html" title="GFileInfo"><span class="type">GFileInfo</span></a> *other</code></em>);</pre>
-<p>
-Duplicates a file info structure.
-</p>
-<div class="variablelist"><table border="0" class="variablelist">
-<colgroup>
-<col align="left" valign="top">
-<col>
-</colgroup>
-<tbody>
-<tr>
-<td><p><span class="term"><em class="parameter"><code>other</code></em> :</span></p></td>
-<td>a <a class="link" href="GFileInfo.html" title="GFileInfo"><span class="type">GFileInfo</span></a>.</td>
-</tr>
-<tr>
-<td><p><span class="term"><span class="emphasis"><em>Returns</em></span> :</span></p></td>
-<td>a duplicate <a class="link" href="GFileInfo.html" title="GFileInfo"><span class="type">GFileInfo</span></a> of <em class="parameter"><code>other</code></em>. <span class="annotation">[<acronym title="Free data after the code is done."><span class="acronym">transfer full</span></acronym>]</span>
-</td>
-=======
 <a name="g-file-info-set-attribute-mask"></a><h3>g_file_info_set_attribute_mask ()</h3>
 <pre class="programlisting"><span class="returnvalue">void</span>
 g_file_info_set_attribute_mask (<em class="parameter"><code><a class="link" href="GFileInfo.html" title="GFileInfo"><span class="type">GFileInfo</span></a> *info</code></em>,
@@ -3898,36 +2630,13 @@
 <td class="parameter_name"><p>mask</p></td>
 <td class="parameter_description"><p>a <a class="link" href="GFileInfo.html#GFileAttributeMatcher"><span class="type">GFileAttributeMatcher</span></a>.</p></td>
 <td class="parameter_annotations"> </td>
->>>>>>> 76bed778
-</tr>
-</tbody>
-</table></div>
-</div>
-</div>
-<hr>
-<div class="refsect2">
-<<<<<<< HEAD
-<a name="g-file-info-copy-into"></a><h3>g_file_info_copy_into ()</h3>
-<pre class="programlisting"><span class="returnvalue">void</span>                g_file_info_copy_into               (<em class="parameter"><code><a class="link" href="GFileInfo.html" title="GFileInfo"><span class="type">GFileInfo</span></a> *src_info</code></em>,
-                                                         <em class="parameter"><code><a class="link" href="GFileInfo.html" title="GFileInfo"><span class="type">GFileInfo</span></a> *dest_info</code></em>);</pre>
-<p>
-Copies all of the <a class="link" href="gio-GFileAttribute.html" title="GFileAttribute">GFileAttribute</a>s
-from <em class="parameter"><code>src_info</code></em> to <em class="parameter"><code>dest_info</code></em>.
-</p>
-<div class="variablelist"><table border="0" class="variablelist">
-<colgroup>
-<col align="left" valign="top">
-<col>
-</colgroup>
-<tbody>
-<tr>
-<td><p><span class="term"><em class="parameter"><code>src_info</code></em> :</span></p></td>
-<td>source to copy attributes from.</td>
-</tr>
-<tr>
-<td><p><span class="term"><em class="parameter"><code>dest_info</code></em> :</span></p></td>
-<td>destination to copy attributes to.</td>
-=======
+</tr>
+</tbody>
+</table></div>
+</div>
+</div>
+<hr>
+<div class="refsect2">
 <a name="g-file-info-unset-attribute-mask"></a><h3>g_file_info_unset_attribute_mask ()</h3>
 <pre class="programlisting"><span class="returnvalue">void</span>
 g_file_info_unset_attribute_mask (<em class="parameter"><code><a class="link" href="GFileInfo.html" title="GFileInfo"><span class="type">GFileInfo</span></a> *info</code></em>);</pre>
@@ -3976,41 +2685,13 @@
 <td class="parameter_name"><p>type</p></td>
 <td class="parameter_description"><p>a <a class="link" href="GFileInfo.html#GFileType" title="enum GFileType"><span class="type">GFileType</span></a>.</p></td>
 <td class="parameter_annotations"> </td>
->>>>>>> 76bed778
-</tr>
-</tbody>
-</table></div>
-</div>
-</div>
-<hr>
-<div class="refsect2">
-<<<<<<< HEAD
-<a name="g-file-info-has-attribute"></a><h3>g_file_info_has_attribute ()</h3>
-<pre class="programlisting"><a href="./../glib/glib/glib-Basic-Types.html#gboolean"><span class="returnvalue">gboolean</span></a>            g_file_info_has_attribute           (<em class="parameter"><code><a class="link" href="GFileInfo.html" title="GFileInfo"><span class="type">GFileInfo</span></a> *info</code></em>,
-                                                         <em class="parameter"><code>const <span class="type">char</span> *attribute</code></em>);</pre>
-<p>
-Checks if a file info structure has an attribute named <em class="parameter"><code>attribute</code></em>.
-</p>
-<div class="variablelist"><table border="0" class="variablelist">
-<colgroup>
-<col align="left" valign="top">
-<col>
-</colgroup>
-<tbody>
-<tr>
-<td><p><span class="term"><em class="parameter"><code>info</code></em> :</span></p></td>
-<td>a <a class="link" href="GFileInfo.html" title="GFileInfo"><span class="type">GFileInfo</span></a>.</td>
-</tr>
-<tr>
-<td><p><span class="term"><em class="parameter"><code>attribute</code></em> :</span></p></td>
-<td>a file attribute key.</td>
-</tr>
-<tr>
-<td><p><span class="term"><span class="emphasis"><em>Returns</em></span> :</span></p></td>
-<td>
-<a href="./../glib/glib/glib-Standard-Macros.html#TRUE:CAPS"><code class="literal">TRUE</code></a> if <em class="parameter"><code>Ginfo</code></em> has an attribute named <em class="parameter"><code>attribute</code></em>,
-<a href="./../glib/glib/glib-Standard-Macros.html#FALSE:CAPS"><code class="literal">FALSE</code></a> otherwise.</td>
-=======
+</tr>
+</tbody>
+</table></div>
+</div>
+</div>
+<hr>
+<div class="refsect2">
 <a name="g-file-info-set-is-hidden"></a><h3>g_file_info_set_is_hidden ()</h3>
 <pre class="programlisting"><span class="returnvalue">void</span>
 g_file_info_set_is_hidden (<em class="parameter"><code><a class="link" href="GFileInfo.html" title="GFileInfo"><span class="type">GFileInfo</span></a> *info</code></em>,
@@ -4036,42 +2717,13 @@
 <td class="parameter_name"><p>is_hidden</p></td>
 <td class="parameter_description"><p>a <a href="../glib/glib-Basic-Types.html#gboolean"><span class="type">gboolean</span></a>.</p></td>
 <td class="parameter_annotations"> </td>
->>>>>>> 76bed778
-</tr>
-</tbody>
-</table></div>
-</div>
-</div>
-<hr>
-<div class="refsect2">
-<<<<<<< HEAD
-<a name="g-file-info-has-namespace"></a><h3>g_file_info_has_namespace ()</h3>
-<pre class="programlisting"><a href="./../glib/glib/glib-Basic-Types.html#gboolean"><span class="returnvalue">gboolean</span></a>            g_file_info_has_namespace           (<em class="parameter"><code><a class="link" href="GFileInfo.html" title="GFileInfo"><span class="type">GFileInfo</span></a> *info</code></em>,
-                                                         <em class="parameter"><code>const <span class="type">char</span> *name_space</code></em>);</pre>
-<p>
-Checks if a file info structure has an attribute in the
-specified <em class="parameter"><code>name_space</code></em>.
-</p>
-<div class="variablelist"><table border="0" class="variablelist">
-<colgroup>
-<col align="left" valign="top">
-<col>
-</colgroup>
-<tbody>
-<tr>
-<td><p><span class="term"><em class="parameter"><code>info</code></em> :</span></p></td>
-<td>a <a class="link" href="GFileInfo.html" title="GFileInfo"><span class="type">GFileInfo</span></a>.</td>
-</tr>
-<tr>
-<td><p><span class="term"><em class="parameter"><code>name_space</code></em> :</span></p></td>
-<td>a file attribute namespace.</td>
-</tr>
-<tr>
-<td><p><span class="term"><span class="emphasis"><em>Returns</em></span> :</span></p></td>
-<td>
-<a href="./../glib/glib/glib-Standard-Macros.html#TRUE:CAPS"><code class="literal">TRUE</code></a> if <em class="parameter"><code>Ginfo</code></em> has an attribute in <em class="parameter"><code>name_space</code></em>,
-<a href="./../glib/glib/glib-Standard-Macros.html#FALSE:CAPS"><code class="literal">FALSE</code></a> otherwise.</td>
-=======
+</tr>
+</tbody>
+</table></div>
+</div>
+</div>
+<hr>
+<div class="refsect2">
 <a name="g-file-info-set-is-symlink"></a><h3>g_file_info_set_is_symlink ()</h3>
 <pre class="programlisting"><span class="returnvalue">void</span>
 g_file_info_set_is_symlink (<em class="parameter"><code><a class="link" href="GFileInfo.html" title="GFileInfo"><span class="type">GFileInfo</span></a> *info</code></em>,
@@ -4097,42 +2749,13 @@
 <td class="parameter_name"><p>is_symlink</p></td>
 <td class="parameter_description"><p>a <a href="../glib/glib-Basic-Types.html#gboolean"><span class="type">gboolean</span></a>.</p></td>
 <td class="parameter_annotations"> </td>
->>>>>>> 76bed778
-</tr>
-</tbody>
-</table></div>
-</div>
-</div>
-<hr>
-<div class="refsect2">
-<<<<<<< HEAD
-<a name="g-file-info-list-attributes"></a><h3>g_file_info_list_attributes ()</h3>
-<pre class="programlisting"><span class="returnvalue">char</span> **             g_file_info_list_attributes         (<em class="parameter"><code><a class="link" href="GFileInfo.html" title="GFileInfo"><span class="type">GFileInfo</span></a> *info</code></em>,
-                                                         <em class="parameter"><code>const <span class="type">char</span> *name_space</code></em>);</pre>
-<p>
-Lists the file info structure's attributes.
-</p>
-<div class="variablelist"><table border="0" class="variablelist">
-<colgroup>
-<col align="left" valign="top">
-<col>
-</colgroup>
-<tbody>
-<tr>
-<td><p><span class="term"><em class="parameter"><code>info</code></em> :</span></p></td>
-<td>a <a class="link" href="GFileInfo.html" title="GFileInfo"><span class="type">GFileInfo</span></a>.</td>
-</tr>
-<tr>
-<td><p><span class="term"><em class="parameter"><code>name_space</code></em> :</span></p></td>
-<td>a file attribute key's namespace.</td>
-</tr>
-<tr>
-<td><p><span class="term"><span class="emphasis"><em>Returns</em></span> :</span></p></td>
-<td>a null-terminated array of strings of all of the
-possible attribute types for the given <em class="parameter"><code>name_space</code></em>, or
-<a href="./../glib/glib/glib-Standard-Macros.html#NULL:CAPS"><code class="literal">NULL</code></a> on error. <span class="annotation">[<acronym title="Parameter points to an array of items."><span class="acronym">array</span></acronym> zero-terminated=1][<acronym title="Free data after the code is done."><span class="acronym">transfer full</span></acronym>]</span>
-</td>
-=======
+</tr>
+</tbody>
+</table></div>
+</div>
+</div>
+<hr>
+<div class="refsect2">
 <a name="g-file-info-set-name"></a><h3>g_file_info_set_name ()</h3>
 <pre class="programlisting"><span class="returnvalue">void</span>
 g_file_info_set_name (<em class="parameter"><code><a class="link" href="GFileInfo.html" title="GFileInfo"><span class="type">GFileInfo</span></a> *info</code></em>,
@@ -4157,40 +2780,13 @@
 <td class="parameter_name"><p>name</p></td>
 <td class="parameter_description"><p>a string containing a name.</p></td>
 <td class="parameter_annotations"> </td>
->>>>>>> 76bed778
-</tr>
-</tbody>
-</table></div>
-</div>
-</div>
-<hr>
-<div class="refsect2">
-<<<<<<< HEAD
-<a name="g-file-info-get-attribute-type"></a><h3>g_file_info_get_attribute_type ()</h3>
-<pre class="programlisting"><a class="link" href="gio-GFileAttribute.html#GFileAttributeType" title="enum GFileAttributeType"><span class="returnvalue">GFileAttributeType</span></a>  g_file_info_get_attribute_type      (<em class="parameter"><code><a class="link" href="GFileInfo.html" title="GFileInfo"><span class="type">GFileInfo</span></a> *info</code></em>,
-                                                         <em class="parameter"><code>const <span class="type">char</span> *attribute</code></em>);</pre>
-<p>
-Gets the attribute type for an attribute key.
-</p>
-<div class="variablelist"><table border="0" class="variablelist">
-<colgroup>
-<col align="left" valign="top">
-<col>
-</colgroup>
-<tbody>
-<tr>
-<td><p><span class="term"><em class="parameter"><code>info</code></em> :</span></p></td>
-<td>a <a class="link" href="GFileInfo.html" title="GFileInfo"><span class="type">GFileInfo</span></a>.</td>
-</tr>
-<tr>
-<td><p><span class="term"><em class="parameter"><code>attribute</code></em> :</span></p></td>
-<td>a file attribute key.</td>
-</tr>
-<tr>
-<td><p><span class="term"><span class="emphasis"><em>Returns</em></span> :</span></p></td>
-<td>a <a class="link" href="gio-GFileAttribute.html#GFileAttributeType" title="enum GFileAttributeType"><span class="type">GFileAttributeType</span></a> for the given <em class="parameter"><code>attribute</code></em>, or
-<a class="link" href="gio-GFileAttribute.html#G-FILE-ATTRIBUTE-TYPE-INVALID:CAPS"><code class="literal">G_FILE_ATTRIBUTE_TYPE_INVALID</code></a> if the key is not set.</td>
-=======
+</tr>
+</tbody>
+</table></div>
+</div>
+</div>
+<hr>
+<div class="refsect2">
 <a name="g-file-info-set-display-name"></a><h3>g_file_info_set_display_name ()</h3>
 <pre class="programlisting"><span class="returnvalue">void</span>
 g_file_info_set_display_name (<em class="parameter"><code><a class="link" href="GFileInfo.html" title="GFileInfo"><span class="type">GFileInfo</span></a> *info</code></em>,
@@ -4215,35 +2811,13 @@
 <td class="parameter_name"><p>display_name</p></td>
 <td class="parameter_description"><p>a string containing a display name.</p></td>
 <td class="parameter_annotations"> </td>
->>>>>>> 76bed778
-</tr>
-</tbody>
-</table></div>
-</div>
-</div>
-<hr>
-<div class="refsect2">
-<<<<<<< HEAD
-<a name="g-file-info-remove-attribute"></a><h3>g_file_info_remove_attribute ()</h3>
-<pre class="programlisting"><span class="returnvalue">void</span>                g_file_info_remove_attribute        (<em class="parameter"><code><a class="link" href="GFileInfo.html" title="GFileInfo"><span class="type">GFileInfo</span></a> *info</code></em>,
-                                                         <em class="parameter"><code>const <span class="type">char</span> *attribute</code></em>);</pre>
-<p>
-Removes all cases of <em class="parameter"><code>attribute</code></em> from <em class="parameter"><code>info</code></em> if it exists.
-</p>
-<div class="variablelist"><table border="0" class="variablelist">
-<colgroup>
-<col align="left" valign="top">
-<col>
-</colgroup>
-<tbody>
-<tr>
-<td><p><span class="term"><em class="parameter"><code>info</code></em> :</span></p></td>
-<td>a <a class="link" href="GFileInfo.html" title="GFileInfo"><span class="type">GFileInfo</span></a>.</td>
-</tr>
-<tr>
-<td><p><span class="term"><em class="parameter"><code>attribute</code></em> :</span></p></td>
-<td>a file attribute key.</td>
-=======
+</tr>
+</tbody>
+</table></div>
+</div>
+</div>
+<hr>
+<div class="refsect2">
 <a name="g-file-info-set-edit-name"></a><h3>g_file_info_set_edit_name ()</h3>
 <pre class="programlisting"><span class="returnvalue">void</span>
 g_file_info_set_edit_name (<em class="parameter"><code><a class="link" href="GFileInfo.html" title="GFileInfo"><span class="type">GFileInfo</span></a> *info</code></em>,
@@ -4268,42 +2842,13 @@
 <td class="parameter_name"><p>edit_name</p></td>
 <td class="parameter_description"><p>a string containing an edit name.</p></td>
 <td class="parameter_annotations"> </td>
->>>>>>> 76bed778
-</tr>
-</tbody>
-</table></div>
-</div>
-</div>
-<hr>
-<div class="refsect2">
-<<<<<<< HEAD
-<a name="g-file-info-get-attribute-as-string"></a><h3>g_file_info_get_attribute_as_string ()</h3>
-<pre class="programlisting"><span class="returnvalue">char</span> *              g_file_info_get_attribute_as_string (<em class="parameter"><code><a class="link" href="GFileInfo.html" title="GFileInfo"><span class="type">GFileInfo</span></a> *info</code></em>,
-                                                         <em class="parameter"><code>const <span class="type">char</span> *attribute</code></em>);</pre>
-<p>
-Gets the value of a attribute, formated as a string.
-This escapes things as needed to make the string valid
-utf8.
-</p>
-<div class="variablelist"><table border="0" class="variablelist">
-<colgroup>
-<col align="left" valign="top">
-<col>
-</colgroup>
-<tbody>
-<tr>
-<td><p><span class="term"><em class="parameter"><code>info</code></em> :</span></p></td>
-<td>a <a class="link" href="GFileInfo.html" title="GFileInfo"><span class="type">GFileInfo</span></a>.</td>
-</tr>
-<tr>
-<td><p><span class="term"><em class="parameter"><code>attribute</code></em> :</span></p></td>
-<td>a file attribute key.</td>
-</tr>
-<tr>
-<td><p><span class="term"><span class="emphasis"><em>Returns</em></span> :</span></p></td>
-<td>a UTF-8 string associated with the given <em class="parameter"><code>attribute</code></em>.
-When you're done with the string it must be freed with <a href="./../glib/glib/glib-Memory-Allocation.html#g-free"><code class="function">g_free()</code></a>.</td>
-=======
+</tr>
+</tbody>
+</table></div>
+</div>
+</div>
+<hr>
+<div class="refsect2">
 <a name="g-file-info-set-icon"></a><h3>g_file_info_set_icon ()</h3>
 <pre class="programlisting"><span class="returnvalue">void</span>
 g_file_info_set_icon (<em class="parameter"><code><a class="link" href="GFileInfo.html" title="GFileInfo"><span class="type">GFileInfo</span></a> *info</code></em>,
@@ -4328,29 +2873,13 @@
 <td class="parameter_name"><p>icon</p></td>
 <td class="parameter_description"><p>a <a class="link" href="GIcon.html" title="GIcon"><span class="type">GIcon</span></a>.</p></td>
 <td class="parameter_annotations"> </td>
->>>>>>> 76bed778
-</tr>
-</tbody>
-</table></div>
-</div>
-</div>
-<hr>
-<div class="refsect2">
-<<<<<<< HEAD
-<a name="g-file-info-get-attribute-data"></a><h3>g_file_info_get_attribute_data ()</h3>
-<pre class="programlisting"><a href="./../glib/glib/glib-Basic-Types.html#gboolean"><span class="returnvalue">gboolean</span></a>            g_file_info_get_attribute_data      (<em class="parameter"><code><a class="link" href="GFileInfo.html" title="GFileInfo"><span class="type">GFileInfo</span></a> *info</code></em>,
-                                                         <em class="parameter"><code>const <span class="type">char</span> *attribute</code></em>,
-                                                         <em class="parameter"><code><a class="link" href="gio-GFileAttribute.html#GFileAttributeType" title="enum GFileAttributeType"><span class="type">GFileAttributeType</span></a> *type</code></em>,
-                                                         <em class="parameter"><code><a href="./../glib/glib/glib-Basic-Types.html#gpointer"><span class="type">gpointer</span></a> *value_pp</code></em>,
-                                                         <em class="parameter"><code><a class="link" href="gio-GFileAttribute.html#GFileAttributeStatus" title="enum GFileAttributeStatus"><span class="type">GFileAttributeStatus</span></a> *status</code></em>);</pre>
-<p>
-Gets the attribute type, value and status for an attribute key.
-</p>
-<div class="variablelist"><table border="0" class="variablelist">
-<colgroup>
-<col align="left" valign="top">
-<col>
-=======
+</tr>
+</tbody>
+</table></div>
+</div>
+</div>
+<hr>
+<div class="refsect2">
 <a name="g-file-info-set-symbolic-icon"></a><h3>g_file_info_set_symbolic_icon ()</h3>
 <pre class="programlisting"><span class="returnvalue">void</span>
 g_file_info_set_symbolic_icon (<em class="parameter"><code><a class="link" href="GFileInfo.html" title="GFileInfo"><span class="type">GFileInfo</span></a> *info</code></em>,
@@ -4364,23 +2893,17 @@
 <col width="150px" class="parameters_name">
 <col class="parameters_description">
 <col width="200px" class="parameters_annotations">
->>>>>>> 76bed778
-</colgroup>
-<tbody>
-<tr>
-<td class="parameter_name"><p>info</p></td>
-<td class="parameter_description"><p>a <a class="link" href="GFileInfo.html" title="GFileInfo"><span class="type">GFileInfo</span></a>.</p></td>
-<td class="parameter_annotations"> </td>
-</tr>
-<tr>
-<<<<<<< HEAD
-<td><p><span class="term"><em class="parameter"><code>attribute</code></em> :</span></p></td>
-<td>a file attribute key</td>
-=======
+</colgroup>
+<tbody>
+<tr>
+<td class="parameter_name"><p>info</p></td>
+<td class="parameter_description"><p>a <a class="link" href="GFileInfo.html" title="GFileInfo"><span class="type">GFileInfo</span></a>.</p></td>
+<td class="parameter_annotations"> </td>
+</tr>
+<tr>
 <td class="parameter_name"><p>icon</p></td>
 <td class="parameter_description"><p>a <a class="link" href="GIcon.html" title="GIcon"><span class="type">GIcon</span></a>.</p></td>
 <td class="parameter_annotations"> </td>
->>>>>>> 76bed778
 </tr>
 </tbody>
 </table></div>
@@ -4405,16 +2928,6 @@
 </colgroup>
 <tbody>
 <tr>
-<<<<<<< HEAD
-<td><p><span class="term"><em class="parameter"><code>type</code></em> :</span></p></td>
-<td>return location for the attribute type, or <a href="./../glib/glib/glib-Standard-Macros.html#NULL:CAPS"><code class="literal">NULL</code></a>. <span class="annotation">[<acronym title="Parameter for returning results. Default is transfer full."><span class="acronym">out</span></acronym>][<acronym title="NULL is ok, both for passing and for returning."><span class="acronym">allow-none</span></acronym>]</span>
-</td>
-</tr>
-<tr>
-<td><p><span class="term"><em class="parameter"><code>value_pp</code></em> :</span></p></td>
-<td>return location for the attribute value, or <a href="./../glib/glib/glib-Standard-Macros.html#NULL:CAPS"><code class="literal">NULL</code></a>. <span class="annotation">[<acronym title="Parameter for returning results. Default is transfer full."><span class="acronym">out</span></acronym>][<acronym title="NULL is ok, both for passing and for returning."><span class="acronym">allow-none</span></acronym>]</span>
-</td>
-=======
 <td class="parameter_name"><p>info</p></td>
 <td class="parameter_description"><p>a <a class="link" href="GFileInfo.html" title="GFileInfo"><span class="type">GFileInfo</span></a>.</p></td>
 <td class="parameter_annotations"> </td>
@@ -4423,7 +2936,6 @@
 <td class="parameter_name"><p>content_type</p></td>
 <td class="parameter_description"><p>a content type. See <a class="link" href="gio-GContentType.html" title="GContentType">GContentType</a></p></td>
 <td class="parameter_annotations"> </td>
->>>>>>> 76bed778
 </tr>
 </tbody>
 </table></div>
@@ -4447,18 +2959,6 @@
 </colgroup>
 <tbody>
 <tr>
-<<<<<<< HEAD
-<td><p><span class="term"><em class="parameter"><code>status</code></em> :</span></p></td>
-<td>return location for the attribute status, or <a href="./../glib/glib/glib-Standard-Macros.html#NULL:CAPS"><code class="literal">NULL</code></a>. <span class="annotation">[<acronym title="Parameter for returning results. Default is transfer full."><span class="acronym">out</span></acronym>][<acronym title="NULL is ok, both for passing and for returning."><span class="acronym">allow-none</span></acronym>]</span>
-</td>
-</tr>
-<tr>
-<td><p><span class="term"><span class="emphasis"><em>Returns</em></span> :</span></p></td>
-<td>
-<a href="./../glib/glib/glib-Standard-Macros.html#TRUE:CAPS"><code class="literal">TRUE</code></a> if <em class="parameter"><code>info</code></em> has an attribute named <em class="parameter"><code>attribute</code></em>,
-<a href="./../glib/glib/glib-Standard-Macros.html#FALSE:CAPS"><code class="literal">FALSE</code></a> otherwise. <span class="annotation">[<acronym title="Don't free data after the code is done."><span class="acronym">transfer none</span></acronym>]</span>
-</td>
-=======
 <td class="parameter_name"><p>info</p></td>
 <td class="parameter_description"><p>a <a class="link" href="GFileInfo.html" title="GFileInfo"><span class="type">GFileInfo</span></a>.</p></td>
 <td class="parameter_annotations"> </td>
@@ -4467,41 +2967,13 @@
 <td class="parameter_name"><p>size</p></td>
 <td class="parameter_description"><p>a <a href="../glib/glib-Basic-Types.html#goffset"><span class="type">goffset</span></a> containing the file's size.</p></td>
 <td class="parameter_annotations"> </td>
->>>>>>> 76bed778
-</tr>
-</tbody>
-</table></div>
-</div>
-</div>
-<hr>
-<div class="refsect2">
-<<<<<<< HEAD
-<a name="g-file-info-get-attribute-status"></a><h3>g_file_info_get_attribute_status ()</h3>
-<pre class="programlisting"><a class="link" href="gio-GFileAttribute.html#GFileAttributeStatus" title="enum GFileAttributeStatus"><span class="returnvalue">GFileAttributeStatus</span></a> g_file_info_get_attribute_status   (<em class="parameter"><code><a class="link" href="GFileInfo.html" title="GFileInfo"><span class="type">GFileInfo</span></a> *info</code></em>,
-                                                         <em class="parameter"><code>const <span class="type">char</span> *attribute</code></em>);</pre>
-<p>
-Gets the attribute status for an attribute key.
-</p>
-<div class="variablelist"><table border="0" class="variablelist">
-<colgroup>
-<col align="left" valign="top">
-<col>
-</colgroup>
-<tbody>
-<tr>
-<td><p><span class="term"><em class="parameter"><code>info</code></em> :</span></p></td>
-<td>a <a class="link" href="GFileInfo.html" title="GFileInfo"><span class="type">GFileInfo</span></a>
-</td>
-</tr>
-<tr>
-<td><p><span class="term"><em class="parameter"><code>attribute</code></em> :</span></p></td>
-<td>a file attribute key</td>
-</tr>
-<tr>
-<td><p><span class="term"><span class="emphasis"><em>Returns</em></span> :</span></p></td>
-<td>a <a class="link" href="gio-GFileAttribute.html#GFileAttributeStatus" title="enum GFileAttributeStatus"><span class="type">GFileAttributeStatus</span></a> for the given <em class="parameter"><code>attribute</code></em>, or
-<a class="link" href="gio-GFileAttribute.html#G-FILE-ATTRIBUTE-STATUS-UNSET:CAPS"><code class="literal">G_FILE_ATTRIBUTE_STATUS_UNSET</code></a> if the key is invalid.</td>
-=======
+</tr>
+</tbody>
+</table></div>
+</div>
+</div>
+<hr>
+<div class="refsect2">
 <a name="g-file-info-set-modification-time"></a><h3>g_file_info_set_modification_time ()</h3>
 <pre class="programlisting"><span class="returnvalue">void</span>
 g_file_info_set_modification_time (<em class="parameter"><code><a class="link" href="GFileInfo.html" title="GFileInfo"><span class="type">GFileInfo</span></a> *info</code></em>,
@@ -4526,36 +2998,13 @@
 <td class="parameter_name"><p>mtime</p></td>
 <td class="parameter_description"><p>a <a href="../glib/glib-Date-and-Time-Functions.html#GTimeVal"><span class="type">GTimeVal</span></a>.</p></td>
 <td class="parameter_annotations"> </td>
->>>>>>> 76bed778
-</tr>
-</tbody>
-</table></div>
-</div>
-</div>
-<hr>
-<div class="refsect2">
-<<<<<<< HEAD
-<a name="g-file-info-get-attribute-string"></a><h3>g_file_info_get_attribute_string ()</h3>
-<pre class="programlisting">const <span class="returnvalue">char</span> *        g_file_info_get_attribute_string    (<em class="parameter"><code><a class="link" href="GFileInfo.html" title="GFileInfo"><span class="type">GFileInfo</span></a> *info</code></em>,
-                                                         <em class="parameter"><code>const <span class="type">char</span> *attribute</code></em>);</pre>
-<p>
-Gets the value of a string attribute. If the attribute does
-not contain a string, <a href="./../glib/glib/glib-Standard-Macros.html#NULL:CAPS"><code class="literal">NULL</code></a> will be returned.
-</p>
-<div class="variablelist"><table border="0" class="variablelist">
-<colgroup>
-<col align="left" valign="top">
-<col>
-</colgroup>
-<tbody>
-<tr>
-<td><p><span class="term"><em class="parameter"><code>info</code></em> :</span></p></td>
-<td>a <a class="link" href="GFileInfo.html" title="GFileInfo"><span class="type">GFileInfo</span></a>.</td>
-</tr>
-<tr>
-<td><p><span class="term"><em class="parameter"><code>attribute</code></em> :</span></p></td>
-<td>a file attribute key.</td>
-=======
+</tr>
+</tbody>
+</table></div>
+</div>
+</div>
+<hr>
+<div class="refsect2">
 <a name="g-file-info-set-symlink-target"></a><h3>g_file_info_set_symlink_target ()</h3>
 <pre class="programlisting"><span class="returnvalue">void</span>
 g_file_info_set_symlink_target (<em class="parameter"><code><a class="link" href="GFileInfo.html" title="GFileInfo"><span class="type">GFileInfo</span></a> *info</code></em>,
@@ -4580,7 +3029,6 @@
 <td class="parameter_name"><p>symlink_target</p></td>
 <td class="parameter_description"><p>a static string containing a path to a symlink target.</p></td>
 <td class="parameter_annotations"> </td>
->>>>>>> 76bed778
 </tr>
 </tbody>
 </table></div>
@@ -4604,11 +3052,6 @@
 </colgroup>
 <tbody>
 <tr>
-<<<<<<< HEAD
-<td><p><span class="term"><span class="emphasis"><em>Returns</em></span> :</span></p></td>
-<td>the contents of the <em class="parameter"><code>attribute</code></em> value as a UTF-8 string, or
-<a href="./../glib/glib/glib-Standard-Macros.html#NULL:CAPS"><code class="literal">NULL</code></a> otherwise.</td>
-=======
 <td class="parameter_name"><p>info</p></td>
 <td class="parameter_description"><p>a <a class="link" href="GFileInfo.html" title="GFileInfo"><span class="type">GFileInfo</span></a>.</p></td>
 <td class="parameter_annotations"> </td>
@@ -4617,41 +3060,10 @@
 <td class="parameter_name"><p>sort_order</p></td>
 <td class="parameter_description"><p>a sort order integer.</p></td>
 <td class="parameter_annotations"> </td>
->>>>>>> 76bed778
-</tr>
-</tbody>
-</table></div>
-</div>
-<<<<<<< HEAD
-<hr>
-<div class="refsect2">
-<a name="g-file-info-get-attribute-stringv"></a><h3>g_file_info_get_attribute_stringv ()</h3>
-<pre class="programlisting"><span class="returnvalue">char</span> **             g_file_info_get_attribute_stringv   (<em class="parameter"><code><a class="link" href="GFileInfo.html" title="GFileInfo"><span class="type">GFileInfo</span></a> *info</code></em>,
-                                                         <em class="parameter"><code>const <span class="type">char</span> *attribute</code></em>);</pre>
-<p>
-Gets the value of a stringv attribute. If the attribute does
-not contain a stringv, <a href="./../glib/glib/glib-Standard-Macros.html#NULL:CAPS"><code class="literal">NULL</code></a> will be returned.
-</p>
-<div class="variablelist"><table border="0" class="variablelist">
-<colgroup>
-<col align="left" valign="top">
-<col>
-</colgroup>
-<tbody>
-<tr>
-<td><p><span class="term"><em class="parameter"><code>info</code></em> :</span></p></td>
-<td>a <a class="link" href="GFileInfo.html" title="GFileInfo"><span class="type">GFileInfo</span></a>.</td>
-</tr>
-<tr>
-<td><p><span class="term"><em class="parameter"><code>attribute</code></em> :</span></p></td>
-<td>a file attribute key.</td>
-</tr>
-<tr>
-<td><p><span class="term"><span class="emphasis"><em>Returns</em></span> :</span></p></td>
-<td>the contents of the <em class="parameter"><code>attribute</code></em> value as a stringv, or
-<a href="./../glib/glib/glib-Standard-Macros.html#NULL:CAPS"><code class="literal">NULL</code></a> otherwise. Do not free. These returned strings are UTF-8. <span class="annotation">[<acronym title="Don't free data after the code is done."><span class="acronym">transfer none</span></acronym>]</span>
-</td>
-=======
+</tr>
+</tbody>
+</table></div>
+</div>
 </div>
 <hr>
 <div class="refsect2">
@@ -4759,41 +3171,10 @@
 <td class="parameter_name"><p>subtract</p></td>
 <td class="parameter_description"><p>The matcher to subtract</p></td>
 <td class="parameter_annotations"> </td>
->>>>>>> 76bed778
-</tr>
-</tbody>
-</table></div>
-</div>
-<<<<<<< HEAD
-<hr>
-<div class="refsect2">
-<a name="g-file-info-get-attribute-byte-string"></a><h3>g_file_info_get_attribute_byte_string ()</h3>
-<pre class="programlisting">const <span class="returnvalue">char</span> *        g_file_info_get_attribute_byte_string
-                                                        (<em class="parameter"><code><a class="link" href="GFileInfo.html" title="GFileInfo"><span class="type">GFileInfo</span></a> *info</code></em>,
-                                                         <em class="parameter"><code>const <span class="type">char</span> *attribute</code></em>);</pre>
-<p>
-Gets the value of a byte string attribute. If the attribute does
-not contain a byte string, <a href="./../glib/glib/glib-Standard-Macros.html#NULL:CAPS"><code class="literal">NULL</code></a> will be returned.
-</p>
-<div class="variablelist"><table border="0" class="variablelist">
-<colgroup>
-<col align="left" valign="top">
-<col>
-</colgroup>
-<tbody>
-<tr>
-<td><p><span class="term"><em class="parameter"><code>info</code></em> :</span></p></td>
-<td>a <a class="link" href="GFileInfo.html" title="GFileInfo"><span class="type">GFileInfo</span></a>.</td>
-</tr>
-<tr>
-<td><p><span class="term"><em class="parameter"><code>attribute</code></em> :</span></p></td>
-<td>a file attribute key.</td>
-</tr>
-<tr>
-<td><p><span class="term"><span class="emphasis"><em>Returns</em></span> :</span></p></td>
-<td>the contents of the <em class="parameter"><code>attribute</code></em> value as a byte string, or
-<a href="./../glib/glib/glib-Standard-Macros.html#NULL:CAPS"><code class="literal">NULL</code></a> otherwise.</td>
-=======
+</tr>
+</tbody>
+</table></div>
+</div>
 <div class="refsect3">
 <a name="id-1.4.2.4.9.67.7"></a><h4>Returns</h4>
 <p> A file attribute matcher matching all attributes of
@@ -4854,7 +3235,6 @@
 <td class="parameter_name"><p>attribute</p></td>
 <td class="parameter_description"><p>a file attribute key.</p></td>
 <td class="parameter_annotations"> </td>
->>>>>>> 76bed778
 </tr>
 </tbody>
 </table></div>
@@ -4868,32 +3248,6 @@
 </div>
 <hr>
 <div class="refsect2">
-<<<<<<< HEAD
-<a name="g-file-info-get-attribute-boolean"></a><h3>g_file_info_get_attribute_boolean ()</h3>
-<pre class="programlisting"><a href="./../glib/glib/glib-Basic-Types.html#gboolean"><span class="returnvalue">gboolean</span></a>            g_file_info_get_attribute_boolean   (<em class="parameter"><code><a class="link" href="GFileInfo.html" title="GFileInfo"><span class="type">GFileInfo</span></a> *info</code></em>,
-                                                         <em class="parameter"><code>const <span class="type">char</span> *attribute</code></em>);</pre>
-<p>
-Gets the value of a boolean attribute. If the attribute does not
-contain a boolean value, <a href="./../glib/glib/glib-Standard-Macros.html#FALSE:CAPS"><code class="literal">FALSE</code></a> will be returned.
-</p>
-<div class="variablelist"><table border="0" class="variablelist">
-<colgroup>
-<col align="left" valign="top">
-<col>
-</colgroup>
-<tbody>
-<tr>
-<td><p><span class="term"><em class="parameter"><code>info</code></em> :</span></p></td>
-<td>a <a class="link" href="GFileInfo.html" title="GFileInfo"><span class="type">GFileInfo</span></a>.</td>
-</tr>
-<tr>
-<td><p><span class="term"><em class="parameter"><code>attribute</code></em> :</span></p></td>
-<td>a file attribute key.</td>
-</tr>
-<tr>
-<td><p><span class="term"><span class="emphasis"><em>Returns</em></span> :</span></p></td>
-<td>the boolean value contained within the attribute.</td>
-=======
 <a name="g-file-attribute-matcher-matches-only"></a><h3>g_file_attribute_matcher_matches_only ()</h3>
 <pre class="programlisting"><a href="../glib/glib-Basic-Types.html#gboolean"><span class="returnvalue">gboolean</span></a>
 g_file_attribute_matcher_matches_only (<em class="parameter"><code><a class="link" href="GFileInfo.html#GFileAttributeMatcher"><span class="type">GFileAttributeMatcher</span></a> *matcher</code></em>,
@@ -4918,40 +3272,10 @@
 <td class="parameter_name"><p>attribute</p></td>
 <td class="parameter_description"><p>a file attribute key.</p></td>
 <td class="parameter_annotations"> </td>
->>>>>>> 76bed778
-</tr>
-</tbody>
-</table></div>
-</div>
-<<<<<<< HEAD
-<hr>
-<div class="refsect2">
-<a name="g-file-info-get-attribute-uint32"></a><h3>g_file_info_get_attribute_uint32 ()</h3>
-<pre class="programlisting"><a href="./../glib/glib/glib-Basic-Types.html#guint32"><span class="returnvalue">guint32</span></a>             g_file_info_get_attribute_uint32    (<em class="parameter"><code><a class="link" href="GFileInfo.html" title="GFileInfo"><span class="type">GFileInfo</span></a> *info</code></em>,
-                                                         <em class="parameter"><code>const <span class="type">char</span> *attribute</code></em>);</pre>
-<p>
-Gets an unsigned 32-bit integer contained within the attribute. If the
-attribute does not contain an unsigned 32-bit integer, or is invalid,
-0 will be returned.
-</p>
-<div class="variablelist"><table border="0" class="variablelist">
-<colgroup>
-<col align="left" valign="top">
-<col>
-</colgroup>
-<tbody>
-<tr>
-<td><p><span class="term"><em class="parameter"><code>info</code></em> :</span></p></td>
-<td>a <a class="link" href="GFileInfo.html" title="GFileInfo"><span class="type">GFileInfo</span></a>.</td>
-</tr>
-<tr>
-<td><p><span class="term"><em class="parameter"><code>attribute</code></em> :</span></p></td>
-<td>a file attribute key.</td>
-</tr>
-<tr>
-<td><p><span class="term"><span class="emphasis"><em>Returns</em></span> :</span></p></td>
-<td>an unsigned 32-bit integer from the attribute.</td>
-=======
+</tr>
+</tbody>
+</table></div>
+</div>
 <div class="refsect3">
 <a name="id-1.4.2.4.9.70.6"></a><h4>Returns</h4>
 <p> <a href="../glib/glib-Standard-Macros.html#TRUE:CAPS"><code class="literal">TRUE</code></a> if the matcher only matches <em class="parameter"><code>attribute</code></em>
@@ -4989,7 +3313,6 @@
 <td class="parameter_name"><p>ns</p></td>
 <td class="parameter_description"><p>a string containing a file attribute namespace.</p></td>
 <td class="parameter_annotations"> </td>
->>>>>>> 76bed778
 </tr>
 </tbody>
 </table></div>
@@ -5003,64 +3326,6 @@
 </div>
 <hr>
 <div class="refsect2">
-<<<<<<< HEAD
-<a name="g-file-info-get-attribute-int32"></a><h3>g_file_info_get_attribute_int32 ()</h3>
-<pre class="programlisting"><a href="./../glib/glib/glib-Basic-Types.html#gint32"><span class="returnvalue">gint32</span></a>              g_file_info_get_attribute_int32     (<em class="parameter"><code><a class="link" href="GFileInfo.html" title="GFileInfo"><span class="type">GFileInfo</span></a> *info</code></em>,
-                                                         <em class="parameter"><code>const <span class="type">char</span> *attribute</code></em>);</pre>
-<p>
-Gets a signed 32-bit integer contained within the attribute. If the
-attribute does not contain a signed 32-bit integer, or is invalid,
-0 will be returned.
-</p>
-<div class="variablelist"><table border="0" class="variablelist">
-<colgroup>
-<col align="left" valign="top">
-<col>
-</colgroup>
-<tbody>
-<tr>
-<td><p><span class="term"><em class="parameter"><code>info</code></em> :</span></p></td>
-<td>a <a class="link" href="GFileInfo.html" title="GFileInfo"><span class="type">GFileInfo</span></a>.</td>
-</tr>
-<tr>
-<td><p><span class="term"><em class="parameter"><code>attribute</code></em> :</span></p></td>
-<td>a file attribute key.</td>
-</tr>
-<tr>
-<td><p><span class="term"><span class="emphasis"><em>Returns</em></span> :</span></p></td>
-<td>a signed 32-bit integer from the attribute.</td>
-</tr>
-</tbody>
-</table></div>
-</div>
-<hr>
-<div class="refsect2">
-<a name="g-file-info-get-attribute-uint64"></a><h3>g_file_info_get_attribute_uint64 ()</h3>
-<pre class="programlisting"><a href="./../glib/glib/glib-Basic-Types.html#guint64"><span class="returnvalue">guint64</span></a>             g_file_info_get_attribute_uint64    (<em class="parameter"><code><a class="link" href="GFileInfo.html" title="GFileInfo"><span class="type">GFileInfo</span></a> *info</code></em>,
-                                                         <em class="parameter"><code>const <span class="type">char</span> *attribute</code></em>);</pre>
-<p>
-Gets a unsigned 64-bit integer contained within the attribute. If the
-attribute does not contain an unsigned 64-bit integer, or is invalid,
-0 will be returned.
-</p>
-<div class="variablelist"><table border="0" class="variablelist">
-<colgroup>
-<col align="left" valign="top">
-<col>
-</colgroup>
-<tbody>
-<tr>
-<td><p><span class="term"><em class="parameter"><code>info</code></em> :</span></p></td>
-<td>a <a class="link" href="GFileInfo.html" title="GFileInfo"><span class="type">GFileInfo</span></a>.</td>
-</tr>
-<tr>
-<td><p><span class="term"><em class="parameter"><code>attribute</code></em> :</span></p></td>
-<td>a file attribute key.</td>
-</tr>
-<tr>
-<td><p><span class="term"><span class="emphasis"><em>Returns</em></span> :</span></p></td>
-<td>a unsigned 64-bit integer from the attribute.</td>
-=======
 <a name="g-file-attribute-matcher-enumerate-next"></a><h3>g_file_attribute_matcher_enumerate_next ()</h3>
 <pre class="programlisting">const <span class="returnvalue">char</span> *
 g_file_attribute_matcher_enumerate_next
@@ -5190,7 +3455,6 @@
 <p>File is a mountable location.</p>
 </td>
 <td class="enum_member_annotations"> </td>
->>>>>>> 76bed778
 </tr>
 </tbody>
 </table></div>
@@ -5461,1518 +3725,6 @@
 </div>
 <hr>
 <div class="refsect2">
-<<<<<<< HEAD
-<a name="g-file-info-get-attribute-int64"></a><h3>g_file_info_get_attribute_int64 ()</h3>
-<pre class="programlisting"><a href="./../glib/glib/glib-Basic-Types.html#gint64"><span class="returnvalue">gint64</span></a>              g_file_info_get_attribute_int64     (<em class="parameter"><code><a class="link" href="GFileInfo.html" title="GFileInfo"><span class="type">GFileInfo</span></a> *info</code></em>,
-                                                         <em class="parameter"><code>const <span class="type">char</span> *attribute</code></em>);</pre>
-<p>
-Gets a signed 64-bit integer contained within the attribute. If the
-attribute does not contain an signed 64-bit integer, or is invalid,
-0 will be returned.
-</p>
-<div class="variablelist"><table border="0" class="variablelist">
-<colgroup>
-<col align="left" valign="top">
-<col>
-</colgroup>
-<tbody>
-<tr>
-<td><p><span class="term"><em class="parameter"><code>info</code></em> :</span></p></td>
-<td>a <a class="link" href="GFileInfo.html" title="GFileInfo"><span class="type">GFileInfo</span></a>.</td>
-</tr>
-<tr>
-<td><p><span class="term"><em class="parameter"><code>attribute</code></em> :</span></p></td>
-<td>a file attribute key.</td>
-</tr>
-<tr>
-<td><p><span class="term"><span class="emphasis"><em>Returns</em></span> :</span></p></td>
-<td>a signed 64-bit integer from the attribute.</td>
-</tr>
-</tbody>
-</table></div>
-</div>
-<hr>
-<div class="refsect2">
-<a name="g-file-info-get-attribute-object"></a><h3>g_file_info_get_attribute_object ()</h3>
-<pre class="programlisting"><a href="./../gobject/gobject/gobject-The-Base-Object-Type.html#GObject"><span class="returnvalue">GObject</span></a> *           g_file_info_get_attribute_object    (<em class="parameter"><code><a class="link" href="GFileInfo.html" title="GFileInfo"><span class="type">GFileInfo</span></a> *info</code></em>,
-                                                         <em class="parameter"><code>const <span class="type">char</span> *attribute</code></em>);</pre>
-<p>
-Gets the value of a <a href="./../gobject/gobject/gobject-The-Base-Object-Type.html#GObject"><span class="type">GObject</span></a> attribute. If the attribute does
-not contain a <a href="./../gobject/gobject/gobject-The-Base-Object-Type.html#GObject"><span class="type">GObject</span></a>, <a href="./../glib/glib/glib-Standard-Macros.html#NULL:CAPS"><code class="literal">NULL</code></a> will be returned.
-</p>
-<div class="variablelist"><table border="0" class="variablelist">
-<colgroup>
-<col align="left" valign="top">
-<col>
-</colgroup>
-<tbody>
-<tr>
-<td><p><span class="term"><em class="parameter"><code>info</code></em> :</span></p></td>
-<td>a <a class="link" href="GFileInfo.html" title="GFileInfo"><span class="type">GFileInfo</span></a>.</td>
-</tr>
-<tr>
-<td><p><span class="term"><em class="parameter"><code>attribute</code></em> :</span></p></td>
-<td>a file attribute key.</td>
-</tr>
-<tr>
-<td><p><span class="term"><span class="emphasis"><em>Returns</em></span> :</span></p></td>
-<td>a <a href="./../gobject/gobject/gobject-The-Base-Object-Type.html#GObject"><span class="type">GObject</span></a> associated with the given <em class="parameter"><code>attribute</code></em>, or
-<a href="./../glib/glib/glib-Standard-Macros.html#NULL:CAPS"><code class="literal">NULL</code></a> otherwise. <span class="annotation">[<acronym title="Don't free data after the code is done."><span class="acronym">transfer none</span></acronym>]</span>
-</td>
-</tr>
-</tbody>
-</table></div>
-</div>
-<hr>
-<div class="refsect2">
-<a name="g-file-info-set-attribute"></a><h3>g_file_info_set_attribute ()</h3>
-<pre class="programlisting"><span class="returnvalue">void</span>                g_file_info_set_attribute           (<em class="parameter"><code><a class="link" href="GFileInfo.html" title="GFileInfo"><span class="type">GFileInfo</span></a> *info</code></em>,
-                                                         <em class="parameter"><code>const <span class="type">char</span> *attribute</code></em>,
-                                                         <em class="parameter"><code><a class="link" href="gio-GFileAttribute.html#GFileAttributeType" title="enum GFileAttributeType"><span class="type">GFileAttributeType</span></a> type</code></em>,
-                                                         <em class="parameter"><code><a href="./../glib/glib/glib-Basic-Types.html#gpointer"><span class="type">gpointer</span></a> value_p</code></em>);</pre>
-<p>
-Sets the <em class="parameter"><code>attribute</code></em> to contain the given value, if possible. To unset the
-attribute, use <code class="literal">G_ATTRIBUTE_TYPE_INVALID</code> for <em class="parameter"><code>type</code></em>.
-</p>
-<div class="variablelist"><table border="0" class="variablelist">
-<colgroup>
-<col align="left" valign="top">
-<col>
-</colgroup>
-<tbody>
-<tr>
-<td><p><span class="term"><em class="parameter"><code>info</code></em> :</span></p></td>
-<td>a <a class="link" href="GFileInfo.html" title="GFileInfo"><span class="type">GFileInfo</span></a>.</td>
-</tr>
-<tr>
-<td><p><span class="term"><em class="parameter"><code>attribute</code></em> :</span></p></td>
-<td>a file attribute key.</td>
-</tr>
-<tr>
-<td><p><span class="term"><em class="parameter"><code>type</code></em> :</span></p></td>
-<td>a <a class="link" href="gio-GFileAttribute.html#GFileAttributeType" title="enum GFileAttributeType"><span class="type">GFileAttributeType</span></a>
-</td>
-</tr>
-<tr>
-<td><p><span class="term"><em class="parameter"><code>value_p</code></em> :</span></p></td>
-<td>pointer to the value</td>
-</tr>
-</tbody>
-</table></div>
-</div>
-<hr>
-<div class="refsect2">
-<a name="g-file-info-set-attribute-status"></a><h3>g_file_info_set_attribute_status ()</h3>
-<pre class="programlisting"><a href="./../glib/glib/glib-Basic-Types.html#gboolean"><span class="returnvalue">gboolean</span></a>            g_file_info_set_attribute_status    (<em class="parameter"><code><a class="link" href="GFileInfo.html" title="GFileInfo"><span class="type">GFileInfo</span></a> *info</code></em>,
-                                                         <em class="parameter"><code>const <span class="type">char</span> *attribute</code></em>,
-                                                         <em class="parameter"><code><a class="link" href="gio-GFileAttribute.html#GFileAttributeStatus" title="enum GFileAttributeStatus"><span class="type">GFileAttributeStatus</span></a> status</code></em>);</pre>
-<p>
-Sets the attribute status for an attribute key. This is only
-needed by external code that implement <a class="link" href="GFile.html#g-file-set-attributes-from-info" title="g_file_set_attributes_from_info ()"><code class="function">g_file_set_attributes_from_info()</code></a>
-or similar functions.
-</p>
-<p>
-The attribute must exist in <em class="parameter"><code>info</code></em> for this to work. Otherwise <a href="./../glib/glib/glib-Standard-Macros.html#FALSE:CAPS"><code class="literal">FALSE</code></a>
-is returned and <em class="parameter"><code>info</code></em> is unchanged.
-</p>
-<div class="variablelist"><table border="0" class="variablelist">
-<colgroup>
-<col align="left" valign="top">
-<col>
-</colgroup>
-<tbody>
-<tr>
-<td><p><span class="term"><em class="parameter"><code>info</code></em> :</span></p></td>
-<td>a <a class="link" href="GFileInfo.html" title="GFileInfo"><span class="type">GFileInfo</span></a>
-</td>
-</tr>
-<tr>
-<td><p><span class="term"><em class="parameter"><code>attribute</code></em> :</span></p></td>
-<td>a file attribute key</td>
-</tr>
-<tr>
-<td><p><span class="term"><em class="parameter"><code>status</code></em> :</span></p></td>
-<td>a <a class="link" href="gio-GFileAttribute.html#GFileAttributeStatus" title="enum GFileAttributeStatus"><span class="type">GFileAttributeStatus</span></a>
-</td>
-</tr>
-<tr>
-<td><p><span class="term"><span class="emphasis"><em>Returns</em></span> :</span></p></td>
-<td>
-<a href="./../glib/glib/glib-Standard-Macros.html#TRUE:CAPS"><code class="literal">TRUE</code></a> if the status was changed, <a href="./../glib/glib/glib-Standard-Macros.html#FALSE:CAPS"><code class="literal">FALSE</code></a> if the key was not set.</td>
-</tr>
-</tbody>
-</table></div>
-<p class="since">Since 2.22</p>
-</div>
-<hr>
-<div class="refsect2">
-<a name="g-file-info-set-attribute-string"></a><h3>g_file_info_set_attribute_string ()</h3>
-<pre class="programlisting"><span class="returnvalue">void</span>                g_file_info_set_attribute_string    (<em class="parameter"><code><a class="link" href="GFileInfo.html" title="GFileInfo"><span class="type">GFileInfo</span></a> *info</code></em>,
-                                                         <em class="parameter"><code>const <span class="type">char</span> *attribute</code></em>,
-                                                         <em class="parameter"><code>const <span class="type">char</span> *attr_value</code></em>);</pre>
-<p>
-Sets the <em class="parameter"><code>attribute</code></em> to contain the given <em class="parameter"><code>attr_value</code></em>,
-if possible.
-</p>
-<div class="variablelist"><table border="0" class="variablelist">
-<colgroup>
-<col align="left" valign="top">
-<col>
-</colgroup>
-<tbody>
-<tr>
-<td><p><span class="term"><em class="parameter"><code>info</code></em> :</span></p></td>
-<td>a <a class="link" href="GFileInfo.html" title="GFileInfo"><span class="type">GFileInfo</span></a>.</td>
-</tr>
-<tr>
-<td><p><span class="term"><em class="parameter"><code>attribute</code></em> :</span></p></td>
-<td>a file attribute key.</td>
-</tr>
-<tr>
-<td><p><span class="term"><em class="parameter"><code>attr_value</code></em> :</span></p></td>
-<td>a UTF-8 string.</td>
-</tr>
-</tbody>
-</table></div>
-</div>
-<hr>
-<div class="refsect2">
-<a name="g-file-info-set-attribute-stringv"></a><h3>g_file_info_set_attribute_stringv ()</h3>
-<pre class="programlisting"><span class="returnvalue">void</span>                g_file_info_set_attribute_stringv   (<em class="parameter"><code><a class="link" href="GFileInfo.html" title="GFileInfo"><span class="type">GFileInfo</span></a> *info</code></em>,
-                                                         <em class="parameter"><code>const <span class="type">char</span> *attribute</code></em>,
-                                                         <em class="parameter"><code><span class="type">char</span> **attr_value</code></em>);</pre>
-<p>
-Sets the <em class="parameter"><code>attribute</code></em> to contain the given <em class="parameter"><code>attr_value</code></em>,
-if possible.
-</p>
-<p>
-Sinze: 2.22
-</p>
-<div class="variablelist"><table border="0" class="variablelist">
-<colgroup>
-<col align="left" valign="top">
-<col>
-</colgroup>
-<tbody>
-<tr>
-<td><p><span class="term"><em class="parameter"><code>info</code></em> :</span></p></td>
-<td>a <a class="link" href="GFileInfo.html" title="GFileInfo"><span class="type">GFileInfo</span></a>.</td>
-</tr>
-<tr>
-<td><p><span class="term"><em class="parameter"><code>attribute</code></em> :</span></p></td>
-<td>a file attribute key</td>
-</tr>
-<tr>
-<td><p><span class="term"><em class="parameter"><code>attr_value</code></em> :</span></p></td>
-<td>a <a href="./../glib/glib/glib-Standard-Macros.html#NULL:CAPS"><code class="literal">NULL</code></a> terminated array of UTF-8 strings. <span class="annotation">[<acronym title="Parameter points to an array of items."><span class="acronym">array</span></acronym>][<acronym title="Generics and defining elements of containers and arrays."><span class="acronym">element-type</span></acronym> utf8]</span>
-</td>
-</tr>
-</tbody>
-</table></div>
-</div>
-<hr>
-<div class="refsect2">
-<a name="g-file-info-set-attribute-byte-string"></a><h3>g_file_info_set_attribute_byte_string ()</h3>
-<pre class="programlisting"><span class="returnvalue">void</span>                g_file_info_set_attribute_byte_string
-                                                        (<em class="parameter"><code><a class="link" href="GFileInfo.html" title="GFileInfo"><span class="type">GFileInfo</span></a> *info</code></em>,
-                                                         <em class="parameter"><code>const <span class="type">char</span> *attribute</code></em>,
-                                                         <em class="parameter"><code>const <span class="type">char</span> *attr_value</code></em>);</pre>
-<p>
-Sets the <em class="parameter"><code>attribute</code></em> to contain the given <em class="parameter"><code>attr_value</code></em>,
-if possible.
-</p>
-<div class="variablelist"><table border="0" class="variablelist">
-<colgroup>
-<col align="left" valign="top">
-<col>
-</colgroup>
-<tbody>
-<tr>
-<td><p><span class="term"><em class="parameter"><code>info</code></em> :</span></p></td>
-<td>a <a class="link" href="GFileInfo.html" title="GFileInfo"><span class="type">GFileInfo</span></a>.</td>
-</tr>
-<tr>
-<td><p><span class="term"><em class="parameter"><code>attribute</code></em> :</span></p></td>
-<td>a file attribute key.</td>
-</tr>
-<tr>
-<td><p><span class="term"><em class="parameter"><code>attr_value</code></em> :</span></p></td>
-<td>a byte string.</td>
-</tr>
-</tbody>
-</table></div>
-</div>
-<hr>
-<div class="refsect2">
-<a name="g-file-info-set-attribute-boolean"></a><h3>g_file_info_set_attribute_boolean ()</h3>
-<pre class="programlisting"><span class="returnvalue">void</span>                g_file_info_set_attribute_boolean   (<em class="parameter"><code><a class="link" href="GFileInfo.html" title="GFileInfo"><span class="type">GFileInfo</span></a> *info</code></em>,
-                                                         <em class="parameter"><code>const <span class="type">char</span> *attribute</code></em>,
-                                                         <em class="parameter"><code><a href="./../glib/glib/glib-Basic-Types.html#gboolean"><span class="type">gboolean</span></a> attr_value</code></em>);</pre>
-<p>
-Sets the <em class="parameter"><code>attribute</code></em> to contain the given <em class="parameter"><code>attr_value</code></em>,
-if possible.
-</p>
-<div class="variablelist"><table border="0" class="variablelist">
-<colgroup>
-<col align="left" valign="top">
-<col>
-</colgroup>
-<tbody>
-<tr>
-<td><p><span class="term"><em class="parameter"><code>info</code></em> :</span></p></td>
-<td>a <a class="link" href="GFileInfo.html" title="GFileInfo"><span class="type">GFileInfo</span></a>.</td>
-</tr>
-<tr>
-<td><p><span class="term"><em class="parameter"><code>attribute</code></em> :</span></p></td>
-<td>a file attribute key.</td>
-</tr>
-<tr>
-<td><p><span class="term"><em class="parameter"><code>attr_value</code></em> :</span></p></td>
-<td>a boolean value.</td>
-</tr>
-</tbody>
-</table></div>
-</div>
-<hr>
-<div class="refsect2">
-<a name="g-file-info-set-attribute-uint32"></a><h3>g_file_info_set_attribute_uint32 ()</h3>
-<pre class="programlisting"><span class="returnvalue">void</span>                g_file_info_set_attribute_uint32    (<em class="parameter"><code><a class="link" href="GFileInfo.html" title="GFileInfo"><span class="type">GFileInfo</span></a> *info</code></em>,
-                                                         <em class="parameter"><code>const <span class="type">char</span> *attribute</code></em>,
-                                                         <em class="parameter"><code><a href="./../glib/glib/glib-Basic-Types.html#guint32"><span class="type">guint32</span></a> attr_value</code></em>);</pre>
-<p>
-Sets the <em class="parameter"><code>attribute</code></em> to contain the given <em class="parameter"><code>attr_value</code></em>,
-if possible.
-</p>
-<div class="variablelist"><table border="0" class="variablelist">
-<colgroup>
-<col align="left" valign="top">
-<col>
-</colgroup>
-<tbody>
-<tr>
-<td><p><span class="term"><em class="parameter"><code>info</code></em> :</span></p></td>
-<td>a <a class="link" href="GFileInfo.html" title="GFileInfo"><span class="type">GFileInfo</span></a>.</td>
-</tr>
-<tr>
-<td><p><span class="term"><em class="parameter"><code>attribute</code></em> :</span></p></td>
-<td>a file attribute key.</td>
-</tr>
-<tr>
-<td><p><span class="term"><em class="parameter"><code>attr_value</code></em> :</span></p></td>
-<td>an unsigned 32-bit integer.</td>
-</tr>
-</tbody>
-</table></div>
-</div>
-<hr>
-<div class="refsect2">
-<a name="g-file-info-set-attribute-int32"></a><h3>g_file_info_set_attribute_int32 ()</h3>
-<pre class="programlisting"><span class="returnvalue">void</span>                g_file_info_set_attribute_int32     (<em class="parameter"><code><a class="link" href="GFileInfo.html" title="GFileInfo"><span class="type">GFileInfo</span></a> *info</code></em>,
-                                                         <em class="parameter"><code>const <span class="type">char</span> *attribute</code></em>,
-                                                         <em class="parameter"><code><a href="./../glib/glib/glib-Basic-Types.html#gint32"><span class="type">gint32</span></a> attr_value</code></em>);</pre>
-<p>
-Sets the <em class="parameter"><code>attribute</code></em> to contain the given <em class="parameter"><code>attr_value</code></em>,
-if possible.
-</p>
-<div class="variablelist"><table border="0" class="variablelist">
-<colgroup>
-<col align="left" valign="top">
-<col>
-</colgroup>
-<tbody>
-<tr>
-<td><p><span class="term"><em class="parameter"><code>info</code></em> :</span></p></td>
-<td>a <a class="link" href="GFileInfo.html" title="GFileInfo"><span class="type">GFileInfo</span></a>.</td>
-</tr>
-<tr>
-<td><p><span class="term"><em class="parameter"><code>attribute</code></em> :</span></p></td>
-<td>a file attribute key.</td>
-</tr>
-<tr>
-<td><p><span class="term"><em class="parameter"><code>attr_value</code></em> :</span></p></td>
-<td>a signed 32-bit integer</td>
-</tr>
-</tbody>
-</table></div>
-</div>
-<hr>
-<div class="refsect2">
-<a name="g-file-info-set-attribute-uint64"></a><h3>g_file_info_set_attribute_uint64 ()</h3>
-<pre class="programlisting"><span class="returnvalue">void</span>                g_file_info_set_attribute_uint64    (<em class="parameter"><code><a class="link" href="GFileInfo.html" title="GFileInfo"><span class="type">GFileInfo</span></a> *info</code></em>,
-                                                         <em class="parameter"><code>const <span class="type">char</span> *attribute</code></em>,
-                                                         <em class="parameter"><code><a href="./../glib/glib/glib-Basic-Types.html#guint64"><span class="type">guint64</span></a> attr_value</code></em>);</pre>
-<p>
-Sets the <em class="parameter"><code>attribute</code></em> to contain the given <em class="parameter"><code>attr_value</code></em>,
-if possible.
-</p>
-<div class="variablelist"><table border="0" class="variablelist">
-<colgroup>
-<col align="left" valign="top">
-<col>
-</colgroup>
-<tbody>
-<tr>
-<td><p><span class="term"><em class="parameter"><code>info</code></em> :</span></p></td>
-<td>a <a class="link" href="GFileInfo.html" title="GFileInfo"><span class="type">GFileInfo</span></a>.</td>
-</tr>
-<tr>
-<td><p><span class="term"><em class="parameter"><code>attribute</code></em> :</span></p></td>
-<td>a file attribute key.</td>
-</tr>
-<tr>
-<td><p><span class="term"><em class="parameter"><code>attr_value</code></em> :</span></p></td>
-<td>an unsigned 64-bit integer.</td>
-</tr>
-</tbody>
-</table></div>
-</div>
-<hr>
-<div class="refsect2">
-<a name="g-file-info-set-attribute-int64"></a><h3>g_file_info_set_attribute_int64 ()</h3>
-<pre class="programlisting"><span class="returnvalue">void</span>                g_file_info_set_attribute_int64     (<em class="parameter"><code><a class="link" href="GFileInfo.html" title="GFileInfo"><span class="type">GFileInfo</span></a> *info</code></em>,
-                                                         <em class="parameter"><code>const <span class="type">char</span> *attribute</code></em>,
-                                                         <em class="parameter"><code><a href="./../glib/glib/glib-Basic-Types.html#gint64"><span class="type">gint64</span></a> attr_value</code></em>);</pre>
-<p>
-Sets the <em class="parameter"><code>attribute</code></em> to contain the given <em class="parameter"><code>attr_value</code></em>,
-if possible.
-</p>
-<div class="variablelist"><table border="0" class="variablelist">
-<colgroup>
-<col align="left" valign="top">
-<col>
-</colgroup>
-<tbody>
-<tr>
-<td><p><span class="term"><em class="parameter"><code>info</code></em> :</span></p></td>
-<td>a <a class="link" href="GFileInfo.html" title="GFileInfo"><span class="type">GFileInfo</span></a>.</td>
-</tr>
-<tr>
-<td><p><span class="term"><em class="parameter"><code>attribute</code></em> :</span></p></td>
-<td>attribute name to set.</td>
-</tr>
-<tr>
-<td><p><span class="term"><em class="parameter"><code>attr_value</code></em> :</span></p></td>
-<td>int64 value to set attribute to.</td>
-</tr>
-</tbody>
-</table></div>
-</div>
-<hr>
-<div class="refsect2">
-<a name="g-file-info-set-attribute-object"></a><h3>g_file_info_set_attribute_object ()</h3>
-<pre class="programlisting"><span class="returnvalue">void</span>                g_file_info_set_attribute_object    (<em class="parameter"><code><a class="link" href="GFileInfo.html" title="GFileInfo"><span class="type">GFileInfo</span></a> *info</code></em>,
-                                                         <em class="parameter"><code>const <span class="type">char</span> *attribute</code></em>,
-                                                         <em class="parameter"><code><a href="./../gobject/gobject/gobject-The-Base-Object-Type.html#GObject"><span class="type">GObject</span></a> *attr_value</code></em>);</pre>
-<p>
-Sets the <em class="parameter"><code>attribute</code></em> to contain the given <em class="parameter"><code>attr_value</code></em>,
-if possible.
-</p>
-<div class="variablelist"><table border="0" class="variablelist">
-<colgroup>
-<col align="left" valign="top">
-<col>
-</colgroup>
-<tbody>
-<tr>
-<td><p><span class="term"><em class="parameter"><code>info</code></em> :</span></p></td>
-<td>a <a class="link" href="GFileInfo.html" title="GFileInfo"><span class="type">GFileInfo</span></a>.</td>
-</tr>
-<tr>
-<td><p><span class="term"><em class="parameter"><code>attribute</code></em> :</span></p></td>
-<td>a file attribute key.</td>
-</tr>
-<tr>
-<td><p><span class="term"><em class="parameter"><code>attr_value</code></em> :</span></p></td>
-<td>a <a href="./../gobject/gobject/gobject-The-Base-Object-Type.html#GObject"><span class="type">GObject</span></a>.</td>
-</tr>
-</tbody>
-</table></div>
-</div>
-<hr>
-<div class="refsect2">
-<a name="g-file-info-clear-status"></a><h3>g_file_info_clear_status ()</h3>
-<pre class="programlisting"><span class="returnvalue">void</span>                g_file_info_clear_status            (<em class="parameter"><code><a class="link" href="GFileInfo.html" title="GFileInfo"><span class="type">GFileInfo</span></a> *info</code></em>);</pre>
-<p>
-Clears the status information from <em class="parameter"><code>info</code></em>.
-</p>
-<div class="variablelist"><table border="0" class="variablelist">
-<colgroup>
-<col align="left" valign="top">
-<col>
-</colgroup>
-<tbody><tr>
-<td><p><span class="term"><em class="parameter"><code>info</code></em> :</span></p></td>
-<td>a <a class="link" href="GFileInfo.html" title="GFileInfo"><span class="type">GFileInfo</span></a>.</td>
-</tr></tbody>
-</table></div>
-</div>
-<hr>
-<div class="refsect2">
-<a name="g-file-info-get-file-type"></a><h3>g_file_info_get_file_type ()</h3>
-<pre class="programlisting"><a class="link" href="GFileInfo.html#GFileType" title="enum GFileType"><span class="returnvalue">GFileType</span></a>           g_file_info_get_file_type           (<em class="parameter"><code><a class="link" href="GFileInfo.html" title="GFileInfo"><span class="type">GFileInfo</span></a> *info</code></em>);</pre>
-<p>
-Gets a file's type (whether it is a regular file, symlink, etc).
-This is different from the file's content type, see <a class="link" href="GFileInfo.html#g-file-info-get-content-type" title="g_file_info_get_content_type ()"><code class="function">g_file_info_get_content_type()</code></a>.
-</p>
-<div class="variablelist"><table border="0" class="variablelist">
-<colgroup>
-<col align="left" valign="top">
-<col>
-</colgroup>
-<tbody>
-<tr>
-<td><p><span class="term"><em class="parameter"><code>info</code></em> :</span></p></td>
-<td>a <a class="link" href="GFileInfo.html" title="GFileInfo"><span class="type">GFileInfo</span></a>.</td>
-</tr>
-<tr>
-<td><p><span class="term"><span class="emphasis"><em>Returns</em></span> :</span></p></td>
-<td>a <a class="link" href="GFileInfo.html#GFileType" title="enum GFileType"><span class="type">GFileType</span></a> for the given file.</td>
-</tr>
-</tbody>
-</table></div>
-</div>
-<hr>
-<div class="refsect2">
-<a name="g-file-info-get-is-hidden"></a><h3>g_file_info_get_is_hidden ()</h3>
-<pre class="programlisting"><a href="./../glib/glib/glib-Basic-Types.html#gboolean"><span class="returnvalue">gboolean</span></a>            g_file_info_get_is_hidden           (<em class="parameter"><code><a class="link" href="GFileInfo.html" title="GFileInfo"><span class="type">GFileInfo</span></a> *info</code></em>);</pre>
-<p>
-Checks if a file is hidden.
-</p>
-<div class="variablelist"><table border="0" class="variablelist">
-<colgroup>
-<col align="left" valign="top">
-<col>
-</colgroup>
-<tbody>
-<tr>
-<td><p><span class="term"><em class="parameter"><code>info</code></em> :</span></p></td>
-<td>a <a class="link" href="GFileInfo.html" title="GFileInfo"><span class="type">GFileInfo</span></a>.</td>
-</tr>
-<tr>
-<td><p><span class="term"><span class="emphasis"><em>Returns</em></span> :</span></p></td>
-<td>
-<a href="./../glib/glib/glib-Standard-Macros.html#TRUE:CAPS"><code class="literal">TRUE</code></a> if the file is a hidden file, <a href="./../glib/glib/glib-Standard-Macros.html#FALSE:CAPS"><code class="literal">FALSE</code></a> otherwise.</td>
-</tr>
-</tbody>
-</table></div>
-</div>
-<hr>
-<div class="refsect2">
-<a name="g-file-info-get-is-backup"></a><h3>g_file_info_get_is_backup ()</h3>
-<pre class="programlisting"><a href="./../glib/glib/glib-Basic-Types.html#gboolean"><span class="returnvalue">gboolean</span></a>            g_file_info_get_is_backup           (<em class="parameter"><code><a class="link" href="GFileInfo.html" title="GFileInfo"><span class="type">GFileInfo</span></a> *info</code></em>);</pre>
-<p>
-Checks if a file is a backup file.
-</p>
-<div class="variablelist"><table border="0" class="variablelist">
-<colgroup>
-<col align="left" valign="top">
-<col>
-</colgroup>
-<tbody>
-<tr>
-<td><p><span class="term"><em class="parameter"><code>info</code></em> :</span></p></td>
-<td>a <a class="link" href="GFileInfo.html" title="GFileInfo"><span class="type">GFileInfo</span></a>.</td>
-</tr>
-<tr>
-<td><p><span class="term"><span class="emphasis"><em>Returns</em></span> :</span></p></td>
-<td>
-<a href="./../glib/glib/glib-Standard-Macros.html#TRUE:CAPS"><code class="literal">TRUE</code></a> if file is a backup file, <a href="./../glib/glib/glib-Standard-Macros.html#FALSE:CAPS"><code class="literal">FALSE</code></a> otherwise.</td>
-</tr>
-</tbody>
-</table></div>
-</div>
-<hr>
-<div class="refsect2">
-<a name="g-file-info-get-is-symlink"></a><h3>g_file_info_get_is_symlink ()</h3>
-<pre class="programlisting"><a href="./../glib/glib/glib-Basic-Types.html#gboolean"><span class="returnvalue">gboolean</span></a>            g_file_info_get_is_symlink          (<em class="parameter"><code><a class="link" href="GFileInfo.html" title="GFileInfo"><span class="type">GFileInfo</span></a> *info</code></em>);</pre>
-<p>
-Checks if a file is a symlink.
-</p>
-<div class="variablelist"><table border="0" class="variablelist">
-<colgroup>
-<col align="left" valign="top">
-<col>
-</colgroup>
-<tbody>
-<tr>
-<td><p><span class="term"><em class="parameter"><code>info</code></em> :</span></p></td>
-<td>a <a class="link" href="GFileInfo.html" title="GFileInfo"><span class="type">GFileInfo</span></a>.</td>
-</tr>
-<tr>
-<td><p><span class="term"><span class="emphasis"><em>Returns</em></span> :</span></p></td>
-<td>
-<a href="./../glib/glib/glib-Standard-Macros.html#TRUE:CAPS"><code class="literal">TRUE</code></a> if the given <em class="parameter"><code>info</code></em> is a symlink.</td>
-</tr>
-</tbody>
-</table></div>
-</div>
-<hr>
-<div class="refsect2">
-<a name="g-file-info-get-name"></a><h3>g_file_info_get_name ()</h3>
-<pre class="programlisting">const <span class="returnvalue">char</span> *        g_file_info_get_name                (<em class="parameter"><code><a class="link" href="GFileInfo.html" title="GFileInfo"><span class="type">GFileInfo</span></a> *info</code></em>);</pre>
-<p>
-Gets the name for a file.
-</p>
-<div class="variablelist"><table border="0" class="variablelist">
-<colgroup>
-<col align="left" valign="top">
-<col>
-</colgroup>
-<tbody>
-<tr>
-<td><p><span class="term"><em class="parameter"><code>info</code></em> :</span></p></td>
-<td>a <a class="link" href="GFileInfo.html" title="GFileInfo"><span class="type">GFileInfo</span></a>.</td>
-</tr>
-<tr>
-<td><p><span class="term"><span class="emphasis"><em>Returns</em></span> :</span></p></td>
-<td>a string containing the file name.</td>
-</tr>
-</tbody>
-</table></div>
-</div>
-<hr>
-<div class="refsect2">
-<a name="g-file-info-get-display-name"></a><h3>g_file_info_get_display_name ()</h3>
-<pre class="programlisting">const <span class="returnvalue">char</span> *        g_file_info_get_display_name        (<em class="parameter"><code><a class="link" href="GFileInfo.html" title="GFileInfo"><span class="type">GFileInfo</span></a> *info</code></em>);</pre>
-<p>
-Gets a display name for a file.
-</p>
-<div class="variablelist"><table border="0" class="variablelist">
-<colgroup>
-<col align="left" valign="top">
-<col>
-</colgroup>
-<tbody>
-<tr>
-<td><p><span class="term"><em class="parameter"><code>info</code></em> :</span></p></td>
-<td>a <a class="link" href="GFileInfo.html" title="GFileInfo"><span class="type">GFileInfo</span></a>.</td>
-</tr>
-<tr>
-<td><p><span class="term"><span class="emphasis"><em>Returns</em></span> :</span></p></td>
-<td>a string containing the display name.</td>
-</tr>
-</tbody>
-</table></div>
-</div>
-<hr>
-<div class="refsect2">
-<a name="g-file-info-get-edit-name"></a><h3>g_file_info_get_edit_name ()</h3>
-<pre class="programlisting">const <span class="returnvalue">char</span> *        g_file_info_get_edit_name           (<em class="parameter"><code><a class="link" href="GFileInfo.html" title="GFileInfo"><span class="type">GFileInfo</span></a> *info</code></em>);</pre>
-<p>
-Gets the edit name for a file.
-</p>
-<div class="variablelist"><table border="0" class="variablelist">
-<colgroup>
-<col align="left" valign="top">
-<col>
-</colgroup>
-<tbody>
-<tr>
-<td><p><span class="term"><em class="parameter"><code>info</code></em> :</span></p></td>
-<td>a <a class="link" href="GFileInfo.html" title="GFileInfo"><span class="type">GFileInfo</span></a>.</td>
-</tr>
-<tr>
-<td><p><span class="term"><span class="emphasis"><em>Returns</em></span> :</span></p></td>
-<td>a string containing the edit name.</td>
-</tr>
-</tbody>
-</table></div>
-</div>
-<hr>
-<div class="refsect2">
-<a name="g-file-info-get-icon"></a><h3>g_file_info_get_icon ()</h3>
-<pre class="programlisting"><a class="link" href="GIcon.html" title="GIcon"><span class="returnvalue">GIcon</span></a> *             g_file_info_get_icon                (<em class="parameter"><code><a class="link" href="GFileInfo.html" title="GFileInfo"><span class="type">GFileInfo</span></a> *info</code></em>);</pre>
-<p>
-Gets the icon for a file.
-</p>
-<div class="variablelist"><table border="0" class="variablelist">
-<colgroup>
-<col align="left" valign="top">
-<col>
-</colgroup>
-<tbody>
-<tr>
-<td><p><span class="term"><em class="parameter"><code>info</code></em> :</span></p></td>
-<td>a <a class="link" href="GFileInfo.html" title="GFileInfo"><span class="type">GFileInfo</span></a>.</td>
-</tr>
-<tr>
-<td><p><span class="term"><span class="emphasis"><em>Returns</em></span> :</span></p></td>
-<td>
-<a class="link" href="GIcon.html" title="GIcon"><span class="type">GIcon</span></a> for the given <em class="parameter"><code>info</code></em>. <span class="annotation">[<acronym title="Don't free data after the code is done."><span class="acronym">transfer none</span></acronym>]</span>
-</td>
-</tr>
-</tbody>
-</table></div>
-</div>
-<hr>
-<div class="refsect2">
-<a name="g-file-info-get-symbolic-icon"></a><h3>g_file_info_get_symbolic_icon ()</h3>
-<pre class="programlisting"><a class="link" href="GIcon.html" title="GIcon"><span class="returnvalue">GIcon</span></a> *             g_file_info_get_symbolic_icon       (<em class="parameter"><code><a class="link" href="GFileInfo.html" title="GFileInfo"><span class="type">GFileInfo</span></a> *info</code></em>);</pre>
-<p>
-Gets the symbolic icon for a file.
-</p>
-<div class="variablelist"><table border="0" class="variablelist">
-<colgroup>
-<col align="left" valign="top">
-<col>
-</colgroup>
-<tbody>
-<tr>
-<td><p><span class="term"><em class="parameter"><code>info</code></em> :</span></p></td>
-<td>a <a class="link" href="GFileInfo.html" title="GFileInfo"><span class="type">GFileInfo</span></a>.</td>
-</tr>
-<tr>
-<td><p><span class="term"><span class="emphasis"><em>Returns</em></span> :</span></p></td>
-<td>
-<a class="link" href="GIcon.html" title="GIcon"><span class="type">GIcon</span></a> for the given <em class="parameter"><code>info</code></em>. <span class="annotation">[<acronym title="Don't free data after the code is done."><span class="acronym">transfer none</span></acronym>]</span>
-</td>
-</tr>
-</tbody>
-</table></div>
-<p class="since">Since 2.34</p>
-</div>
-<hr>
-<div class="refsect2">
-<a name="g-file-info-get-content-type"></a><h3>g_file_info_get_content_type ()</h3>
-<pre class="programlisting">const <span class="returnvalue">char</span> *        g_file_info_get_content_type        (<em class="parameter"><code><a class="link" href="GFileInfo.html" title="GFileInfo"><span class="type">GFileInfo</span></a> *info</code></em>);</pre>
-<p>
-Gets the file's content type.
-</p>
-<div class="variablelist"><table border="0" class="variablelist">
-<colgroup>
-<col align="left" valign="top">
-<col>
-</colgroup>
-<tbody>
-<tr>
-<td><p><span class="term"><em class="parameter"><code>info</code></em> :</span></p></td>
-<td>a <a class="link" href="GFileInfo.html" title="GFileInfo"><span class="type">GFileInfo</span></a>.</td>
-</tr>
-<tr>
-<td><p><span class="term"><span class="emphasis"><em>Returns</em></span> :</span></p></td>
-<td>a string containing the file's content type.</td>
-</tr>
-</tbody>
-</table></div>
-</div>
-<hr>
-<div class="refsect2">
-<a name="g-file-info-get-size"></a><h3>g_file_info_get_size ()</h3>
-<pre class="programlisting"><a href="./../glib/glib/glib-Basic-Types.html#goffset"><span class="returnvalue">goffset</span></a>             g_file_info_get_size                (<em class="parameter"><code><a class="link" href="GFileInfo.html" title="GFileInfo"><span class="type">GFileInfo</span></a> *info</code></em>);</pre>
-<p>
-Gets the file's size.
-</p>
-<div class="variablelist"><table border="0" class="variablelist">
-<colgroup>
-<col align="left" valign="top">
-<col>
-</colgroup>
-<tbody>
-<tr>
-<td><p><span class="term"><em class="parameter"><code>info</code></em> :</span></p></td>
-<td>a <a class="link" href="GFileInfo.html" title="GFileInfo"><span class="type">GFileInfo</span></a>.</td>
-</tr>
-<tr>
-<td><p><span class="term"><span class="emphasis"><em>Returns</em></span> :</span></p></td>
-<td>a <a href="./../glib/glib/glib-Basic-Types.html#goffset"><span class="type">goffset</span></a> containing the file's size.</td>
-</tr>
-</tbody>
-</table></div>
-</div>
-<hr>
-<div class="refsect2">
-<a name="g-file-info-get-modification-time"></a><h3>g_file_info_get_modification_time ()</h3>
-<pre class="programlisting"><span class="returnvalue">void</span>                g_file_info_get_modification_time   (<em class="parameter"><code><a class="link" href="GFileInfo.html" title="GFileInfo"><span class="type">GFileInfo</span></a> *info</code></em>,
-                                                         <em class="parameter"><code><a href="./../glib/glib/glib-Date-and-Time-Functions.html#GTimeVal"><span class="type">GTimeVal</span></a> *result</code></em>);</pre>
-<p>
-Gets the modification time of the current <em class="parameter"><code>info</code></em> and sets it
-in <em class="parameter"><code>result</code></em>.
-</p>
-<div class="variablelist"><table border="0" class="variablelist">
-<colgroup>
-<col align="left" valign="top">
-<col>
-</colgroup>
-<tbody>
-<tr>
-<td><p><span class="term"><em class="parameter"><code>info</code></em> :</span></p></td>
-<td>a <a class="link" href="GFileInfo.html" title="GFileInfo"><span class="type">GFileInfo</span></a>.</td>
-</tr>
-<tr>
-<td><p><span class="term"><em class="parameter"><code>result</code></em> :</span></p></td>
-<td>a <a href="./../glib/glib/glib-Date-and-Time-Functions.html#GTimeVal"><span class="type">GTimeVal</span></a>. <span class="annotation">[<acronym title="Out parameter, where caller must allocate storage."><span class="acronym">out caller-allocates</span></acronym>]</span>
-</td>
-</tr>
-</tbody>
-</table></div>
-</div>
-<hr>
-<div class="refsect2">
-<a name="g-file-info-get-symlink-target"></a><h3>g_file_info_get_symlink_target ()</h3>
-<pre class="programlisting">const <span class="returnvalue">char</span> *        g_file_info_get_symlink_target      (<em class="parameter"><code><a class="link" href="GFileInfo.html" title="GFileInfo"><span class="type">GFileInfo</span></a> *info</code></em>);</pre>
-<p>
-Gets the symlink target for a given <a class="link" href="GFileInfo.html" title="GFileInfo"><span class="type">GFileInfo</span></a>.
-</p>
-<div class="variablelist"><table border="0" class="variablelist">
-<colgroup>
-<col align="left" valign="top">
-<col>
-</colgroup>
-<tbody>
-<tr>
-<td><p><span class="term"><em class="parameter"><code>info</code></em> :</span></p></td>
-<td>a <a class="link" href="GFileInfo.html" title="GFileInfo"><span class="type">GFileInfo</span></a>.</td>
-</tr>
-<tr>
-<td><p><span class="term"><span class="emphasis"><em>Returns</em></span> :</span></p></td>
-<td>a string containing the symlink target.</td>
-</tr>
-</tbody>
-</table></div>
-</div>
-<hr>
-<div class="refsect2">
-<a name="g-file-info-get-etag"></a><h3>g_file_info_get_etag ()</h3>
-<pre class="programlisting">const <span class="returnvalue">char</span> *        g_file_info_get_etag                (<em class="parameter"><code><a class="link" href="GFileInfo.html" title="GFileInfo"><span class="type">GFileInfo</span></a> *info</code></em>);</pre>
-<p>
-Gets the <a class="link" href="GFile.html#gfile-etag">entity tag</a> for a given
-<a class="link" href="GFileInfo.html" title="GFileInfo"><span class="type">GFileInfo</span></a>. See <a class="link" href="GFileInfo.html#G-FILE-ATTRIBUTE-ETAG-VALUE:CAPS" title="G_FILE_ATTRIBUTE_ETAG_VALUE"><code class="literal">G_FILE_ATTRIBUTE_ETAG_VALUE</code></a>.
-</p>
-<div class="variablelist"><table border="0" class="variablelist">
-<colgroup>
-<col align="left" valign="top">
-<col>
-</colgroup>
-<tbody>
-<tr>
-<td><p><span class="term"><em class="parameter"><code>info</code></em> :</span></p></td>
-<td>a <a class="link" href="GFileInfo.html" title="GFileInfo"><span class="type">GFileInfo</span></a>.</td>
-</tr>
-<tr>
-<td><p><span class="term"><span class="emphasis"><em>Returns</em></span> :</span></p></td>
-<td>a string containing the value of the "etag:value" attribute.</td>
-</tr>
-</tbody>
-</table></div>
-</div>
-<hr>
-<div class="refsect2">
-<a name="g-file-info-get-sort-order"></a><h3>g_file_info_get_sort_order ()</h3>
-<pre class="programlisting"><a href="./../glib/glib/glib-Basic-Types.html#gint32"><span class="returnvalue">gint32</span></a>              g_file_info_get_sort_order          (<em class="parameter"><code><a class="link" href="GFileInfo.html" title="GFileInfo"><span class="type">GFileInfo</span></a> *info</code></em>);</pre>
-<p>
-Gets the value of the sort_order attribute from the <a class="link" href="GFileInfo.html" title="GFileInfo"><span class="type">GFileInfo</span></a>.
-See <a class="link" href="GFileInfo.html#G-FILE-ATTRIBUTE-STANDARD-SORT-ORDER:CAPS" title="G_FILE_ATTRIBUTE_STANDARD_SORT_ORDER"><code class="literal">G_FILE_ATTRIBUTE_STANDARD_SORT_ORDER</code></a>.
-</p>
-<div class="variablelist"><table border="0" class="variablelist">
-<colgroup>
-<col align="left" valign="top">
-<col>
-</colgroup>
-<tbody>
-<tr>
-<td><p><span class="term"><em class="parameter"><code>info</code></em> :</span></p></td>
-<td>a <a class="link" href="GFileInfo.html" title="GFileInfo"><span class="type">GFileInfo</span></a>.</td>
-</tr>
-<tr>
-<td><p><span class="term"><span class="emphasis"><em>Returns</em></span> :</span></p></td>
-<td>a <a href="./../glib/glib/glib-Basic-Types.html#gint32"><span class="type">gint32</span></a> containing the value of the "standard::sort_order" attribute.</td>
-</tr>
-</tbody>
-</table></div>
-</div>
-<hr>
-<div class="refsect2">
-<a name="g-file-info-set-attribute-mask"></a><h3>g_file_info_set_attribute_mask ()</h3>
-<pre class="programlisting"><span class="returnvalue">void</span>                g_file_info_set_attribute_mask      (<em class="parameter"><code><a class="link" href="GFileInfo.html" title="GFileInfo"><span class="type">GFileInfo</span></a> *info</code></em>,
-                                                         <em class="parameter"><code><a class="link" href="GFileInfo.html#GFileAttributeMatcher"><span class="type">GFileAttributeMatcher</span></a> *mask</code></em>);</pre>
-<p>
-Sets <em class="parameter"><code>mask</code></em> on <em class="parameter"><code>info</code></em> to match specific attribute types.
-</p>
-<div class="variablelist"><table border="0" class="variablelist">
-<colgroup>
-<col align="left" valign="top">
-<col>
-</colgroup>
-<tbody>
-<tr>
-<td><p><span class="term"><em class="parameter"><code>info</code></em> :</span></p></td>
-<td>a <a class="link" href="GFileInfo.html" title="GFileInfo"><span class="type">GFileInfo</span></a>.</td>
-</tr>
-<tr>
-<td><p><span class="term"><em class="parameter"><code>mask</code></em> :</span></p></td>
-<td>a <a class="link" href="GFileInfo.html#GFileAttributeMatcher"><span class="type">GFileAttributeMatcher</span></a>.</td>
-</tr>
-</tbody>
-</table></div>
-</div>
-<hr>
-<div class="refsect2">
-<a name="g-file-info-unset-attribute-mask"></a><h3>g_file_info_unset_attribute_mask ()</h3>
-<pre class="programlisting"><span class="returnvalue">void</span>                g_file_info_unset_attribute_mask    (<em class="parameter"><code><a class="link" href="GFileInfo.html" title="GFileInfo"><span class="type">GFileInfo</span></a> *info</code></em>);</pre>
-<p>
-Unsets a mask set by <a class="link" href="GFileInfo.html#g-file-info-set-attribute-mask" title="g_file_info_set_attribute_mask ()"><code class="function">g_file_info_set_attribute_mask()</code></a>, if one
-is set.
-</p>
-<div class="variablelist"><table border="0" class="variablelist">
-<colgroup>
-<col align="left" valign="top">
-<col>
-</colgroup>
-<tbody><tr>
-<td><p><span class="term"><em class="parameter"><code>info</code></em> :</span></p></td>
-<td>
-<a class="link" href="GFileInfo.html" title="GFileInfo"><span class="type">GFileInfo</span></a>.</td>
-</tr></tbody>
-</table></div>
-</div>
-<hr>
-<div class="refsect2">
-<a name="g-file-info-set-file-type"></a><h3>g_file_info_set_file_type ()</h3>
-<pre class="programlisting"><span class="returnvalue">void</span>                g_file_info_set_file_type           (<em class="parameter"><code><a class="link" href="GFileInfo.html" title="GFileInfo"><span class="type">GFileInfo</span></a> *info</code></em>,
-                                                         <em class="parameter"><code><a class="link" href="GFileInfo.html#GFileType" title="enum GFileType"><span class="type">GFileType</span></a> type</code></em>);</pre>
-<p>
-Sets the file type in a <a class="link" href="GFileInfo.html" title="GFileInfo"><span class="type">GFileInfo</span></a> to <em class="parameter"><code>type</code></em>.
-See <a class="link" href="GFileInfo.html#G-FILE-ATTRIBUTE-STANDARD-TYPE:CAPS" title="G_FILE_ATTRIBUTE_STANDARD_TYPE"><code class="literal">G_FILE_ATTRIBUTE_STANDARD_TYPE</code></a>.
-</p>
-<div class="variablelist"><table border="0" class="variablelist">
-<colgroup>
-<col align="left" valign="top">
-<col>
-</colgroup>
-<tbody>
-<tr>
-<td><p><span class="term"><em class="parameter"><code>info</code></em> :</span></p></td>
-<td>a <a class="link" href="GFileInfo.html" title="GFileInfo"><span class="type">GFileInfo</span></a>.</td>
-</tr>
-<tr>
-<td><p><span class="term"><em class="parameter"><code>type</code></em> :</span></p></td>
-<td>a <a class="link" href="GFileInfo.html#GFileType" title="enum GFileType"><span class="type">GFileType</span></a>.</td>
-</tr>
-</tbody>
-</table></div>
-</div>
-<hr>
-<div class="refsect2">
-<a name="g-file-info-set-is-hidden"></a><h3>g_file_info_set_is_hidden ()</h3>
-<pre class="programlisting"><span class="returnvalue">void</span>                g_file_info_set_is_hidden           (<em class="parameter"><code><a class="link" href="GFileInfo.html" title="GFileInfo"><span class="type">GFileInfo</span></a> *info</code></em>,
-                                                         <em class="parameter"><code><a href="./../glib/glib/glib-Basic-Types.html#gboolean"><span class="type">gboolean</span></a> is_hidden</code></em>);</pre>
-<p>
-Sets the "is_hidden" attribute in a <a class="link" href="GFileInfo.html" title="GFileInfo"><span class="type">GFileInfo</span></a> according to <em class="parameter"><code>is_symlink</code></em>.
-See <a class="link" href="GFileInfo.html#G-FILE-ATTRIBUTE-STANDARD-IS-HIDDEN:CAPS" title="G_FILE_ATTRIBUTE_STANDARD_IS_HIDDEN"><code class="literal">G_FILE_ATTRIBUTE_STANDARD_IS_HIDDEN</code></a>.
-</p>
-<div class="variablelist"><table border="0" class="variablelist">
-<colgroup>
-<col align="left" valign="top">
-<col>
-</colgroup>
-<tbody>
-<tr>
-<td><p><span class="term"><em class="parameter"><code>info</code></em> :</span></p></td>
-<td>a <a class="link" href="GFileInfo.html" title="GFileInfo"><span class="type">GFileInfo</span></a>.</td>
-</tr>
-<tr>
-<td><p><span class="term"><em class="parameter"><code>is_hidden</code></em> :</span></p></td>
-<td>a <a href="./../glib/glib/glib-Basic-Types.html#gboolean"><span class="type">gboolean</span></a>.</td>
-</tr>
-</tbody>
-</table></div>
-</div>
-<hr>
-<div class="refsect2">
-<a name="g-file-info-set-is-symlink"></a><h3>g_file_info_set_is_symlink ()</h3>
-<pre class="programlisting"><span class="returnvalue">void</span>                g_file_info_set_is_symlink          (<em class="parameter"><code><a class="link" href="GFileInfo.html" title="GFileInfo"><span class="type">GFileInfo</span></a> *info</code></em>,
-                                                         <em class="parameter"><code><a href="./../glib/glib/glib-Basic-Types.html#gboolean"><span class="type">gboolean</span></a> is_symlink</code></em>);</pre>
-<p>
-Sets the "is_symlink" attribute in a <a class="link" href="GFileInfo.html" title="GFileInfo"><span class="type">GFileInfo</span></a> according to <em class="parameter"><code>is_symlink</code></em>.
-See <a class="link" href="GFileInfo.html#G-FILE-ATTRIBUTE-STANDARD-IS-SYMLINK:CAPS" title="G_FILE_ATTRIBUTE_STANDARD_IS_SYMLINK"><code class="literal">G_FILE_ATTRIBUTE_STANDARD_IS_SYMLINK</code></a>.
-</p>
-<div class="variablelist"><table border="0" class="variablelist">
-<colgroup>
-<col align="left" valign="top">
-<col>
-</colgroup>
-<tbody>
-<tr>
-<td><p><span class="term"><em class="parameter"><code>info</code></em> :</span></p></td>
-<td>a <a class="link" href="GFileInfo.html" title="GFileInfo"><span class="type">GFileInfo</span></a>.</td>
-</tr>
-<tr>
-<td><p><span class="term"><em class="parameter"><code>is_symlink</code></em> :</span></p></td>
-<td>a <a href="./../glib/glib/glib-Basic-Types.html#gboolean"><span class="type">gboolean</span></a>.</td>
-</tr>
-</tbody>
-</table></div>
-</div>
-<hr>
-<div class="refsect2">
-<a name="g-file-info-set-name"></a><h3>g_file_info_set_name ()</h3>
-<pre class="programlisting"><span class="returnvalue">void</span>                g_file_info_set_name                (<em class="parameter"><code><a class="link" href="GFileInfo.html" title="GFileInfo"><span class="type">GFileInfo</span></a> *info</code></em>,
-                                                         <em class="parameter"><code>const <span class="type">char</span> *name</code></em>);</pre>
-<p>
-Sets the name attribute for the current <a class="link" href="GFileInfo.html" title="GFileInfo"><span class="type">GFileInfo</span></a>.
-See <a class="link" href="GFileInfo.html#G-FILE-ATTRIBUTE-STANDARD-NAME:CAPS" title="G_FILE_ATTRIBUTE_STANDARD_NAME"><code class="literal">G_FILE_ATTRIBUTE_STANDARD_NAME</code></a>.
-</p>
-<div class="variablelist"><table border="0" class="variablelist">
-<colgroup>
-<col align="left" valign="top">
-<col>
-</colgroup>
-<tbody>
-<tr>
-<td><p><span class="term"><em class="parameter"><code>info</code></em> :</span></p></td>
-<td>a <a class="link" href="GFileInfo.html" title="GFileInfo"><span class="type">GFileInfo</span></a>.</td>
-</tr>
-<tr>
-<td><p><span class="term"><em class="parameter"><code>name</code></em> :</span></p></td>
-<td>a string containing a name.</td>
-</tr>
-</tbody>
-</table></div>
-</div>
-<hr>
-<div class="refsect2">
-<a name="g-file-info-set-display-name"></a><h3>g_file_info_set_display_name ()</h3>
-<pre class="programlisting"><span class="returnvalue">void</span>                g_file_info_set_display_name        (<em class="parameter"><code><a class="link" href="GFileInfo.html" title="GFileInfo"><span class="type">GFileInfo</span></a> *info</code></em>,
-                                                         <em class="parameter"><code>const <span class="type">char</span> *display_name</code></em>);</pre>
-<p>
-Sets the display name for the current <a class="link" href="GFileInfo.html" title="GFileInfo"><span class="type">GFileInfo</span></a>.
-See <a class="link" href="GFileInfo.html#G-FILE-ATTRIBUTE-STANDARD-DISPLAY-NAME:CAPS" title="G_FILE_ATTRIBUTE_STANDARD_DISPLAY_NAME"><code class="literal">G_FILE_ATTRIBUTE_STANDARD_DISPLAY_NAME</code></a>.
-</p>
-<div class="variablelist"><table border="0" class="variablelist">
-<colgroup>
-<col align="left" valign="top">
-<col>
-</colgroup>
-<tbody>
-<tr>
-<td><p><span class="term"><em class="parameter"><code>info</code></em> :</span></p></td>
-<td>a <a class="link" href="GFileInfo.html" title="GFileInfo"><span class="type">GFileInfo</span></a>.</td>
-</tr>
-<tr>
-<td><p><span class="term"><em class="parameter"><code>display_name</code></em> :</span></p></td>
-<td>a string containing a display name.</td>
-</tr>
-</tbody>
-</table></div>
-</div>
-<hr>
-<div class="refsect2">
-<a name="g-file-info-set-edit-name"></a><h3>g_file_info_set_edit_name ()</h3>
-<pre class="programlisting"><span class="returnvalue">void</span>                g_file_info_set_edit_name           (<em class="parameter"><code><a class="link" href="GFileInfo.html" title="GFileInfo"><span class="type">GFileInfo</span></a> *info</code></em>,
-                                                         <em class="parameter"><code>const <span class="type">char</span> *edit_name</code></em>);</pre>
-<p>
-Sets the edit name for the current file.
-See <a class="link" href="GFileInfo.html#G-FILE-ATTRIBUTE-STANDARD-EDIT-NAME:CAPS" title="G_FILE_ATTRIBUTE_STANDARD_EDIT_NAME"><code class="literal">G_FILE_ATTRIBUTE_STANDARD_EDIT_NAME</code></a>.
-</p>
-<div class="variablelist"><table border="0" class="variablelist">
-<colgroup>
-<col align="left" valign="top">
-<col>
-</colgroup>
-<tbody>
-<tr>
-<td><p><span class="term"><em class="parameter"><code>info</code></em> :</span></p></td>
-<td>a <a class="link" href="GFileInfo.html" title="GFileInfo"><span class="type">GFileInfo</span></a>.</td>
-</tr>
-<tr>
-<td><p><span class="term"><em class="parameter"><code>edit_name</code></em> :</span></p></td>
-<td>a string containing an edit name.</td>
-</tr>
-</tbody>
-</table></div>
-</div>
-<hr>
-<div class="refsect2">
-<a name="g-file-info-set-icon"></a><h3>g_file_info_set_icon ()</h3>
-<pre class="programlisting"><span class="returnvalue">void</span>                g_file_info_set_icon                (<em class="parameter"><code><a class="link" href="GFileInfo.html" title="GFileInfo"><span class="type">GFileInfo</span></a> *info</code></em>,
-                                                         <em class="parameter"><code><a class="link" href="GIcon.html" title="GIcon"><span class="type">GIcon</span></a> *icon</code></em>);</pre>
-<p>
-Sets the icon for a given <a class="link" href="GFileInfo.html" title="GFileInfo"><span class="type">GFileInfo</span></a>.
-See <a class="link" href="GFileInfo.html#G-FILE-ATTRIBUTE-STANDARD-ICON:CAPS" title="G_FILE_ATTRIBUTE_STANDARD_ICON"><code class="literal">G_FILE_ATTRIBUTE_STANDARD_ICON</code></a>.
-</p>
-<div class="variablelist"><table border="0" class="variablelist">
-<colgroup>
-<col align="left" valign="top">
-<col>
-</colgroup>
-<tbody>
-<tr>
-<td><p><span class="term"><em class="parameter"><code>info</code></em> :</span></p></td>
-<td>a <a class="link" href="GFileInfo.html" title="GFileInfo"><span class="type">GFileInfo</span></a>.</td>
-</tr>
-<tr>
-<td><p><span class="term"><em class="parameter"><code>icon</code></em> :</span></p></td>
-<td>a <a class="link" href="GIcon.html" title="GIcon"><span class="type">GIcon</span></a>.</td>
-</tr>
-</tbody>
-</table></div>
-</div>
-<hr>
-<div class="refsect2">
-<a name="g-file-info-set-symbolic-icon"></a><h3>g_file_info_set_symbolic_icon ()</h3>
-<pre class="programlisting"><span class="returnvalue">void</span>                g_file_info_set_symbolic_icon       (<em class="parameter"><code><a class="link" href="GFileInfo.html" title="GFileInfo"><span class="type">GFileInfo</span></a> *info</code></em>,
-                                                         <em class="parameter"><code><a class="link" href="GIcon.html" title="GIcon"><span class="type">GIcon</span></a> *icon</code></em>);</pre>
-<p>
-Sets the symbolic icon for a given <a class="link" href="GFileInfo.html" title="GFileInfo"><span class="type">GFileInfo</span></a>.
-See <a class="link" href="GFileInfo.html#G-FILE-ATTRIBUTE-STANDARD-SYMBOLIC-ICON:CAPS" title="G_FILE_ATTRIBUTE_STANDARD_SYMBOLIC_ICON"><code class="literal">G_FILE_ATTRIBUTE_STANDARD_SYMBOLIC_ICON</code></a>.
-</p>
-<div class="variablelist"><table border="0" class="variablelist">
-<colgroup>
-<col align="left" valign="top">
-<col>
-</colgroup>
-<tbody>
-<tr>
-<td><p><span class="term"><em class="parameter"><code>info</code></em> :</span></p></td>
-<td>a <a class="link" href="GFileInfo.html" title="GFileInfo"><span class="type">GFileInfo</span></a>.</td>
-</tr>
-<tr>
-<td><p><span class="term"><em class="parameter"><code>icon</code></em> :</span></p></td>
-<td>a <a class="link" href="GIcon.html" title="GIcon"><span class="type">GIcon</span></a>.</td>
-</tr>
-</tbody>
-</table></div>
-<p class="since">Since 2.34</p>
-</div>
-<hr>
-<div class="refsect2">
-<a name="g-file-info-set-content-type"></a><h3>g_file_info_set_content_type ()</h3>
-<pre class="programlisting"><span class="returnvalue">void</span>                g_file_info_set_content_type        (<em class="parameter"><code><a class="link" href="GFileInfo.html" title="GFileInfo"><span class="type">GFileInfo</span></a> *info</code></em>,
-                                                         <em class="parameter"><code>const <span class="type">char</span> *content_type</code></em>);</pre>
-<p>
-Sets the content type attribute for a given <a class="link" href="GFileInfo.html" title="GFileInfo"><span class="type">GFileInfo</span></a>.
-See <a class="link" href="GFileInfo.html#G-FILE-ATTRIBUTE-STANDARD-CONTENT-TYPE:CAPS" title="G_FILE_ATTRIBUTE_STANDARD_CONTENT_TYPE"><code class="literal">G_FILE_ATTRIBUTE_STANDARD_CONTENT_TYPE</code></a>.
-</p>
-<div class="variablelist"><table border="0" class="variablelist">
-<colgroup>
-<col align="left" valign="top">
-<col>
-</colgroup>
-<tbody>
-<tr>
-<td><p><span class="term"><em class="parameter"><code>info</code></em> :</span></p></td>
-<td>a <a class="link" href="GFileInfo.html" title="GFileInfo"><span class="type">GFileInfo</span></a>.</td>
-</tr>
-<tr>
-<td><p><span class="term"><em class="parameter"><code>content_type</code></em> :</span></p></td>
-<td>a content type. See <a class="link" href="gio-GContentType.html" title="GContentType">GContentType</a>.</td>
-</tr>
-</tbody>
-</table></div>
-</div>
-<hr>
-<div class="refsect2">
-<a name="g-file-info-set-size"></a><h3>g_file_info_set_size ()</h3>
-<pre class="programlisting"><span class="returnvalue">void</span>                g_file_info_set_size                (<em class="parameter"><code><a class="link" href="GFileInfo.html" title="GFileInfo"><span class="type">GFileInfo</span></a> *info</code></em>,
-                                                         <em class="parameter"><code><a href="./../glib/glib/glib-Basic-Types.html#goffset"><span class="type">goffset</span></a> size</code></em>);</pre>
-<p>
-Sets the <a class="link" href="GFileInfo.html#G-FILE-ATTRIBUTE-STANDARD-SIZE:CAPS" title="G_FILE_ATTRIBUTE_STANDARD_SIZE"><code class="literal">G_FILE_ATTRIBUTE_STANDARD_SIZE</code></a> attribute in the file info
-to the given size.
-</p>
-<div class="variablelist"><table border="0" class="variablelist">
-<colgroup>
-<col align="left" valign="top">
-<col>
-</colgroup>
-<tbody>
-<tr>
-<td><p><span class="term"><em class="parameter"><code>info</code></em> :</span></p></td>
-<td>a <a class="link" href="GFileInfo.html" title="GFileInfo"><span class="type">GFileInfo</span></a>.</td>
-</tr>
-<tr>
-<td><p><span class="term"><em class="parameter"><code>size</code></em> :</span></p></td>
-<td>a <a href="./../glib/glib/glib-Basic-Types.html#goffset"><span class="type">goffset</span></a> containing the file's size.</td>
-</tr>
-</tbody>
-</table></div>
-</div>
-<hr>
-<div class="refsect2">
-<a name="g-file-info-set-modification-time"></a><h3>g_file_info_set_modification_time ()</h3>
-<pre class="programlisting"><span class="returnvalue">void</span>                g_file_info_set_modification_time   (<em class="parameter"><code><a class="link" href="GFileInfo.html" title="GFileInfo"><span class="type">GFileInfo</span></a> *info</code></em>,
-                                                         <em class="parameter"><code><a href="./../glib/glib/glib-Date-and-Time-Functions.html#GTimeVal"><span class="type">GTimeVal</span></a> *mtime</code></em>);</pre>
-<p>
-Sets the <a class="link" href="GFileInfo.html#G-FILE-ATTRIBUTE-TIME-MODIFIED:CAPS" title="G_FILE_ATTRIBUTE_TIME_MODIFIED"><code class="literal">G_FILE_ATTRIBUTE_TIME_MODIFIED</code></a> attribute in the file
-info to the given time value.
-</p>
-<div class="variablelist"><table border="0" class="variablelist">
-<colgroup>
-<col align="left" valign="top">
-<col>
-</colgroup>
-<tbody>
-<tr>
-<td><p><span class="term"><em class="parameter"><code>info</code></em> :</span></p></td>
-<td>a <a class="link" href="GFileInfo.html" title="GFileInfo"><span class="type">GFileInfo</span></a>.</td>
-</tr>
-<tr>
-<td><p><span class="term"><em class="parameter"><code>mtime</code></em> :</span></p></td>
-<td>a <a href="./../glib/glib/glib-Date-and-Time-Functions.html#GTimeVal"><span class="type">GTimeVal</span></a>.</td>
-</tr>
-</tbody>
-</table></div>
-</div>
-<hr>
-<div class="refsect2">
-<a name="g-file-info-set-symlink-target"></a><h3>g_file_info_set_symlink_target ()</h3>
-<pre class="programlisting"><span class="returnvalue">void</span>                g_file_info_set_symlink_target      (<em class="parameter"><code><a class="link" href="GFileInfo.html" title="GFileInfo"><span class="type">GFileInfo</span></a> *info</code></em>,
-                                                         <em class="parameter"><code>const <span class="type">char</span> *symlink_target</code></em>);</pre>
-<p>
-Sets the <a class="link" href="GFileInfo.html#G-FILE-ATTRIBUTE-STANDARD-SYMLINK-TARGET:CAPS" title="G_FILE_ATTRIBUTE_STANDARD_SYMLINK_TARGET"><code class="literal">G_FILE_ATTRIBUTE_STANDARD_SYMLINK_TARGET</code></a> attribute in the file info
-to the given symlink target.
-</p>
-<div class="variablelist"><table border="0" class="variablelist">
-<colgroup>
-<col align="left" valign="top">
-<col>
-</colgroup>
-<tbody>
-<tr>
-<td><p><span class="term"><em class="parameter"><code>info</code></em> :</span></p></td>
-<td>a <a class="link" href="GFileInfo.html" title="GFileInfo"><span class="type">GFileInfo</span></a>.</td>
-</tr>
-<tr>
-<td><p><span class="term"><em class="parameter"><code>symlink_target</code></em> :</span></p></td>
-<td>a static string containing a path to a symlink target.</td>
-</tr>
-</tbody>
-</table></div>
-</div>
-<hr>
-<div class="refsect2">
-<a name="g-file-info-set-sort-order"></a><h3>g_file_info_set_sort_order ()</h3>
-<pre class="programlisting"><span class="returnvalue">void</span>                g_file_info_set_sort_order          (<em class="parameter"><code><a class="link" href="GFileInfo.html" title="GFileInfo"><span class="type">GFileInfo</span></a> *info</code></em>,
-                                                         <em class="parameter"><code><a href="./../glib/glib/glib-Basic-Types.html#gint32"><span class="type">gint32</span></a> sort_order</code></em>);</pre>
-<p>
-Sets the sort order attribute in the file info structure. See
-<a class="link" href="GFileInfo.html#G-FILE-ATTRIBUTE-STANDARD-SORT-ORDER:CAPS" title="G_FILE_ATTRIBUTE_STANDARD_SORT_ORDER"><code class="literal">G_FILE_ATTRIBUTE_STANDARD_SORT_ORDER</code></a>.
-</p>
-<div class="variablelist"><table border="0" class="variablelist">
-<colgroup>
-<col align="left" valign="top">
-<col>
-</colgroup>
-<tbody>
-<tr>
-<td><p><span class="term"><em class="parameter"><code>info</code></em> :</span></p></td>
-<td>a <a class="link" href="GFileInfo.html" title="GFileInfo"><span class="type">GFileInfo</span></a>.</td>
-</tr>
-<tr>
-<td><p><span class="term"><em class="parameter"><code>sort_order</code></em> :</span></p></td>
-<td>a sort order integer.</td>
-</tr>
-</tbody>
-</table></div>
-</div>
-<hr>
-<div class="refsect2">
-<a name="g-file-attribute-matcher-new"></a><h3>g_file_attribute_matcher_new ()</h3>
-<pre class="programlisting"><a class="link" href="GFileInfo.html#GFileAttributeMatcher"><span class="returnvalue">GFileAttributeMatcher</span></a> * g_file_attribute_matcher_new    (<em class="parameter"><code>const <span class="type">char</span> *attributes</code></em>);</pre>
-<p>
-Creates a new file attribute matcher, which matches attributes
-against a given string. <a class="link" href="GFileInfo.html#GFileAttributeMatcher"><span class="type">GFileAttributeMatcher</span></a>s are reference
-counted structures, and are created with a reference count of 1. If
-the number of references falls to 0, the <a class="link" href="GFileInfo.html#GFileAttributeMatcher"><span class="type">GFileAttributeMatcher</span></a> is
-automatically destroyed.
-</p>
-<p>
-The <em class="parameter"><code>attribute</code></em> string should be formatted with specific keys separated
-from namespaces with a double colon. Several "namespace::key" strings may be
-concatenated with a single comma (e.g. "standard::type,standard::is-hidden").
-The wildcard "*" may be used to match all keys and namespaces, or
-"namespace::*" will match all keys in a given namespace.
-</p>
-<p>
-Examples of strings to use:
-</p>
-<div class="table">
-<a name="id534677"></a><p class="title"><b>Table 3. File Attribute Matcher strings and results</b></p>
-<div class="table-contents"><table summary="File Attribute Matcher strings and results" border="1">
-<colgroup>
-<col>
-<col>
-</colgroup>
-<thead><tr>
-<th align="left"> Matcher String </th>
-<th align="left"> Matches </th>
-</tr></thead>
-<tbody>
-<tr>
-<td align="left">"*"</td>
-<td align="left">matches all attributes.</td>
-</tr>
-<tr>
-<td align="left">"standard::is-hidden"</td>
-<td align="left">matches only the key is-hidden in the standard namespace.</td>
-</tr>
-<tr>
-<td align="left">"standard::type,unix::*"</td>
-<td align="left">matches the type key in the standard namespace and
-all keys in the unix namespace.</td>
-</tr>
-</tbody>
-</table></div>
-</div>
-<p><br class="table-break">
-</p>
-<div class="variablelist"><table border="0" class="variablelist">
-<colgroup>
-<col align="left" valign="top">
-<col>
-</colgroup>
-<tbody>
-<tr>
-<td><p><span class="term"><em class="parameter"><code>attributes</code></em> :</span></p></td>
-<td>an attribute string to match.</td>
-</tr>
-<tr>
-<td><p><span class="term"><span class="emphasis"><em>Returns</em></span> :</span></p></td>
-<td>a <a class="link" href="GFileInfo.html#GFileAttributeMatcher"><span class="type">GFileAttributeMatcher</span></a>.</td>
-</tr>
-</tbody>
-</table></div>
-</div>
-<hr>
-<div class="refsect2">
-<a name="g-file-attribute-matcher-ref"></a><h3>g_file_attribute_matcher_ref ()</h3>
-<pre class="programlisting"><a class="link" href="GFileInfo.html#GFileAttributeMatcher"><span class="returnvalue">GFileAttributeMatcher</span></a> * g_file_attribute_matcher_ref    (<em class="parameter"><code><a class="link" href="GFileInfo.html#GFileAttributeMatcher"><span class="type">GFileAttributeMatcher</span></a> *matcher</code></em>);</pre>
-<p>
-References a file attribute matcher.
-</p>
-<div class="variablelist"><table border="0" class="variablelist">
-<colgroup>
-<col align="left" valign="top">
-<col>
-</colgroup>
-<tbody>
-<tr>
-<td><p><span class="term"><em class="parameter"><code>matcher</code></em> :</span></p></td>
-<td>a <a class="link" href="GFileInfo.html#GFileAttributeMatcher"><span class="type">GFileAttributeMatcher</span></a>.</td>
-</tr>
-<tr>
-<td><p><span class="term"><span class="emphasis"><em>Returns</em></span> :</span></p></td>
-<td>a <a class="link" href="GFileInfo.html#GFileAttributeMatcher"><span class="type">GFileAttributeMatcher</span></a>.</td>
-</tr>
-</tbody>
-</table></div>
-</div>
-<hr>
-<div class="refsect2">
-<a name="g-file-attribute-matcher-subtract"></a><h3>g_file_attribute_matcher_subtract ()</h3>
-<pre class="programlisting"><a class="link" href="GFileInfo.html#GFileAttributeMatcher"><span class="returnvalue">GFileAttributeMatcher</span></a> * g_file_attribute_matcher_subtract
-                                                        (<em class="parameter"><code><a class="link" href="GFileInfo.html#GFileAttributeMatcher"><span class="type">GFileAttributeMatcher</span></a> *matcher</code></em>,
-                                                         <em class="parameter"><code><a class="link" href="GFileInfo.html#GFileAttributeMatcher"><span class="type">GFileAttributeMatcher</span></a> *subtract</code></em>);</pre>
-<p>
-Subtracts all attributes of <em class="parameter"><code>subtract</code></em> from <em class="parameter"><code>matcher</code></em> and returns
-a matcher that supports those attributes.
-</p>
-<p>
-Note that currently it is not possible to remove a single
-attribute when the <em class="parameter"><code>matcher</code></em> matches the whole namespace - or remove
-a namespace or attribute when the matcher matches everything. This
-is a limitation of the current implementation, but may be fixed
-in the future.
-</p>
-<div class="variablelist"><table border="0" class="variablelist">
-<colgroup>
-<col align="left" valign="top">
-<col>
-</colgroup>
-<tbody>
-<tr>
-<td><p><span class="term"><em class="parameter"><code>matcher</code></em> :</span></p></td>
-<td>Matcher to subtract from</td>
-</tr>
-<tr>
-<td><p><span class="term"><em class="parameter"><code>subtract</code></em> :</span></p></td>
-<td>The matcher to subtract</td>
-</tr>
-<tr>
-<td><p><span class="term"><span class="emphasis"><em>Returns</em></span> :</span></p></td>
-<td>A file attribute matcher matching all attributes of
-<em class="parameter"><code>matcher</code></em> that are not matched by <em class="parameter"><code>subtract</code></em>
-</td>
-</tr>
-</tbody>
-</table></div>
-</div>
-<hr>
-<div class="refsect2">
-<a name="g-file-attribute-matcher-unref"></a><h3>g_file_attribute_matcher_unref ()</h3>
-<pre class="programlisting"><span class="returnvalue">void</span>                g_file_attribute_matcher_unref      (<em class="parameter"><code><a class="link" href="GFileInfo.html#GFileAttributeMatcher"><span class="type">GFileAttributeMatcher</span></a> *matcher</code></em>);</pre>
-<p>
-Unreferences <em class="parameter"><code>matcher</code></em>. If the reference count falls below 1,
-the <em class="parameter"><code>matcher</code></em> is automatically freed.
-</p>
-<div class="variablelist"><table border="0" class="variablelist">
-<colgroup>
-<col align="left" valign="top">
-<col>
-</colgroup>
-<tbody><tr>
-<td><p><span class="term"><em class="parameter"><code>matcher</code></em> :</span></p></td>
-<td>a <a class="link" href="GFileInfo.html#GFileAttributeMatcher"><span class="type">GFileAttributeMatcher</span></a>.</td>
-</tr></tbody>
-</table></div>
-</div>
-<hr>
-<div class="refsect2">
-<a name="g-file-attribute-matcher-matches"></a><h3>g_file_attribute_matcher_matches ()</h3>
-<pre class="programlisting"><a href="./../glib/glib/glib-Basic-Types.html#gboolean"><span class="returnvalue">gboolean</span></a>            g_file_attribute_matcher_matches    (<em class="parameter"><code><a class="link" href="GFileInfo.html#GFileAttributeMatcher"><span class="type">GFileAttributeMatcher</span></a> *matcher</code></em>,
-                                                         <em class="parameter"><code>const <span class="type">char</span> *attribute</code></em>);</pre>
-<p>
-Checks if an attribute will be matched by an attribute matcher. If
-the matcher was created with the "*" matching string, this function
-will always return <a href="./../glib/glib/glib-Standard-Macros.html#TRUE:CAPS"><code class="literal">TRUE</code></a>.
-</p>
-<div class="variablelist"><table border="0" class="variablelist">
-<colgroup>
-<col align="left" valign="top">
-<col>
-</colgroup>
-<tbody>
-<tr>
-<td><p><span class="term"><em class="parameter"><code>matcher</code></em> :</span></p></td>
-<td>a <a class="link" href="GFileInfo.html#GFileAttributeMatcher"><span class="type">GFileAttributeMatcher</span></a>.</td>
-</tr>
-<tr>
-<td><p><span class="term"><em class="parameter"><code>attribute</code></em> :</span></p></td>
-<td>a file attribute key.</td>
-</tr>
-<tr>
-<td><p><span class="term"><span class="emphasis"><em>Returns</em></span> :</span></p></td>
-<td>
-<a href="./../glib/glib/glib-Standard-Macros.html#TRUE:CAPS"><code class="literal">TRUE</code></a> if <em class="parameter"><code>attribute</code></em> matches <em class="parameter"><code>matcher</code></em>. <a href="./../glib/glib/glib-Standard-Macros.html#FALSE:CAPS"><code class="literal">FALSE</code></a> otherwise.</td>
-</tr>
-</tbody>
-</table></div>
-</div>
-<hr>
-<div class="refsect2">
-<a name="g-file-attribute-matcher-matches-only"></a><h3>g_file_attribute_matcher_matches_only ()</h3>
-<pre class="programlisting"><a href="./../glib/glib/glib-Basic-Types.html#gboolean"><span class="returnvalue">gboolean</span></a>            g_file_attribute_matcher_matches_only
-                                                        (<em class="parameter"><code><a class="link" href="GFileInfo.html#GFileAttributeMatcher"><span class="type">GFileAttributeMatcher</span></a> *matcher</code></em>,
-                                                         <em class="parameter"><code>const <span class="type">char</span> *attribute</code></em>);</pre>
-<p>
-Checks if a attribute matcher only matches a given attribute. Always
-returns <a href="./../glib/glib/glib-Standard-Macros.html#FALSE:CAPS"><code class="literal">FALSE</code></a> if "*" was used when creating the matcher.
-</p>
-<div class="variablelist"><table border="0" class="variablelist">
-<colgroup>
-<col align="left" valign="top">
-<col>
-</colgroup>
-<tbody>
-<tr>
-<td><p><span class="term"><em class="parameter"><code>matcher</code></em> :</span></p></td>
-<td>a <a class="link" href="GFileInfo.html#GFileAttributeMatcher"><span class="type">GFileAttributeMatcher</span></a>.</td>
-</tr>
-<tr>
-<td><p><span class="term"><em class="parameter"><code>attribute</code></em> :</span></p></td>
-<td>a file attribute key.</td>
-</tr>
-<tr>
-<td><p><span class="term"><span class="emphasis"><em>Returns</em></span> :</span></p></td>
-<td>
-<a href="./../glib/glib/glib-Standard-Macros.html#TRUE:CAPS"><code class="literal">TRUE</code></a> if the matcher only matches <em class="parameter"><code>attribute</code></em>. <a href="./../glib/glib/glib-Standard-Macros.html#FALSE:CAPS"><code class="literal">FALSE</code></a> otherwise.</td>
-</tr>
-</tbody>
-</table></div>
-</div>
-<hr>
-<div class="refsect2">
-<a name="g-file-attribute-matcher-enumerate-namespace"></a><h3>g_file_attribute_matcher_enumerate_namespace ()</h3>
-<pre class="programlisting"><a href="./../glib/glib/glib-Basic-Types.html#gboolean"><span class="returnvalue">gboolean</span></a>            g_file_attribute_matcher_enumerate_namespace
-                                                        (<em class="parameter"><code><a class="link" href="GFileInfo.html#GFileAttributeMatcher"><span class="type">GFileAttributeMatcher</span></a> *matcher</code></em>,
-                                                         <em class="parameter"><code>const <span class="type">char</span> *ns</code></em>);</pre>
-<p>
-Checks if the matcher will match all of the keys in a given namespace.
-This will always return <a href="./../glib/glib/glib-Standard-Macros.html#TRUE:CAPS"><code class="literal">TRUE</code></a> if a wildcard character is in use (e.g. if
-matcher was created with "standard::*" and <em class="parameter"><code>ns</code></em> is "standard", or if matcher was created
-using "*" and namespace is anything.)
-</p>
-<p>
-TODO: this is awkwardly worded.
-</p>
-<div class="variablelist"><table border="0" class="variablelist">
-<colgroup>
-<col align="left" valign="top">
-<col>
-</colgroup>
-<tbody>
-<tr>
-<td><p><span class="term"><em class="parameter"><code>matcher</code></em> :</span></p></td>
-<td>a <a class="link" href="GFileInfo.html#GFileAttributeMatcher"><span class="type">GFileAttributeMatcher</span></a>.</td>
-</tr>
-<tr>
-<td><p><span class="term"><em class="parameter"><code>ns</code></em> :</span></p></td>
-<td>a string containing a file attribute namespace.</td>
-</tr>
-<tr>
-<td><p><span class="term"><span class="emphasis"><em>Returns</em></span> :</span></p></td>
-<td>
-<a href="./../glib/glib/glib-Standard-Macros.html#TRUE:CAPS"><code class="literal">TRUE</code></a> if the matcher matches all of the entries
-in the given <em class="parameter"><code>ns</code></em>, <a href="./../glib/glib/glib-Standard-Macros.html#FALSE:CAPS"><code class="literal">FALSE</code></a> otherwise.</td>
-</tr>
-</tbody>
-</table></div>
-</div>
-<hr>
-<div class="refsect2">
-<a name="g-file-attribute-matcher-enumerate-next"></a><h3>g_file_attribute_matcher_enumerate_next ()</h3>
-<pre class="programlisting">const <span class="returnvalue">char</span> *        g_file_attribute_matcher_enumerate_next
-                                                        (<em class="parameter"><code><a class="link" href="GFileInfo.html#GFileAttributeMatcher"><span class="type">GFileAttributeMatcher</span></a> *matcher</code></em>);</pre>
-<p>
-Gets the next matched attribute from a <a class="link" href="GFileInfo.html#GFileAttributeMatcher"><span class="type">GFileAttributeMatcher</span></a>.
-</p>
-<div class="variablelist"><table border="0" class="variablelist">
-<colgroup>
-<col align="left" valign="top">
-<col>
-</colgroup>
-<tbody>
-<tr>
-<td><p><span class="term"><em class="parameter"><code>matcher</code></em> :</span></p></td>
-<td>a <a class="link" href="GFileInfo.html#GFileAttributeMatcher"><span class="type">GFileAttributeMatcher</span></a>.</td>
-</tr>
-<tr>
-<td><p><span class="term"><span class="emphasis"><em>Returns</em></span> :</span></p></td>
-<td>a string containing the next attribute or <a href="./../glib/glib/glib-Standard-Macros.html#NULL:CAPS"><code class="literal">NULL</code></a> if
-no more attribute exist.</td>
-</tr>
-</tbody>
-</table></div>
-</div>
-<hr>
-<div class="refsect2">
-<a name="g-file-attribute-matcher-to-string"></a><h3>g_file_attribute_matcher_to_string ()</h3>
-<pre class="programlisting"><span class="returnvalue">char</span> *              g_file_attribute_matcher_to_string  (<em class="parameter"><code><a class="link" href="GFileInfo.html#GFileAttributeMatcher"><span class="type">GFileAttributeMatcher</span></a> *matcher</code></em>);</pre>
-<p>
-Prints what the matcher is matching against. The format will be 
-equal to the format passed to <a class="link" href="GFileInfo.html#g-file-attribute-matcher-new" title="g_file_attribute_matcher_new ()"><code class="function">g_file_attribute_matcher_new()</code></a>.
-The output however, might not be identical, as the matcher may
-decide to use a different order or omit needless parts.
-</p>
-<div class="variablelist"><table border="0" class="variablelist">
-<colgroup>
-<col align="left" valign="top">
-<col>
-</colgroup>
-<tbody>
-<tr>
-<td><p><span class="term"><em class="parameter"><code>matcher</code></em> :</span></p></td>
-<td>a <a class="link" href="GFileInfo.html#GFileAttributeMatcher"><span class="type">GFileAttributeMatcher</span></a>. <span class="annotation">[<acronym title="NULL is ok, both for passing and for returning."><span class="acronym">allow-none</span></acronym>]</span>
-</td>
-</tr>
-<tr>
-<td><p><span class="term"><span class="emphasis"><em>Returns</em></span> :</span></p></td>
-<td>a string describing the attributes the matcher matches
-against or <a href="./../glib/glib/glib-Standard-Macros.html#NULL:CAPS"><code class="literal">NULL</code></a> if <em class="parameter"><code>matcher</code></em> was <a href="./../glib/glib/glib-Standard-Macros.html#NULL:CAPS"><code class="literal">NULL</code></a>.</td>
-</tr>
-</tbody>
-</table></div>
-<p class="since">Since 2.32</p>
-=======
 <a name="G-FILE-ATTRIBUTE-ACCESS-CAN-TRASH:CAPS"></a><h3>G_FILE_ATTRIBUTE_ACCESS_CAN_TRASH</h3>
 <pre class="programlisting">#define G_FILE_ATTRIBUTE_ACCESS_CAN_TRASH "access::can-trash"     /* boolean */
 </pre>
@@ -7476,7 +4228,6 @@
 for a file in the trash. This is useful for instance as the window title
 when displaying a directory or for a bookmarks menu.</p>
 <p>Corresponding <a class="link" href="gio-GFileAttribute.html#GFileAttributeType" title="enum GFileAttributeType"><span class="type">GFileAttributeType</span></a> is <a class="link" href="gio-GFileAttribute.html#G-FILE-ATTRIBUTE-TYPE-STRING:CAPS"><code class="literal">G_FILE_ATTRIBUTE_TYPE_STRING</code></a>.</p>
->>>>>>> 76bed778
 </div>
 </div>
 <div class="refsect1">
@@ -7485,11 +4236,6 @@
 </div>
 </div>
 <div class="footer">
-<<<<<<< HEAD
-<hr>
-          Generated by GTK-Doc V1.18.1</div>
-=======
 <hr>Generated by GTK-Doc V1.24</div>
->>>>>>> 76bed778
 </body>
 </html>