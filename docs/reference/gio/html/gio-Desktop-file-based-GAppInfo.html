<!DOCTYPE html PUBLIC "-//W3C//DTD HTML 4.01 Transitional//EN">
<html>
<head>
<meta http-equiv="Content-Type" content="text/html; charset=UTF-8">
<<<<<<< HEAD
<title>GDesktopAppInfo</title>
<meta name="generator" content="DocBook XSL Stylesheets V1.77.1">
=======
<title>GDesktopAppInfo: GIO Reference Manual</title>
<meta name="generator" content="DocBook XSL Stylesheets V1.78.1">
>>>>>>> 76bed778
<link rel="home" href="index.html" title="GIO Reference Manual">
<link rel="up" href="types.html" title="File types and applications">
<link rel="prev" href="GAppInfoMonitor.html" title="GAppInfoMonitor">
<link rel="next" href="volume_mon.html" title="Volumes and Drives">
<<<<<<< HEAD
<meta name="generator" content="GTK-Doc V1.18.1 (XML mode)">
<link rel="stylesheet" href="style.css" type="text/css">
</head>
<body bgcolor="white" text="black" link="#0000FF" vlink="#840084" alink="#0000FF">
<table class="navigation" id="top" width="100%" summary="Navigation header" cellpadding="2" cellspacing="2">
<tr valign="middle">
<td><a accesskey="p" href="GAppInfo.html"><img src="left.png" width="24" height="24" border="0" alt="Prev"></a></td>
<td><a accesskey="u" href="types.html"><img src="up.png" width="24" height="24" border="0" alt="Up"></a></td>
<td><a accesskey="h" href="index.html"><img src="home.png" width="24" height="24" border="0" alt="Home"></a></td>
<th width="100%" align="center">GIO Reference Manual</th>
<td><a accesskey="n" href="volume_mon.html"><img src="right.png" width="24" height="24" border="0" alt="Next"></a></td>
</tr>
<tr><td colspan="5" class="shortcuts">
<a href="#gio-Desktop-file-based-GAppInfo.synopsis" class="shortcut">Top</a>
                   | 
                  <a href="#gio-Desktop-file-based-GAppInfo.description" class="shortcut">Description</a>
                   | 
                  <a href="#gio-Desktop-file-based-GAppInfo.object-hierarchy" class="shortcut">Object Hierarchy</a>
                   | 
                  <a href="#gio-Desktop-file-based-GAppInfo.implemented-interfaces" class="shortcut">Implemented Interfaces</a>
                   | 
                  <a href="#gio-Desktop-file-based-GAppInfo.properties" class="shortcut">Properties</a>
</td></tr>
</table>
=======
<meta name="generator" content="GTK-Doc V1.24 (XML mode)">
<link rel="stylesheet" href="style.css" type="text/css">
</head>
<body bgcolor="white" text="black" link="#0000FF" vlink="#840084" alink="#0000FF">
<table class="navigation" id="top" width="100%" summary="Navigation header" cellpadding="2" cellspacing="5"><tr valign="middle">
<td width="100%" align="left" class="shortcuts">
<a href="#" class="shortcut">Top</a><span id="nav_description">  <span class="dim">|</span> 
                  <a href="#gio-Desktop-file-based-GAppInfo.description" class="shortcut">Description</a></span><span id="nav_hierarchy">  <span class="dim">|</span> 
                  <a href="#gio-Desktop-file-based-GAppInfo.object-hierarchy" class="shortcut">Object Hierarchy</a></span><span id="nav_interfaces">  <span class="dim">|</span> 
                  <a href="#gio-Desktop-file-based-GAppInfo.implemented-interfaces" class="shortcut">Implemented Interfaces</a></span><span id="nav_prerequisites">  <span class="dim">|</span> 
                  <a href="#gio-Desktop-file-based-GAppInfo.prerequisites" class="shortcut">Prerequisites</a></span><span id="nav_properties">  <span class="dim">|</span> 
                  <a href="#gio-Desktop-file-based-GAppInfo.properties" class="shortcut">Properties</a></span>
</td>
<td><a accesskey="h" href="index.html"><img src="home.png" width="16" height="16" border="0" alt="Home"></a></td>
<td><a accesskey="u" href="types.html"><img src="up.png" width="16" height="16" border="0" alt="Up"></a></td>
<td><a accesskey="p" href="GAppInfoMonitor.html"><img src="left.png" width="16" height="16" border="0" alt="Prev"></a></td>
<td><a accesskey="n" href="volume_mon.html"><img src="right.png" width="16" height="16" border="0" alt="Next"></a></td>
</tr></table>
>>>>>>> 76bed778
<div class="refentry">
<a name="gio-Desktop-file-based-GAppInfo"></a><div class="titlepage"></div>
<div class="refnamediv"><table width="100%"><tr>
<td valign="top">
<h2><span class="refentrytitle"><a name="gio-Desktop-file-based-GAppInfo.top_of_page"></a>GDesktopAppInfo</span></h2>
<p>GDesktopAppInfo — Application information from desktop files</p>
</td>
<td class="gallery_image" valign="top" align="right"></td>
</tr></table></div>
<<<<<<< HEAD
<div class="refsynopsisdiv">
<a name="gio-Desktop-file-based-GAppInfo.synopsis"></a><h2>Synopsis</h2>
<a name="GDesktopAppInfo"></a><pre class="synopsis">
#include &lt;gio/gdesktopappinfo.h&gt;

                    <a class="link" href="gio-Desktop-file-based-GAppInfo.html#GDesktopAppInfo-struct" title="GDesktopAppInfo">GDesktopAppInfo</a>;
<a class="link" href="gio-Desktop-file-based-GAppInfo.html#GDesktopAppInfo"><span class="returnvalue">GDesktopAppInfo</span></a> *   <a class="link" href="gio-Desktop-file-based-GAppInfo.html#g-desktop-app-info-new-from-filename" title="g_desktop_app_info_new_from_filename ()">g_desktop_app_info_new_from_filename</a>
                                                        (<em class="parameter"><code>const <span class="type">char</span> *filename</code></em>);
<a class="link" href="gio-Desktop-file-based-GAppInfo.html#GDesktopAppInfo"><span class="returnvalue">GDesktopAppInfo</span></a> *   <a class="link" href="gio-Desktop-file-based-GAppInfo.html#g-desktop-app-info-new-from-keyfile" title="g_desktop_app_info_new_from_keyfile ()">g_desktop_app_info_new_from_keyfile</a> (<em class="parameter"><code><a href="./../glib/glib/glib-Key-value-file-parser.html#GKeyFile"><span class="type">GKeyFile</span></a> *key_file</code></em>);
<a class="link" href="gio-Desktop-file-based-GAppInfo.html#GDesktopAppInfo"><span class="returnvalue">GDesktopAppInfo</span></a> *   <a class="link" href="gio-Desktop-file-based-GAppInfo.html#g-desktop-app-info-new" title="g_desktop_app_info_new ()">g_desktop_app_info_new</a>              (<em class="parameter"><code>const <span class="type">char</span> *desktop_id</code></em>);
const <span class="returnvalue">char</span> *        <a class="link" href="gio-Desktop-file-based-GAppInfo.html#g-desktop-app-info-get-filename" title="g_desktop_app_info_get_filename ()">g_desktop_app_info_get_filename</a>     (<em class="parameter"><code><a class="link" href="gio-Desktop-file-based-GAppInfo.html#GDesktopAppInfo"><span class="type">GDesktopAppInfo</span></a> *info</code></em>);
<a href="./../glib/glib/glib-Basic-Types.html#gboolean"><span class="returnvalue">gboolean</span></a>            <a class="link" href="gio-Desktop-file-based-GAppInfo.html#g-desktop-app-info-get-is-hidden" title="g_desktop_app_info_get_is_hidden ()">g_desktop_app_info_get_is_hidden</a>    (<em class="parameter"><code><a class="link" href="gio-Desktop-file-based-GAppInfo.html#GDesktopAppInfo"><span class="type">GDesktopAppInfo</span></a> *info</code></em>);
<a href="./../glib/glib/glib-Basic-Types.html#gboolean"><span class="returnvalue">gboolean</span></a>            <a class="link" href="gio-Desktop-file-based-GAppInfo.html#g-desktop-app-info-get-nodisplay" title="g_desktop_app_info_get_nodisplay ()">g_desktop_app_info_get_nodisplay</a>    (<em class="parameter"><code><a class="link" href="gio-Desktop-file-based-GAppInfo.html#GDesktopAppInfo"><span class="type">GDesktopAppInfo</span></a> *info</code></em>);
<a href="./../glib/glib/glib-Basic-Types.html#gboolean"><span class="returnvalue">gboolean</span></a>            <a class="link" href="gio-Desktop-file-based-GAppInfo.html#g-desktop-app-info-get-show-in" title="g_desktop_app_info_get_show_in ()">g_desktop_app_info_get_show_in</a>      (<em class="parameter"><code><a class="link" href="gio-Desktop-file-based-GAppInfo.html#GDesktopAppInfo"><span class="type">GDesktopAppInfo</span></a> *info</code></em>,
                                                         <em class="parameter"><code>const <a href="./../glib/glib/glib-Basic-Types.html#gchar"><span class="type">gchar</span></a> *desktop_env</code></em>);
const <span class="returnvalue">char</span> *        <a class="link" href="gio-Desktop-file-based-GAppInfo.html#g-desktop-app-info-get-generic-name" title="g_desktop_app_info_get_generic_name ()">g_desktop_app_info_get_generic_name</a> (<em class="parameter"><code><a class="link" href="gio-Desktop-file-based-GAppInfo.html#GDesktopAppInfo"><span class="type">GDesktopAppInfo</span></a> *info</code></em>);
const <span class="returnvalue">char</span> *        <a class="link" href="gio-Desktop-file-based-GAppInfo.html#g-desktop-app-info-get-categories" title="g_desktop_app_info_get_categories ()">g_desktop_app_info_get_categories</a>   (<em class="parameter"><code><a class="link" href="gio-Desktop-file-based-GAppInfo.html#GDesktopAppInfo"><span class="type">GDesktopAppInfo</span></a> *info</code></em>);
const <span class="returnvalue">char</span> * const * <a class="link" href="gio-Desktop-file-based-GAppInfo.html#g-desktop-app-info-get-keywords" title="g_desktop_app_info_get_keywords ()">g_desktop_app_info_get_keywords</a>    (<em class="parameter"><code><a class="link" href="gio-Desktop-file-based-GAppInfo.html#GDesktopAppInfo"><span class="type">GDesktopAppInfo</span></a> *info</code></em>);
const <span class="returnvalue">char</span> *        <a class="link" href="gio-Desktop-file-based-GAppInfo.html#g-desktop-app-info-get-startup-wm-class" title="g_desktop_app_info_get_startup_wm_class ()">g_desktop_app_info_get_startup_wm_class</a>
                                                        (<em class="parameter"><code><a class="link" href="gio-Desktop-file-based-GAppInfo.html#GDesktopAppInfo"><span class="type">GDesktopAppInfo</span></a> *info</code></em>);
<span class="returnvalue">void</span>                <a class="link" href="gio-Desktop-file-based-GAppInfo.html#g-desktop-app-info-set-desktop-env" title="g_desktop_app_info_set_desktop_env ()">g_desktop_app_info_set_desktop_env</a>  (<em class="parameter"><code>const <span class="type">char</span> *desktop_env</code></em>);
<span class="returnvalue">void</span>                (<a class="link" href="gio-Desktop-file-based-GAppInfo.html#GDesktopAppLaunchCallback" title="GDesktopAppLaunchCallback ()">*GDesktopAppLaunchCallback</a>)        (<em class="parameter"><code><a class="link" href="gio-Desktop-file-based-GAppInfo.html#GDesktopAppInfo"><span class="type">GDesktopAppInfo</span></a> *appinfo</code></em>,
                                                         <em class="parameter"><code><a href="./../glib/glib/glib-The-Main-Event-Loop.html#GPid"><span class="type">GPid</span></a> pid</code></em>,
                                                         <em class="parameter"><code><a href="./../glib/glib/glib-Basic-Types.html#gpointer"><span class="type">gpointer</span></a> user_data</code></em>);
<a href="./../glib/glib/glib-Basic-Types.html#gboolean"><span class="returnvalue">gboolean</span></a>            <a class="link" href="gio-Desktop-file-based-GAppInfo.html#g-desktop-app-info-launch-uris-as-manager" title="g_desktop_app_info_launch_uris_as_manager ()">g_desktop_app_info_launch_uris_as_manager</a>
                                                        (<em class="parameter"><code><a class="link" href="gio-Desktop-file-based-GAppInfo.html#GDesktopAppInfo"><span class="type">GDesktopAppInfo</span></a> *appinfo</code></em>,
                                                         <em class="parameter"><code><a href="./../glib/glib/glib-Doubly-Linked-Lists.html#GList"><span class="type">GList</span></a> *uris</code></em>,
                                                         <em class="parameter"><code><a class="link" href="GAppInfo.html#GAppLaunchContext"><span class="type">GAppLaunchContext</span></a> *launch_context</code></em>,
                                                         <em class="parameter"><code><a href="./../glib/glib/glib-Spawning-Processes.html#GSpawnFlags"><span class="type">GSpawnFlags</span></a> spawn_flags</code></em>,
                                                         <em class="parameter"><code><a href="./../glib/glib/glib-Spawning-Processes.html#GSpawnChildSetupFunc"><span class="type">GSpawnChildSetupFunc</span></a> user_setup</code></em>,
                                                         <em class="parameter"><code><a href="./../glib/glib/glib-Basic-Types.html#gpointer"><span class="type">gpointer</span></a> user_setup_data</code></em>,
                                                         <em class="parameter"><code><a class="link" href="gio-Desktop-file-based-GAppInfo.html#GDesktopAppLaunchCallback" title="GDesktopAppLaunchCallback ()"><span class="type">GDesktopAppLaunchCallback</span></a> pid_callback</code></em>,
                                                         <em class="parameter"><code><a href="./../glib/glib/glib-Basic-Types.html#gpointer"><span class="type">gpointer</span></a> pid_callback_data</code></em>,
                                                         <em class="parameter"><code><a href="./../glib/glib/glib-Error-Reporting.html#GError"><span class="type">GError</span></a> **error</code></em>);
</pre>
</div>
<div class="refsect1">
<a name="gio-Desktop-file-based-GAppInfo.object-hierarchy"></a><h2>Object Hierarchy</h2>
<pre class="synopsis">
  <a href="./../gobject/gobject/gobject-The-Base-Object-Type.html#GObject">GObject</a>
   +----GDesktopAppInfo
</pre>
</div>
<div class="refsect1">
=======
<div class="refsect1">
<a name="gio-Desktop-file-based-GAppInfo.functions"></a><h2>Functions</h2>
<div class="informaltable"><table width="100%" border="0">
<colgroup>
<col width="150px" class="functions_return">
<col class="functions_name">
</colgroup>
<tbody>
<tr>
<td class="function_type">
<a class="link" href="gio-Desktop-file-based-GAppInfo.html#GDesktopAppInfo"><span class="returnvalue">GDesktopAppInfo</span></a> *
</td>
<td class="function_name">
<a class="link" href="gio-Desktop-file-based-GAppInfo.html#g-desktop-app-info-new-from-filename" title="g_desktop_app_info_new_from_filename ()">g_desktop_app_info_new_from_filename</a> <span class="c_punctuation">()</span>
</td>
</tr>
<tr>
<td class="function_type">
<a class="link" href="gio-Desktop-file-based-GAppInfo.html#GDesktopAppInfo"><span class="returnvalue">GDesktopAppInfo</span></a> *
</td>
<td class="function_name">
<a class="link" href="gio-Desktop-file-based-GAppInfo.html#g-desktop-app-info-new-from-keyfile" title="g_desktop_app_info_new_from_keyfile ()">g_desktop_app_info_new_from_keyfile</a> <span class="c_punctuation">()</span>
</td>
</tr>
<tr>
<td class="function_type">
<a class="link" href="gio-Desktop-file-based-GAppInfo.html#GDesktopAppInfo"><span class="returnvalue">GDesktopAppInfo</span></a> *
</td>
<td class="function_name">
<a class="link" href="gio-Desktop-file-based-GAppInfo.html#g-desktop-app-info-new" title="g_desktop_app_info_new ()">g_desktop_app_info_new</a> <span class="c_punctuation">()</span>
</td>
</tr>
<tr>
<td class="function_type">const <span class="returnvalue">char</span> *
</td>
<td class="function_name">
<a class="link" href="gio-Desktop-file-based-GAppInfo.html#g-desktop-app-info-get-filename" title="g_desktop_app_info_get_filename ()">g_desktop_app_info_get_filename</a> <span class="c_punctuation">()</span>
</td>
</tr>
<tr>
<td class="function_type">
<a href="../glib/glib-Basic-Types.html#gboolean"><span class="returnvalue">gboolean</span></a>
</td>
<td class="function_name">
<a class="link" href="gio-Desktop-file-based-GAppInfo.html#g-desktop-app-info-get-is-hidden" title="g_desktop_app_info_get_is_hidden ()">g_desktop_app_info_get_is_hidden</a> <span class="c_punctuation">()</span>
</td>
</tr>
<tr>
<td class="function_type">
<a href="../glib/glib-Basic-Types.html#gboolean"><span class="returnvalue">gboolean</span></a>
</td>
<td class="function_name">
<a class="link" href="gio-Desktop-file-based-GAppInfo.html#g-desktop-app-info-get-nodisplay" title="g_desktop_app_info_get_nodisplay ()">g_desktop_app_info_get_nodisplay</a> <span class="c_punctuation">()</span>
</td>
</tr>
<tr>
<td class="function_type">
<a href="../glib/glib-Basic-Types.html#gboolean"><span class="returnvalue">gboolean</span></a>
</td>
<td class="function_name">
<a class="link" href="gio-Desktop-file-based-GAppInfo.html#g-desktop-app-info-get-show-in" title="g_desktop_app_info_get_show_in ()">g_desktop_app_info_get_show_in</a> <span class="c_punctuation">()</span>
</td>
</tr>
<tr>
<td class="function_type">const <span class="returnvalue">char</span> *
</td>
<td class="function_name">
<a class="link" href="gio-Desktop-file-based-GAppInfo.html#g-desktop-app-info-get-generic-name" title="g_desktop_app_info_get_generic_name ()">g_desktop_app_info_get_generic_name</a> <span class="c_punctuation">()</span>
</td>
</tr>
<tr>
<td class="function_type">const <span class="returnvalue">char</span> *
</td>
<td class="function_name">
<a class="link" href="gio-Desktop-file-based-GAppInfo.html#g-desktop-app-info-get-categories" title="g_desktop_app_info_get_categories ()">g_desktop_app_info_get_categories</a> <span class="c_punctuation">()</span>
</td>
</tr>
<tr>
<td class="function_type">const <span class="returnvalue">char</span> * const *
</td>
<td class="function_name">
<a class="link" href="gio-Desktop-file-based-GAppInfo.html#g-desktop-app-info-get-keywords" title="g_desktop_app_info_get_keywords ()">g_desktop_app_info_get_keywords</a> <span class="c_punctuation">()</span>
</td>
</tr>
<tr>
<td class="function_type">const <span class="returnvalue">char</span> *
</td>
<td class="function_name">
<a class="link" href="gio-Desktop-file-based-GAppInfo.html#g-desktop-app-info-get-startup-wm-class" title="g_desktop_app_info_get_startup_wm_class ()">g_desktop_app_info_get_startup_wm_class</a> <span class="c_punctuation">()</span>
</td>
</tr>
<tr>
<td class="function_type">
<span class="returnvalue">void</span>
</td>
<td class="function_name">
<a class="link" href="gio-Desktop-file-based-GAppInfo.html#g-desktop-app-info-set-desktop-env" title="g_desktop_app_info_set_desktop_env ()">g_desktop_app_info_set_desktop_env</a> <span class="c_punctuation">()</span>
</td>
</tr>
<tr>
<td class="function_type">
<span class="returnvalue">char</span> *
</td>
<td class="function_name">
<a class="link" href="gio-Desktop-file-based-GAppInfo.html#g-desktop-app-info-get-string" title="g_desktop_app_info_get_string ()">g_desktop_app_info_get_string</a> <span class="c_punctuation">()</span>
</td>
</tr>
<tr>
<td class="function_type">
<a href="../glib/glib-Basic-Types.html#gboolean"><span class="returnvalue">gboolean</span></a>
</td>
<td class="function_name">
<a class="link" href="gio-Desktop-file-based-GAppInfo.html#g-desktop-app-info-get-boolean" title="g_desktop_app_info_get_boolean ()">g_desktop_app_info_get_boolean</a> <span class="c_punctuation">()</span>
</td>
</tr>
<tr>
<td class="function_type">
<a href="../glib/glib-Basic-Types.html#gboolean"><span class="returnvalue">gboolean</span></a>
</td>
<td class="function_name">
<a class="link" href="gio-Desktop-file-based-GAppInfo.html#g-desktop-app-info-has-key" title="g_desktop_app_info_has_key ()">g_desktop_app_info_has_key</a> <span class="c_punctuation">()</span>
</td>
</tr>
<tr>
<td class="function_type">
<span class="returnvalue">void</span>
</td>
<td class="function_name">
<span class="c_punctuation">(</span><a class="link" href="gio-Desktop-file-based-GAppInfo.html#GDesktopAppLaunchCallback" title="GDesktopAppLaunchCallback ()">*GDesktopAppLaunchCallback</a><span class="c_punctuation">)</span> <span class="c_punctuation">()</span>
</td>
</tr>
<tr>
<td class="function_type">
<a href="../glib/glib-Basic-Types.html#gboolean"><span class="returnvalue">gboolean</span></a>
</td>
<td class="function_name">
<a class="link" href="gio-Desktop-file-based-GAppInfo.html#g-desktop-app-info-launch-uris-as-manager" title="g_desktop_app_info_launch_uris_as_manager ()">g_desktop_app_info_launch_uris_as_manager</a> <span class="c_punctuation">()</span>
</td>
</tr>
<tr>
<td class="function_type">const <a href="../glib/glib-Basic-Types.html#gchar"><span class="returnvalue">gchar</span></a> * const *
</td>
<td class="function_name">
<a class="link" href="gio-Desktop-file-based-GAppInfo.html#g-desktop-app-info-list-actions" title="g_desktop_app_info_list_actions ()">g_desktop_app_info_list_actions</a> <span class="c_punctuation">()</span>
</td>
</tr>
<tr>
<td class="function_type">
<a href="../glib/glib-Basic-Types.html#gchar"><span class="returnvalue">gchar</span></a> *
</td>
<td class="function_name">
<a class="link" href="gio-Desktop-file-based-GAppInfo.html#g-desktop-app-info-get-action-name" title="g_desktop_app_info_get_action_name ()">g_desktop_app_info_get_action_name</a> <span class="c_punctuation">()</span>
</td>
</tr>
<tr>
<td class="function_type">
<span class="returnvalue">void</span>
</td>
<td class="function_name">
<a class="link" href="gio-Desktop-file-based-GAppInfo.html#g-desktop-app-info-launch-action" title="g_desktop_app_info_launch_action ()">g_desktop_app_info_launch_action</a> <span class="c_punctuation">()</span>
</td>
</tr>
<tr>
<td class="function_type">
<a href="../glib/glib-Basic-Types.html#gchar"><span class="returnvalue">gchar</span></a> ***
</td>
<td class="function_name">
<a class="link" href="gio-Desktop-file-based-GAppInfo.html#g-desktop-app-info-search" title="g_desktop_app_info_search ()">g_desktop_app_info_search</a> <span class="c_punctuation">()</span>
</td>
</tr>
<tr>
<td class="function_type">
<a href="../glib/glib-Doubly-Linked-Lists.html#GList"><span class="returnvalue">GList</span></a> *
</td>
<td class="function_name">
<a class="link" href="gio-Desktop-file-based-GAppInfo.html#g-desktop-app-info-get-implementations" title="g_desktop_app_info_get_implementations ()">g_desktop_app_info_get_implementations</a> <span class="c_punctuation">()</span>
</td>
</tr>
</tbody>
</table></div>
</div>
<div class="refsect1">
<a name="gio-Desktop-file-based-GAppInfo.properties"></a><h2>Properties</h2>
<div class="informaltable"><table border="0">
<colgroup>
<col width="150px" class="properties_type">
<col width="300px" class="properties_name">
<col width="200px" class="properties_flags">
</colgroup>
<tbody><tr>
<td class="property_type">
<a href="../glib/glib-Basic-Types.html#gchar"><span class="type">gchar</span></a> *</td>
<td class="property_name"><a class="link" href="gio-Desktop-file-based-GAppInfo.html#GDesktopAppInfo--filename" title="The “filename” property">filename</a></td>
<td class="property_flags">Read / Write / Construct Only</td>
</tr></tbody>
</table></div>
</div>
<a name="GDesktopAppInfo"></a><a name="GDesktopAppInfoLookup"></a><div class="refsect1">
<a name="gio-Desktop-file-based-GAppInfo.other"></a><h2>Types and Values</h2>
<div class="informaltable"><table width="100%" border="0">
<colgroup>
<col width="150px" class="name">
<col class="description">
</colgroup>
<tbody>
<tr>
<td class="datatype_keyword"> </td>
<td class="function_name"><a class="link" href="gio-Desktop-file-based-GAppInfo.html#GDesktopAppInfo-struct" title="GDesktopAppInfo">GDesktopAppInfo</a></td>
</tr>
<tr>
<td class="datatype_keyword"> </td>
<td class="function_name"><a class="link" href="gio-Desktop-file-based-GAppInfo.html#GDesktopAppInfoLookup-struct" title="GDesktopAppInfoLookup">GDesktopAppInfoLookup</a></td>
</tr>
<tr>
<td class="datatype_keyword">struct</td>
<td class="function_name"><a class="link" href="gio-Desktop-file-based-GAppInfo.html#GDesktopAppInfoLookupIface" title="struct GDesktopAppInfoLookupIface">GDesktopAppInfoLookupIface</a></td>
</tr>
<tr>
<td class="define_keyword">#define</td>
<td class="function_name"><a class="link" href="gio-Desktop-file-based-GAppInfo.html#G-DESKTOP-APP-INFO-LOOKUP-EXTENSION-POINT-NAME:CAPS" title="G_DESKTOP_APP_INFO_LOOKUP_EXTENSION_POINT_NAME">G_DESKTOP_APP_INFO_LOOKUP_EXTENSION_POINT_NAME</a></td>
</tr>
</tbody>
</table></div>
</div>
<div class="refsect1">
<a name="gio-Desktop-file-based-GAppInfo.object-hierarchy"></a><h2>Object Hierarchy</h2>
<pre class="screen">    <a href="/usr/share/gtk-doc/html/gobject/GTypeModule.html">GInterface</a>
    <span class="lineart">╰──</span> GDesktopAppInfoLookup
    <a href="../gobject/gobject-The-Base-Object-Type.html#GObject">GObject</a>
    <span class="lineart">╰──</span> GDesktopAppInfo
</pre>
</div>
<div class="refsect1">
<a name="gio-Desktop-file-based-GAppInfo.prerequisites"></a><h2>Prerequisites</h2>
<p>
GDesktopAppInfoLookup requires
 <a href="../gobject/gobject-The-Base-Object-Type.html#GObject">GObject</a>.</p>
</div>
<div class="refsect1">
>>>>>>> 76bed778
<a name="gio-Desktop-file-based-GAppInfo.implemented-interfaces"></a><h2>Implemented Interfaces</h2>
<p>
GDesktopAppInfo implements
 <a class="link" href="GAppInfo.html" title="GAppInfo">GAppInfo</a>.</p>
</div>
<div class="refsect1">
<<<<<<< HEAD
<a name="gio-Desktop-file-based-GAppInfo.properties"></a><h2>Properties</h2>
<pre class="synopsis">
  "<a class="link" href="gio-Desktop-file-based-GAppInfo.html#GDesktopAppInfo--filename" title='The "filename" property'>filename</a>"                 <a href="./../glib/glib/glib-Basic-Types.html#gchar"><span class="type">gchar</span></a>*                : Read / Write / Construct Only
=======
<a name="gio-Desktop-file-based-GAppInfo.includes"></a><h2>Includes</h2>
<pre class="synopsis">#include &lt;gio/gdesktopappinfo.h&gt;
>>>>>>> 76bed778
</pre>
</div>
<div class="refsect1">
<a name="gio-Desktop-file-based-GAppInfo.description"></a><h2>Description</h2>
<<<<<<< HEAD
<p>
<a class="link" href="gio-Desktop-file-based-GAppInfo.html#GDesktopAppInfo"><span class="type">GDesktopAppInfo</span></a> is an implementation of <a class="link" href="GAppInfo.html" title="GAppInfo"><span class="type">GAppInfo</span></a> based on
desktop files.
</p>
<p>
Note that <code class="filename">&lt;gio/gdesktopappinfo.h&gt;</code> belongs to
the UNIX-specific GIO interfaces, thus you have to use the
<code class="filename">gio-unix-2.0.pc</code> pkg-config file when using it.
</p>
</div>
<div class="refsect1">
<a name="gio-Desktop-file-based-GAppInfo.details"></a><h2>Details</h2>
<div class="refsect2">
<a name="GDesktopAppInfo-struct"></a><h3>GDesktopAppInfo</h3>
<pre class="programlisting">typedef struct _GDesktopAppInfo GDesktopAppInfo;</pre>
<p>
Information about an installed application from a desktop file.
</p>
</div>
<hr>
<div class="refsect2">
<a name="g-desktop-app-info-new-from-filename"></a><h3>g_desktop_app_info_new_from_filename ()</h3>
<pre class="programlisting"><a class="link" href="gio-Desktop-file-based-GAppInfo.html#GDesktopAppInfo"><span class="returnvalue">GDesktopAppInfo</span></a> *   g_desktop_app_info_new_from_filename
                                                        (<em class="parameter"><code>const <span class="type">char</span> *filename</code></em>);</pre>
<p>
Creates a new <a class="link" href="gio-Desktop-file-based-GAppInfo.html#GDesktopAppInfo"><span class="type">GDesktopAppInfo</span></a>.
</p>
<div class="variablelist"><table border="0" class="variablelist">
<colgroup>
<col align="left" valign="top">
<col>
</colgroup>
<tbody>
<tr>
<td><p><span class="term"><em class="parameter"><code>filename</code></em> :</span></p></td>
<td>the path of a desktop file, in the GLib filename encoding</td>
</tr>
<tr>
<td><p><span class="term"><span class="emphasis"><em>Returns</em></span> :</span></p></td>
<td>a new <a class="link" href="gio-Desktop-file-based-GAppInfo.html#GDesktopAppInfo"><span class="type">GDesktopAppInfo</span></a> or <a href="./../glib/glib/glib-Standard-Macros.html#NULL:CAPS"><code class="literal">NULL</code></a> on error.</td>
=======
<p><a class="link" href="gio-Desktop-file-based-GAppInfo.html#GDesktopAppInfo"><span class="type">GDesktopAppInfo</span></a> is an implementation of <a class="link" href="GAppInfo.html" title="GAppInfo"><span class="type">GAppInfo</span></a> based on
desktop files.</p>
<p>Note that <code class="literal">&lt;gio/gdesktopappinfo.h&gt;</code> belongs to the UNIX-specific
GIO interfaces, thus you have to use the <code class="literal">gio-unix-2.0.pc</code> pkg-config
file when using it.</p>
</div>
<div class="refsect1">
<a name="gio-Desktop-file-based-GAppInfo.functions_details"></a><h2>Functions</h2>
<div class="refsect2">
<a name="g-desktop-app-info-new-from-filename"></a><h3>g_desktop_app_info_new_from_filename ()</h3>
<pre class="programlisting"><a class="link" href="gio-Desktop-file-based-GAppInfo.html#GDesktopAppInfo"><span class="returnvalue">GDesktopAppInfo</span></a> *
g_desktop_app_info_new_from_filename (<em class="parameter"><code>const <span class="type">char</span> *filename</code></em>);</pre>
<p>Creates a new <a class="link" href="gio-Desktop-file-based-GAppInfo.html#GDesktopAppInfo"><span class="type">GDesktopAppInfo</span></a>.</p>
<div class="refsect3">
<a name="id-1.4.8.5.13.2.5"></a><h4>Parameters</h4>
<div class="informaltable"><table width="100%" border="0">
<colgroup>
<col width="150px" class="parameters_name">
<col class="parameters_description">
<col width="200px" class="parameters_annotations">
</colgroup>
<tbody><tr>
<td class="parameter_name"><p>filename</p></td>
<td class="parameter_description"><p>the path of a desktop file, in the GLib filename encoding</p></td>
<td class="parameter_annotations"> </td>
</tr></tbody>
</table></div>
</div>
<div class="refsect3">
<a name="id-1.4.8.5.13.2.6"></a><h4>Returns</h4>
<p> a new <a class="link" href="gio-Desktop-file-based-GAppInfo.html#GDesktopAppInfo"><span class="type">GDesktopAppInfo</span></a> or <a href="../glib/glib-Standard-Macros.html#NULL:CAPS"><code class="literal">NULL</code></a> on error.</p>
</div>
</div>
<hr>
<div class="refsect2">
<a name="g-desktop-app-info-new-from-keyfile"></a><h3>g_desktop_app_info_new_from_keyfile ()</h3>
<pre class="programlisting"><a class="link" href="gio-Desktop-file-based-GAppInfo.html#GDesktopAppInfo"><span class="returnvalue">GDesktopAppInfo</span></a> *
g_desktop_app_info_new_from_keyfile (<em class="parameter"><code><a href="../glib/glib-Key-value-file-parser.html#GKeyFile"><span class="type">GKeyFile</span></a> *key_file</code></em>);</pre>
<p>Creates a new <a class="link" href="gio-Desktop-file-based-GAppInfo.html#GDesktopAppInfo"><span class="type">GDesktopAppInfo</span></a>.</p>
<div class="refsect3">
<a name="id-1.4.8.5.13.3.5"></a><h4>Parameters</h4>
<div class="informaltable"><table width="100%" border="0">
<colgroup>
<col width="150px" class="parameters_name">
<col class="parameters_description">
<col width="200px" class="parameters_annotations">
</colgroup>
<tbody><tr>
<td class="parameter_name"><p>key_file</p></td>
<td class="parameter_description"><p>an opened <a href="../glib/glib-Key-value-file-parser.html#GKeyFile"><span class="type">GKeyFile</span></a></p></td>
<td class="parameter_annotations"> </td>
</tr></tbody>
</table></div>
</div>
<div class="refsect3">
<a name="id-1.4.8.5.13.3.6"></a><h4>Returns</h4>
<p> a new <a class="link" href="gio-Desktop-file-based-GAppInfo.html#GDesktopAppInfo"><span class="type">GDesktopAppInfo</span></a> or <a href="../glib/glib-Standard-Macros.html#NULL:CAPS"><code class="literal">NULL</code></a> on error.</p>
</div>
<p class="since">Since: <a class="link" href="api-index-2-18.html#api-index-2.18">2.18</a></p>
</div>
<hr>
<div class="refsect2">
<a name="g-desktop-app-info-new"></a><h3>g_desktop_app_info_new ()</h3>
<pre class="programlisting"><a class="link" href="gio-Desktop-file-based-GAppInfo.html#GDesktopAppInfo"><span class="returnvalue">GDesktopAppInfo</span></a> *
g_desktop_app_info_new (<em class="parameter"><code>const <span class="type">char</span> *desktop_id</code></em>);</pre>
<p>Creates a new <a class="link" href="gio-Desktop-file-based-GAppInfo.html#GDesktopAppInfo"><span class="type">GDesktopAppInfo</span></a> based on a desktop file id.</p>
<p>A desktop file id is the basename of the desktop file, including the
.desktop extension. GIO is looking for a desktop file with this name
in the <code class="literal">applications</code> subdirectories of the XDG
data directories (i.e. the directories specified in the <code class="literal">XDG_DATA_HOME</code>
and <code class="literal">XDG_DATA_DIRS</code> environment variables). GIO also supports the
prefix-to-subdirectory mapping that is described in the
<a class="ulink" href="http://standards.freedesktop.org/menu-spec/latest/" target="_top">Menu Spec</a>
(i.e. a desktop id of kde-foo.desktop will match
<code class="literal">/usr/share/applications/kde/foo.desktop</code>).</p>
<div class="refsect3">
<a name="id-1.4.8.5.13.4.6"></a><h4>Parameters</h4>
<div class="informaltable"><table width="100%" border="0">
<colgroup>
<col width="150px" class="parameters_name">
<col class="parameters_description">
<col width="200px" class="parameters_annotations">
</colgroup>
<tbody><tr>
<td class="parameter_name"><p>desktop_id</p></td>
<td class="parameter_description"><p>the desktop file id</p></td>
<td class="parameter_annotations"> </td>
</tr></tbody>
</table></div>
</div>
<div class="refsect3">
<a name="id-1.4.8.5.13.4.7"></a><h4>Returns</h4>
<p> a new <a class="link" href="gio-Desktop-file-based-GAppInfo.html#GDesktopAppInfo"><span class="type">GDesktopAppInfo</span></a>, or <a href="../glib/glib-Standard-Macros.html#NULL:CAPS"><code class="literal">NULL</code></a> if no desktop file with that id</p>
</div>
</div>
<hr>
<div class="refsect2">
<a name="g-desktop-app-info-get-filename"></a><h3>g_desktop_app_info_get_filename ()</h3>
<pre class="programlisting">const <span class="returnvalue">char</span> *
g_desktop_app_info_get_filename (<em class="parameter"><code><a class="link" href="gio-Desktop-file-based-GAppInfo.html#GDesktopAppInfo"><span class="type">GDesktopAppInfo</span></a> *info</code></em>);</pre>
<p>When <em class="parameter"><code>info</code></em>
 was created from a known filename, return it.  In some
situations such as the <a class="link" href="gio-Desktop-file-based-GAppInfo.html#GDesktopAppInfo"><span class="type">GDesktopAppInfo</span></a> returned from
<a class="link" href="gio-Desktop-file-based-GAppInfo.html#g-desktop-app-info-new-from-keyfile" title="g_desktop_app_info_new_from_keyfile ()"><code class="function">g_desktop_app_info_new_from_keyfile()</code></a>, this function will return <a href="../glib/glib-Standard-Macros.html#NULL:CAPS"><code class="literal">NULL</code></a>.</p>
<div class="refsect3">
<a name="id-1.4.8.5.13.5.5"></a><h4>Parameters</h4>
<div class="informaltable"><table width="100%" border="0">
<colgroup>
<col width="150px" class="parameters_name">
<col class="parameters_description">
<col width="200px" class="parameters_annotations">
</colgroup>
<tbody><tr>
<td class="parameter_name"><p>info</p></td>
<td class="parameter_description"><p>a <a class="link" href="gio-Desktop-file-based-GAppInfo.html#GDesktopAppInfo"><span class="type">GDesktopAppInfo</span></a></p></td>
<td class="parameter_annotations"> </td>
</tr></tbody>
</table></div>
</div>
<div class="refsect3">
<a name="id-1.4.8.5.13.5.6"></a><h4>Returns</h4>
<p> The full path to the file for <em class="parameter"><code>info</code></em>
, or <a href="../glib/glib-Standard-Macros.html#NULL:CAPS"><code class="literal">NULL</code></a> if not known.</p>
</div>
<p class="since">Since: <a class="link" href="api-index-2-24.html#api-index-2.24">2.24</a></p>
</div>
<hr>
<div class="refsect2">
<a name="g-desktop-app-info-get-is-hidden"></a><h3>g_desktop_app_info_get_is_hidden ()</h3>
<pre class="programlisting"><a href="../glib/glib-Basic-Types.html#gboolean"><span class="returnvalue">gboolean</span></a>
g_desktop_app_info_get_is_hidden (<em class="parameter"><code><a class="link" href="gio-Desktop-file-based-GAppInfo.html#GDesktopAppInfo"><span class="type">GDesktopAppInfo</span></a> *info</code></em>);</pre>
<p>A desktop file is hidden if the Hidden key in it is
set to True.</p>
<div class="refsect3">
<a name="id-1.4.8.5.13.6.5"></a><h4>Parameters</h4>
<div class="informaltable"><table width="100%" border="0">
<colgroup>
<col width="150px" class="parameters_name">
<col class="parameters_description">
<col width="200px" class="parameters_annotations">
</colgroup>
<tbody><tr>
<td class="parameter_name"><p>info</p></td>
<td class="parameter_description"><p>a <a class="link" href="gio-Desktop-file-based-GAppInfo.html#GDesktopAppInfo"><span class="type">GDesktopAppInfo</span></a>.</p></td>
<td class="parameter_annotations"> </td>
</tr></tbody>
</table></div>
</div>
<div class="refsect3">
<a name="id-1.4.8.5.13.6.6"></a><h4>Returns</h4>
<p> <a href="../glib/glib-Standard-Macros.html#TRUE:CAPS"><code class="literal">TRUE</code></a> if hidden, <a href="../glib/glib-Standard-Macros.html#FALSE:CAPS"><code class="literal">FALSE</code></a> otherwise.</p>
</div>
</div>
<hr>
<div class="refsect2">
<a name="g-desktop-app-info-get-nodisplay"></a><h3>g_desktop_app_info_get_nodisplay ()</h3>
<pre class="programlisting"><a href="../glib/glib-Basic-Types.html#gboolean"><span class="returnvalue">gboolean</span></a>
g_desktop_app_info_get_nodisplay (<em class="parameter"><code><a class="link" href="gio-Desktop-file-based-GAppInfo.html#GDesktopAppInfo"><span class="type">GDesktopAppInfo</span></a> *info</code></em>);</pre>
<p>Gets the value of the NoDisplay key, which helps determine if the
application info should be shown in menus. See
<a href="../glib/glib-Key-value-file-parser.html#G-KEY-FILE-DESKTOP-KEY-NO-DISPLAY:CAPS"><span class="type">G_KEY_FILE_DESKTOP_KEY_NO_DISPLAY</span></a> and <a class="link" href="GAppInfo.html#g-app-info-should-show" title="g_app_info_should_show ()"><code class="function">g_app_info_should_show()</code></a>.</p>
<div class="refsect3">
<a name="id-1.4.8.5.13.7.5"></a><h4>Parameters</h4>
<div class="informaltable"><table width="100%" border="0">
<colgroup>
<col width="150px" class="parameters_name">
<col class="parameters_description">
<col width="200px" class="parameters_annotations">
</colgroup>
<tbody><tr>
<td class="parameter_name"><p>info</p></td>
<td class="parameter_description"><p>a <a class="link" href="gio-Desktop-file-based-GAppInfo.html#GDesktopAppInfo"><span class="type">GDesktopAppInfo</span></a></p></td>
<td class="parameter_annotations"> </td>
</tr></tbody>
</table></div>
</div>
<div class="refsect3">
<a name="id-1.4.8.5.13.7.6"></a><h4>Returns</h4>
<p> The value of the NoDisplay key</p>
</div>
<p class="since">Since: <a class="link" href="api-index-2-30.html#api-index-2.30">2.30</a></p>
</div>
<hr>
<div class="refsect2">
<a name="g-desktop-app-info-get-show-in"></a><h3>g_desktop_app_info_get_show_in ()</h3>
<pre class="programlisting"><a href="../glib/glib-Basic-Types.html#gboolean"><span class="returnvalue">gboolean</span></a>
g_desktop_app_info_get_show_in (<em class="parameter"><code><a class="link" href="gio-Desktop-file-based-GAppInfo.html#GDesktopAppInfo"><span class="type">GDesktopAppInfo</span></a> *info</code></em>,
                                <em class="parameter"><code>const <a href="../glib/glib-Basic-Types.html#gchar"><span class="type">gchar</span></a> *desktop_env</code></em>);</pre>
<p>Checks if the application info should be shown in menus that list available
applications for a specific name of the desktop, based on the
<code class="literal">OnlyShowIn</code> and <code class="literal">NotShowIn</code> keys.</p>
<p><em class="parameter"><code>desktop_env</code></em>
 should typically be given as <a href="../glib/glib-Standard-Macros.html#NULL:CAPS"><code class="literal">NULL</code></a>, in which case the
<code class="literal">XDG_CURRENT_DESKTOP</code> environment variable is consulted.  If you want
to override the default mechanism then you may specify <em class="parameter"><code>desktop_env</code></em>
,
but this is not recommended.</p>
<p>Note that <a class="link" href="GAppInfo.html#g-app-info-should-show" title="g_app_info_should_show ()"><code class="function">g_app_info_should_show()</code></a> for <em class="parameter"><code>info</code></em>
 will include this check (with
<a href="../glib/glib-Standard-Macros.html#NULL:CAPS"><code class="literal">NULL</code></a> for <em class="parameter"><code>desktop_env</code></em>
) as well as additional checks.</p>
<div class="refsect3">
<a name="id-1.4.8.5.13.8.7"></a><h4>Parameters</h4>
<div class="informaltable"><table width="100%" border="0">
<colgroup>
<col width="150px" class="parameters_name">
<col class="parameters_description">
<col width="200px" class="parameters_annotations">
</colgroup>
<tbody>
<tr>
<td class="parameter_name"><p>info</p></td>
<td class="parameter_description"><p>a <a class="link" href="gio-Desktop-file-based-GAppInfo.html#GDesktopAppInfo"><span class="type">GDesktopAppInfo</span></a></p></td>
<td class="parameter_annotations"> </td>
</tr>
<tr>
<td class="parameter_name"><p>desktop_env</p></td>
<td class="parameter_description"><p> a string specifying a desktop name. </p></td>
<td class="parameter_annotations"><span class="annotation">[<acronym title="NULL may be passed as the value in, out, in-out; or as a return value."><span class="acronym">nullable</span></acronym>]</span></td>
>>>>>>> 76bed778
</tr>
</tbody>
</table></div>
</div>
<div class="refsect3">
<a name="id-1.4.8.5.13.8.8"></a><h4>Returns</h4>
<p> <a href="../glib/glib-Standard-Macros.html#TRUE:CAPS"><code class="literal">TRUE</code></a> if the <em class="parameter"><code>info</code></em>
should be shown in <em class="parameter"><code>desktop_env</code></em>
according to the
<code class="literal">OnlyShowIn</code> and <code class="literal">NotShowIn</code> keys, <a href="../glib/glib-Standard-Macros.html#FALSE:CAPS"><code class="literal">FALSE</code></a>
otherwise.</p>
</div>
<p class="since">Since: <a class="link" href="api-index-2-30.html#api-index-2.30">2.30</a></p>
</div>
<hr>
<div class="refsect2">
<<<<<<< HEAD
<a name="g-desktop-app-info-new-from-keyfile"></a><h3>g_desktop_app_info_new_from_keyfile ()</h3>
<pre class="programlisting"><a class="link" href="gio-Desktop-file-based-GAppInfo.html#GDesktopAppInfo"><span class="returnvalue">GDesktopAppInfo</span></a> *   g_desktop_app_info_new_from_keyfile (<em class="parameter"><code><a href="./../glib/glib/glib-Key-value-file-parser.html#GKeyFile"><span class="type">GKeyFile</span></a> *key_file</code></em>);</pre>
<p>
Creates a new <a class="link" href="gio-Desktop-file-based-GAppInfo.html#GDesktopAppInfo"><span class="type">GDesktopAppInfo</span></a>.
</p>
<div class="variablelist"><table border="0" class="variablelist">
<colgroup>
<col align="left" valign="top">
<col>
</colgroup>
<tbody>
<tr>
<td><p><span class="term"><em class="parameter"><code>key_file</code></em> :</span></p></td>
<td>an opened <a href="./../glib/glib/glib-Key-value-file-parser.html#GKeyFile"><span class="type">GKeyFile</span></a>
</td>
</tr>
<tr>
<td><p><span class="term"><span class="emphasis"><em>Returns</em></span> :</span></p></td>
<td>a new <a class="link" href="gio-Desktop-file-based-GAppInfo.html#GDesktopAppInfo"><span class="type">GDesktopAppInfo</span></a> or <a href="./../glib/glib/glib-Standard-Macros.html#NULL:CAPS"><code class="literal">NULL</code></a> on error.</td>
=======
<a name="g-desktop-app-info-get-generic-name"></a><h3>g_desktop_app_info_get_generic_name ()</h3>
<pre class="programlisting">const <span class="returnvalue">char</span> *
g_desktop_app_info_get_generic_name (<em class="parameter"><code><a class="link" href="gio-Desktop-file-based-GAppInfo.html#GDesktopAppInfo"><span class="type">GDesktopAppInfo</span></a> *info</code></em>);</pre>
<p>Gets the generic name from the destkop file.</p>
<div class="refsect3">
<a name="id-1.4.8.5.13.9.5"></a><h4>Parameters</h4>
<div class="informaltable"><table width="100%" border="0">
<colgroup>
<col width="150px" class="parameters_name">
<col class="parameters_description">
<col width="200px" class="parameters_annotations">
</colgroup>
<tbody><tr>
<td class="parameter_name"><p>info</p></td>
<td class="parameter_description"><p>a <a class="link" href="gio-Desktop-file-based-GAppInfo.html#GDesktopAppInfo"><span class="type">GDesktopAppInfo</span></a></p></td>
<td class="parameter_annotations"> </td>
</tr></tbody>
</table></div>
</div>
<div class="refsect3">
<a name="id-1.4.8.5.13.9.6"></a><h4>Returns</h4>
<p> The value of the GenericName key</p>
</div>
</div>
<hr>
<div class="refsect2">
<a name="g-desktop-app-info-get-categories"></a><h3>g_desktop_app_info_get_categories ()</h3>
<pre class="programlisting">const <span class="returnvalue">char</span> *
g_desktop_app_info_get_categories (<em class="parameter"><code><a class="link" href="gio-Desktop-file-based-GAppInfo.html#GDesktopAppInfo"><span class="type">GDesktopAppInfo</span></a> *info</code></em>);</pre>
<p>Gets the categories from the desktop file.</p>
<div class="refsect3">
<a name="id-1.4.8.5.13.10.5"></a><h4>Parameters</h4>
<div class="informaltable"><table width="100%" border="0">
<colgroup>
<col width="150px" class="parameters_name">
<col class="parameters_description">
<col width="200px" class="parameters_annotations">
</colgroup>
<tbody><tr>
<td class="parameter_name"><p>info</p></td>
<td class="parameter_description"><p>a <a class="link" href="gio-Desktop-file-based-GAppInfo.html#GDesktopAppInfo"><span class="type">GDesktopAppInfo</span></a></p></td>
<td class="parameter_annotations"> </td>
</tr></tbody>
</table></div>
</div>
<div class="refsect3">
<a name="id-1.4.8.5.13.10.6"></a><h4>Returns</h4>
<p> The unparsed Categories key from the desktop file;
i.e. no attempt is made to split it by ';' or validate it.</p>
</div>
</div>
<hr>
<div class="refsect2">
<a name="g-desktop-app-info-get-keywords"></a><h3>g_desktop_app_info_get_keywords ()</h3>
<pre class="programlisting">const <span class="returnvalue">char</span> * const *
g_desktop_app_info_get_keywords (<em class="parameter"><code><a class="link" href="gio-Desktop-file-based-GAppInfo.html#GDesktopAppInfo"><span class="type">GDesktopAppInfo</span></a> *info</code></em>);</pre>
<p>Gets the keywords from the desktop file.</p>
<div class="refsect3">
<a name="id-1.4.8.5.13.11.5"></a><h4>Parameters</h4>
<div class="informaltable"><table width="100%" border="0">
<colgroup>
<col width="150px" class="parameters_name">
<col class="parameters_description">
<col width="200px" class="parameters_annotations">
</colgroup>
<tbody><tr>
<td class="parameter_name"><p>info</p></td>
<td class="parameter_description"><p>a <a class="link" href="gio-Desktop-file-based-GAppInfo.html#GDesktopAppInfo"><span class="type">GDesktopAppInfo</span></a></p></td>
<td class="parameter_annotations"> </td>
</tr></tbody>
</table></div>
</div>
<div class="refsect3">
<a name="id-1.4.8.5.13.11.6"></a><h4>Returns</h4>
<p> The value of the Keywords key. </p>
<p><span class="annotation">[<acronym title="Don't free data after the code is done."><span class="acronym">transfer none</span></acronym>]</span></p>
</div>
<p class="since">Since: <a class="link" href="api-index-2-32.html#api-index-2.32">2.32</a></p>
</div>
<hr>
<div class="refsect2">
<a name="g-desktop-app-info-get-startup-wm-class"></a><h3>g_desktop_app_info_get_startup_wm_class ()</h3>
<pre class="programlisting">const <span class="returnvalue">char</span> *
g_desktop_app_info_get_startup_wm_class
                               (<em class="parameter"><code><a class="link" href="gio-Desktop-file-based-GAppInfo.html#GDesktopAppInfo"><span class="type">GDesktopAppInfo</span></a> *info</code></em>);</pre>
<p>Retrieves the StartupWMClass field from <em class="parameter"><code>info</code></em>
. This represents the
WM_CLASS property of the main window of the application, if launched
through <em class="parameter"><code>info</code></em>
.</p>
<div class="refsect3">
<a name="id-1.4.8.5.13.12.5"></a><h4>Parameters</h4>
<div class="informaltable"><table width="100%" border="0">
<colgroup>
<col width="150px" class="parameters_name">
<col class="parameters_description">
<col width="200px" class="parameters_annotations">
</colgroup>
<tbody><tr>
<td class="parameter_name"><p>info</p></td>
<td class="parameter_description"><p>a <a class="link" href="gio-Desktop-file-based-GAppInfo.html#GDesktopAppInfo"><span class="type">GDesktopAppInfo</span></a> that supports startup notify</p></td>
<td class="parameter_annotations"> </td>
</tr></tbody>
</table></div>
</div>
<div class="refsect3">
<a name="id-1.4.8.5.13.12.6"></a><h4>Returns</h4>
<p> the startup WM class, or <a href="../glib/glib-Standard-Macros.html#NULL:CAPS"><code class="literal">NULL</code></a> if none is set
in the desktop file. </p>
<p><span class="annotation">[<acronym title="Don't free data after the code is done."><span class="acronym">transfer none</span></acronym>]</span></p>
</div>
<p class="since">Since: <a class="link" href="api-index-2-34.html#api-index-2.34">2.34</a></p>
</div>
<hr>
<div class="refsect2">
<a name="g-desktop-app-info-set-desktop-env"></a><h3>g_desktop_app_info_set_desktop_env ()</h3>
<pre class="programlisting"><span class="returnvalue">void</span>
g_desktop_app_info_set_desktop_env (<em class="parameter"><code>const <span class="type">char</span> *desktop_env</code></em>);</pre>
<div class="warning">
<p><code class="literal">g_desktop_app_info_set_desktop_env</code> has been deprecated since version 2.42 and should not be used in newly-written code.</p>
<p>do not use this API.  Since 2.42 the value of the
<code class="literal">XDG_CURRENT_DESKTOP</code> environment variable will be used.</p>
</div>
<p>Sets the name of the desktop that the application is running in.
This is used by <a class="link" href="GAppInfo.html#g-app-info-should-show" title="g_app_info_should_show ()"><code class="function">g_app_info_should_show()</code></a> and
<a class="link" href="gio-Desktop-file-based-GAppInfo.html#g-desktop-app-info-get-show-in" title="g_desktop_app_info_get_show_in ()"><code class="function">g_desktop_app_info_get_show_in()</code></a> to evaluate the
<code class="literal">OnlyShowIn</code> and <code class="literal">NotShowIn</code>
desktop entry fields.</p>
<p>Should be called only once; subsequent calls are ignored.</p>
<div class="refsect3">
<a name="id-1.4.8.5.13.13.7"></a><h4>Parameters</h4>
<div class="informaltable"><table width="100%" border="0">
<colgroup>
<col width="150px" class="parameters_name">
<col class="parameters_description">
<col width="200px" class="parameters_annotations">
</colgroup>
<tbody><tr>
<td class="parameter_name"><p>desktop_env</p></td>
<td class="parameter_description"><p>a string specifying what desktop this is</p></td>
<td class="parameter_annotations"> </td>
</tr></tbody>
</table></div>
</div>
</div>
<hr>
<div class="refsect2">
<a name="g-desktop-app-info-get-string"></a><h3>g_desktop_app_info_get_string ()</h3>
<pre class="programlisting"><span class="returnvalue">char</span> *
g_desktop_app_info_get_string (<em class="parameter"><code><a class="link" href="gio-Desktop-file-based-GAppInfo.html#GDesktopAppInfo"><span class="type">GDesktopAppInfo</span></a> *info</code></em>,
                               <em class="parameter"><code>const <span class="type">char</span> *key</code></em>);</pre>
<p>Looks up a string value in the keyfile backing <em class="parameter"><code>info</code></em>
.</p>
<p>The <em class="parameter"><code>key</code></em>
 is looked up in the "Desktop Entry" group.</p>
<div class="refsect3">
<a name="id-1.4.8.5.13.14.6"></a><h4>Parameters</h4>
<div class="informaltable"><table width="100%" border="0">
<colgroup>
<col width="150px" class="parameters_name">
<col class="parameters_description">
<col width="200px" class="parameters_annotations">
</colgroup>
<tbody>
<tr>
<td class="parameter_name"><p>info</p></td>
<td class="parameter_description"><p>a <a class="link" href="gio-Desktop-file-based-GAppInfo.html#GDesktopAppInfo"><span class="type">GDesktopAppInfo</span></a></p></td>
<td class="parameter_annotations"> </td>
</tr>
<tr>
<td class="parameter_name"><p>key</p></td>
<td class="parameter_description"><p>the key to look up</p></td>
<td class="parameter_annotations"> </td>
>>>>>>> 76bed778
</tr>
</tbody>
</table></div>
</div>
<div class="refsect3">
<a name="id-1.4.8.5.13.14.7"></a><h4>Returns</h4>
<p> a newly allocated string, or <a href="../glib/glib-Standard-Macros.html#NULL:CAPS"><code class="literal">NULL</code></a> if the key
is not found</p>
</div>
<p class="since">Since: <a class="link" href="api-index-2-36.html#api-index-2.36">2.36</a></p>
</div>
<hr>
<div class="refsect2">
<<<<<<< HEAD
<a name="g-desktop-app-info-new"></a><h3>g_desktop_app_info_new ()</h3>
<pre class="programlisting"><a class="link" href="gio-Desktop-file-based-GAppInfo.html#GDesktopAppInfo"><span class="returnvalue">GDesktopAppInfo</span></a> *   g_desktop_app_info_new              (<em class="parameter"><code>const <span class="type">char</span> *desktop_id</code></em>);</pre>
<p>
Creates a new <a class="link" href="gio-Desktop-file-based-GAppInfo.html#GDesktopAppInfo"><span class="type">GDesktopAppInfo</span></a> based on a desktop file id. 
</p>
<p>
A desktop file id is the basename of the desktop file, including the 
.desktop extension. GIO is looking for a desktop file with this name 
in the <code class="filename">applications</code> subdirectories of the XDG data
directories (i.e. the directories specified in the 
<code class="envar">XDG_DATA_HOME</code> and <code class="envar">XDG_DATA_DIRS</code> environment 
variables). GIO also supports the prefix-to-subdirectory mapping that is
described in the <a class="ulink" href="http://standards.freedesktop.org/menu-spec/latest/" target="_top">Menu Spec</a> 
(i.e. a desktop id of kde-foo.desktop will match
<code class="filename">/usr/share/applications/kde/foo.desktop</code>).
</p>
<div class="variablelist"><table border="0" class="variablelist">
<colgroup>
<col align="left" valign="top">
<col>
</colgroup>
<tbody>
<tr>
<td><p><span class="term"><em class="parameter"><code>desktop_id</code></em> :</span></p></td>
<td>the desktop file id</td>
</tr>
<tr>
<td><p><span class="term"><span class="emphasis"><em>Returns</em></span> :</span></p></td>
<td>a new <a class="link" href="gio-Desktop-file-based-GAppInfo.html#GDesktopAppInfo"><span class="type">GDesktopAppInfo</span></a>, or <a href="./../glib/glib/glib-Standard-Macros.html#NULL:CAPS"><code class="literal">NULL</code></a> if no desktop file with that id</td>
=======
<a name="g-desktop-app-info-get-boolean"></a><h3>g_desktop_app_info_get_boolean ()</h3>
<pre class="programlisting"><a href="../glib/glib-Basic-Types.html#gboolean"><span class="returnvalue">gboolean</span></a>
g_desktop_app_info_get_boolean (<em class="parameter"><code><a class="link" href="gio-Desktop-file-based-GAppInfo.html#GDesktopAppInfo"><span class="type">GDesktopAppInfo</span></a> *info</code></em>,
                                <em class="parameter"><code>const <span class="type">char</span> *key</code></em>);</pre>
<p>Looks up a boolean value in the keyfile backing <em class="parameter"><code>info</code></em>
.</p>
<p>The <em class="parameter"><code>key</code></em>
 is looked up in the "Desktop Entry" group.</p>
<div class="refsect3">
<a name="id-1.4.8.5.13.15.6"></a><h4>Parameters</h4>
<div class="informaltable"><table width="100%" border="0">
<colgroup>
<col width="150px" class="parameters_name">
<col class="parameters_description">
<col width="200px" class="parameters_annotations">
</colgroup>
<tbody>
<tr>
<td class="parameter_name"><p>info</p></td>
<td class="parameter_description"><p>a <a class="link" href="gio-Desktop-file-based-GAppInfo.html#GDesktopAppInfo"><span class="type">GDesktopAppInfo</span></a></p></td>
<td class="parameter_annotations"> </td>
</tr>
<tr>
<td class="parameter_name"><p>key</p></td>
<td class="parameter_description"><p>the key to look up</p></td>
<td class="parameter_annotations"> </td>
>>>>>>> 76bed778
</tr>
</tbody>
</table></div>
</div>
<div class="refsect3">
<a name="id-1.4.8.5.13.15.7"></a><h4>Returns</h4>
<p> the boolean value, or <a href="../glib/glib-Standard-Macros.html#FALSE:CAPS"><code class="literal">FALSE</code></a> if the key
is not found</p>
</div>
<p class="since">Since: <a class="link" href="api-index-2-36.html#api-index-2.36">2.36</a></p>
</div>
<hr>
<div class="refsect2">
<<<<<<< HEAD
<a name="g-desktop-app-info-get-filename"></a><h3>g_desktop_app_info_get_filename ()</h3>
<pre class="programlisting">const <span class="returnvalue">char</span> *        g_desktop_app_info_get_filename     (<em class="parameter"><code><a class="link" href="gio-Desktop-file-based-GAppInfo.html#GDesktopAppInfo"><span class="type">GDesktopAppInfo</span></a> *info</code></em>);</pre>
<p>
When <em class="parameter"><code>info</code></em> was created from a known filename, return it.  In some
situations such as the <a class="link" href="gio-Desktop-file-based-GAppInfo.html#GDesktopAppInfo"><span class="type">GDesktopAppInfo</span></a> returned from
<a class="link" href="gio-Desktop-file-based-GAppInfo.html#g-desktop-app-info-new-from-keyfile" title="g_desktop_app_info_new_from_keyfile ()"><code class="function">g_desktop_app_info_new_from_keyfile()</code></a>, this function will return <a href="./../glib/glib/glib-Standard-Macros.html#NULL:CAPS"><code class="literal">NULL</code></a>.
</p>
<div class="variablelist"><table border="0" class="variablelist">
<colgroup>
<col align="left" valign="top">
<col>
=======
<a name="g-desktop-app-info-has-key"></a><h3>g_desktop_app_info_has_key ()</h3>
<pre class="programlisting"><a href="../glib/glib-Basic-Types.html#gboolean"><span class="returnvalue">gboolean</span></a>
g_desktop_app_info_has_key (<em class="parameter"><code><a class="link" href="gio-Desktop-file-based-GAppInfo.html#GDesktopAppInfo"><span class="type">GDesktopAppInfo</span></a> *info</code></em>,
                            <em class="parameter"><code>const <span class="type">char</span> *key</code></em>);</pre>
<p>Returns whether <em class="parameter"><code>key</code></em>
 exists in the "Desktop Entry" group
of the keyfile backing <em class="parameter"><code>info</code></em>
.</p>
<div class="refsect3">
<a name="id-1.4.8.5.13.16.5"></a><h4>Parameters</h4>
<div class="informaltable"><table width="100%" border="0">
<colgroup>
<col width="150px" class="parameters_name">
<col class="parameters_description">
<col width="200px" class="parameters_annotations">
>>>>>>> 76bed778
</colgroup>
<tbody>
<tr>
<td class="parameter_name"><p>info</p></td>
<td class="parameter_description"><p>a <a class="link" href="gio-Desktop-file-based-GAppInfo.html#GDesktopAppInfo"><span class="type">GDesktopAppInfo</span></a></p></td>
<td class="parameter_annotations"> </td>
</tr>
<tr>
<<<<<<< HEAD
<td><p><span class="term"><span class="emphasis"><em>Returns</em></span> :</span></p></td>
<td>The full path to the file for <em class="parameter"><code>info</code></em>, or <a href="./../glib/glib/glib-Standard-Macros.html#NULL:CAPS"><code class="literal">NULL</code></a> if not known.</td>
=======
<td class="parameter_name"><p>key</p></td>
<td class="parameter_description"><p>the key to look up</p></td>
<td class="parameter_annotations"> </td>
>>>>>>> 76bed778
</tr>
</tbody>
</table></div>
</div>
<div class="refsect3">
<a name="id-1.4.8.5.13.16.6"></a><h4>Returns</h4>
<p> <a href="../glib/glib-Standard-Macros.html#TRUE:CAPS"><code class="literal">TRUE</code></a> if the <em class="parameter"><code>key</code></em>
exists</p>
</div>
<p class="since">Since: <a class="link" href="api-index-2-36.html#api-index-2.36">2.36</a></p>
</div>
<hr>
<div class="refsect2">
<<<<<<< HEAD
<a name="g-desktop-app-info-get-is-hidden"></a><h3>g_desktop_app_info_get_is_hidden ()</h3>
<pre class="programlisting"><a href="./../glib/glib/glib-Basic-Types.html#gboolean"><span class="returnvalue">gboolean</span></a>            g_desktop_app_info_get_is_hidden    (<em class="parameter"><code><a class="link" href="gio-Desktop-file-based-GAppInfo.html#GDesktopAppInfo"><span class="type">GDesktopAppInfo</span></a> *info</code></em>);</pre>
<p>
A desktop file is hidden if the Hidden key in it is
set to True.
</p>
<div class="variablelist"><table border="0" class="variablelist">
<colgroup>
<col align="left" valign="top">
<col>
</colgroup>
<tbody>
<tr>
<td><p><span class="term"><em class="parameter"><code>info</code></em> :</span></p></td>
<td>a <a class="link" href="gio-Desktop-file-based-GAppInfo.html#GDesktopAppInfo"><span class="type">GDesktopAppInfo</span></a>.</td>
</tr>
<tr>
<td><p><span class="term"><span class="emphasis"><em>Returns</em></span> :</span></p></td>
<td>
<a href="./../glib/glib/glib-Standard-Macros.html#TRUE:CAPS"><code class="literal">TRUE</code></a> if hidden, <a href="./../glib/glib/glib-Standard-Macros.html#FALSE:CAPS"><code class="literal">FALSE</code></a> otherwise.</td>
</tr>
</tbody>
</table></div>
</div>
<hr>
<div class="refsect2">
<a name="g-desktop-app-info-get-nodisplay"></a><h3>g_desktop_app_info_get_nodisplay ()</h3>
<pre class="programlisting"><a href="./../glib/glib/glib-Basic-Types.html#gboolean"><span class="returnvalue">gboolean</span></a>            g_desktop_app_info_get_nodisplay    (<em class="parameter"><code><a class="link" href="gio-Desktop-file-based-GAppInfo.html#GDesktopAppInfo"><span class="type">GDesktopAppInfo</span></a> *info</code></em>);</pre>
<p>
Gets the value of the NoDisplay key, which helps determine if the
application info should be shown in menus. See
<a href="./../glib/glib/glib-Key-value-file-parser.html#G-KEY-FILE-DESKTOP-KEY-NO-DISPLAY:CAPS"><span class="type">G_KEY_FILE_DESKTOP_KEY_NO_DISPLAY</span></a> and <a class="link" href="GAppInfo.html#g-app-info-should-show" title="g_app_info_should_show ()"><code class="function">g_app_info_should_show()</code></a>.
</p>
<div class="variablelist"><table border="0" class="variablelist">
<colgroup>
<col align="left" valign="top">
<col>
</colgroup>
<tbody>
<tr>
<td><p><span class="term"><em class="parameter"><code>info</code></em> :</span></p></td>
<td>a <a class="link" href="gio-Desktop-file-based-GAppInfo.html#GDesktopAppInfo"><span class="type">GDesktopAppInfo</span></a>
</td>
</tr>
<tr>
<td><p><span class="term"><span class="emphasis"><em>Returns</em></span> :</span></p></td>
<td>The value of the NoDisplay key</td>
</tr>
</tbody>
</table></div>
<p class="since">Since 2.30</p>
</div>
<hr>
<div class="refsect2">
<a name="g-desktop-app-info-get-show-in"></a><h3>g_desktop_app_info_get_show_in ()</h3>
<pre class="programlisting"><a href="./../glib/glib/glib-Basic-Types.html#gboolean"><span class="returnvalue">gboolean</span></a>            g_desktop_app_info_get_show_in      (<em class="parameter"><code><a class="link" href="gio-Desktop-file-based-GAppInfo.html#GDesktopAppInfo"><span class="type">GDesktopAppInfo</span></a> *info</code></em>,
                                                         <em class="parameter"><code>const <a href="./../glib/glib/glib-Basic-Types.html#gchar"><span class="type">gchar</span></a> *desktop_env</code></em>);</pre>
<p>
Checks if the application info should be shown in menus that list available
applications for a specific name of the desktop, based on the
<code class="literal">OnlyShowIn</code> and <code class="literal">NotShowIn</code> keys.
</p>
<p>
If <em class="parameter"><code>desktop_env</code></em> is <a href="./../glib/glib/glib-Standard-Macros.html#NULL:CAPS"><code class="literal">NULL</code></a>, then the name of the desktop set with
<a class="link" href="gio-Desktop-file-based-GAppInfo.html#g-desktop-app-info-set-desktop-env" title="g_desktop_app_info_set_desktop_env ()"><code class="function">g_desktop_app_info_set_desktop_env()</code></a> is used.
</p>
<p>
Note that <a class="link" href="GAppInfo.html#g-app-info-should-show" title="g_app_info_should_show ()"><code class="function">g_app_info_should_show()</code></a> for <em class="parameter"><code>info</code></em> will include this check (with
<a href="./../glib/glib/glib-Standard-Macros.html#NULL:CAPS"><code class="literal">NULL</code></a> for <em class="parameter"><code>desktop_env</code></em>) as well as additional checks.
</p>
<div class="variablelist"><table border="0" class="variablelist">
<colgroup>
<col align="left" valign="top">
<col>
</colgroup>
<tbody>
<tr>
<td><p><span class="term"><em class="parameter"><code>info</code></em> :</span></p></td>
<td>a <a class="link" href="gio-Desktop-file-based-GAppInfo.html#GDesktopAppInfo"><span class="type">GDesktopAppInfo</span></a>
</td>
</tr>
<tr>
<td><p><span class="term"><em class="parameter"><code>desktop_env</code></em> :</span></p></td>
<td>a string specifying a desktop name</td>
</tr>
<tr>
<td><p><span class="term"><span class="emphasis"><em>Returns</em></span> :</span></p></td>
<td>
<a href="./../glib/glib/glib-Standard-Macros.html#TRUE:CAPS"><code class="literal">TRUE</code></a> if the <em class="parameter"><code>info</code></em> should be shown in <em class="parameter"><code>desktop_env</code></em> according to the
<code class="literal">OnlyShowIn</code> and <code class="literal">NotShowIn</code> keys, <a href="./../glib/glib/glib-Standard-Macros.html#FALSE:CAPS"><code class="literal">FALSE</code></a>
otherwise.</td>
</tr>
</tbody>
</table></div>
<p class="since">Since 2.30</p>
</div>
<hr>
<div class="refsect2">
<a name="g-desktop-app-info-get-generic-name"></a><h3>g_desktop_app_info_get_generic_name ()</h3>
<pre class="programlisting">const <span class="returnvalue">char</span> *        g_desktop_app_info_get_generic_name (<em class="parameter"><code><a class="link" href="gio-Desktop-file-based-GAppInfo.html#GDesktopAppInfo"><span class="type">GDesktopAppInfo</span></a> *info</code></em>);</pre>
<p>
Gets the generic name from the destkop file.
</p>
<div class="variablelist"><table border="0" class="variablelist">
<colgroup>
<col align="left" valign="top">
<col>
</colgroup>
<tbody>
<tr>
<td><p><span class="term"><em class="parameter"><code>info</code></em> :</span></p></td>
<td>a <a class="link" href="gio-Desktop-file-based-GAppInfo.html#GDesktopAppInfo"><span class="type">GDesktopAppInfo</span></a>
</td>
</tr>
<tr>
<td><p><span class="term"><span class="emphasis"><em>Returns</em></span> :</span></p></td>
<td>The value of the GenericName key</td>
</tr>
</tbody>
</table></div>
</div>
<hr>
<div class="refsect2">
<a name="g-desktop-app-info-get-categories"></a><h3>g_desktop_app_info_get_categories ()</h3>
<pre class="programlisting">const <span class="returnvalue">char</span> *        g_desktop_app_info_get_categories   (<em class="parameter"><code><a class="link" href="gio-Desktop-file-based-GAppInfo.html#GDesktopAppInfo"><span class="type">GDesktopAppInfo</span></a> *info</code></em>);</pre>
<p>
Gets the categories from the desktop file.
</p>
<div class="variablelist"><table border="0" class="variablelist">
<colgroup>
<col align="left" valign="top">
<col>
</colgroup>
<tbody>
<tr>
<td><p><span class="term"><em class="parameter"><code>info</code></em> :</span></p></td>
<td>a <a class="link" href="gio-Desktop-file-based-GAppInfo.html#GDesktopAppInfo"><span class="type">GDesktopAppInfo</span></a>
</td>
</tr>
<tr>
<td><p><span class="term"><span class="emphasis"><em>Returns</em></span> :</span></p></td>
<td>The unparsed Categories key from the desktop file;
i.e. no attempt is made to split it by ';' or validate it.</td>
</tr>
</tbody>
</table></div>
</div>
<hr>
<div class="refsect2">
<a name="g-desktop-app-info-get-keywords"></a><h3>g_desktop_app_info_get_keywords ()</h3>
<pre class="programlisting">const <span class="returnvalue">char</span> * const * g_desktop_app_info_get_keywords    (<em class="parameter"><code><a class="link" href="gio-Desktop-file-based-GAppInfo.html#GDesktopAppInfo"><span class="type">GDesktopAppInfo</span></a> *info</code></em>);</pre>
<p>
Gets the keywords from the desktop file.
</p>
<div class="variablelist"><table border="0" class="variablelist">
<colgroup>
<col align="left" valign="top">
<col>
</colgroup>
<tbody>
<tr>
<td><p><span class="term"><em class="parameter"><code>info</code></em> :</span></p></td>
<td>a <a class="link" href="gio-Desktop-file-based-GAppInfo.html#GDesktopAppInfo"><span class="type">GDesktopAppInfo</span></a>
</td>
</tr>
<tr>
<td><p><span class="term"><span class="emphasis"><em>Returns</em></span> :</span></p></td>
<td>The value of the Keywords key. <span class="annotation">[<acronym title="Don't free data after the code is done."><span class="acronym">transfer none</span></acronym>]</span>
</td>
=======
<a name="GDesktopAppLaunchCallback"></a><h3>GDesktopAppLaunchCallback ()</h3>
<pre class="programlisting"><span class="returnvalue">void</span>
<span class="c_punctuation">(</span>*GDesktopAppLaunchCallback<span class="c_punctuation">)</span> (<em class="parameter"><code><a class="link" href="gio-Desktop-file-based-GAppInfo.html#GDesktopAppInfo"><span class="type">GDesktopAppInfo</span></a> *appinfo</code></em>,
                              <em class="parameter"><code><a href="../glib/glib-The-Main-Event-Loop.html#GPid"><span class="type">GPid</span></a> pid</code></em>,
                              <em class="parameter"><code><a href="../glib/glib-Basic-Types.html#gpointer"><span class="type">gpointer</span></a> user_data</code></em>);</pre>
<p>During invocation, <a class="link" href="gio-Desktop-file-based-GAppInfo.html#g-desktop-app-info-launch-uris-as-manager" title="g_desktop_app_info_launch_uris_as_manager ()"><code class="function">g_desktop_app_info_launch_uris_as_manager()</code></a> may
create one or more child processes.  This callback is invoked once
for each, providing the process ID.</p>
<div class="refsect3">
<a name="id-1.4.8.5.13.17.5"></a><h4>Parameters</h4>
<div class="informaltable"><table width="100%" border="0">
<colgroup>
<col width="150px" class="parameters_name">
<col class="parameters_description">
<col width="200px" class="parameters_annotations">
</colgroup>
<tbody>
<tr>
<td class="parameter_name"><p>appinfo</p></td>
<td class="parameter_description"><p>a <a class="link" href="gio-Desktop-file-based-GAppInfo.html#GDesktopAppInfo"><span class="type">GDesktopAppInfo</span></a></p></td>
<td class="parameter_annotations"> </td>
</tr>
<tr>
<td class="parameter_name"><p>pid</p></td>
<td class="parameter_description"><p>Process identifier</p></td>
<td class="parameter_annotations"> </td>
</tr>
<tr>
<td class="parameter_name"><p>user_data</p></td>
<td class="parameter_description"><p>User data</p></td>
<td class="parameter_annotations"> </td>
>>>>>>> 76bed778
</tr>
</tbody>
</table></div>
<p class="since">Since 2.32</p>
</div>
</div>
<hr>
<div class="refsect2">
<<<<<<< HEAD
<a name="g-desktop-app-info-get-startup-wm-class"></a><h3>g_desktop_app_info_get_startup_wm_class ()</h3>
<pre class="programlisting">const <span class="returnvalue">char</span> *        g_desktop_app_info_get_startup_wm_class
                                                        (<em class="parameter"><code><a class="link" href="gio-Desktop-file-based-GAppInfo.html#GDesktopAppInfo"><span class="type">GDesktopAppInfo</span></a> *info</code></em>);</pre>
<p>
Retrieves the StartupWMClass field from <em class="parameter"><code>app_info</code></em>. This represents the
WM_CLASS property of the main window of the application, if launched through
<em class="parameter"><code>app_info</code></em>.
</p>
<div class="variablelist"><table border="0" class="variablelist">
<colgroup>
<col align="left" valign="top">
<col>
</colgroup>
<tbody>
<tr>
<td><p><span class="term"><em class="parameter"><code>app_info</code></em> :</span></p></td>
<td>a <a class="link" href="gio-Desktop-file-based-GAppInfo.html#GDesktopAppInfo"><span class="type">GDesktopAppInfo</span></a> that supports startup notify</td>
</tr>
<tr>
<td><p><span class="term"><span class="emphasis"><em>Returns</em></span> :</span></p></td>
<td>the startup WM class, or <a href="./../glib/glib/glib-Standard-Macros.html#NULL:CAPS"><code class="literal">NULL</code></a> if none is set
in the desktop file. <span class="annotation">[<acronym title="Don't free data after the code is done."><span class="acronym">transfer none</span></acronym>]</span>
</td>
</tr>
</tbody>
</table></div>
<p class="since">Since 2.34</p>
</div>
<hr>
<div class="refsect2">
<a name="g-desktop-app-info-set-desktop-env"></a><h3>g_desktop_app_info_set_desktop_env ()</h3>
<pre class="programlisting"><span class="returnvalue">void</span>                g_desktop_app_info_set_desktop_env  (<em class="parameter"><code>const <span class="type">char</span> *desktop_env</code></em>);</pre>
<p>
Sets the name of the desktop that the application is running in.
This is used by <a class="link" href="GAppInfo.html#g-app-info-should-show" title="g_app_info_should_show ()"><code class="function">g_app_info_should_show()</code></a> and
<a class="link" href="gio-Desktop-file-based-GAppInfo.html#g-desktop-app-info-get-show-in" title="g_desktop_app_info_get_show_in ()"><code class="function">g_desktop_app_info_get_show_in()</code></a> to evaluate the
<code class="literal">OnlyShowIn</code> and <code class="literal">NotShowIn</code>
desktop entry fields.
</p>
<p>
The <a class="ulink" href="http://standards.freedesktop.org/menu-spec/latest/" target="_top">Desktop
Menu specification</a> recognizes the following:
</p>
<table border="0" summary="Simple list" class="simplelist">
<tr><td>GNOME</td></tr>
<tr><td>KDE</td></tr>
<tr><td>ROX</td></tr>
<tr><td>XFCE</td></tr>
<tr><td>LXDE</td></tr>
<tr><td>Unity</td></tr>
<tr><td>Old</td></tr>
</table>
<p>
</p>
<p>
Should be called only once; subsequent calls are ignored.
</p>
<div class="variablelist"><table border="0" class="variablelist">
<colgroup>
<col align="left" valign="top">
<col>
</colgroup>
<tbody><tr>
<td><p><span class="term"><em class="parameter"><code>desktop_env</code></em> :</span></p></td>
<td>a string specifying what desktop this is</td>
</tr></tbody>
</table></div>
</div>
<hr>
<div class="refsect2">
<a name="GDesktopAppLaunchCallback"></a><h3>GDesktopAppLaunchCallback ()</h3>
<pre class="programlisting"><span class="returnvalue">void</span>                (*GDesktopAppLaunchCallback)        (<em class="parameter"><code><a class="link" href="gio-Desktop-file-based-GAppInfo.html#GDesktopAppInfo"><span class="type">GDesktopAppInfo</span></a> *appinfo</code></em>,
                                                         <em class="parameter"><code><a href="./../glib/glib/glib-The-Main-Event-Loop.html#GPid"><span class="type">GPid</span></a> pid</code></em>,
                                                         <em class="parameter"><code><a href="./../glib/glib/glib-Basic-Types.html#gpointer"><span class="type">gpointer</span></a> user_data</code></em>);</pre>
<p>
During invocation, <a class="link" href="gio-Desktop-file-based-GAppInfo.html#g-desktop-app-info-launch-uris-as-manager" title="g_desktop_app_info_launch_uris_as_manager ()"><code class="function">g_desktop_app_info_launch_uris_as_manager()</code></a> may
create one or more child processes.  This callback is invoked once
for each, providing the process ID.
</p>
<div class="variablelist"><table border="0" class="variablelist">
<colgroup>
<col align="left" valign="top">
<col>
</colgroup>
<tbody>
<tr>
<td><p><span class="term"><em class="parameter"><code>appinfo</code></em> :</span></p></td>
<td>a <a class="link" href="gio-Desktop-file-based-GAppInfo.html#GDesktopAppInfo"><span class="type">GDesktopAppInfo</span></a>
</td>
</tr>
<tr>
<td><p><span class="term"><em class="parameter"><code>pid</code></em> :</span></p></td>
<td>Process identifier</td>
</tr>
<tr>
<td><p><span class="term"><em class="parameter"><code>user_data</code></em> :</span></p></td>
<td>User data</td>
</tr>
</tbody>
</table></div>
</div>
<hr>
<div class="refsect2">
<a name="g-desktop-app-info-launch-uris-as-manager"></a><h3>g_desktop_app_info_launch_uris_as_manager ()</h3>
<pre class="programlisting"><a href="./../glib/glib/glib-Basic-Types.html#gboolean"><span class="returnvalue">gboolean</span></a>            g_desktop_app_info_launch_uris_as_manager
                                                        (<em class="parameter"><code><a class="link" href="gio-Desktop-file-based-GAppInfo.html#GDesktopAppInfo"><span class="type">GDesktopAppInfo</span></a> *appinfo</code></em>,
                                                         <em class="parameter"><code><a href="./../glib/glib/glib-Doubly-Linked-Lists.html#GList"><span class="type">GList</span></a> *uris</code></em>,
                                                         <em class="parameter"><code><a class="link" href="GAppInfo.html#GAppLaunchContext"><span class="type">GAppLaunchContext</span></a> *launch_context</code></em>,
                                                         <em class="parameter"><code><a href="./../glib/glib/glib-Spawning-Processes.html#GSpawnFlags"><span class="type">GSpawnFlags</span></a> spawn_flags</code></em>,
                                                         <em class="parameter"><code><a href="./../glib/glib/glib-Spawning-Processes.html#GSpawnChildSetupFunc"><span class="type">GSpawnChildSetupFunc</span></a> user_setup</code></em>,
                                                         <em class="parameter"><code><a href="./../glib/glib/glib-Basic-Types.html#gpointer"><span class="type">gpointer</span></a> user_setup_data</code></em>,
                                                         <em class="parameter"><code><a class="link" href="gio-Desktop-file-based-GAppInfo.html#GDesktopAppLaunchCallback" title="GDesktopAppLaunchCallback ()"><span class="type">GDesktopAppLaunchCallback</span></a> pid_callback</code></em>,
                                                         <em class="parameter"><code><a href="./../glib/glib/glib-Basic-Types.html#gpointer"><span class="type">gpointer</span></a> pid_callback_data</code></em>,
                                                         <em class="parameter"><code><a href="./../glib/glib/glib-Error-Reporting.html#GError"><span class="type">GError</span></a> **error</code></em>);</pre>
<p>
This function performs the equivalent of <a class="link" href="GAppInfo.html#g-app-info-launch-uris" title="g_app_info_launch_uris ()"><code class="function">g_app_info_launch_uris()</code></a>,
but is intended primarily for operating system components that
launch applications.  Ordinary applications should use
<a class="link" href="GAppInfo.html#g-app-info-launch-uris" title="g_app_info_launch_uris ()"><code class="function">g_app_info_launch_uris()</code></a>.
</p>
<p>
In contrast to <a class="link" href="GAppInfo.html#g-app-info-launch-uris" title="g_app_info_launch_uris ()"><code class="function">g_app_info_launch_uris()</code></a>, all processes created will
always be run directly as children as if by the UNIX <code class="function">fork()</code>/<code class="function">exec()</code>
calls.
</p>
<p>
This guarantee allows additional control over the exact environment
of the child processes, which is provided via a setup function
<em class="parameter"><code>user_setup</code></em>, as well as the process identifier of each child process
via <em class="parameter"><code>pid_callback</code></em>. See <a href="./../glib/glib/glib-Spawning-Processes.html#g-spawn-async"><code class="function">g_spawn_async()</code></a> for more information about the
semantics of the <em class="parameter"><code>user_setup</code></em> function.
</p>
<div class="variablelist"><table border="0" class="variablelist">
<colgroup>
<col align="left" valign="top">
<col>
</colgroup>
<tbody>
<tr>
<td><p><span class="term"><em class="parameter"><code>appinfo</code></em> :</span></p></td>
<td>a <a class="link" href="gio-Desktop-file-based-GAppInfo.html#GDesktopAppInfo"><span class="type">GDesktopAppInfo</span></a>
</td>
</tr>
<tr>
<td><p><span class="term"><em class="parameter"><code>uris</code></em> :</span></p></td>
<td>List of URIs. <span class="annotation">[<acronym title="Generics and defining elements of containers and arrays."><span class="acronym">element-type</span></acronym> utf8]</span>
</td>
</tr>
<tr>
<td><p><span class="term"><em class="parameter"><code>launch_context</code></em> :</span></p></td>
<td>a <a class="link" href="GAppInfo.html#GAppLaunchContext"><span class="type">GAppLaunchContext</span></a>
</td>
</tr>
<tr>
<td><p><span class="term"><em class="parameter"><code>spawn_flags</code></em> :</span></p></td>
<td>
<a href="./../glib/glib/glib-Spawning-Processes.html#GSpawnFlags"><span class="type">GSpawnFlags</span></a>, used for each process</td>
</tr>
<tr>
<td><p><span class="term"><em class="parameter"><code>user_setup</code></em> :</span></p></td>
<td>a <a href="./../glib/glib/glib-Spawning-Processes.html#GSpawnChildSetupFunc"><span class="type">GSpawnChildSetupFunc</span></a>, used once for
each process. <span class="annotation">[<acronym title="The callback is valid only during the call to the method."><span class="acronym">scope call</span></acronym>]</span>
</td>
=======
<a name="g-desktop-app-info-launch-uris-as-manager"></a><h3>g_desktop_app_info_launch_uris_as_manager ()</h3>
<pre class="programlisting"><a href="../glib/glib-Basic-Types.html#gboolean"><span class="returnvalue">gboolean</span></a>
g_desktop_app_info_launch_uris_as_manager
                               (<em class="parameter"><code><a class="link" href="gio-Desktop-file-based-GAppInfo.html#GDesktopAppInfo"><span class="type">GDesktopAppInfo</span></a> *appinfo</code></em>,
                                <em class="parameter"><code><a href="../glib/glib-Doubly-Linked-Lists.html#GList"><span class="type">GList</span></a> *uris</code></em>,
                                <em class="parameter"><code><a class="link" href="GAppInfo.html#GAppLaunchContext"><span class="type">GAppLaunchContext</span></a> *launch_context</code></em>,
                                <em class="parameter"><code><a href="../glib/glib-Spawning-Processes.html#GSpawnFlags"><span class="type">GSpawnFlags</span></a> spawn_flags</code></em>,
                                <em class="parameter"><code><a href="../glib/glib-Spawning-Processes.html#GSpawnChildSetupFunc"><span class="type">GSpawnChildSetupFunc</span></a> user_setup</code></em>,
                                <em class="parameter"><code><a href="../glib/glib-Basic-Types.html#gpointer"><span class="type">gpointer</span></a> user_setup_data</code></em>,
                                <em class="parameter"><code><a class="link" href="gio-Desktop-file-based-GAppInfo.html#GDesktopAppLaunchCallback" title="GDesktopAppLaunchCallback ()"><span class="type">GDesktopAppLaunchCallback</span></a> pid_callback</code></em>,
                                <em class="parameter"><code><a href="../glib/glib-Basic-Types.html#gpointer"><span class="type">gpointer</span></a> pid_callback_data</code></em>,
                                <em class="parameter"><code><a href="../glib/glib-Error-Reporting.html#GError"><span class="type">GError</span></a> **error</code></em>);</pre>
<p>This function performs the equivalent of <a class="link" href="GAppInfo.html#g-app-info-launch-uris" title="g_app_info_launch_uris ()"><code class="function">g_app_info_launch_uris()</code></a>,
but is intended primarily for operating system components that
launch applications.  Ordinary applications should use
<a class="link" href="GAppInfo.html#g-app-info-launch-uris" title="g_app_info_launch_uris ()"><code class="function">g_app_info_launch_uris()</code></a>.</p>
<p>If the application is launched via traditional UNIX <code class="function">fork()</code>/<code class="function">exec()</code>
then <em class="parameter"><code>spawn_flags</code></em>
, <em class="parameter"><code>user_setup</code></em>
 and <em class="parameter"><code>user_setup_data</code></em>
 are used for the
call to <a href="../glib/glib-Spawning-Processes.html#g-spawn-async"><code class="function">g_spawn_async()</code></a>.  Additionally, <em class="parameter"><code>pid_callback</code></em>
 (with
<em class="parameter"><code>pid_callback_data</code></em>
) will be called to inform about the PID of the
created process.</p>
<p>If application launching occurs via some other mechanism (eg: D-Bus
activation) then <em class="parameter"><code>spawn_flags</code></em>
, <em class="parameter"><code>user_setup</code></em>
, <em class="parameter"><code>user_setup_data</code></em>
,
<em class="parameter"><code>pid_callback</code></em>
 and <em class="parameter"><code>pid_callback_data</code></em>
 are ignored.</p>
<div class="refsect3">
<a name="id-1.4.8.5.13.18.7"></a><h4>Parameters</h4>
<div class="informaltable"><table width="100%" border="0">
<colgroup>
<col width="150px" class="parameters_name">
<col class="parameters_description">
<col width="200px" class="parameters_annotations">
</colgroup>
<tbody>
<tr>
<td class="parameter_name"><p>appinfo</p></td>
<td class="parameter_description"><p>a <a class="link" href="gio-Desktop-file-based-GAppInfo.html#GDesktopAppInfo"><span class="type">GDesktopAppInfo</span></a></p></td>
<td class="parameter_annotations"> </td>
</tr>
<tr>
<td class="parameter_name"><p>uris</p></td>
<td class="parameter_description"><p> List of URIs. </p></td>
<td class="parameter_annotations"><span class="annotation">[<acronym title="Generics and defining elements of containers and arrays."><span class="acronym">element-type</span></acronym> utf8]</span></td>
</tr>
<tr>
<td class="parameter_name"><p>launch_context</p></td>
<td class="parameter_description"><p> a <a class="link" href="GAppInfo.html#GAppLaunchContext"><span class="type">GAppLaunchContext</span></a>. </p></td>
<td class="parameter_annotations"><span class="annotation">[<acronym title="NULL is OK, both for passing and for returning."><span class="acronym">allow-none</span></acronym>]</span></td>
</tr>
<tr>
<td class="parameter_name"><p>spawn_flags</p></td>
<td class="parameter_description"><p><a href="../glib/glib-Spawning-Processes.html#GSpawnFlags"><span class="type">GSpawnFlags</span></a>, used for each process</p></td>
<td class="parameter_annotations"> </td>
</tr>
<tr>
<td class="parameter_name"><p>user_setup</p></td>
<td class="parameter_description"><p> a <a href="../glib/glib-Spawning-Processes.html#GSpawnChildSetupFunc"><span class="type">GSpawnChildSetupFunc</span></a>, used once
for each process. </p></td>
<td class="parameter_annotations"><span class="annotation">[<acronym title="The callback is valid only during the call to the method."><span class="acronym">scope call</span></acronym>][<acronym title="NULL is OK, both for passing and for returning."><span class="acronym">allow-none</span></acronym>]</span></td>
</tr>
<tr>
<td class="parameter_name"><p>user_setup_data</p></td>
<td class="parameter_description"><p> User data for <em class="parameter"><code>user_setup</code></em>
. </p></td>
<td class="parameter_annotations"><span class="annotation">[<acronym title="This parameter is a 'user_data', for callbacks; many bindings can pass NULL here."><span class="acronym">closure</span></acronym> user_setup][<acronym title="NULL is OK, both for passing and for returning."><span class="acronym">allow-none</span></acronym>]</span></td>
</tr>
<tr>
<td class="parameter_name"><p>pid_callback</p></td>
<td class="parameter_description"><p> Callback for child processes. </p></td>
<td class="parameter_annotations"><span class="annotation">[<acronym title="The callback is valid only during the call to the method."><span class="acronym">scope call</span></acronym>][<acronym title="NULL is OK, both for passing and for returning."><span class="acronym">allow-none</span></acronym>]</span></td>
</tr>
<tr>
<td class="parameter_name"><p>pid_callback_data</p></td>
<td class="parameter_description"><p> User data for <em class="parameter"><code>callback</code></em>
. </p></td>
<td class="parameter_annotations"><span class="annotation">[<acronym title="This parameter is a 'user_data', for callbacks; many bindings can pass NULL here."><span class="acronym">closure</span></acronym> pid_callback][<acronym title="NULL is OK, both for passing and for returning."><span class="acronym">allow-none</span></acronym>]</span></td>
</tr>
<tr>
<td class="parameter_name"><p>error</p></td>
<td class="parameter_description"><p>return location for a <a href="../glib/glib-Error-Reporting.html#GError"><span class="type">GError</span></a>, or <a href="../glib/glib-Standard-Macros.html#NULL:CAPS"><code class="literal">NULL</code></a></p></td>
<td class="parameter_annotations"> </td>
</tr>
</tbody>
</table></div>
</div>
<div class="refsect3">
<a name="id-1.4.8.5.13.18.8"></a><h4>Returns</h4>
<p> <a href="../glib/glib-Standard-Macros.html#TRUE:CAPS"><code class="literal">TRUE</code></a> on successful launch, <a href="../glib/glib-Standard-Macros.html#FALSE:CAPS"><code class="literal">FALSE</code></a> otherwise.</p>
</div>
</div>
<hr>
<div class="refsect2">
<a name="g-desktop-app-info-list-actions"></a><h3>g_desktop_app_info_list_actions ()</h3>
<pre class="programlisting">const <a href="../glib/glib-Basic-Types.html#gchar"><span class="returnvalue">gchar</span></a> * const *
g_desktop_app_info_list_actions (<em class="parameter"><code><a class="link" href="gio-Desktop-file-based-GAppInfo.html#GDesktopAppInfo"><span class="type">GDesktopAppInfo</span></a> *info</code></em>);</pre>
<p>Returns the list of "additional application actions" supported on the
desktop file, as per the desktop file specification.</p>
<p>As per the specification, this is the list of actions that are
explicitly listed in the "Actions" key of the [Desktop Entry] group.</p>
<div class="refsect3">
<a name="id-1.4.8.5.13.19.6"></a><h4>Parameters</h4>
<div class="informaltable"><table width="100%" border="0">
<colgroup>
<col width="150px" class="parameters_name">
<col class="parameters_description">
<col width="200px" class="parameters_annotations">
</colgroup>
<tbody><tr>
<td class="parameter_name"><p>info</p></td>
<td class="parameter_description"><p>a <a class="link" href="gio-Desktop-file-based-GAppInfo.html#GDesktopAppInfo"><span class="type">GDesktopAppInfo</span></a></p></td>
<td class="parameter_annotations"> </td>
</tr></tbody>
</table></div>
</div>
<div class="refsect3">
<a name="id-1.4.8.5.13.19.7"></a><h4>Returns</h4>
<p> a list of strings, always non-<a href="../glib/glib-Standard-Macros.html#NULL:CAPS"><code class="literal">NULL</code></a>. </p>
<p><span class="annotation">[<acronym title="Parameter points to an array of items."><span class="acronym">array</span></acronym> zero-terminated=1][<acronym title="Generics and defining elements of containers and arrays."><span class="acronym">element-type</span></acronym> utf8][<acronym title="Don't free data after the code is done."><span class="acronym">transfer none</span></acronym>]</span></p>
</div>
<p class="since">Since: <a class="link" href="api-index-2-38.html#api-index-2.38">2.38</a></p>
</div>
<hr>
<div class="refsect2">
<a name="g-desktop-app-info-get-action-name"></a><h3>g_desktop_app_info_get_action_name ()</h3>
<pre class="programlisting"><a href="../glib/glib-Basic-Types.html#gchar"><span class="returnvalue">gchar</span></a> *
g_desktop_app_info_get_action_name (<em class="parameter"><code><a class="link" href="gio-Desktop-file-based-GAppInfo.html#GDesktopAppInfo"><span class="type">GDesktopAppInfo</span></a> *info</code></em>,
                                    <em class="parameter"><code>const <a href="../glib/glib-Basic-Types.html#gchar"><span class="type">gchar</span></a> *action_name</code></em>);</pre>
<p>Gets the user-visible display name of the "additional application
action" specified by <em class="parameter"><code>action_name</code></em>
.</p>
<p>This corresponds to the "Name" key within the keyfile group for the
action.</p>
<div class="refsect3">
<a name="id-1.4.8.5.13.20.6"></a><h4>Parameters</h4>
<div class="informaltable"><table width="100%" border="0">
<colgroup>
<col width="150px" class="parameters_name">
<col class="parameters_description">
<col width="200px" class="parameters_annotations">
</colgroup>
<tbody>
<tr>
<td class="parameter_name"><p>info</p></td>
<td class="parameter_description"><p>a <a class="link" href="gio-Desktop-file-based-GAppInfo.html#GDesktopAppInfo"><span class="type">GDesktopAppInfo</span></a></p></td>
<td class="parameter_annotations"> </td>
</tr>
<tr>
<td class="parameter_name"><p>action_name</p></td>
<td class="parameter_description"><p>the name of the action as from
<a class="link" href="gio-Desktop-file-based-GAppInfo.html#g-desktop-app-info-list-actions" title="g_desktop_app_info_list_actions ()"><code class="function">g_desktop_app_info_list_actions()</code></a></p></td>
<td class="parameter_annotations"> </td>
</tr>
</tbody>
</table></div>
</div>
<div class="refsect3">
<a name="id-1.4.8.5.13.20.7"></a><h4>Returns</h4>
<p> the locale-specific action name. </p>
<p><span class="annotation">[<acronym title="Free data after the code is done."><span class="acronym">transfer full</span></acronym>]</span></p>
</div>
<p class="since">Since: <a class="link" href="api-index-2-38.html#api-index-2.38">2.38</a></p>
</div>
<hr>
<div class="refsect2">
<a name="g-desktop-app-info-launch-action"></a><h3>g_desktop_app_info_launch_action ()</h3>
<pre class="programlisting"><span class="returnvalue">void</span>
g_desktop_app_info_launch_action (<em class="parameter"><code><a class="link" href="gio-Desktop-file-based-GAppInfo.html#GDesktopAppInfo"><span class="type">GDesktopAppInfo</span></a> *info</code></em>,
                                  <em class="parameter"><code>const <a href="../glib/glib-Basic-Types.html#gchar"><span class="type">gchar</span></a> *action_name</code></em>,
                                  <em class="parameter"><code><a class="link" href="GAppInfo.html#GAppLaunchContext"><span class="type">GAppLaunchContext</span></a> *launch_context</code></em>);</pre>
<p>Activates the named application action.</p>
<p>You may only call this function on action names that were
returned from <a class="link" href="gio-Desktop-file-based-GAppInfo.html#g-desktop-app-info-list-actions" title="g_desktop_app_info_list_actions ()"><code class="function">g_desktop_app_info_list_actions()</code></a>.</p>
<p>Note that if the main entry of the desktop file indicates that the
application supports startup notification, and <em class="parameter"><code>launch_context</code></em>
 is
non-<a href="../glib/glib-Standard-Macros.html#NULL:CAPS"><code class="literal">NULL</code></a>, then startup notification will be used when activating the
action (and as such, invocation of the action on the receiving side
must signal the end of startup notification when it is completed).
This is the expected behaviour of applications declaring additional
actions, as per the desktop file specification.</p>
<p>As with <a class="link" href="GAppInfo.html#g-app-info-launch" title="g_app_info_launch ()"><code class="function">g_app_info_launch()</code></a> there is no way to detect failures that
occur while using this function.</p>
<div class="refsect3">
<a name="id-1.4.8.5.13.21.8"></a><h4>Parameters</h4>
<div class="informaltable"><table width="100%" border="0">
<colgroup>
<col width="150px" class="parameters_name">
<col class="parameters_description">
<col width="200px" class="parameters_annotations">
</colgroup>
<tbody>
<tr>
<td class="parameter_name"><p>info</p></td>
<td class="parameter_description"><p>a <a class="link" href="gio-Desktop-file-based-GAppInfo.html#GDesktopAppInfo"><span class="type">GDesktopAppInfo</span></a></p></td>
<td class="parameter_annotations"> </td>
</tr>
<tr>
<td class="parameter_name"><p>action_name</p></td>
<td class="parameter_description"><p>the name of the action as from
<a class="link" href="gio-Desktop-file-based-GAppInfo.html#g-desktop-app-info-list-actions" title="g_desktop_app_info_list_actions ()"><code class="function">g_desktop_app_info_list_actions()</code></a></p></td>
<td class="parameter_annotations"> </td>
</tr>
<tr>
<td class="parameter_name"><p>launch_context</p></td>
<td class="parameter_description"><p> a <a class="link" href="GAppInfo.html#GAppLaunchContext"><span class="type">GAppLaunchContext</span></a>. </p></td>
<td class="parameter_annotations"><span class="annotation">[<acronym title="NULL is OK, both for passing and for returning."><span class="acronym">allow-none</span></acronym>]</span></td>
>>>>>>> 76bed778
</tr>
<tr>
<td><p><span class="term"><em class="parameter"><code>user_setup_data</code></em> :</span></p></td>
<td>User data for <em class="parameter"><code>user_setup</code></em>. <span class="annotation">[<acronym title="This parameter is a 'user_data', for callbacks; many bindings can pass NULL here."><span class="acronym">closure</span></acronym> user_setup]</span>
</td>
</tr>
<tr>
<td><p><span class="term"><em class="parameter"><code>pid_callback</code></em> :</span></p></td>
<td>Callback for child processes. <span class="annotation">[<acronym title="The callback is valid only during the call to the method."><span class="acronym">scope call</span></acronym>]</span>
</td>
</tr>
<tr>
<td><p><span class="term"><em class="parameter"><code>pid_callback_data</code></em> :</span></p></td>
<td>User data for <em class="parameter"><code>callback</code></em>. <span class="annotation">[<acronym title="This parameter is a 'user_data', for callbacks; many bindings can pass NULL here."><span class="acronym">closure</span></acronym> pid_callback]</span>
</td>
</tr>
<tr>
<td><p><span class="term"><em class="parameter"><code>error</code></em> :</span></p></td>
<td>return location for a <a href="./../glib/glib/glib-Error-Reporting.html#GError"><span class="type">GError</span></a>, or <a href="./../glib/glib/glib-Standard-Macros.html#NULL:CAPS"><code class="literal">NULL</code></a>
</td>
</tr>
<tr>
<td><p><span class="term"><span class="emphasis"><em>Returns</em></span> :</span></p></td>
<td>
<a href="./../glib/glib/glib-Standard-Macros.html#TRUE:CAPS"><code class="literal">TRUE</code></a> on successful launch, <a href="./../glib/glib/glib-Standard-Macros.html#FALSE:CAPS"><code class="literal">FALSE</code></a> otherwise.</td>
</tr>
</tbody>
</table></div>
</div>
<p class="since">Since: <a class="link" href="api-index-2-38.html#api-index-2.38">2.38</a></p>
</div>
<hr>
<div class="refsect2">
<a name="g-desktop-app-info-search"></a><h3>g_desktop_app_info_search ()</h3>
<pre class="programlisting"><a href="../glib/glib-Basic-Types.html#gchar"><span class="returnvalue">gchar</span></a> ***
g_desktop_app_info_search (<em class="parameter"><code>const <a href="../glib/glib-Basic-Types.html#gchar"><span class="type">gchar</span></a> *search_string</code></em>);</pre>
<p>Searches desktop files for ones that match <em class="parameter"><code>search_string</code></em>
.</p>
<p>The return value is an array of strvs.  Each strv contains a list of
applications that matched <em class="parameter"><code>search_string</code></em>
 with an equal score.  The
outer list is sorted by score so that the first strv contains the
best-matching applications, and so on.
The algorithm for determining matches is undefined and may change at
any time.</p>
<div class="refsect3">
<a name="id-1.4.8.5.13.22.6"></a><h4>Parameters</h4>
<div class="informaltable"><table width="100%" border="0">
<colgroup>
<col width="150px" class="parameters_name">
<col class="parameters_description">
<col width="200px" class="parameters_annotations">
</colgroup>
<tbody><tr>
<td class="parameter_name"><p>search_string</p></td>
<td class="parameter_description"><p>the search string to use</p></td>
<td class="parameter_annotations"> </td>
</tr></tbody>
</table></div>
</div>
<div class="refsect3">
<a name="id-1.4.8.5.13.22.7"></a><h4>Returns</h4>
<p> a
list of strvs.  Free each item with <a href="../glib/glib-String-Utility-Functions.html#g-strfreev"><code class="function">g_strfreev()</code></a> and free the outer
list with <a href="../glib/glib-Memory-Allocation.html#g-free"><code class="function">g_free()</code></a>. </p>
<p><span class="annotation">[<acronym title="Parameter points to an array of items."><span class="acronym">array</span></acronym> zero-terminated=1][<acronym title="Generics and defining elements of containers and arrays."><span class="acronym">element-type</span></acronym> GStrv][<acronym title="Free data after the code is done."><span class="acronym">transfer full</span></acronym>]</span></p>
</div>
</div>
<hr>
<div class="refsect2">
<a name="g-desktop-app-info-get-implementations"></a><h3>g_desktop_app_info_get_implementations ()</h3>
<pre class="programlisting"><a href="../glib/glib-Doubly-Linked-Lists.html#GList"><span class="returnvalue">GList</span></a> *
g_desktop_app_info_get_implementations
                               (<em class="parameter"><code>const <a href="../glib/glib-Basic-Types.html#gchar"><span class="type">gchar</span></a> *interface</code></em>);</pre>
<p>Gets all applications that implement <em class="parameter"><code>interface</code></em>
.</p>
<p>An application implements an interface if that interface is listed in
the Implements= line of the desktop file of the application.</p>
<div class="refsect3">
<a name="id-1.4.8.5.13.23.6"></a><h4>Parameters</h4>
<div class="informaltable"><table width="100%" border="0">
<colgroup>
<col width="150px" class="parameters_name">
<col class="parameters_description">
<col width="200px" class="parameters_annotations">
</colgroup>
<tbody><tr>
<td class="parameter_name"><p>interface</p></td>
<td class="parameter_description"><p>the name of the interface</p></td>
<td class="parameter_annotations"> </td>
</tr></tbody>
</table></div>
</div>
<div class="refsect3">
<a name="id-1.4.8.5.13.23.7"></a><h4>Returns</h4>
<p> a list of <a class="link" href="gio-Desktop-file-based-GAppInfo.html#GDesktopAppInfo"><span class="type">GDesktopAppInfo</span></a>
objects. </p>
<p><span class="annotation">[<acronym title="Generics and defining elements of containers and arrays."><span class="acronym">element-type</span></acronym> GDesktopAppInfo][<acronym title="Free data after the code is done."><span class="acronym">transfer full</span></acronym>]</span></p>
</div>
<p class="since">Since: <a class="link" href="api-index-2-42.html#api-index-2.42">2.42</a></p>
</div>
</div>
<div class="refsect1">
<a name="gio-Desktop-file-based-GAppInfo.other_details"></a><h2>Types and Values</h2>
<div class="refsect2">
<a name="GDesktopAppInfo-struct"></a><h3>GDesktopAppInfo</h3>
<pre class="programlisting">typedef struct _GDesktopAppInfo GDesktopAppInfo;</pre>
<p>Information about an installed application from a desktop file.</p>
</div>
<hr>
<div class="refsect2">
<a name="GDesktopAppInfoLookup-struct"></a><h3>GDesktopAppInfoLookup</h3>
<pre class="programlisting">typedef struct _GDesktopAppInfoLookup GDesktopAppInfoLookup;</pre>
<div class="warning"><p><code class="literal">GDesktopAppInfoLookup</code> is deprecated and should not be used in newly-written code.</p></div>
<p><a class="link" href="gio-Desktop-file-based-GAppInfo.html#GDesktopAppInfoLookup"><span class="type">GDesktopAppInfoLookup</span></a> is an opaque data structure and can only be accessed
using the following functions.</p>
</div>
<hr>
<div class="refsect2">
<a name="GDesktopAppInfoLookupIface"></a><h3>struct GDesktopAppInfoLookupIface</h3>
<pre class="programlisting">struct GDesktopAppInfoLookupIface {
  GTypeInterface g_iface;

  GAppInfo * (* get_default_for_uri_scheme) (GDesktopAppInfoLookup *lookup,
                                             const char            *uri_scheme);
};
</pre>
<div class="warning"><p><code class="literal">GDesktopAppInfoLookupIface</code> is deprecated and should not be used in newly-written code.</p></div>
<p>Interface that is used by backends to associate default
handlers with URI schemes.</p>
<div class="refsect3">
<a name="id-1.4.8.5.14.4.6"></a><h4>Members</h4>
<div class="informaltable"><table width="100%" border="0">
<colgroup>
<col width="300px" class="struct_members_name">
<col class="struct_members_description">
<col width="200px" class="struct_members_annotations">
</colgroup>
<tbody>
<tr>
<td class="struct_member_name"><p><a href="../gobject/gobject-Type-Information.html#GTypeInterface"><span class="type">GTypeInterface</span></a> <em class="structfield"><code><a name="GDesktopAppInfoLookupIface.g-iface"></a>g_iface</code></em>;</p></td>
<td> </td>
<td> </td>
</tr>
<tr>
<td class="struct_member_name"><p><em class="structfield"><code><a name="GDesktopAppInfoLookupIface.get-default-for-uri-scheme"></a>get_default_for_uri_scheme</code></em> ()</p></td>
<td class="struct_member_description"><p>Virtual method for
<code class="function">g_desktop_app_info_lookup_get_default_for_uri_scheme()</code>.</p></td>
<td class="struct_member_annotations"> </td>
</tr>
</tbody>
</table></div>
</div>
<div class="refsect1">
<a name="gio-Desktop-file-based-GAppInfo.property-details"></a><h2>Property Details</h2>
<div class="refsect2">
<a name="GDesktopAppInfo--filename"></a><h3>The <code class="literal">"filename"</code> property</h3>
<pre class="programlisting">  "filename"                 <a href="./../glib/glib/glib-Basic-Types.html#gchar"><span class="type">gchar</span></a>*                : Read / Write / Construct Only</pre>
<p>
The origin filename of this <a class="link" href="gio-Desktop-file-based-GAppInfo.html#GDesktopAppInfo"><span class="type">GDesktopAppInfo</span></a>
</p>
<p>Default value: NULL</p>
</div>
</div>
</div>
<hr>
<<<<<<< HEAD
          Generated by GTK-Doc V1.18.1</div>
=======
<div class="refsect2">
<a name="G-DESKTOP-APP-INFO-LOOKUP-EXTENSION-POINT-NAME:CAPS"></a><h3>G_DESKTOP_APP_INFO_LOOKUP_EXTENSION_POINT_NAME</h3>
<pre class="programlisting">#define G_DESKTOP_APP_INFO_LOOKUP_EXTENSION_POINT_NAME "gio-desktop-app-info-lookup"
</pre>
<div class="warning"><p><code class="literal">G_DESKTOP_APP_INFO_LOOKUP_EXTENSION_POINT_NAME</code> is deprecated and should not be used in newly-written code.</p></div>
<p>Extension point for default handler to URI association. See
Extending GIO.</p>
</div>
</div>
<div class="refsect1">
<a name="gio-Desktop-file-based-GAppInfo.property-details"></a><h2>Property Details</h2>
<div class="refsect2">
<a name="GDesktopAppInfo--filename"></a><h3>The <code class="literal">“filename”</code> property</h3>
<pre class="programlisting">  “filename”                 <a href="../glib/glib-Basic-Types.html#gchar"><span class="type">gchar</span></a> *</pre>
<p>The origin filename of this <a class="link" href="gio-Desktop-file-based-GAppInfo.html#GDesktopAppInfo"><span class="type">GDesktopAppInfo</span></a></p>
<p>Flags: Read / Write / Construct Only</p>
<p>Default value: NULL</p>
</div>
</div>
</div>
<div class="footer">
<hr>Generated by GTK-Doc V1.24</div>
>>>>>>> 76bed778
</body>
</html><|MERGE_RESOLUTION|>--- conflicted
+++ resolved
@@ -2,43 +2,12 @@
 <html>
 <head>
 <meta http-equiv="Content-Type" content="text/html; charset=UTF-8">
-<<<<<<< HEAD
-<title>GDesktopAppInfo</title>
-<meta name="generator" content="DocBook XSL Stylesheets V1.77.1">
-=======
 <title>GDesktopAppInfo: GIO Reference Manual</title>
 <meta name="generator" content="DocBook XSL Stylesheets V1.78.1">
->>>>>>> 76bed778
 <link rel="home" href="index.html" title="GIO Reference Manual">
 <link rel="up" href="types.html" title="File types and applications">
 <link rel="prev" href="GAppInfoMonitor.html" title="GAppInfoMonitor">
 <link rel="next" href="volume_mon.html" title="Volumes and Drives">
-<<<<<<< HEAD
-<meta name="generator" content="GTK-Doc V1.18.1 (XML mode)">
-<link rel="stylesheet" href="style.css" type="text/css">
-</head>
-<body bgcolor="white" text="black" link="#0000FF" vlink="#840084" alink="#0000FF">
-<table class="navigation" id="top" width="100%" summary="Navigation header" cellpadding="2" cellspacing="2">
-<tr valign="middle">
-<td><a accesskey="p" href="GAppInfo.html"><img src="left.png" width="24" height="24" border="0" alt="Prev"></a></td>
-<td><a accesskey="u" href="types.html"><img src="up.png" width="24" height="24" border="0" alt="Up"></a></td>
-<td><a accesskey="h" href="index.html"><img src="home.png" width="24" height="24" border="0" alt="Home"></a></td>
-<th width="100%" align="center">GIO Reference Manual</th>
-<td><a accesskey="n" href="volume_mon.html"><img src="right.png" width="24" height="24" border="0" alt="Next"></a></td>
-</tr>
-<tr><td colspan="5" class="shortcuts">
-<a href="#gio-Desktop-file-based-GAppInfo.synopsis" class="shortcut">Top</a>
-                   | 
-                  <a href="#gio-Desktop-file-based-GAppInfo.description" class="shortcut">Description</a>
-                   | 
-                  <a href="#gio-Desktop-file-based-GAppInfo.object-hierarchy" class="shortcut">Object Hierarchy</a>
-                   | 
-                  <a href="#gio-Desktop-file-based-GAppInfo.implemented-interfaces" class="shortcut">Implemented Interfaces</a>
-                   | 
-                  <a href="#gio-Desktop-file-based-GAppInfo.properties" class="shortcut">Properties</a>
-</td></tr>
-</table>
-=======
 <meta name="generator" content="GTK-Doc V1.24 (XML mode)">
 <link rel="stylesheet" href="style.css" type="text/css">
 </head>
@@ -57,7 +26,6 @@
 <td><a accesskey="p" href="GAppInfoMonitor.html"><img src="left.png" width="16" height="16" border="0" alt="Prev"></a></td>
 <td><a accesskey="n" href="volume_mon.html"><img src="right.png" width="16" height="16" border="0" alt="Next"></a></td>
 </tr></table>
->>>>>>> 76bed778
 <div class="refentry">
 <a name="gio-Desktop-file-based-GAppInfo"></a><div class="titlepage"></div>
 <div class="refnamediv"><table width="100%"><tr>
@@ -67,52 +35,6 @@
 </td>
 <td class="gallery_image" valign="top" align="right"></td>
 </tr></table></div>
-<<<<<<< HEAD
-<div class="refsynopsisdiv">
-<a name="gio-Desktop-file-based-GAppInfo.synopsis"></a><h2>Synopsis</h2>
-<a name="GDesktopAppInfo"></a><pre class="synopsis">
-#include &lt;gio/gdesktopappinfo.h&gt;
-
-                    <a class="link" href="gio-Desktop-file-based-GAppInfo.html#GDesktopAppInfo-struct" title="GDesktopAppInfo">GDesktopAppInfo</a>;
-<a class="link" href="gio-Desktop-file-based-GAppInfo.html#GDesktopAppInfo"><span class="returnvalue">GDesktopAppInfo</span></a> *   <a class="link" href="gio-Desktop-file-based-GAppInfo.html#g-desktop-app-info-new-from-filename" title="g_desktop_app_info_new_from_filename ()">g_desktop_app_info_new_from_filename</a>
-                                                        (<em class="parameter"><code>const <span class="type">char</span> *filename</code></em>);
-<a class="link" href="gio-Desktop-file-based-GAppInfo.html#GDesktopAppInfo"><span class="returnvalue">GDesktopAppInfo</span></a> *   <a class="link" href="gio-Desktop-file-based-GAppInfo.html#g-desktop-app-info-new-from-keyfile" title="g_desktop_app_info_new_from_keyfile ()">g_desktop_app_info_new_from_keyfile</a> (<em class="parameter"><code><a href="./../glib/glib/glib-Key-value-file-parser.html#GKeyFile"><span class="type">GKeyFile</span></a> *key_file</code></em>);
-<a class="link" href="gio-Desktop-file-based-GAppInfo.html#GDesktopAppInfo"><span class="returnvalue">GDesktopAppInfo</span></a> *   <a class="link" href="gio-Desktop-file-based-GAppInfo.html#g-desktop-app-info-new" title="g_desktop_app_info_new ()">g_desktop_app_info_new</a>              (<em class="parameter"><code>const <span class="type">char</span> *desktop_id</code></em>);
-const <span class="returnvalue">char</span> *        <a class="link" href="gio-Desktop-file-based-GAppInfo.html#g-desktop-app-info-get-filename" title="g_desktop_app_info_get_filename ()">g_desktop_app_info_get_filename</a>     (<em class="parameter"><code><a class="link" href="gio-Desktop-file-based-GAppInfo.html#GDesktopAppInfo"><span class="type">GDesktopAppInfo</span></a> *info</code></em>);
-<a href="./../glib/glib/glib-Basic-Types.html#gboolean"><span class="returnvalue">gboolean</span></a>            <a class="link" href="gio-Desktop-file-based-GAppInfo.html#g-desktop-app-info-get-is-hidden" title="g_desktop_app_info_get_is_hidden ()">g_desktop_app_info_get_is_hidden</a>    (<em class="parameter"><code><a class="link" href="gio-Desktop-file-based-GAppInfo.html#GDesktopAppInfo"><span class="type">GDesktopAppInfo</span></a> *info</code></em>);
-<a href="./../glib/glib/glib-Basic-Types.html#gboolean"><span class="returnvalue">gboolean</span></a>            <a class="link" href="gio-Desktop-file-based-GAppInfo.html#g-desktop-app-info-get-nodisplay" title="g_desktop_app_info_get_nodisplay ()">g_desktop_app_info_get_nodisplay</a>    (<em class="parameter"><code><a class="link" href="gio-Desktop-file-based-GAppInfo.html#GDesktopAppInfo"><span class="type">GDesktopAppInfo</span></a> *info</code></em>);
-<a href="./../glib/glib/glib-Basic-Types.html#gboolean"><span class="returnvalue">gboolean</span></a>            <a class="link" href="gio-Desktop-file-based-GAppInfo.html#g-desktop-app-info-get-show-in" title="g_desktop_app_info_get_show_in ()">g_desktop_app_info_get_show_in</a>      (<em class="parameter"><code><a class="link" href="gio-Desktop-file-based-GAppInfo.html#GDesktopAppInfo"><span class="type">GDesktopAppInfo</span></a> *info</code></em>,
-                                                         <em class="parameter"><code>const <a href="./../glib/glib/glib-Basic-Types.html#gchar"><span class="type">gchar</span></a> *desktop_env</code></em>);
-const <span class="returnvalue">char</span> *        <a class="link" href="gio-Desktop-file-based-GAppInfo.html#g-desktop-app-info-get-generic-name" title="g_desktop_app_info_get_generic_name ()">g_desktop_app_info_get_generic_name</a> (<em class="parameter"><code><a class="link" href="gio-Desktop-file-based-GAppInfo.html#GDesktopAppInfo"><span class="type">GDesktopAppInfo</span></a> *info</code></em>);
-const <span class="returnvalue">char</span> *        <a class="link" href="gio-Desktop-file-based-GAppInfo.html#g-desktop-app-info-get-categories" title="g_desktop_app_info_get_categories ()">g_desktop_app_info_get_categories</a>   (<em class="parameter"><code><a class="link" href="gio-Desktop-file-based-GAppInfo.html#GDesktopAppInfo"><span class="type">GDesktopAppInfo</span></a> *info</code></em>);
-const <span class="returnvalue">char</span> * const * <a class="link" href="gio-Desktop-file-based-GAppInfo.html#g-desktop-app-info-get-keywords" title="g_desktop_app_info_get_keywords ()">g_desktop_app_info_get_keywords</a>    (<em class="parameter"><code><a class="link" href="gio-Desktop-file-based-GAppInfo.html#GDesktopAppInfo"><span class="type">GDesktopAppInfo</span></a> *info</code></em>);
-const <span class="returnvalue">char</span> *        <a class="link" href="gio-Desktop-file-based-GAppInfo.html#g-desktop-app-info-get-startup-wm-class" title="g_desktop_app_info_get_startup_wm_class ()">g_desktop_app_info_get_startup_wm_class</a>
-                                                        (<em class="parameter"><code><a class="link" href="gio-Desktop-file-based-GAppInfo.html#GDesktopAppInfo"><span class="type">GDesktopAppInfo</span></a> *info</code></em>);
-<span class="returnvalue">void</span>                <a class="link" href="gio-Desktop-file-based-GAppInfo.html#g-desktop-app-info-set-desktop-env" title="g_desktop_app_info_set_desktop_env ()">g_desktop_app_info_set_desktop_env</a>  (<em class="parameter"><code>const <span class="type">char</span> *desktop_env</code></em>);
-<span class="returnvalue">void</span>                (<a class="link" href="gio-Desktop-file-based-GAppInfo.html#GDesktopAppLaunchCallback" title="GDesktopAppLaunchCallback ()">*GDesktopAppLaunchCallback</a>)        (<em class="parameter"><code><a class="link" href="gio-Desktop-file-based-GAppInfo.html#GDesktopAppInfo"><span class="type">GDesktopAppInfo</span></a> *appinfo</code></em>,
-                                                         <em class="parameter"><code><a href="./../glib/glib/glib-The-Main-Event-Loop.html#GPid"><span class="type">GPid</span></a> pid</code></em>,
-                                                         <em class="parameter"><code><a href="./../glib/glib/glib-Basic-Types.html#gpointer"><span class="type">gpointer</span></a> user_data</code></em>);
-<a href="./../glib/glib/glib-Basic-Types.html#gboolean"><span class="returnvalue">gboolean</span></a>            <a class="link" href="gio-Desktop-file-based-GAppInfo.html#g-desktop-app-info-launch-uris-as-manager" title="g_desktop_app_info_launch_uris_as_manager ()">g_desktop_app_info_launch_uris_as_manager</a>
-                                                        (<em class="parameter"><code><a class="link" href="gio-Desktop-file-based-GAppInfo.html#GDesktopAppInfo"><span class="type">GDesktopAppInfo</span></a> *appinfo</code></em>,
-                                                         <em class="parameter"><code><a href="./../glib/glib/glib-Doubly-Linked-Lists.html#GList"><span class="type">GList</span></a> *uris</code></em>,
-                                                         <em class="parameter"><code><a class="link" href="GAppInfo.html#GAppLaunchContext"><span class="type">GAppLaunchContext</span></a> *launch_context</code></em>,
-                                                         <em class="parameter"><code><a href="./../glib/glib/glib-Spawning-Processes.html#GSpawnFlags"><span class="type">GSpawnFlags</span></a> spawn_flags</code></em>,
-                                                         <em class="parameter"><code><a href="./../glib/glib/glib-Spawning-Processes.html#GSpawnChildSetupFunc"><span class="type">GSpawnChildSetupFunc</span></a> user_setup</code></em>,
-                                                         <em class="parameter"><code><a href="./../glib/glib/glib-Basic-Types.html#gpointer"><span class="type">gpointer</span></a> user_setup_data</code></em>,
-                                                         <em class="parameter"><code><a class="link" href="gio-Desktop-file-based-GAppInfo.html#GDesktopAppLaunchCallback" title="GDesktopAppLaunchCallback ()"><span class="type">GDesktopAppLaunchCallback</span></a> pid_callback</code></em>,
-                                                         <em class="parameter"><code><a href="./../glib/glib/glib-Basic-Types.html#gpointer"><span class="type">gpointer</span></a> pid_callback_data</code></em>,
-                                                         <em class="parameter"><code><a href="./../glib/glib/glib-Error-Reporting.html#GError"><span class="type">GError</span></a> **error</code></em>);
-</pre>
-</div>
-<div class="refsect1">
-<a name="gio-Desktop-file-based-GAppInfo.object-hierarchy"></a><h2>Object Hierarchy</h2>
-<pre class="synopsis">
-  <a href="./../gobject/gobject/gobject-The-Base-Object-Type.html#GObject">GObject</a>
-   +----GDesktopAppInfo
-</pre>
-</div>
-<div class="refsect1">
-=======
 <div class="refsect1">
 <a name="gio-Desktop-file-based-GAppInfo.functions"></a><h2>Functions</h2>
 <div class="informaltable"><table width="100%" border="0">
@@ -352,67 +274,18 @@
  <a href="../gobject/gobject-The-Base-Object-Type.html#GObject">GObject</a>.</p>
 </div>
 <div class="refsect1">
->>>>>>> 76bed778
 <a name="gio-Desktop-file-based-GAppInfo.implemented-interfaces"></a><h2>Implemented Interfaces</h2>
 <p>
 GDesktopAppInfo implements
  <a class="link" href="GAppInfo.html" title="GAppInfo">GAppInfo</a>.</p>
 </div>
 <div class="refsect1">
-<<<<<<< HEAD
-<a name="gio-Desktop-file-based-GAppInfo.properties"></a><h2>Properties</h2>
-<pre class="synopsis">
-  "<a class="link" href="gio-Desktop-file-based-GAppInfo.html#GDesktopAppInfo--filename" title='The "filename" property'>filename</a>"                 <a href="./../glib/glib/glib-Basic-Types.html#gchar"><span class="type">gchar</span></a>*                : Read / Write / Construct Only
-=======
 <a name="gio-Desktop-file-based-GAppInfo.includes"></a><h2>Includes</h2>
 <pre class="synopsis">#include &lt;gio/gdesktopappinfo.h&gt;
->>>>>>> 76bed778
 </pre>
 </div>
 <div class="refsect1">
 <a name="gio-Desktop-file-based-GAppInfo.description"></a><h2>Description</h2>
-<<<<<<< HEAD
-<p>
-<a class="link" href="gio-Desktop-file-based-GAppInfo.html#GDesktopAppInfo"><span class="type">GDesktopAppInfo</span></a> is an implementation of <a class="link" href="GAppInfo.html" title="GAppInfo"><span class="type">GAppInfo</span></a> based on
-desktop files.
-</p>
-<p>
-Note that <code class="filename">&lt;gio/gdesktopappinfo.h&gt;</code> belongs to
-the UNIX-specific GIO interfaces, thus you have to use the
-<code class="filename">gio-unix-2.0.pc</code> pkg-config file when using it.
-</p>
-</div>
-<div class="refsect1">
-<a name="gio-Desktop-file-based-GAppInfo.details"></a><h2>Details</h2>
-<div class="refsect2">
-<a name="GDesktopAppInfo-struct"></a><h3>GDesktopAppInfo</h3>
-<pre class="programlisting">typedef struct _GDesktopAppInfo GDesktopAppInfo;</pre>
-<p>
-Information about an installed application from a desktop file.
-</p>
-</div>
-<hr>
-<div class="refsect2">
-<a name="g-desktop-app-info-new-from-filename"></a><h3>g_desktop_app_info_new_from_filename ()</h3>
-<pre class="programlisting"><a class="link" href="gio-Desktop-file-based-GAppInfo.html#GDesktopAppInfo"><span class="returnvalue">GDesktopAppInfo</span></a> *   g_desktop_app_info_new_from_filename
-                                                        (<em class="parameter"><code>const <span class="type">char</span> *filename</code></em>);</pre>
-<p>
-Creates a new <a class="link" href="gio-Desktop-file-based-GAppInfo.html#GDesktopAppInfo"><span class="type">GDesktopAppInfo</span></a>.
-</p>
-<div class="variablelist"><table border="0" class="variablelist">
-<colgroup>
-<col align="left" valign="top">
-<col>
-</colgroup>
-<tbody>
-<tr>
-<td><p><span class="term"><em class="parameter"><code>filename</code></em> :</span></p></td>
-<td>the path of a desktop file, in the GLib filename encoding</td>
-</tr>
-<tr>
-<td><p><span class="term"><span class="emphasis"><em>Returns</em></span> :</span></p></td>
-<td>a new <a class="link" href="gio-Desktop-file-based-GAppInfo.html#GDesktopAppInfo"><span class="type">GDesktopAppInfo</span></a> or <a href="./../glib/glib/glib-Standard-Macros.html#NULL:CAPS"><code class="literal">NULL</code></a> on error.</td>
-=======
 <p><a class="link" href="gio-Desktop-file-based-GAppInfo.html#GDesktopAppInfo"><span class="type">GDesktopAppInfo</span></a> is an implementation of <a class="link" href="GAppInfo.html" title="GAppInfo"><span class="type">GAppInfo</span></a> based on
 desktop files.</p>
 <p>Note that <code class="literal">&lt;gio/gdesktopappinfo.h&gt;</code> belongs to the UNIX-specific
@@ -632,7 +505,6 @@
 <td class="parameter_name"><p>desktop_env</p></td>
 <td class="parameter_description"><p> a string specifying a desktop name. </p></td>
 <td class="parameter_annotations"><span class="annotation">[<acronym title="NULL may be passed as the value in, out, in-out; or as a return value."><span class="acronym">nullable</span></acronym>]</span></td>
->>>>>>> 76bed778
 </tr>
 </tbody>
 </table></div>
@@ -649,27 +521,6 @@
 </div>
 <hr>
 <div class="refsect2">
-<<<<<<< HEAD
-<a name="g-desktop-app-info-new-from-keyfile"></a><h3>g_desktop_app_info_new_from_keyfile ()</h3>
-<pre class="programlisting"><a class="link" href="gio-Desktop-file-based-GAppInfo.html#GDesktopAppInfo"><span class="returnvalue">GDesktopAppInfo</span></a> *   g_desktop_app_info_new_from_keyfile (<em class="parameter"><code><a href="./../glib/glib/glib-Key-value-file-parser.html#GKeyFile"><span class="type">GKeyFile</span></a> *key_file</code></em>);</pre>
-<p>
-Creates a new <a class="link" href="gio-Desktop-file-based-GAppInfo.html#GDesktopAppInfo"><span class="type">GDesktopAppInfo</span></a>.
-</p>
-<div class="variablelist"><table border="0" class="variablelist">
-<colgroup>
-<col align="left" valign="top">
-<col>
-</colgroup>
-<tbody>
-<tr>
-<td><p><span class="term"><em class="parameter"><code>key_file</code></em> :</span></p></td>
-<td>an opened <a href="./../glib/glib/glib-Key-value-file-parser.html#GKeyFile"><span class="type">GKeyFile</span></a>
-</td>
-</tr>
-<tr>
-<td><p><span class="term"><span class="emphasis"><em>Returns</em></span> :</span></p></td>
-<td>a new <a class="link" href="gio-Desktop-file-based-GAppInfo.html#GDesktopAppInfo"><span class="type">GDesktopAppInfo</span></a> or <a href="./../glib/glib/glib-Standard-Macros.html#NULL:CAPS"><code class="literal">NULL</code></a> on error.</td>
-=======
 <a name="g-desktop-app-info-get-generic-name"></a><h3>g_desktop_app_info_get_generic_name ()</h3>
 <pre class="programlisting">const <span class="returnvalue">char</span> *
 g_desktop_app_info_get_generic_name (<em class="parameter"><code><a class="link" href="gio-Desktop-file-based-GAppInfo.html#GDesktopAppInfo"><span class="type">GDesktopAppInfo</span></a> *info</code></em>);</pre>
@@ -843,7 +694,6 @@
 <td class="parameter_name"><p>key</p></td>
 <td class="parameter_description"><p>the key to look up</p></td>
 <td class="parameter_annotations"> </td>
->>>>>>> 76bed778
 </tr>
 </tbody>
 </table></div>
@@ -857,37 +707,6 @@
 </div>
 <hr>
 <div class="refsect2">
-<<<<<<< HEAD
-<a name="g-desktop-app-info-new"></a><h3>g_desktop_app_info_new ()</h3>
-<pre class="programlisting"><a class="link" href="gio-Desktop-file-based-GAppInfo.html#GDesktopAppInfo"><span class="returnvalue">GDesktopAppInfo</span></a> *   g_desktop_app_info_new              (<em class="parameter"><code>const <span class="type">char</span> *desktop_id</code></em>);</pre>
-<p>
-Creates a new <a class="link" href="gio-Desktop-file-based-GAppInfo.html#GDesktopAppInfo"><span class="type">GDesktopAppInfo</span></a> based on a desktop file id. 
-</p>
-<p>
-A desktop file id is the basename of the desktop file, including the 
-.desktop extension. GIO is looking for a desktop file with this name 
-in the <code class="filename">applications</code> subdirectories of the XDG data
-directories (i.e. the directories specified in the 
-<code class="envar">XDG_DATA_HOME</code> and <code class="envar">XDG_DATA_DIRS</code> environment 
-variables). GIO also supports the prefix-to-subdirectory mapping that is
-described in the <a class="ulink" href="http://standards.freedesktop.org/menu-spec/latest/" target="_top">Menu Spec</a> 
-(i.e. a desktop id of kde-foo.desktop will match
-<code class="filename">/usr/share/applications/kde/foo.desktop</code>).
-</p>
-<div class="variablelist"><table border="0" class="variablelist">
-<colgroup>
-<col align="left" valign="top">
-<col>
-</colgroup>
-<tbody>
-<tr>
-<td><p><span class="term"><em class="parameter"><code>desktop_id</code></em> :</span></p></td>
-<td>the desktop file id</td>
-</tr>
-<tr>
-<td><p><span class="term"><span class="emphasis"><em>Returns</em></span> :</span></p></td>
-<td>a new <a class="link" href="gio-Desktop-file-based-GAppInfo.html#GDesktopAppInfo"><span class="type">GDesktopAppInfo</span></a>, or <a href="./../glib/glib/glib-Standard-Macros.html#NULL:CAPS"><code class="literal">NULL</code></a> if no desktop file with that id</td>
-=======
 <a name="g-desktop-app-info-get-boolean"></a><h3>g_desktop_app_info_get_boolean ()</h3>
 <pre class="programlisting"><a href="../glib/glib-Basic-Types.html#gboolean"><span class="returnvalue">gboolean</span></a>
 g_desktop_app_info_get_boolean (<em class="parameter"><code><a class="link" href="gio-Desktop-file-based-GAppInfo.html#GDesktopAppInfo"><span class="type">GDesktopAppInfo</span></a> *info</code></em>,
@@ -914,7 +733,6 @@
 <td class="parameter_name"><p>key</p></td>
 <td class="parameter_description"><p>the key to look up</p></td>
 <td class="parameter_annotations"> </td>
->>>>>>> 76bed778
 </tr>
 </tbody>
 </table></div>
@@ -928,19 +746,6 @@
 </div>
 <hr>
 <div class="refsect2">
-<<<<<<< HEAD
-<a name="g-desktop-app-info-get-filename"></a><h3>g_desktop_app_info_get_filename ()</h3>
-<pre class="programlisting">const <span class="returnvalue">char</span> *        g_desktop_app_info_get_filename     (<em class="parameter"><code><a class="link" href="gio-Desktop-file-based-GAppInfo.html#GDesktopAppInfo"><span class="type">GDesktopAppInfo</span></a> *info</code></em>);</pre>
-<p>
-When <em class="parameter"><code>info</code></em> was created from a known filename, return it.  In some
-situations such as the <a class="link" href="gio-Desktop-file-based-GAppInfo.html#GDesktopAppInfo"><span class="type">GDesktopAppInfo</span></a> returned from
-<a class="link" href="gio-Desktop-file-based-GAppInfo.html#g-desktop-app-info-new-from-keyfile" title="g_desktop_app_info_new_from_keyfile ()"><code class="function">g_desktop_app_info_new_from_keyfile()</code></a>, this function will return <a href="./../glib/glib/glib-Standard-Macros.html#NULL:CAPS"><code class="literal">NULL</code></a>.
-</p>
-<div class="variablelist"><table border="0" class="variablelist">
-<colgroup>
-<col align="left" valign="top">
-<col>
-=======
 <a name="g-desktop-app-info-has-key"></a><h3>g_desktop_app_info_has_key ()</h3>
 <pre class="programlisting"><a href="../glib/glib-Basic-Types.html#gboolean"><span class="returnvalue">gboolean</span></a>
 g_desktop_app_info_has_key (<em class="parameter"><code><a class="link" href="gio-Desktop-file-based-GAppInfo.html#GDesktopAppInfo"><span class="type">GDesktopAppInfo</span></a> *info</code></em>,
@@ -956,7 +761,6 @@
 <col width="150px" class="parameters_name">
 <col class="parameters_description">
 <col width="200px" class="parameters_annotations">
->>>>>>> 76bed778
 </colgroup>
 <tbody>
 <tr>
@@ -965,14 +769,9 @@
 <td class="parameter_annotations"> </td>
 </tr>
 <tr>
-<<<<<<< HEAD
-<td><p><span class="term"><span class="emphasis"><em>Returns</em></span> :</span></p></td>
-<td>The full path to the file for <em class="parameter"><code>info</code></em>, or <a href="./../glib/glib/glib-Standard-Macros.html#NULL:CAPS"><code class="literal">NULL</code></a> if not known.</td>
-=======
 <td class="parameter_name"><p>key</p></td>
 <td class="parameter_description"><p>the key to look up</p></td>
 <td class="parameter_annotations"> </td>
->>>>>>> 76bed778
 </tr>
 </tbody>
 </table></div>
@@ -986,177 +785,6 @@
 </div>
 <hr>
 <div class="refsect2">
-<<<<<<< HEAD
-<a name="g-desktop-app-info-get-is-hidden"></a><h3>g_desktop_app_info_get_is_hidden ()</h3>
-<pre class="programlisting"><a href="./../glib/glib/glib-Basic-Types.html#gboolean"><span class="returnvalue">gboolean</span></a>            g_desktop_app_info_get_is_hidden    (<em class="parameter"><code><a class="link" href="gio-Desktop-file-based-GAppInfo.html#GDesktopAppInfo"><span class="type">GDesktopAppInfo</span></a> *info</code></em>);</pre>
-<p>
-A desktop file is hidden if the Hidden key in it is
-set to True.
-</p>
-<div class="variablelist"><table border="0" class="variablelist">
-<colgroup>
-<col align="left" valign="top">
-<col>
-</colgroup>
-<tbody>
-<tr>
-<td><p><span class="term"><em class="parameter"><code>info</code></em> :</span></p></td>
-<td>a <a class="link" href="gio-Desktop-file-based-GAppInfo.html#GDesktopAppInfo"><span class="type">GDesktopAppInfo</span></a>.</td>
-</tr>
-<tr>
-<td><p><span class="term"><span class="emphasis"><em>Returns</em></span> :</span></p></td>
-<td>
-<a href="./../glib/glib/glib-Standard-Macros.html#TRUE:CAPS"><code class="literal">TRUE</code></a> if hidden, <a href="./../glib/glib/glib-Standard-Macros.html#FALSE:CAPS"><code class="literal">FALSE</code></a> otherwise.</td>
-</tr>
-</tbody>
-</table></div>
-</div>
-<hr>
-<div class="refsect2">
-<a name="g-desktop-app-info-get-nodisplay"></a><h3>g_desktop_app_info_get_nodisplay ()</h3>
-<pre class="programlisting"><a href="./../glib/glib/glib-Basic-Types.html#gboolean"><span class="returnvalue">gboolean</span></a>            g_desktop_app_info_get_nodisplay    (<em class="parameter"><code><a class="link" href="gio-Desktop-file-based-GAppInfo.html#GDesktopAppInfo"><span class="type">GDesktopAppInfo</span></a> *info</code></em>);</pre>
-<p>
-Gets the value of the NoDisplay key, which helps determine if the
-application info should be shown in menus. See
-<a href="./../glib/glib/glib-Key-value-file-parser.html#G-KEY-FILE-DESKTOP-KEY-NO-DISPLAY:CAPS"><span class="type">G_KEY_FILE_DESKTOP_KEY_NO_DISPLAY</span></a> and <a class="link" href="GAppInfo.html#g-app-info-should-show" title="g_app_info_should_show ()"><code class="function">g_app_info_should_show()</code></a>.
-</p>
-<div class="variablelist"><table border="0" class="variablelist">
-<colgroup>
-<col align="left" valign="top">
-<col>
-</colgroup>
-<tbody>
-<tr>
-<td><p><span class="term"><em class="parameter"><code>info</code></em> :</span></p></td>
-<td>a <a class="link" href="gio-Desktop-file-based-GAppInfo.html#GDesktopAppInfo"><span class="type">GDesktopAppInfo</span></a>
-</td>
-</tr>
-<tr>
-<td><p><span class="term"><span class="emphasis"><em>Returns</em></span> :</span></p></td>
-<td>The value of the NoDisplay key</td>
-</tr>
-</tbody>
-</table></div>
-<p class="since">Since 2.30</p>
-</div>
-<hr>
-<div class="refsect2">
-<a name="g-desktop-app-info-get-show-in"></a><h3>g_desktop_app_info_get_show_in ()</h3>
-<pre class="programlisting"><a href="./../glib/glib/glib-Basic-Types.html#gboolean"><span class="returnvalue">gboolean</span></a>            g_desktop_app_info_get_show_in      (<em class="parameter"><code><a class="link" href="gio-Desktop-file-based-GAppInfo.html#GDesktopAppInfo"><span class="type">GDesktopAppInfo</span></a> *info</code></em>,
-                                                         <em class="parameter"><code>const <a href="./../glib/glib/glib-Basic-Types.html#gchar"><span class="type">gchar</span></a> *desktop_env</code></em>);</pre>
-<p>
-Checks if the application info should be shown in menus that list available
-applications for a specific name of the desktop, based on the
-<code class="literal">OnlyShowIn</code> and <code class="literal">NotShowIn</code> keys.
-</p>
-<p>
-If <em class="parameter"><code>desktop_env</code></em> is <a href="./../glib/glib/glib-Standard-Macros.html#NULL:CAPS"><code class="literal">NULL</code></a>, then the name of the desktop set with
-<a class="link" href="gio-Desktop-file-based-GAppInfo.html#g-desktop-app-info-set-desktop-env" title="g_desktop_app_info_set_desktop_env ()"><code class="function">g_desktop_app_info_set_desktop_env()</code></a> is used.
-</p>
-<p>
-Note that <a class="link" href="GAppInfo.html#g-app-info-should-show" title="g_app_info_should_show ()"><code class="function">g_app_info_should_show()</code></a> for <em class="parameter"><code>info</code></em> will include this check (with
-<a href="./../glib/glib/glib-Standard-Macros.html#NULL:CAPS"><code class="literal">NULL</code></a> for <em class="parameter"><code>desktop_env</code></em>) as well as additional checks.
-</p>
-<div class="variablelist"><table border="0" class="variablelist">
-<colgroup>
-<col align="left" valign="top">
-<col>
-</colgroup>
-<tbody>
-<tr>
-<td><p><span class="term"><em class="parameter"><code>info</code></em> :</span></p></td>
-<td>a <a class="link" href="gio-Desktop-file-based-GAppInfo.html#GDesktopAppInfo"><span class="type">GDesktopAppInfo</span></a>
-</td>
-</tr>
-<tr>
-<td><p><span class="term"><em class="parameter"><code>desktop_env</code></em> :</span></p></td>
-<td>a string specifying a desktop name</td>
-</tr>
-<tr>
-<td><p><span class="term"><span class="emphasis"><em>Returns</em></span> :</span></p></td>
-<td>
-<a href="./../glib/glib/glib-Standard-Macros.html#TRUE:CAPS"><code class="literal">TRUE</code></a> if the <em class="parameter"><code>info</code></em> should be shown in <em class="parameter"><code>desktop_env</code></em> according to the
-<code class="literal">OnlyShowIn</code> and <code class="literal">NotShowIn</code> keys, <a href="./../glib/glib/glib-Standard-Macros.html#FALSE:CAPS"><code class="literal">FALSE</code></a>
-otherwise.</td>
-</tr>
-</tbody>
-</table></div>
-<p class="since">Since 2.30</p>
-</div>
-<hr>
-<div class="refsect2">
-<a name="g-desktop-app-info-get-generic-name"></a><h3>g_desktop_app_info_get_generic_name ()</h3>
-<pre class="programlisting">const <span class="returnvalue">char</span> *        g_desktop_app_info_get_generic_name (<em class="parameter"><code><a class="link" href="gio-Desktop-file-based-GAppInfo.html#GDesktopAppInfo"><span class="type">GDesktopAppInfo</span></a> *info</code></em>);</pre>
-<p>
-Gets the generic name from the destkop file.
-</p>
-<div class="variablelist"><table border="0" class="variablelist">
-<colgroup>
-<col align="left" valign="top">
-<col>
-</colgroup>
-<tbody>
-<tr>
-<td><p><span class="term"><em class="parameter"><code>info</code></em> :</span></p></td>
-<td>a <a class="link" href="gio-Desktop-file-based-GAppInfo.html#GDesktopAppInfo"><span class="type">GDesktopAppInfo</span></a>
-</td>
-</tr>
-<tr>
-<td><p><span class="term"><span class="emphasis"><em>Returns</em></span> :</span></p></td>
-<td>The value of the GenericName key</td>
-</tr>
-</tbody>
-</table></div>
-</div>
-<hr>
-<div class="refsect2">
-<a name="g-desktop-app-info-get-categories"></a><h3>g_desktop_app_info_get_categories ()</h3>
-<pre class="programlisting">const <span class="returnvalue">char</span> *        g_desktop_app_info_get_categories   (<em class="parameter"><code><a class="link" href="gio-Desktop-file-based-GAppInfo.html#GDesktopAppInfo"><span class="type">GDesktopAppInfo</span></a> *info</code></em>);</pre>
-<p>
-Gets the categories from the desktop file.
-</p>
-<div class="variablelist"><table border="0" class="variablelist">
-<colgroup>
-<col align="left" valign="top">
-<col>
-</colgroup>
-<tbody>
-<tr>
-<td><p><span class="term"><em class="parameter"><code>info</code></em> :</span></p></td>
-<td>a <a class="link" href="gio-Desktop-file-based-GAppInfo.html#GDesktopAppInfo"><span class="type">GDesktopAppInfo</span></a>
-</td>
-</tr>
-<tr>
-<td><p><span class="term"><span class="emphasis"><em>Returns</em></span> :</span></p></td>
-<td>The unparsed Categories key from the desktop file;
-i.e. no attempt is made to split it by ';' or validate it.</td>
-</tr>
-</tbody>
-</table></div>
-</div>
-<hr>
-<div class="refsect2">
-<a name="g-desktop-app-info-get-keywords"></a><h3>g_desktop_app_info_get_keywords ()</h3>
-<pre class="programlisting">const <span class="returnvalue">char</span> * const * g_desktop_app_info_get_keywords    (<em class="parameter"><code><a class="link" href="gio-Desktop-file-based-GAppInfo.html#GDesktopAppInfo"><span class="type">GDesktopAppInfo</span></a> *info</code></em>);</pre>
-<p>
-Gets the keywords from the desktop file.
-</p>
-<div class="variablelist"><table border="0" class="variablelist">
-<colgroup>
-<col align="left" valign="top">
-<col>
-</colgroup>
-<tbody>
-<tr>
-<td><p><span class="term"><em class="parameter"><code>info</code></em> :</span></p></td>
-<td>a <a class="link" href="gio-Desktop-file-based-GAppInfo.html#GDesktopAppInfo"><span class="type">GDesktopAppInfo</span></a>
-</td>
-</tr>
-<tr>
-<td><p><span class="term"><span class="emphasis"><em>Returns</em></span> :</span></p></td>
-<td>The value of the Keywords key. <span class="annotation">[<acronym title="Don't free data after the code is done."><span class="acronym">transfer none</span></acronym>]</span>
-</td>
-=======
 <a name="GDesktopAppLaunchCallback"></a><h3>GDesktopAppLaunchCallback ()</h3>
 <pre class="programlisting"><span class="returnvalue">void</span>
 <span class="c_punctuation">(</span>*GDesktopAppLaunchCallback<span class="c_punctuation">)</span> (<em class="parameter"><code><a class="link" href="gio-Desktop-file-based-GAppInfo.html#GDesktopAppInfo"><span class="type">GDesktopAppInfo</span></a> *appinfo</code></em>,
@@ -1188,180 +816,13 @@
 <td class="parameter_name"><p>user_data</p></td>
 <td class="parameter_description"><p>User data</p></td>
 <td class="parameter_annotations"> </td>
->>>>>>> 76bed778
 </tr>
 </tbody>
 </table></div>
-<p class="since">Since 2.32</p>
-</div>
-</div>
-<hr>
-<div class="refsect2">
-<<<<<<< HEAD
-<a name="g-desktop-app-info-get-startup-wm-class"></a><h3>g_desktop_app_info_get_startup_wm_class ()</h3>
-<pre class="programlisting">const <span class="returnvalue">char</span> *        g_desktop_app_info_get_startup_wm_class
-                                                        (<em class="parameter"><code><a class="link" href="gio-Desktop-file-based-GAppInfo.html#GDesktopAppInfo"><span class="type">GDesktopAppInfo</span></a> *info</code></em>);</pre>
-<p>
-Retrieves the StartupWMClass field from <em class="parameter"><code>app_info</code></em>. This represents the
-WM_CLASS property of the main window of the application, if launched through
-<em class="parameter"><code>app_info</code></em>.
-</p>
-<div class="variablelist"><table border="0" class="variablelist">
-<colgroup>
-<col align="left" valign="top">
-<col>
-</colgroup>
-<tbody>
-<tr>
-<td><p><span class="term"><em class="parameter"><code>app_info</code></em> :</span></p></td>
-<td>a <a class="link" href="gio-Desktop-file-based-GAppInfo.html#GDesktopAppInfo"><span class="type">GDesktopAppInfo</span></a> that supports startup notify</td>
-</tr>
-<tr>
-<td><p><span class="term"><span class="emphasis"><em>Returns</em></span> :</span></p></td>
-<td>the startup WM class, or <a href="./../glib/glib/glib-Standard-Macros.html#NULL:CAPS"><code class="literal">NULL</code></a> if none is set
-in the desktop file. <span class="annotation">[<acronym title="Don't free data after the code is done."><span class="acronym">transfer none</span></acronym>]</span>
-</td>
-</tr>
-</tbody>
-</table></div>
-<p class="since">Since 2.34</p>
-</div>
-<hr>
-<div class="refsect2">
-<a name="g-desktop-app-info-set-desktop-env"></a><h3>g_desktop_app_info_set_desktop_env ()</h3>
-<pre class="programlisting"><span class="returnvalue">void</span>                g_desktop_app_info_set_desktop_env  (<em class="parameter"><code>const <span class="type">char</span> *desktop_env</code></em>);</pre>
-<p>
-Sets the name of the desktop that the application is running in.
-This is used by <a class="link" href="GAppInfo.html#g-app-info-should-show" title="g_app_info_should_show ()"><code class="function">g_app_info_should_show()</code></a> and
-<a class="link" href="gio-Desktop-file-based-GAppInfo.html#g-desktop-app-info-get-show-in" title="g_desktop_app_info_get_show_in ()"><code class="function">g_desktop_app_info_get_show_in()</code></a> to evaluate the
-<code class="literal">OnlyShowIn</code> and <code class="literal">NotShowIn</code>
-desktop entry fields.
-</p>
-<p>
-The <a class="ulink" href="http://standards.freedesktop.org/menu-spec/latest/" target="_top">Desktop
-Menu specification</a> recognizes the following:
-</p>
-<table border="0" summary="Simple list" class="simplelist">
-<tr><td>GNOME</td></tr>
-<tr><td>KDE</td></tr>
-<tr><td>ROX</td></tr>
-<tr><td>XFCE</td></tr>
-<tr><td>LXDE</td></tr>
-<tr><td>Unity</td></tr>
-<tr><td>Old</td></tr>
-</table>
-<p>
-</p>
-<p>
-Should be called only once; subsequent calls are ignored.
-</p>
-<div class="variablelist"><table border="0" class="variablelist">
-<colgroup>
-<col align="left" valign="top">
-<col>
-</colgroup>
-<tbody><tr>
-<td><p><span class="term"><em class="parameter"><code>desktop_env</code></em> :</span></p></td>
-<td>a string specifying what desktop this is</td>
-</tr></tbody>
-</table></div>
-</div>
-<hr>
-<div class="refsect2">
-<a name="GDesktopAppLaunchCallback"></a><h3>GDesktopAppLaunchCallback ()</h3>
-<pre class="programlisting"><span class="returnvalue">void</span>                (*GDesktopAppLaunchCallback)        (<em class="parameter"><code><a class="link" href="gio-Desktop-file-based-GAppInfo.html#GDesktopAppInfo"><span class="type">GDesktopAppInfo</span></a> *appinfo</code></em>,
-                                                         <em class="parameter"><code><a href="./../glib/glib/glib-The-Main-Event-Loop.html#GPid"><span class="type">GPid</span></a> pid</code></em>,
-                                                         <em class="parameter"><code><a href="./../glib/glib/glib-Basic-Types.html#gpointer"><span class="type">gpointer</span></a> user_data</code></em>);</pre>
-<p>
-During invocation, <a class="link" href="gio-Desktop-file-based-GAppInfo.html#g-desktop-app-info-launch-uris-as-manager" title="g_desktop_app_info_launch_uris_as_manager ()"><code class="function">g_desktop_app_info_launch_uris_as_manager()</code></a> may
-create one or more child processes.  This callback is invoked once
-for each, providing the process ID.
-</p>
-<div class="variablelist"><table border="0" class="variablelist">
-<colgroup>
-<col align="left" valign="top">
-<col>
-</colgroup>
-<tbody>
-<tr>
-<td><p><span class="term"><em class="parameter"><code>appinfo</code></em> :</span></p></td>
-<td>a <a class="link" href="gio-Desktop-file-based-GAppInfo.html#GDesktopAppInfo"><span class="type">GDesktopAppInfo</span></a>
-</td>
-</tr>
-<tr>
-<td><p><span class="term"><em class="parameter"><code>pid</code></em> :</span></p></td>
-<td>Process identifier</td>
-</tr>
-<tr>
-<td><p><span class="term"><em class="parameter"><code>user_data</code></em> :</span></p></td>
-<td>User data</td>
-</tr>
-</tbody>
-</table></div>
-</div>
-<hr>
-<div class="refsect2">
-<a name="g-desktop-app-info-launch-uris-as-manager"></a><h3>g_desktop_app_info_launch_uris_as_manager ()</h3>
-<pre class="programlisting"><a href="./../glib/glib/glib-Basic-Types.html#gboolean"><span class="returnvalue">gboolean</span></a>            g_desktop_app_info_launch_uris_as_manager
-                                                        (<em class="parameter"><code><a class="link" href="gio-Desktop-file-based-GAppInfo.html#GDesktopAppInfo"><span class="type">GDesktopAppInfo</span></a> *appinfo</code></em>,
-                                                         <em class="parameter"><code><a href="./../glib/glib/glib-Doubly-Linked-Lists.html#GList"><span class="type">GList</span></a> *uris</code></em>,
-                                                         <em class="parameter"><code><a class="link" href="GAppInfo.html#GAppLaunchContext"><span class="type">GAppLaunchContext</span></a> *launch_context</code></em>,
-                                                         <em class="parameter"><code><a href="./../glib/glib/glib-Spawning-Processes.html#GSpawnFlags"><span class="type">GSpawnFlags</span></a> spawn_flags</code></em>,
-                                                         <em class="parameter"><code><a href="./../glib/glib/glib-Spawning-Processes.html#GSpawnChildSetupFunc"><span class="type">GSpawnChildSetupFunc</span></a> user_setup</code></em>,
-                                                         <em class="parameter"><code><a href="./../glib/glib/glib-Basic-Types.html#gpointer"><span class="type">gpointer</span></a> user_setup_data</code></em>,
-                                                         <em class="parameter"><code><a class="link" href="gio-Desktop-file-based-GAppInfo.html#GDesktopAppLaunchCallback" title="GDesktopAppLaunchCallback ()"><span class="type">GDesktopAppLaunchCallback</span></a> pid_callback</code></em>,
-                                                         <em class="parameter"><code><a href="./../glib/glib/glib-Basic-Types.html#gpointer"><span class="type">gpointer</span></a> pid_callback_data</code></em>,
-                                                         <em class="parameter"><code><a href="./../glib/glib/glib-Error-Reporting.html#GError"><span class="type">GError</span></a> **error</code></em>);</pre>
-<p>
-This function performs the equivalent of <a class="link" href="GAppInfo.html#g-app-info-launch-uris" title="g_app_info_launch_uris ()"><code class="function">g_app_info_launch_uris()</code></a>,
-but is intended primarily for operating system components that
-launch applications.  Ordinary applications should use
-<a class="link" href="GAppInfo.html#g-app-info-launch-uris" title="g_app_info_launch_uris ()"><code class="function">g_app_info_launch_uris()</code></a>.
-</p>
-<p>
-In contrast to <a class="link" href="GAppInfo.html#g-app-info-launch-uris" title="g_app_info_launch_uris ()"><code class="function">g_app_info_launch_uris()</code></a>, all processes created will
-always be run directly as children as if by the UNIX <code class="function">fork()</code>/<code class="function">exec()</code>
-calls.
-</p>
-<p>
-This guarantee allows additional control over the exact environment
-of the child processes, which is provided via a setup function
-<em class="parameter"><code>user_setup</code></em>, as well as the process identifier of each child process
-via <em class="parameter"><code>pid_callback</code></em>. See <a href="./../glib/glib/glib-Spawning-Processes.html#g-spawn-async"><code class="function">g_spawn_async()</code></a> for more information about the
-semantics of the <em class="parameter"><code>user_setup</code></em> function.
-</p>
-<div class="variablelist"><table border="0" class="variablelist">
-<colgroup>
-<col align="left" valign="top">
-<col>
-</colgroup>
-<tbody>
-<tr>
-<td><p><span class="term"><em class="parameter"><code>appinfo</code></em> :</span></p></td>
-<td>a <a class="link" href="gio-Desktop-file-based-GAppInfo.html#GDesktopAppInfo"><span class="type">GDesktopAppInfo</span></a>
-</td>
-</tr>
-<tr>
-<td><p><span class="term"><em class="parameter"><code>uris</code></em> :</span></p></td>
-<td>List of URIs. <span class="annotation">[<acronym title="Generics and defining elements of containers and arrays."><span class="acronym">element-type</span></acronym> utf8]</span>
-</td>
-</tr>
-<tr>
-<td><p><span class="term"><em class="parameter"><code>launch_context</code></em> :</span></p></td>
-<td>a <a class="link" href="GAppInfo.html#GAppLaunchContext"><span class="type">GAppLaunchContext</span></a>
-</td>
-</tr>
-<tr>
-<td><p><span class="term"><em class="parameter"><code>spawn_flags</code></em> :</span></p></td>
-<td>
-<a href="./../glib/glib/glib-Spawning-Processes.html#GSpawnFlags"><span class="type">GSpawnFlags</span></a>, used for each process</td>
-</tr>
-<tr>
-<td><p><span class="term"><em class="parameter"><code>user_setup</code></em> :</span></p></td>
-<td>a <a href="./../glib/glib/glib-Spawning-Processes.html#GSpawnChildSetupFunc"><span class="type">GSpawnChildSetupFunc</span></a>, used once for
-each process. <span class="annotation">[<acronym title="The callback is valid only during the call to the method."><span class="acronym">scope call</span></acronym>]</span>
-</td>
-=======
+</div>
+</div>
+<hr>
+<div class="refsect2">
 <a name="g-desktop-app-info-launch-uris-as-manager"></a><h3>g_desktop_app_info_launch_uris_as_manager ()</h3>
 <pre class="programlisting"><a href="../glib/glib-Basic-Types.html#gboolean"><span class="returnvalue">gboolean</span></a>
 g_desktop_app_info_launch_uris_as_manager
@@ -1577,32 +1038,6 @@
 <td class="parameter_name"><p>launch_context</p></td>
 <td class="parameter_description"><p> a <a class="link" href="GAppInfo.html#GAppLaunchContext"><span class="type">GAppLaunchContext</span></a>. </p></td>
 <td class="parameter_annotations"><span class="annotation">[<acronym title="NULL is OK, both for passing and for returning."><span class="acronym">allow-none</span></acronym>]</span></td>
->>>>>>> 76bed778
-</tr>
-<tr>
-<td><p><span class="term"><em class="parameter"><code>user_setup_data</code></em> :</span></p></td>
-<td>User data for <em class="parameter"><code>user_setup</code></em>. <span class="annotation">[<acronym title="This parameter is a 'user_data', for callbacks; many bindings can pass NULL here."><span class="acronym">closure</span></acronym> user_setup]</span>
-</td>
-</tr>
-<tr>
-<td><p><span class="term"><em class="parameter"><code>pid_callback</code></em> :</span></p></td>
-<td>Callback for child processes. <span class="annotation">[<acronym title="The callback is valid only during the call to the method."><span class="acronym">scope call</span></acronym>]</span>
-</td>
-</tr>
-<tr>
-<td><p><span class="term"><em class="parameter"><code>pid_callback_data</code></em> :</span></p></td>
-<td>User data for <em class="parameter"><code>callback</code></em>. <span class="annotation">[<acronym title="This parameter is a 'user_data', for callbacks; many bindings can pass NULL here."><span class="acronym">closure</span></acronym> pid_callback]</span>
-</td>
-</tr>
-<tr>
-<td><p><span class="term"><em class="parameter"><code>error</code></em> :</span></p></td>
-<td>return location for a <a href="./../glib/glib/glib-Error-Reporting.html#GError"><span class="type">GError</span></a>, or <a href="./../glib/glib/glib-Standard-Macros.html#NULL:CAPS"><code class="literal">NULL</code></a>
-</td>
-</tr>
-<tr>
-<td><p><span class="term"><span class="emphasis"><em>Returns</em></span> :</span></p></td>
-<td>
-<a href="./../glib/glib/glib-Standard-Macros.html#TRUE:CAPS"><code class="literal">TRUE</code></a> on successful launch, <a href="./../glib/glib/glib-Standard-Macros.html#FALSE:CAPS"><code class="literal">FALSE</code></a> otherwise.</td>
 </tr>
 </tbody>
 </table></div>
@@ -1731,22 +1166,8 @@
 </tbody>
 </table></div>
 </div>
-<div class="refsect1">
-<a name="gio-Desktop-file-based-GAppInfo.property-details"></a><h2>Property Details</h2>
-<div class="refsect2">
-<a name="GDesktopAppInfo--filename"></a><h3>The <code class="literal">"filename"</code> property</h3>
-<pre class="programlisting">  "filename"                 <a href="./../glib/glib/glib-Basic-Types.html#gchar"><span class="type">gchar</span></a>*                : Read / Write / Construct Only</pre>
-<p>
-The origin filename of this <a class="link" href="gio-Desktop-file-based-GAppInfo.html#GDesktopAppInfo"><span class="type">GDesktopAppInfo</span></a>
-</p>
-<p>Default value: NULL</p>
-</div>
-</div>
-</div>
-<hr>
-<<<<<<< HEAD
-          Generated by GTK-Doc V1.18.1</div>
-=======
+</div>
+<hr>
 <div class="refsect2">
 <a name="G-DESKTOP-APP-INFO-LOOKUP-EXTENSION-POINT-NAME:CAPS"></a><h3>G_DESKTOP_APP_INFO_LOOKUP_EXTENSION_POINT_NAME</h3>
 <pre class="programlisting">#define G_DESKTOP_APP_INFO_LOOKUP_EXTENSION_POINT_NAME "gio-desktop-app-info-lookup"
@@ -1769,6 +1190,5 @@
 </div>
 <div class="footer">
 <hr>Generated by GTK-Doc V1.24</div>
->>>>>>> 76bed778
 </body>
 </html>