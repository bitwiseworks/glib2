--- conflicted
+++ resolved
@@ -2,43 +2,12 @@
 <html>
 <head>
 <meta http-equiv="Content-Type" content="text/html; charset=UTF-8">
-<<<<<<< HEAD
-<title>GNetworkService</title>
-<meta name="generator" content="DocBook XSL Stylesheets V1.77.1">
-=======
 <title>GNetworkService: GIO Reference Manual</title>
 <meta name="generator" content="DocBook XSL Stylesheets V1.78.1">
->>>>>>> 76bed778
 <link rel="home" href="index.html" title="GIO Reference Manual">
 <link rel="up" href="resolver.html" title="DNS resolution">
 <link rel="prev" href="GNetworkAddress.html" title="GNetworkAddress">
 <link rel="next" href="GSrvTarget.html" title="GSrvTarget">
-<<<<<<< HEAD
-<meta name="generator" content="GTK-Doc V1.18.1 (XML mode)">
-<link rel="stylesheet" href="style.css" type="text/css">
-</head>
-<body bgcolor="white" text="black" link="#0000FF" vlink="#840084" alink="#0000FF">
-<table class="navigation" id="top" width="100%" summary="Navigation header" cellpadding="2" cellspacing="2">
-<tr valign="middle">
-<td><a accesskey="p" href="GNetworkAddress.html"><img src="left.png" width="24" height="24" border="0" alt="Prev"></a></td>
-<td><a accesskey="u" href="resolver.html"><img src="up.png" width="24" height="24" border="0" alt="Up"></a></td>
-<td><a accesskey="h" href="index.html"><img src="home.png" width="24" height="24" border="0" alt="Home"></a></td>
-<th width="100%" align="center">GIO Reference Manual</th>
-<td><a accesskey="n" href="GSrvTarget.html"><img src="right.png" width="24" height="24" border="0" alt="Next"></a></td>
-</tr>
-<tr><td colspan="5" class="shortcuts">
-<a href="#GNetworkService.synopsis" class="shortcut">Top</a>
-                   | 
-                  <a href="#GNetworkService.description" class="shortcut">Description</a>
-                   | 
-                  <a href="#GNetworkService.object-hierarchy" class="shortcut">Object Hierarchy</a>
-                   | 
-                  <a href="#GNetworkService.implemented-interfaces" class="shortcut">Implemented Interfaces</a>
-                   | 
-                  <a href="#GNetworkService.properties" class="shortcut">Properties</a>
-</td></tr>
-</table>
-=======
 <meta name="generator" content="GTK-Doc V1.24 (XML mode)">
 <link rel="stylesheet" href="style.css" type="text/css">
 </head>
@@ -56,7 +25,6 @@
 <td><a accesskey="p" href="GNetworkAddress.html"><img src="left.png" width="16" height="16" border="0" alt="Prev"></a></td>
 <td><a accesskey="n" href="GSrvTarget.html"><img src="right.png" width="16" height="16" border="0" alt="Next"></a></td>
 </tr></table>
->>>>>>> 76bed778
 <div class="refentry">
 <a name="GNetworkService"></a><div class="titlepage"></div>
 <div class="refnamediv"><table width="100%"><tr>
@@ -66,123 +34,6 @@
 </td>
 <td class="gallery_image" valign="top" align="right"></td>
 </tr></table></div>
-<<<<<<< HEAD
-<div class="refsynopsisdiv">
-<a name="GNetworkService.synopsis"></a><h2>Synopsis</h2>
-<pre class="synopsis">
-#include &lt;gio/gio.h&gt;
-
-                    <a class="link" href="GNetworkService.html#GNetworkService-struct" title="GNetworkService">GNetworkService</a>;
-<a class="link" href="GSocketConnectable.html" title="GSocketConnectable"><span class="returnvalue">GSocketConnectable</span></a> * <a class="link" href="GNetworkService.html#g-network-service-new" title="g_network_service_new ()">g_network_service_new</a>              (<em class="parameter"><code>const <a href="./../glib/glib/glib-Basic-Types.html#gchar"><span class="type">gchar</span></a> *service</code></em>,
-                                                         <em class="parameter"><code>const <a href="./../glib/glib/glib-Basic-Types.html#gchar"><span class="type">gchar</span></a> *protocol</code></em>,
-                                                         <em class="parameter"><code>const <a href="./../glib/glib/glib-Basic-Types.html#gchar"><span class="type">gchar</span></a> *domain</code></em>);
-const <a href="./../glib/glib/glib-Basic-Types.html#gchar"><span class="returnvalue">gchar</span></a> *       <a class="link" href="GNetworkService.html#g-network-service-get-service" title="g_network_service_get_service ()">g_network_service_get_service</a>       (<em class="parameter"><code><a class="link" href="GNetworkService.html" title="GNetworkService"><span class="type">GNetworkService</span></a> *srv</code></em>);
-const <a href="./../glib/glib/glib-Basic-Types.html#gchar"><span class="returnvalue">gchar</span></a> *       <a class="link" href="GNetworkService.html#g-network-service-get-protocol" title="g_network_service_get_protocol ()">g_network_service_get_protocol</a>      (<em class="parameter"><code><a class="link" href="GNetworkService.html" title="GNetworkService"><span class="type">GNetworkService</span></a> *srv</code></em>);
-const <a href="./../glib/glib/glib-Basic-Types.html#gchar"><span class="returnvalue">gchar</span></a> *       <a class="link" href="GNetworkService.html#g-network-service-get-domain" title="g_network_service_get_domain ()">g_network_service_get_domain</a>        (<em class="parameter"><code><a class="link" href="GNetworkService.html" title="GNetworkService"><span class="type">GNetworkService</span></a> *srv</code></em>);
-const <a href="./../glib/glib/glib-Basic-Types.html#gchar"><span class="returnvalue">gchar</span></a> *       <a class="link" href="GNetworkService.html#g-network-service-get-scheme" title="g_network_service_get_scheme ()">g_network_service_get_scheme</a>        (<em class="parameter"><code><a class="link" href="GNetworkService.html" title="GNetworkService"><span class="type">GNetworkService</span></a> *srv</code></em>);
-<span class="returnvalue">void</span>                <a class="link" href="GNetworkService.html#g-network-service-set-scheme" title="g_network_service_set_scheme ()">g_network_service_set_scheme</a>        (<em class="parameter"><code><a class="link" href="GNetworkService.html" title="GNetworkService"><span class="type">GNetworkService</span></a> *srv</code></em>,
-                                                         <em class="parameter"><code>const <a href="./../glib/glib/glib-Basic-Types.html#gchar"><span class="type">gchar</span></a> *scheme</code></em>);
-</pre>
-</div>
-<div class="refsect1">
-<a name="GNetworkService.object-hierarchy"></a><h2>Object Hierarchy</h2>
-<pre class="synopsis">
-  <a href="./../gobject/gobject/gobject-The-Base-Object-Type.html#GObject">GObject</a>
-   +----GNetworkService
-</pre>
-</div>
-<div class="refsect1">
-<a name="GNetworkService.implemented-interfaces"></a><h2>Implemented Interfaces</h2>
-<p>
-GNetworkService implements
- <a class="link" href="GSocketConnectable.html" title="GSocketConnectable">GSocketConnectable</a>.</p>
-</div>
-<div class="refsect1">
-<a name="GNetworkService.properties"></a><h2>Properties</h2>
-<pre class="synopsis">
-  "<a class="link" href="GNetworkService.html#GNetworkService--domain" title='The "domain" property'>domain</a>"                   <a href="./../glib/glib/glib-Basic-Types.html#gchar"><span class="type">gchar</span></a>*                : Read / Write / Construct Only
-  "<a class="link" href="GNetworkService.html#GNetworkService--protocol" title='The "protocol" property'>protocol</a>"                 <a href="./../glib/glib/glib-Basic-Types.html#gchar"><span class="type">gchar</span></a>*                : Read / Write / Construct Only
-  "<a class="link" href="GNetworkService.html#GNetworkService--scheme" title='The "scheme" property'>scheme</a>"                   <a href="./../glib/glib/glib-Basic-Types.html#gchar"><span class="type">gchar</span></a>*                : Read / Write
-  "<a class="link" href="GNetworkService.html#GNetworkService--service" title='The "service" property'>service</a>"                  <a href="./../glib/glib/glib-Basic-Types.html#gchar"><span class="type">gchar</span></a>*                : Read / Write / Construct Only
-</pre>
-</div>
-<div class="refsect1">
-<a name="GNetworkService.description"></a><h2>Description</h2>
-<p>
-Like <a class="link" href="GNetworkAddress.html" title="GNetworkAddress"><span class="type">GNetworkAddress</span></a> does with hostnames, <a class="link" href="GNetworkService.html" title="GNetworkService"><span class="type">GNetworkService</span></a>
-provides an easy way to resolve a SRV record, and then attempt to
-connect to one of the hosts that implements that service, handling
-service priority/weighting, multiple IP addresses, and multiple
-address families.
-</p>
-<p>
-See <a class="link" href="GSrvTarget.html" title="GSrvTarget"><span class="type">GSrvTarget</span></a> for more information about SRV records, and see
-<a class="link" href="GSocketConnectable.html" title="GSocketConnectable"><span class="type">GSocketConnectable</span></a> for and example of using the connectable
-interface.
-</p>
-</div>
-<div class="refsect1">
-<a name="GNetworkService.details"></a><h2>Details</h2>
-<div class="refsect2">
-<a name="GNetworkService-struct"></a><h3>GNetworkService</h3>
-<pre class="programlisting">typedef struct _GNetworkService GNetworkService;</pre>
-<p>
-A <a class="link" href="GSocketConnectable.html" title="GSocketConnectable"><span class="type">GSocketConnectable</span></a> for resolving a SRV record and connecting to
-that service.
-</p>
-</div>
-<hr>
-<div class="refsect2">
-<a name="g-network-service-new"></a><h3>g_network_service_new ()</h3>
-<pre class="programlisting"><a class="link" href="GSocketConnectable.html" title="GSocketConnectable"><span class="returnvalue">GSocketConnectable</span></a> * g_network_service_new              (<em class="parameter"><code>const <a href="./../glib/glib/glib-Basic-Types.html#gchar"><span class="type">gchar</span></a> *service</code></em>,
-                                                         <em class="parameter"><code>const <a href="./../glib/glib/glib-Basic-Types.html#gchar"><span class="type">gchar</span></a> *protocol</code></em>,
-                                                         <em class="parameter"><code>const <a href="./../glib/glib/glib-Basic-Types.html#gchar"><span class="type">gchar</span></a> *domain</code></em>);</pre>
-<p>
-Creates a new <a class="link" href="GNetworkService.html" title="GNetworkService"><span class="type">GNetworkService</span></a> representing the given <em class="parameter"><code>service</code></em>,
-<em class="parameter"><code>protocol</code></em>, and <em class="parameter"><code>domain</code></em>. This will initially be unresolved; use the
-<a class="link" href="GSocketConnectable.html" title="GSocketConnectable"><span class="type">GSocketConnectable</span></a> interface to resolve it.
-</p>
-<div class="variablelist"><table border="0" class="variablelist">
-<colgroup>
-<col align="left" valign="top">
-<col>
-</colgroup>
-<tbody>
-<tr>
-<td><p><span class="term"><em class="parameter"><code>service</code></em> :</span></p></td>
-<td>the service type to look up (eg, "ldap")</td>
-</tr>
-<tr>
-<td><p><span class="term"><em class="parameter"><code>protocol</code></em> :</span></p></td>
-<td>the networking protocol to use for <em class="parameter"><code>service</code></em> (eg, "tcp")</td>
-</tr>
-<tr>
-<td><p><span class="term"><em class="parameter"><code>domain</code></em> :</span></p></td>
-<td>the DNS domain to look up the service in</td>
-</tr>
-<tr>
-<td><p><span class="term"><span class="emphasis"><em>Returns</em></span> :</span></p></td>
-<td>a new <a class="link" href="GNetworkService.html" title="GNetworkService"><span class="type">GNetworkService</span></a>. <span class="annotation">[<acronym title="Free data after the code is done."><span class="acronym">transfer full</span></acronym>][<acronym title="Override the parsed C type with given type."><span class="acronym">type</span></acronym> GNetworkService]</span>
-</td>
-</tr>
-</tbody>
-</table></div>
-<p class="since">Since 2.22</p>
-</div>
-<hr>
-<div class="refsect2">
-<a name="g-network-service-get-service"></a><h3>g_network_service_get_service ()</h3>
-<pre class="programlisting">const <a href="./../glib/glib/glib-Basic-Types.html#gchar"><span class="returnvalue">gchar</span></a> *       g_network_service_get_service       (<em class="parameter"><code><a class="link" href="GNetworkService.html" title="GNetworkService"><span class="type">GNetworkService</span></a> *srv</code></em>);</pre>
-<p>
-Gets <em class="parameter"><code>srv</code></em>'s service name (eg, "ldap").
-</p>
-<div class="variablelist"><table border="0" class="variablelist">
-<colgroup>
-<col align="left" valign="top">
-<col>
-</colgroup>
-<tbody>
-=======
 <div class="refsect1">
 <a name="GNetworkService.functions"></a><h2>Functions</h2>
 <div class="informaltable"><table width="100%" border="0">
@@ -220,7 +71,6 @@
 <a class="link" href="GNetworkService.html#g-network-service-get-domain" title="g_network_service_get_domain ()">g_network_service_get_domain</a> <span class="c_punctuation">()</span>
 </td>
 </tr>
->>>>>>> 76bed778
 <tr>
 <td class="function_type">const <a href="../glib/glib-Basic-Types.html#gchar"><span class="returnvalue">gchar</span></a> *
 </td>
@@ -229,35 +79,16 @@
 </td>
 </tr>
 <tr>
-<<<<<<< HEAD
-<td><p><span class="term"><span class="emphasis"><em>Returns</em></span> :</span></p></td>
-<td>
-<em class="parameter"><code>srv</code></em>'s service name</td>
-=======
 <td class="function_type">
 <span class="returnvalue">void</span>
 </td>
 <td class="function_name">
 <a class="link" href="GNetworkService.html#g-network-service-set-scheme" title="g_network_service_set_scheme ()">g_network_service_set_scheme</a> <span class="c_punctuation">()</span>
 </td>
->>>>>>> 76bed778
 </tr>
 </tbody>
 </table></div>
 </div>
-<<<<<<< HEAD
-<hr>
-<div class="refsect2">
-<a name="g-network-service-get-protocol"></a><h3>g_network_service_get_protocol ()</h3>
-<pre class="programlisting">const <a href="./../glib/glib/glib-Basic-Types.html#gchar"><span class="returnvalue">gchar</span></a> *       g_network_service_get_protocol      (<em class="parameter"><code><a class="link" href="GNetworkService.html" title="GNetworkService"><span class="type">GNetworkService</span></a> *srv</code></em>);</pre>
-<p>
-Gets <em class="parameter"><code>srv</code></em>'s protocol name (eg, "tcp").
-</p>
-<div class="variablelist"><table border="0" class="variablelist">
-<colgroup>
-<col align="left" valign="top">
-<col>
-=======
 <div class="refsect1">
 <a name="GNetworkService.properties"></a><h2>Properties</h2>
 <div class="informaltable"><table border="0">
@@ -265,7 +96,6 @@
 <col width="150px" class="properties_type">
 <col width="300px" class="properties_name">
 <col width="200px" class="properties_flags">
->>>>>>> 76bed778
 </colgroup>
 <tbody>
 <tr>
@@ -275,36 +105,11 @@
 <td class="property_flags">Read / Write / Construct Only</td>
 </tr>
 <tr>
-<<<<<<< HEAD
-<td><p><span class="term"><span class="emphasis"><em>Returns</em></span> :</span></p></td>
-<td>
-<em class="parameter"><code>srv</code></em>'s protocol name</td>
-</tr>
-</tbody>
-</table></div>
-<p class="since">Since 2.22</p>
-</div>
-<hr>
-<div class="refsect2">
-<a name="g-network-service-get-domain"></a><h3>g_network_service_get_domain ()</h3>
-<pre class="programlisting">const <a href="./../glib/glib/glib-Basic-Types.html#gchar"><span class="returnvalue">gchar</span></a> *       g_network_service_get_domain        (<em class="parameter"><code><a class="link" href="GNetworkService.html" title="GNetworkService"><span class="type">GNetworkService</span></a> *srv</code></em>);</pre>
-<p>
-Gets the domain that <em class="parameter"><code>srv</code></em> serves. This might be either UTF-8 or
-ASCII-encoded, depending on what <em class="parameter"><code>srv</code></em> was created with.
-</p>
-<div class="variablelist"><table border="0" class="variablelist">
-<colgroup>
-<col align="left" valign="top">
-<col>
-</colgroup>
-<tbody>
-=======
 <td class="property_type">
 <a href="../glib/glib-Basic-Types.html#gchar"><span class="type">gchar</span></a> *</td>
 <td class="property_name"><a class="link" href="GNetworkService.html#GNetworkService--protocol" title="The “protocol” property">protocol</a></td>
 <td class="property_flags">Read / Write / Construct Only</td>
 </tr>
->>>>>>> 76bed778
 <tr>
 <td class="property_type">
 <a href="../glib/glib-Basic-Types.html#gchar"><span class="type">gchar</span></a> *</td>
@@ -312,34 +117,14 @@
 <td class="property_flags">Read / Write</td>
 </tr>
 <tr>
-<<<<<<< HEAD
-<td><p><span class="term"><span class="emphasis"><em>Returns</em></span> :</span></p></td>
-<td>
-<em class="parameter"><code>srv</code></em>'s domain name</td>
-=======
 <td class="property_type">
 <a href="../glib/glib-Basic-Types.html#gchar"><span class="type">gchar</span></a> *</td>
 <td class="property_name"><a class="link" href="GNetworkService.html#GNetworkService--service" title="The “service” property">service</a></td>
 <td class="property_flags">Read / Write / Construct Only</td>
->>>>>>> 76bed778
 </tr>
 </tbody>
 </table></div>
 </div>
-<<<<<<< HEAD
-<hr>
-<div class="refsect2">
-<a name="g-network-service-get-scheme"></a><h3>g_network_service_get_scheme ()</h3>
-<pre class="programlisting">const <a href="./../glib/glib/glib-Basic-Types.html#gchar"><span class="returnvalue">gchar</span></a> *       g_network_service_get_scheme        (<em class="parameter"><code><a class="link" href="GNetworkService.html" title="GNetworkService"><span class="type">GNetworkService</span></a> *srv</code></em>);</pre>
-<p>
-Get's the URI scheme used to resolve proxies. By default, the service name
-is used as scheme.
-</p>
-<div class="variablelist"><table border="0" class="variablelist">
-<colgroup>
-<col align="left" valign="top">
-<col>
-=======
 <div class="refsect1">
 <a name="GNetworkService.other"></a><h2>Types and Values</h2>
 <div class="informaltable"><table width="100%" border="0">
@@ -402,7 +187,6 @@
 <col width="150px" class="parameters_name">
 <col class="parameters_description">
 <col width="200px" class="parameters_annotations">
->>>>>>> 76bed778
 </colgroup>
 <tbody>
 <tr>
@@ -411,11 +195,6 @@
 <td class="parameter_annotations"> </td>
 </tr>
 <tr>
-<<<<<<< HEAD
-<td><p><span class="term"><span class="emphasis"><em>Returns</em></span> :</span></p></td>
-<td>
-<em class="parameter"><code>srv</code></em>'s scheme name</td>
-=======
 <td class="parameter_name"><p>protocol</p></td>
 <td class="parameter_description"><p>the networking protocol to use for <em class="parameter"><code>service</code></em>
 (eg, "tcp")</p></td>
@@ -425,7 +204,6 @@
 <td class="parameter_name"><p>domain</p></td>
 <td class="parameter_description"><p>the DNS domain to look up the service in</p></td>
 <td class="parameter_annotations"> </td>
->>>>>>> 76bed778
 </tr>
 </tbody>
 </table></div>
@@ -439,19 +217,6 @@
 </div>
 <hr>
 <div class="refsect2">
-<<<<<<< HEAD
-<a name="g-network-service-set-scheme"></a><h3>g_network_service_set_scheme ()</h3>
-<pre class="programlisting"><span class="returnvalue">void</span>                g_network_service_set_scheme        (<em class="parameter"><code><a class="link" href="GNetworkService.html" title="GNetworkService"><span class="type">GNetworkService</span></a> *srv</code></em>,
-                                                         <em class="parameter"><code>const <a href="./../glib/glib/glib-Basic-Types.html#gchar"><span class="type">gchar</span></a> *scheme</code></em>);</pre>
-<p>
-Set's the URI scheme used to resolve proxies. By default, the service name
-is used as scheme.
-</p>
-<div class="variablelist"><table border="0" class="variablelist">
-<colgroup>
-<col align="left" valign="top">
-<col>
-=======
 <a name="g-network-service-get-service"></a><h3>g_network_service_get_service ()</h3>
 <pre class="programlisting">const <a href="../glib/glib-Basic-Types.html#gchar"><span class="returnvalue">gchar</span></a> *
 g_network_service_get_service (<em class="parameter"><code><a class="link" href="GNetworkService.html" title="GNetworkService"><span class="type">GNetworkService</span></a> *srv</code></em>);</pre>
@@ -583,7 +348,6 @@
 <col width="150px" class="parameters_name">
 <col class="parameters_description">
 <col width="200px" class="parameters_annotations">
->>>>>>> 76bed778
 </colgroup>
 <tbody>
 <tr>
@@ -592,27 +356,15 @@
 <td class="parameter_annotations"> </td>
 </tr>
 <tr>
-<<<<<<< HEAD
-<td><p><span class="term"><em class="parameter"><code>scheme</code></em> :</span></p></td>
-<td>a URI scheme</td>
-=======
 <td class="parameter_name"><p>scheme</p></td>
 <td class="parameter_description"><p>a URI scheme</p></td>
 <td class="parameter_annotations"> </td>
->>>>>>> 76bed778
 </tr>
 </tbody>
 </table></div>
 </div>
 <p class="since">Since: <a class="link" href="api-index-2-26.html#api-index-2.26">2.26</a></p>
 </div>
-<<<<<<< HEAD
-<div class="refsect1">
-<a name="GNetworkService.property-details"></a><h2>Property Details</h2>
-<div class="refsect2">
-<a name="GNetworkService--domain"></a><h3>The <code class="literal">"domain"</code> property</h3>
-<pre class="programlisting">  "domain"                   <a href="./../glib/glib/glib-Basic-Types.html#gchar"><span class="type">gchar</span></a>*                : Read / Write / Construct Only</pre>
-=======
 </div>
 <div class="refsect1">
 <a name="GNetworkService.other_details"></a><h2>Types and Values</h2>
@@ -628,46 +380,30 @@
 <div class="refsect2">
 <a name="GNetworkService--domain"></a><h3>The <code class="literal">“domain”</code> property</h3>
 <pre class="programlisting">  “domain”                   <a href="../glib/glib-Basic-Types.html#gchar"><span class="type">gchar</span></a> *</pre>
->>>>>>> 76bed778
 <p>Network domain, eg, "example.com".</p>
 <p>Flags: Read / Write / Construct Only</p>
 <p>Default value: NULL</p>
 </div>
 <hr>
 <div class="refsect2">
-<<<<<<< HEAD
-<a name="GNetworkService--protocol"></a><h3>The <code class="literal">"protocol"</code> property</h3>
-<pre class="programlisting">  "protocol"                 <a href="./../glib/glib/glib-Basic-Types.html#gchar"><span class="type">gchar</span></a>*                : Read / Write / Construct Only</pre>
-=======
 <a name="GNetworkService--protocol"></a><h3>The <code class="literal">“protocol”</code> property</h3>
 <pre class="programlisting">  “protocol”                 <a href="../glib/glib-Basic-Types.html#gchar"><span class="type">gchar</span></a> *</pre>
->>>>>>> 76bed778
 <p>Network protocol, eg "tcp".</p>
 <p>Flags: Read / Write / Construct Only</p>
 <p>Default value: NULL</p>
 </div>
 <hr>
 <div class="refsect2">
-<<<<<<< HEAD
-<a name="GNetworkService--scheme"></a><h3>The <code class="literal">"scheme"</code> property</h3>
-<pre class="programlisting">  "scheme"                   <a href="./../glib/glib/glib-Basic-Types.html#gchar"><span class="type">gchar</span></a>*                : Read / Write</pre>
-=======
 <a name="GNetworkService--scheme"></a><h3>The <code class="literal">“scheme”</code> property</h3>
 <pre class="programlisting">  “scheme”                   <a href="../glib/glib-Basic-Types.html#gchar"><span class="type">gchar</span></a> *</pre>
->>>>>>> 76bed778
 <p>Network scheme (default is to use service).</p>
 <p>Flags: Read / Write</p>
 <p>Default value: NULL</p>
 </div>
 <hr>
 <div class="refsect2">
-<<<<<<< HEAD
-<a name="GNetworkService--service"></a><h3>The <code class="literal">"service"</code> property</h3>
-<pre class="programlisting">  "service"                  <a href="./../glib/glib/glib-Basic-Types.html#gchar"><span class="type">gchar</span></a>*                : Read / Write / Construct Only</pre>
-=======
 <a name="GNetworkService--service"></a><h3>The <code class="literal">“service”</code> property</h3>
 <pre class="programlisting">  “service”                  <a href="../glib/glib-Basic-Types.html#gchar"><span class="type">gchar</span></a> *</pre>
->>>>>>> 76bed778
 <p>Service name, eg "ldap".</p>
 <p>Flags: Read / Write / Construct Only</p>
 <p>Default value: NULL</p>
@@ -675,11 +411,6 @@
 </div>
 </div>
 <div class="footer">
-<<<<<<< HEAD
-<hr>
-          Generated by GTK-Doc V1.18.1</div>
-=======
 <hr>Generated by GTK-Doc V1.24</div>
->>>>>>> 76bed778
 </body>
 </html>