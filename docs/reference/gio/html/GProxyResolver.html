<!DOCTYPE html PUBLIC "-//W3C//DTD HTML 4.01 Transitional//EN">
<html>
<head>
<meta http-equiv="Content-Type" content="text/html; charset=UTF-8">
<<<<<<< HEAD
<title>GProxyResolver</title>
<meta name="generator" content="DocBook XSL Stylesheets V1.77.1">
<link rel="home" href="index.html" title="GIO Reference Manual">
<link rel="up" href="resolver.html" title="DNS resolution">
<link rel="prev" href="GResolver.html" title="GResolver">
<link rel="next" href="GSocketConnectable.html" title="GSocketConnectable">
<meta name="generator" content="GTK-Doc V1.18.1 (XML mode)">
<link rel="stylesheet" href="style.css" type="text/css">
</head>
<body bgcolor="white" text="black" link="#0000FF" vlink="#840084" alink="#0000FF">
<table class="navigation" id="top" width="100%" summary="Navigation header" cellpadding="2" cellspacing="2">
<tr valign="middle">
<td><a accesskey="p" href="GResolver.html"><img src="left.png" width="24" height="24" border="0" alt="Prev"></a></td>
<td><a accesskey="u" href="resolver.html"><img src="up.png" width="24" height="24" border="0" alt="Up"></a></td>
<td><a accesskey="h" href="index.html"><img src="home.png" width="24" height="24" border="0" alt="Home"></a></td>
<th width="100%" align="center">GIO Reference Manual</th>
<td><a accesskey="n" href="GSocketConnectable.html"><img src="right.png" width="24" height="24" border="0" alt="Next"></a></td>
</tr>
<tr><td colspan="5" class="shortcuts">
<a href="#GProxyResolver.synopsis" class="shortcut">Top</a>
                   | 
                  <a href="#GProxyResolver.description" class="shortcut">Description</a>
                   | 
                  <a href="#GProxyResolver.object-hierarchy" class="shortcut">Object Hierarchy</a>
                   | 
                  <a href="#GProxyResolver.prerequisites" class="shortcut">Prerequisites</a>
</td></tr>
</table>
=======
<title>GProxyResolver: GIO Reference Manual</title>
<meta name="generator" content="DocBook XSL Stylesheets V1.78.1">
<link rel="home" href="index.html" title="GIO Reference Manual">
<link rel="up" href="resolver.html" title="DNS resolution">
<link rel="prev" href="GResolver.html" title="GResolver">
<link rel="next" href="GSimpleProxyResolver.html" title="GSimpleProxyResolver">
<meta name="generator" content="GTK-Doc V1.24 (XML mode)">
<link rel="stylesheet" href="style.css" type="text/css">
</head>
<body bgcolor="white" text="black" link="#0000FF" vlink="#840084" alink="#0000FF">
<table class="navigation" id="top" width="100%" summary="Navigation header" cellpadding="2" cellspacing="5"><tr valign="middle">
<td width="100%" align="left" class="shortcuts">
<a href="#" class="shortcut">Top</a><span id="nav_description">  <span class="dim">|</span> 
                  <a href="#GProxyResolver.description" class="shortcut">Description</a></span><span id="nav_hierarchy">  <span class="dim">|</span> 
                  <a href="#GProxyResolver.object-hierarchy" class="shortcut">Object Hierarchy</a></span><span id="nav_prerequisites">  <span class="dim">|</span> 
                  <a href="#GProxyResolver.prerequisites" class="shortcut">Prerequisites</a></span><span id="nav_implementations">  <span class="dim">|</span> 
                  <a href="#GProxyResolver.implementations" class="shortcut">Known Implementations</a></span>
</td>
<td><a accesskey="h" href="index.html"><img src="home.png" width="16" height="16" border="0" alt="Home"></a></td>
<td><a accesskey="u" href="resolver.html"><img src="up.png" width="16" height="16" border="0" alt="Up"></a></td>
<td><a accesskey="p" href="GResolver.html"><img src="left.png" width="16" height="16" border="0" alt="Prev"></a></td>
<td><a accesskey="n" href="GSimpleProxyResolver.html"><img src="right.png" width="16" height="16" border="0" alt="Next"></a></td>
</tr></table>
>>>>>>> 76bed778
<div class="refentry">
<a name="GProxyResolver"></a><div class="titlepage"></div>
<div class="refnamediv"><table width="100%"><tr>
<td valign="top">
<h2><span class="refentrytitle"><a name="GProxyResolver.top_of_page"></a>GProxyResolver</span></h2>
<p>GProxyResolver — Asynchronous and cancellable network proxy resolver</p>
</td>
<td class="gallery_image" valign="top" align="right"></td>
</tr></table></div>
<<<<<<< HEAD
<div class="refsynopsisdiv">
<a name="GProxyResolver.synopsis"></a><h2>Synopsis</h2>
<pre class="synopsis">
#include &lt;gio/gio.h&gt;

                    <a class="link" href="GProxyResolver.html#GProxyResolver-struct" title="GProxyResolver">GProxyResolver</a>;
struct              <a class="link" href="GProxyResolver.html#GProxyResolverInterface" title="struct GProxyResolverInterface">GProxyResolverInterface</a>;
#define             <a class="link" href="GProxyResolver.html#G-PROXY-RESOLVER-EXTENSION-POINT-NAME:CAPS" title="G_PROXY_RESOLVER_EXTENSION_POINT_NAME">G_PROXY_RESOLVER_EXTENSION_POINT_NAME</a>
<a class="link" href="GProxyResolver.html" title="GProxyResolver"><span class="returnvalue">GProxyResolver</span></a> *    <a class="link" href="GProxyResolver.html#g-proxy-resolver-get-default" title="g_proxy_resolver_get_default ()">g_proxy_resolver_get_default</a>        (<em class="parameter"><code><span class="type">void</span></code></em>);
<a href="./../glib/glib/glib-Basic-Types.html#gboolean"><span class="returnvalue">gboolean</span></a>            <a class="link" href="GProxyResolver.html#g-proxy-resolver-is-supported" title="g_proxy_resolver_is_supported ()">g_proxy_resolver_is_supported</a>       (<em class="parameter"><code><a class="link" href="GProxyResolver.html" title="GProxyResolver"><span class="type">GProxyResolver</span></a> *resolver</code></em>);
<a href="./../glib/glib/glib-Basic-Types.html#gchar"><span class="returnvalue">gchar</span></a> **            <a class="link" href="GProxyResolver.html#g-proxy-resolver-lookup" title="g_proxy_resolver_lookup ()">g_proxy_resolver_lookup</a>             (<em class="parameter"><code><a class="link" href="GProxyResolver.html" title="GProxyResolver"><span class="type">GProxyResolver</span></a> *resolver</code></em>,
                                                         <em class="parameter"><code>const <a href="./../glib/glib/glib-Basic-Types.html#gchar"><span class="type">gchar</span></a> *uri</code></em>,
                                                         <em class="parameter"><code><a class="link" href="GCancellable.html" title="GCancellable"><span class="type">GCancellable</span></a> *cancellable</code></em>,
                                                         <em class="parameter"><code><a href="./../glib/glib/glib-Error-Reporting.html#GError"><span class="type">GError</span></a> **error</code></em>);
<span class="returnvalue">void</span>                <a class="link" href="GProxyResolver.html#g-proxy-resolver-lookup-async" title="g_proxy_resolver_lookup_async ()">g_proxy_resolver_lookup_async</a>       (<em class="parameter"><code><a class="link" href="GProxyResolver.html" title="GProxyResolver"><span class="type">GProxyResolver</span></a> *resolver</code></em>,
                                                         <em class="parameter"><code>const <a href="./../glib/glib/glib-Basic-Types.html#gchar"><span class="type">gchar</span></a> *uri</code></em>,
                                                         <em class="parameter"><code><a class="link" href="GCancellable.html" title="GCancellable"><span class="type">GCancellable</span></a> *cancellable</code></em>,
                                                         <em class="parameter"><code><a class="link" href="GAsyncResult.html#GAsyncReadyCallback" title="GAsyncReadyCallback ()"><span class="type">GAsyncReadyCallback</span></a> callback</code></em>,
                                                         <em class="parameter"><code><a href="./../glib/glib/glib-Basic-Types.html#gpointer"><span class="type">gpointer</span></a> user_data</code></em>);
<a href="./../glib/glib/glib-Basic-Types.html#gchar"><span class="returnvalue">gchar</span></a> **            <a class="link" href="GProxyResolver.html#g-proxy-resolver-lookup-finish" title="g_proxy_resolver_lookup_finish ()">g_proxy_resolver_lookup_finish</a>      (<em class="parameter"><code><a class="link" href="GProxyResolver.html" title="GProxyResolver"><span class="type">GProxyResolver</span></a> *resolver</code></em>,
                                                         <em class="parameter"><code><a class="link" href="GAsyncResult.html" title="GAsyncResult"><span class="type">GAsyncResult</span></a> *result</code></em>,
                                                         <em class="parameter"><code><a href="./../glib/glib/glib-Error-Reporting.html#GError"><span class="type">GError</span></a> **error</code></em>);
</pre>
=======
<div class="refsect1">
<a name="GProxyResolver.functions"></a><h2>Functions</h2>
<div class="informaltable"><table width="100%" border="0">
<colgroup>
<col width="150px" class="functions_return">
<col class="functions_name">
</colgroup>
<tbody>
<tr>
<td class="function_type">
<a class="link" href="GProxyResolver.html" title="GProxyResolver"><span class="returnvalue">GProxyResolver</span></a> *
</td>
<td class="function_name">
<a class="link" href="GProxyResolver.html#g-proxy-resolver-get-default" title="g_proxy_resolver_get_default ()">g_proxy_resolver_get_default</a> <span class="c_punctuation">()</span>
</td>
</tr>
<tr>
<td class="function_type">
<a href="../glib/glib-Basic-Types.html#gboolean"><span class="returnvalue">gboolean</span></a>
</td>
<td class="function_name">
<a class="link" href="GProxyResolver.html#g-proxy-resolver-is-supported" title="g_proxy_resolver_is_supported ()">g_proxy_resolver_is_supported</a> <span class="c_punctuation">()</span>
</td>
</tr>
<tr>
<td class="function_type">
<a href="../glib/glib-Basic-Types.html#gchar"><span class="returnvalue">gchar</span></a> **
</td>
<td class="function_name">
<a class="link" href="GProxyResolver.html#g-proxy-resolver-lookup" title="g_proxy_resolver_lookup ()">g_proxy_resolver_lookup</a> <span class="c_punctuation">()</span>
</td>
</tr>
<tr>
<td class="function_type">
<span class="returnvalue">void</span>
</td>
<td class="function_name">
<a class="link" href="GProxyResolver.html#g-proxy-resolver-lookup-async" title="g_proxy_resolver_lookup_async ()">g_proxy_resolver_lookup_async</a> <span class="c_punctuation">()</span>
</td>
</tr>
<tr>
<td class="function_type">
<a href="../glib/glib-Basic-Types.html#gchar"><span class="returnvalue">gchar</span></a> **
</td>
<td class="function_name">
<a class="link" href="GProxyResolver.html#g-proxy-resolver-lookup-finish" title="g_proxy_resolver_lookup_finish ()">g_proxy_resolver_lookup_finish</a> <span class="c_punctuation">()</span>
</td>
</tr>
</tbody>
</table></div>
</div>
<div class="refsect1">
<a name="GProxyResolver.other"></a><h2>Types and Values</h2>
<div class="informaltable"><table width="100%" border="0">
<colgroup>
<col width="150px" class="name">
<col class="description">
</colgroup>
<tbody>
<tr>
<td class="datatype_keyword"> </td>
<td class="function_name"><a class="link" href="GProxyResolver.html#GProxyResolver-struct" title="GProxyResolver">GProxyResolver</a></td>
</tr>
<tr>
<td class="datatype_keyword">struct</td>
<td class="function_name"><a class="link" href="GProxyResolver.html#GProxyResolverInterface" title="struct GProxyResolverInterface">GProxyResolverInterface</a></td>
</tr>
<tr>
<td class="define_keyword">#define</td>
<td class="function_name"><a class="link" href="GProxyResolver.html#G-PROXY-RESOLVER-EXTENSION-POINT-NAME:CAPS" title="G_PROXY_RESOLVER_EXTENSION_POINT_NAME">G_PROXY_RESOLVER_EXTENSION_POINT_NAME</a></td>
</tr>
</tbody>
</table></div>
>>>>>>> 76bed778
</div>
<div class="refsect1">
<a name="GProxyResolver.object-hierarchy"></a><h2>Object Hierarchy</h2>
<pre class="screen">    <a href="/usr/share/gtk-doc/html/gobject/GTypeModule.html">GInterface</a>
    <span class="lineart">╰──</span> GProxyResolver
</pre>
</div>
<div class="refsect1">
<a name="GProxyResolver.prerequisites"></a><h2>Prerequisites</h2>
<p>
GProxyResolver requires
<<<<<<< HEAD
 <a href="./../gobject/gobject/gobject-The-Base-Object-Type.html#GObject">GObject</a>.</p>
</div>
<div class="refsect1">
<a name="GProxyResolver.description"></a><h2>Description</h2>
<p>
<a class="link" href="GProxyResolver.html" title="GProxyResolver"><span class="type">GProxyResolver</span></a> provides synchronous and asynchronous network proxy
resolution. <a class="link" href="GProxyResolver.html" title="GProxyResolver"><span class="type">GProxyResolver</span></a> is used within <a class="link" href="GSocketClient.html" title="GSocketClient"><span class="type">GSocketClient</span></a> through
the method <a class="link" href="GSocketConnectable.html#g-socket-connectable-proxy-enumerate" title="g_socket_connectable_proxy_enumerate ()"><code class="function">g_socket_connectable_proxy_enumerate()</code></a>.
</p>
</div>
<div class="refsect1">
<a name="GProxyResolver.details"></a><h2>Details</h2>
<div class="refsect2">
<a name="GProxyResolver-struct"></a><h3>GProxyResolver</h3>
<pre class="programlisting">typedef struct _GProxyResolver GProxyResolver;</pre>
<p>
A helper class to enumerate proxies base on URI.
</p>
<p class="since">Since 2.26</p>
</div>
<hr>
<div class="refsect2">
<a name="GProxyResolverInterface"></a><h3>struct GProxyResolverInterface</h3>
<pre class="programlisting">struct GProxyResolverInterface {
  GTypeInterface g_iface;

  /* Virtual Table */
  gboolean (* is_supported)  (GProxyResolver       *resolver);

  gchar ** (* lookup)        (GProxyResolver       *resolver,
			      const gchar          *uri,
			      GCancellable         *cancellable,
			      GError              **error);

  void     (* lookup_async)  (GProxyResolver       *resolver,
			      const gchar          *uri,
			      GCancellable         *cancellable,
			      GAsyncReadyCallback   callback,
			      gpointer              user_data);

  gchar ** (* lookup_finish) (GProxyResolver       *resolver,
			      GAsyncResult         *result,
			      GError              **error);
};
</pre>
</div>
<hr>
<div class="refsect2">
<a name="G-PROXY-RESOLVER-EXTENSION-POINT-NAME:CAPS"></a><h3>G_PROXY_RESOLVER_EXTENSION_POINT_NAME</h3>
<pre class="programlisting">#define G_PROXY_RESOLVER_EXTENSION_POINT_NAME "gio-proxy-resolver"
=======
 <a href="../gobject/gobject-The-Base-Object-Type.html#GObject">GObject</a>.</p>
</div>
<div class="refsect1">
<a name="GProxyResolver.implementations"></a><h2>Known Implementations</h2>
<p>
GProxyResolver is implemented by
 <a class="link" href="GSimpleProxyResolver.html" title="GSimpleProxyResolver">GSimpleProxyResolver</a>.</p>
</div>
<div class="refsect1">
<a name="GProxyResolver.includes"></a><h2>Includes</h2>
<pre class="synopsis">#include &lt;gio/gio.h&gt;
>>>>>>> 76bed778
</pre>
</div>
<div class="refsect1">
<a name="GProxyResolver.description"></a><h2>Description</h2>
<p><a class="link" href="GProxyResolver.html" title="GProxyResolver"><span class="type">GProxyResolver</span></a> provides synchronous and asynchronous network proxy
resolution. <a class="link" href="GProxyResolver.html" title="GProxyResolver"><span class="type">GProxyResolver</span></a> is used within <a class="link" href="GSocketClient.html" title="GSocketClient"><span class="type">GSocketClient</span></a> through
the method <a class="link" href="GSocketConnectable.html#g-socket-connectable-proxy-enumerate" title="g_socket_connectable_proxy_enumerate ()"><code class="function">g_socket_connectable_proxy_enumerate()</code></a>.</p>
</div>
<div class="refsect1">
<a name="GProxyResolver.functions_details"></a><h2>Functions</h2>
<div class="refsect2">
<a name="g-proxy-resolver-get-default"></a><h3>g_proxy_resolver_get_default ()</h3>
<pre class="programlisting"><a class="link" href="GProxyResolver.html" title="GProxyResolver"><span class="returnvalue">GProxyResolver</span></a> *
g_proxy_resolver_get_default (<em class="parameter"><code><span class="type">void</span></code></em>);</pre>
<p>Gets the default <a class="link" href="GProxyResolver.html" title="GProxyResolver"><span class="type">GProxyResolver</span></a> for the system.</p>
<div class="refsect3">
<a name="id-1.4.16.3.10.2.5"></a><h4>Returns</h4>
<p> the default <a class="link" href="GProxyResolver.html" title="GProxyResolver"><span class="type">GProxyResolver</span></a>. </p>
<p><span class="annotation">[<acronym title="Don't free data after the code is done."><span class="acronym">transfer none</span></acronym>]</span></p>
</div>
<p class="since">Since: <a class="link" href="api-index-2-26.html#api-index-2.26">2.26</a></p>
</div>
<hr>
<div class="refsect2">
<<<<<<< HEAD
<a name="g-proxy-resolver-get-default"></a><h3>g_proxy_resolver_get_default ()</h3>
<pre class="programlisting"><a class="link" href="GProxyResolver.html" title="GProxyResolver"><span class="returnvalue">GProxyResolver</span></a> *    g_proxy_resolver_get_default        (<em class="parameter"><code><span class="type">void</span></code></em>);</pre>
<p>
Gets the default <a class="link" href="GProxyResolver.html" title="GProxyResolver"><span class="type">GProxyResolver</span></a> for the system.
</p>
<div class="variablelist"><table border="0" class="variablelist">
<colgroup>
<col align="left" valign="top">
<col>
</colgroup>
<tbody><tr>
<td><p><span class="term"><span class="emphasis"><em>Returns</em></span> :</span></p></td>
<td>the default <a class="link" href="GProxyResolver.html" title="GProxyResolver"><span class="type">GProxyResolver</span></a>. <span class="annotation">[<acronym title="Don't free data after the code is done."><span class="acronym">transfer none</span></acronym>]</span>
</td>
=======
<a name="g-proxy-resolver-is-supported"></a><h3>g_proxy_resolver_is_supported ()</h3>
<pre class="programlisting"><a href="../glib/glib-Basic-Types.html#gboolean"><span class="returnvalue">gboolean</span></a>
g_proxy_resolver_is_supported (<em class="parameter"><code><a class="link" href="GProxyResolver.html" title="GProxyResolver"><span class="type">GProxyResolver</span></a> *resolver</code></em>);</pre>
<p>Checks if <em class="parameter"><code>resolver</code></em>
 can be used on this system. (This is used
internally; <a class="link" href="GProxyResolver.html#g-proxy-resolver-get-default" title="g_proxy_resolver_get_default ()"><code class="function">g_proxy_resolver_get_default()</code></a> will only return a proxy
resolver that returns <a href="../glib/glib-Standard-Macros.html#TRUE:CAPS"><code class="literal">TRUE</code></a> for this method.)</p>
<div class="refsect3">
<a name="id-1.4.16.3.10.3.5"></a><h4>Parameters</h4>
<div class="informaltable"><table width="100%" border="0">
<colgroup>
<col width="150px" class="parameters_name">
<col class="parameters_description">
<col width="200px" class="parameters_annotations">
</colgroup>
<tbody><tr>
<td class="parameter_name"><p>resolver</p></td>
<td class="parameter_description"><p>a <a class="link" href="GProxyResolver.html" title="GProxyResolver"><span class="type">GProxyResolver</span></a></p></td>
<td class="parameter_annotations"> </td>
>>>>>>> 76bed778
</tr></tbody>
</table></div>
</div>
<div class="refsect3">
<a name="id-1.4.16.3.10.3.6"></a><h4>Returns</h4>
<p> <a href="../glib/glib-Standard-Macros.html#TRUE:CAPS"><code class="literal">TRUE</code></a> if <em class="parameter"><code>resolver</code></em>
is supported.</p>
</div>
<p class="since">Since: <a class="link" href="api-index-2-26.html#api-index-2.26">2.26</a></p>
</div>
<hr>
<div class="refsect2">
<<<<<<< HEAD
<a name="g-proxy-resolver-is-supported"></a><h3>g_proxy_resolver_is_supported ()</h3>
<pre class="programlisting"><a href="./../glib/glib/glib-Basic-Types.html#gboolean"><span class="returnvalue">gboolean</span></a>            g_proxy_resolver_is_supported       (<em class="parameter"><code><a class="link" href="GProxyResolver.html" title="GProxyResolver"><span class="type">GProxyResolver</span></a> *resolver</code></em>);</pre>
<p>
Checks if <em class="parameter"><code>resolver</code></em> can be used on this system. (This is used
internally; <a class="link" href="GProxyResolver.html#g-proxy-resolver-get-default" title="g_proxy_resolver_get_default ()"><code class="function">g_proxy_resolver_get_default()</code></a> will only return a proxy
resolver that returns <a href="./../glib/glib/glib-Standard-Macros.html#TRUE:CAPS"><code class="literal">TRUE</code></a> for this method.)
</p>
<div class="variablelist"><table border="0" class="variablelist">
<colgroup>
<col align="left" valign="top">
<col>
=======
<a name="g-proxy-resolver-lookup"></a><h3>g_proxy_resolver_lookup ()</h3>
<pre class="programlisting"><a href="../glib/glib-Basic-Types.html#gchar"><span class="returnvalue">gchar</span></a> **
g_proxy_resolver_lookup (<em class="parameter"><code><a class="link" href="GProxyResolver.html" title="GProxyResolver"><span class="type">GProxyResolver</span></a> *resolver</code></em>,
                         <em class="parameter"><code>const <a href="../glib/glib-Basic-Types.html#gchar"><span class="type">gchar</span></a> *uri</code></em>,
                         <em class="parameter"><code><a class="link" href="GCancellable.html" title="GCancellable"><span class="type">GCancellable</span></a> *cancellable</code></em>,
                         <em class="parameter"><code><a href="../glib/glib-Error-Reporting.html#GError"><span class="type">GError</span></a> **error</code></em>);</pre>
<p>Looks into the system proxy configuration to determine what proxy,
if any, to use to connect to <em class="parameter"><code>uri</code></em>
. The returned proxy URIs are of
the form <code class="literal">&lt;protocol&gt;://[user[:password]@]host:port</code> or
<code class="literal">direct://</code>, where &lt;protocol&gt; could be http, rtsp, socks
or other proxying protocol.</p>
<p>If you don't know what network protocol is being used on the
socket, you should use <code class="literal">none</code> as the URI protocol.
In this case, the resolver might still return a generic proxy type
(such as SOCKS), but would not return protocol-specific proxy types
(such as http).</p>
<p><code class="literal">direct://</code> is used when no proxy is needed.
Direct connection should not be attempted unless it is part of the
returned array of proxies.</p>
<div class="refsect3">
<a name="id-1.4.16.3.10.4.7"></a><h4>Parameters</h4>
<div class="informaltable"><table width="100%" border="0">
<colgroup>
<col width="150px" class="parameters_name">
<col class="parameters_description">
<col width="200px" class="parameters_annotations">
>>>>>>> 76bed778
</colgroup>
<tbody>
<tr>
<td class="parameter_name"><p>resolver</p></td>
<td class="parameter_description"><p>a <a class="link" href="GProxyResolver.html" title="GProxyResolver"><span class="type">GProxyResolver</span></a></p></td>
<td class="parameter_annotations"> </td>
</tr>
<tr>
<<<<<<< HEAD
<td><p><span class="term"><span class="emphasis"><em>Returns</em></span> :</span></p></td>
<td>
<a href="./../glib/glib/glib-Standard-Macros.html#TRUE:CAPS"><code class="literal">TRUE</code></a> if <em class="parameter"><code>resolver</code></em> is supported.</td>
=======
<td class="parameter_name"><p>uri</p></td>
<td class="parameter_description"><p>a URI representing the destination to connect to</p></td>
<td class="parameter_annotations"> </td>
</tr>
<tr>
<td class="parameter_name"><p>cancellable</p></td>
<td class="parameter_description"><p> a <a class="link" href="GCancellable.html" title="GCancellable"><span class="type">GCancellable</span></a>, or <a href="../glib/glib-Standard-Macros.html#NULL:CAPS"><code class="literal">NULL</code></a>. </p></td>
<td class="parameter_annotations"><span class="annotation">[<acronym title="NULL is OK, both for passing and for returning."><span class="acronym">allow-none</span></acronym>]</span></td>
</tr>
<tr>
<td class="parameter_name"><p>error</p></td>
<td class="parameter_description"><p>return location for a <a href="../glib/glib-Error-Reporting.html#GError"><span class="type">GError</span></a>, or <a href="../glib/glib-Standard-Macros.html#NULL:CAPS"><code class="literal">NULL</code></a></p></td>
<td class="parameter_annotations"> </td>
>>>>>>> 76bed778
</tr>
</tbody>
</table></div>
</div>
<div class="refsect3">
<a name="id-1.4.16.3.10.4.8"></a><h4>Returns</h4>
<p> A
NULL-terminated array of proxy URIs. Must be freed
with <a href="../glib/glib-String-Utility-Functions.html#g-strfreev"><code class="function">g_strfreev()</code></a>. </p>
<p><span class="annotation">[<acronym title="Free data after the code is done."><span class="acronym">transfer full</span></acronym>][<acronym title="Parameter points to an array of items."><span class="acronym">array</span></acronym> zero-terminated=1]</span></p>
</div>
<p class="since">Since: <a class="link" href="api-index-2-26.html#api-index-2.26">2.26</a></p>
</div>
<hr>
<div class="refsect2">
<<<<<<< HEAD
<a name="g-proxy-resolver-lookup"></a><h3>g_proxy_resolver_lookup ()</h3>
<pre class="programlisting"><a href="./../glib/glib/glib-Basic-Types.html#gchar"><span class="returnvalue">gchar</span></a> **            g_proxy_resolver_lookup             (<em class="parameter"><code><a class="link" href="GProxyResolver.html" title="GProxyResolver"><span class="type">GProxyResolver</span></a> *resolver</code></em>,
                                                         <em class="parameter"><code>const <a href="./../glib/glib/glib-Basic-Types.html#gchar"><span class="type">gchar</span></a> *uri</code></em>,
                                                         <em class="parameter"><code><a class="link" href="GCancellable.html" title="GCancellable"><span class="type">GCancellable</span></a> *cancellable</code></em>,
                                                         <em class="parameter"><code><a href="./../glib/glib/glib-Error-Reporting.html#GError"><span class="type">GError</span></a> **error</code></em>);</pre>
<p>
Looks into the system proxy configuration to determine what proxy,
if any, to use to connect to <em class="parameter"><code>uri</code></em>. The returned proxy URIs are of the
form <code class="literal">&lt;protocol&gt;://[user[:password]@]host:port</code>
or <code class="literal">direct://</code>, where &lt;protocol&gt; could be
http, rtsp, socks or other proxying protocol.
</p>
<p>
If you don't know what network protocol is being used on the
socket, you should use <code class="literal">none</code> as the URI protocol.
In this case, the resolver might still return a generic proxy type
(such as SOCKS), but would not return protocol-specific proxy types
(such as http).
</p>
<p>
<code class="literal">direct://</code> is used when no proxy is needed.
Direct connection should not be attempted unless it is part of the
returned array of proxies.
</p>
<div class="variablelist"><table border="0" class="variablelist">
<colgroup>
<col align="left" valign="top">
<col>
=======
<a name="g-proxy-resolver-lookup-async"></a><h3>g_proxy_resolver_lookup_async ()</h3>
<pre class="programlisting"><span class="returnvalue">void</span>
g_proxy_resolver_lookup_async (<em class="parameter"><code><a class="link" href="GProxyResolver.html" title="GProxyResolver"><span class="type">GProxyResolver</span></a> *resolver</code></em>,
                               <em class="parameter"><code>const <a href="../glib/glib-Basic-Types.html#gchar"><span class="type">gchar</span></a> *uri</code></em>,
                               <em class="parameter"><code><a class="link" href="GCancellable.html" title="GCancellable"><span class="type">GCancellable</span></a> *cancellable</code></em>,
                               <em class="parameter"><code><a class="link" href="GAsyncResult.html#GAsyncReadyCallback" title="GAsyncReadyCallback ()"><span class="type">GAsyncReadyCallback</span></a> callback</code></em>,
                               <em class="parameter"><code><a href="../glib/glib-Basic-Types.html#gpointer"><span class="type">gpointer</span></a> user_data</code></em>);</pre>
<p>Asynchronous lookup of proxy. See <a class="link" href="GProxyResolver.html#g-proxy-resolver-lookup" title="g_proxy_resolver_lookup ()"><code class="function">g_proxy_resolver_lookup()</code></a> for more
details.</p>
<div class="refsect3">
<a name="id-1.4.16.3.10.5.5"></a><h4>Parameters</h4>
<div class="informaltable"><table width="100%" border="0">
<colgroup>
<col width="150px" class="parameters_name">
<col class="parameters_description">
<col width="200px" class="parameters_annotations">
>>>>>>> 76bed778
</colgroup>
<tbody>
<tr>
<td class="parameter_name"><p>resolver</p></td>
<td class="parameter_description"><p>a <a class="link" href="GProxyResolver.html" title="GProxyResolver"><span class="type">GProxyResolver</span></a></p></td>
<td class="parameter_annotations"> </td>
</tr>
<tr>
<<<<<<< HEAD
<td><p><span class="term"><em class="parameter"><code>uri</code></em> :</span></p></td>
<td>a URI representing the destination to connect to</td>
</tr>
<tr>
<td><p><span class="term"><em class="parameter"><code>cancellable</code></em> :</span></p></td>
<td>a <a class="link" href="GCancellable.html" title="GCancellable"><span class="type">GCancellable</span></a>, or <a href="./../glib/glib/glib-Standard-Macros.html#NULL:CAPS"><code class="literal">NULL</code></a>. <span class="annotation">[<acronym title="NULL is ok, both for passing and for returning."><span class="acronym">allow-none</span></acronym>]</span>
</td>
</tr>
<tr>
<td><p><span class="term"><em class="parameter"><code>error</code></em> :</span></p></td>
<td>return location for a <a href="./../glib/glib/glib-Error-Reporting.html#GError"><span class="type">GError</span></a>, or <a href="./../glib/glib/glib-Standard-Macros.html#NULL:CAPS"><code class="literal">NULL</code></a>
</td>
</tr>
<tr>
<td><p><span class="term"><span class="emphasis"><em>Returns</em></span> :</span></p></td>
<td>A
NULL-terminated array of proxy URIs. Must be freed
with <a href="./../glib/glib/glib-String-Utility-Functions.html#g-strfreev"><code class="function">g_strfreev()</code></a>. <span class="annotation">[<acronym title="Free data after the code is done."><span class="acronym">transfer full</span></acronym>][<acronym title="Parameter points to an array of items."><span class="acronym">array</span></acronym> zero-terminated=1]</span>
</td>
=======
<td class="parameter_name"><p>uri</p></td>
<td class="parameter_description"><p>a URI representing the destination to connect to</p></td>
<td class="parameter_annotations"> </td>
</tr>
<tr>
<td class="parameter_name"><p>cancellable</p></td>
<td class="parameter_description"><p> a <a class="link" href="GCancellable.html" title="GCancellable"><span class="type">GCancellable</span></a>, or <a href="../glib/glib-Standard-Macros.html#NULL:CAPS"><code class="literal">NULL</code></a>. </p></td>
<td class="parameter_annotations"><span class="annotation">[<acronym title="NULL is OK, both for passing and for returning."><span class="acronym">allow-none</span></acronym>]</span></td>
</tr>
<tr>
<td class="parameter_name"><p>callback</p></td>
<td class="parameter_description"><p> callback to call after resolution completes. </p></td>
<td class="parameter_annotations"><span class="annotation">[<acronym title="The callback is valid until first called."><span class="acronym">scope async</span></acronym>]</span></td>
</tr>
<tr>
<td class="parameter_name"><p>user_data</p></td>
<td class="parameter_description"><p> data for <em class="parameter"><code>callback</code></em>
. </p></td>
<td class="parameter_annotations"><span class="annotation">[<acronym title="This parameter is a 'user_data', for callbacks; many bindings can pass NULL here."><span class="acronym">closure</span></acronym>]</span></td>
>>>>>>> 76bed778
</tr>
</tbody>
</table></div>
</div>
<p class="since">Since: <a class="link" href="api-index-2-26.html#api-index-2.26">2.26</a></p>
</div>
<hr>
<div class="refsect2">
<<<<<<< HEAD
<a name="g-proxy-resolver-lookup-async"></a><h3>g_proxy_resolver_lookup_async ()</h3>
<pre class="programlisting"><span class="returnvalue">void</span>                g_proxy_resolver_lookup_async       (<em class="parameter"><code><a class="link" href="GProxyResolver.html" title="GProxyResolver"><span class="type">GProxyResolver</span></a> *resolver</code></em>,
                                                         <em class="parameter"><code>const <a href="./../glib/glib/glib-Basic-Types.html#gchar"><span class="type">gchar</span></a> *uri</code></em>,
                                                         <em class="parameter"><code><a class="link" href="GCancellable.html" title="GCancellable"><span class="type">GCancellable</span></a> *cancellable</code></em>,
                                                         <em class="parameter"><code><a class="link" href="GAsyncResult.html#GAsyncReadyCallback" title="GAsyncReadyCallback ()"><span class="type">GAsyncReadyCallback</span></a> callback</code></em>,
                                                         <em class="parameter"><code><a href="./../glib/glib/glib-Basic-Types.html#gpointer"><span class="type">gpointer</span></a> user_data</code></em>);</pre>
<p>
Asynchronous lookup of proxy. See <a class="link" href="GProxyResolver.html#g-proxy-resolver-lookup" title="g_proxy_resolver_lookup ()"><code class="function">g_proxy_resolver_lookup()</code></a> for more
details.
</p>
<div class="variablelist"><table border="0" class="variablelist">
<colgroup>
<col align="left" valign="top">
<col>
=======
<a name="g-proxy-resolver-lookup-finish"></a><h3>g_proxy_resolver_lookup_finish ()</h3>
<pre class="programlisting"><a href="../glib/glib-Basic-Types.html#gchar"><span class="returnvalue">gchar</span></a> **
g_proxy_resolver_lookup_finish (<em class="parameter"><code><a class="link" href="GProxyResolver.html" title="GProxyResolver"><span class="type">GProxyResolver</span></a> *resolver</code></em>,
                                <em class="parameter"><code><a class="link" href="GAsyncResult.html" title="GAsyncResult"><span class="type">GAsyncResult</span></a> *result</code></em>,
                                <em class="parameter"><code><a href="../glib/glib-Error-Reporting.html#GError"><span class="type">GError</span></a> **error</code></em>);</pre>
<p>Call this function to obtain the array of proxy URIs when
<a class="link" href="GProxyResolver.html#g-proxy-resolver-lookup-async" title="g_proxy_resolver_lookup_async ()"><code class="function">g_proxy_resolver_lookup_async()</code></a> is complete. See
<a class="link" href="GProxyResolver.html#g-proxy-resolver-lookup" title="g_proxy_resolver_lookup ()"><code class="function">g_proxy_resolver_lookup()</code></a> for more details.</p>
<div class="refsect3">
<a name="id-1.4.16.3.10.6.5"></a><h4>Parameters</h4>
<div class="informaltable"><table width="100%" border="0">
<colgroup>
<col width="150px" class="parameters_name">
<col class="parameters_description">
<col width="200px" class="parameters_annotations">
>>>>>>> 76bed778
</colgroup>
<tbody>
<tr>
<td class="parameter_name"><p>resolver</p></td>
<td class="parameter_description"><p>a <a class="link" href="GProxyResolver.html" title="GProxyResolver"><span class="type">GProxyResolver</span></a></p></td>
<td class="parameter_annotations"> </td>
</tr>
<tr>
<<<<<<< HEAD
<td><p><span class="term"><em class="parameter"><code>uri</code></em> :</span></p></td>
<td>a URI representing the destination to connect to</td>
</tr>
<tr>
<td><p><span class="term"><em class="parameter"><code>cancellable</code></em> :</span></p></td>
<td>a <a class="link" href="GCancellable.html" title="GCancellable"><span class="type">GCancellable</span></a>, or <a href="./../glib/glib/glib-Standard-Macros.html#NULL:CAPS"><code class="literal">NULL</code></a>. <span class="annotation">[<acronym title="NULL is ok, both for passing and for returning."><span class="acronym">allow-none</span></acronym>]</span>
</td>
</tr>
<tr>
<td><p><span class="term"><em class="parameter"><code>callback</code></em> :</span></p></td>
<td>callback to call after resolution completes. <span class="annotation">[<acronym title="The callback is valid until first called."><span class="acronym">scope async</span></acronym>]</span>
</td>
</tr>
<tr>
<td><p><span class="term"><em class="parameter"><code>user_data</code></em> :</span></p></td>
<td>data for <em class="parameter"><code>callback</code></em>. <span class="annotation">[<acronym title="This parameter is a 'user_data', for callbacks; many bindings can pass NULL here."><span class="acronym">closure</span></acronym>]</span>
</td>
=======
<td class="parameter_name"><p>result</p></td>
<td class="parameter_description"><p>the result passed to your <a class="link" href="GAsyncResult.html#GAsyncReadyCallback" title="GAsyncReadyCallback ()"><span class="type">GAsyncReadyCallback</span></a></p></td>
<td class="parameter_annotations"> </td>
</tr>
<tr>
<td class="parameter_name"><p>error</p></td>
<td class="parameter_description"><p>return location for a <a href="../glib/glib-Error-Reporting.html#GError"><span class="type">GError</span></a>, or <a href="../glib/glib-Standard-Macros.html#NULL:CAPS"><code class="literal">NULL</code></a></p></td>
<td class="parameter_annotations"> </td>
>>>>>>> 76bed778
</tr>
</tbody>
</table></div>
</div>
<div class="refsect3">
<a name="id-1.4.16.3.10.6.6"></a><h4>Returns</h4>
<p> A
NULL-terminated array of proxy URIs. Must be freed
with <a href="../glib/glib-String-Utility-Functions.html#g-strfreev"><code class="function">g_strfreev()</code></a>. </p>
<p><span class="annotation">[<acronym title="Free data after the code is done."><span class="acronym">transfer full</span></acronym>][<acronym title="Parameter points to an array of items."><span class="acronym">array</span></acronym> zero-terminated=1]</span></p>
</div>
<p class="since">Since: <a class="link" href="api-index-2-26.html#api-index-2.26">2.26</a></p>
</div>
</div>
<div class="refsect1">
<a name="GProxyResolver.other_details"></a><h2>Types and Values</h2>
<div class="refsect2">
<a name="GProxyResolver-struct"></a><h3>GProxyResolver</h3>
<pre class="programlisting">typedef struct _GProxyResolver GProxyResolver;</pre>
<p>A helper class to enumerate proxies base on URI.</p>
<p class="since">Since: <a class="link" href="api-index-2-26.html#api-index-2.26">2.26</a></p>
</div>
<hr>
<div class="refsect2">
<<<<<<< HEAD
<a name="g-proxy-resolver-lookup-finish"></a><h3>g_proxy_resolver_lookup_finish ()</h3>
<pre class="programlisting"><a href="./../glib/glib/glib-Basic-Types.html#gchar"><span class="returnvalue">gchar</span></a> **            g_proxy_resolver_lookup_finish      (<em class="parameter"><code><a class="link" href="GProxyResolver.html" title="GProxyResolver"><span class="type">GProxyResolver</span></a> *resolver</code></em>,
                                                         <em class="parameter"><code><a class="link" href="GAsyncResult.html" title="GAsyncResult"><span class="type">GAsyncResult</span></a> *result</code></em>,
                                                         <em class="parameter"><code><a href="./../glib/glib/glib-Error-Reporting.html#GError"><span class="type">GError</span></a> **error</code></em>);</pre>
<p>
Call this function to obtain the array of proxy URIs when
<a class="link" href="GProxyResolver.html#g-proxy-resolver-lookup-async" title="g_proxy_resolver_lookup_async ()"><code class="function">g_proxy_resolver_lookup_async()</code></a> is complete. See
<a class="link" href="GProxyResolver.html#g-proxy-resolver-lookup" title="g_proxy_resolver_lookup ()"><code class="function">g_proxy_resolver_lookup()</code></a> for more details.
</p>
<div class="variablelist"><table border="0" class="variablelist">
<colgroup>
<col align="left" valign="top">
<col>
=======
<a name="GProxyResolverInterface"></a><h3>struct GProxyResolverInterface</h3>
<pre class="programlisting">struct GProxyResolverInterface {
  GTypeInterface g_iface;

  /* Virtual Table */
  gboolean (* is_supported)  (GProxyResolver       *resolver);

  gchar ** (* lookup)        (GProxyResolver       *resolver,
			      const gchar          *uri,
			      GCancellable         *cancellable,
			      GError              **error);

  void     (* lookup_async)  (GProxyResolver       *resolver,
			      const gchar          *uri,
			      GCancellable         *cancellable,
			      GAsyncReadyCallback   callback,
			      gpointer              user_data);

  gchar ** (* lookup_finish) (GProxyResolver       *resolver,
			      GAsyncResult         *result,
			      GError              **error);
};
</pre>
<p>The virtual function table for <a class="link" href="GProxyResolver.html" title="GProxyResolver"><span class="type">GProxyResolver</span></a>.</p>
<div class="refsect3">
<a name="id-1.4.16.3.11.3.5"></a><h4>Members</h4>
<div class="informaltable"><table width="100%" border="0">
<colgroup>
<col width="300px" class="struct_members_name">
<col class="struct_members_description">
<col width="200px" class="struct_members_annotations">
>>>>>>> 76bed778
</colgroup>
<tbody>
<tr>
<td class="struct_member_name"><p><a href="../gobject/gobject-Type-Information.html#GTypeInterface"><span class="type">GTypeInterface</span></a> <em class="structfield"><code><a name="GProxyResolverInterface.g-iface"></a>g_iface</code></em>;</p></td>
<td class="struct_member_description"><p>The parent interface.</p></td>
<td class="struct_member_annotations"> </td>
</tr>
<tr>
<td class="struct_member_name"><p><em class="structfield"><code><a name="GProxyResolverInterface.is-supported"></a>is_supported</code></em> ()</p></td>
<td class="struct_member_description"><p>the virtual function pointer for <a class="link" href="GProxyResolver.html#g-proxy-resolver-is-supported" title="g_proxy_resolver_is_supported ()"><code class="function">g_proxy_resolver_is_supported()</code></a></p></td>
<td class="struct_member_annotations"> </td>
</tr>
<tr>
<<<<<<< HEAD
<td><p><span class="term"><em class="parameter"><code>error</code></em> :</span></p></td>
<td>return location for a <a href="./../glib/glib/glib-Error-Reporting.html#GError"><span class="type">GError</span></a>, or <a href="./../glib/glib/glib-Standard-Macros.html#NULL:CAPS"><code class="literal">NULL</code></a>
</td>
</tr>
<tr>
<td><p><span class="term"><span class="emphasis"><em>Returns</em></span> :</span></p></td>
<td>A
NULL-terminated array of proxy URIs. Must be freed
with <a href="./../glib/glib/glib-String-Utility-Functions.html#g-strfreev"><code class="function">g_strfreev()</code></a>. <span class="annotation">[<acronym title="Free data after the code is done."><span class="acronym">transfer full</span></acronym>][<acronym title="Parameter points to an array of items."><span class="acronym">array</span></acronym> zero-terminated=1]</span>
</td>
=======
<td class="struct_member_name"><p><em class="structfield"><code><a name="GProxyResolverInterface.lookup"></a>lookup</code></em> ()</p></td>
<td class="struct_member_description"><p>the virtual function pointer for <a class="link" href="GProxyResolver.html#g-proxy-resolver-lookup" title="g_proxy_resolver_lookup ()"><code class="function">g_proxy_resolver_lookup()</code></a></p></td>
<td class="struct_member_annotations"> </td>
</tr>
<tr>
<td class="struct_member_name"><p><em class="structfield"><code><a name="GProxyResolverInterface.lookup-async"></a>lookup_async</code></em> ()</p></td>
<td class="struct_member_description"><p>the virtual function pointer for
<a class="link" href="GProxyResolver.html#g-proxy-resolver-lookup-async" title="g_proxy_resolver_lookup_async ()"><code class="function">g_proxy_resolver_lookup_async()</code></a></p></td>
<td class="struct_member_annotations"> </td>
</tr>
<tr>
<td class="struct_member_name"><p><em class="structfield"><code><a name="GProxyResolverInterface.lookup-finish"></a>lookup_finish</code></em> ()</p></td>
<td class="struct_member_description"><p>the virtual function pointer for
<a class="link" href="GProxyResolver.html#g-proxy-resolver-lookup-finish" title="g_proxy_resolver_lookup_finish ()"><code class="function">g_proxy_resolver_lookup_finish()</code></a></p></td>
<td class="struct_member_annotations"> </td>
>>>>>>> 76bed778
</tr>
</tbody>
</table></div>
</div>
</div>
<hr>
<div class="refsect2">
<a name="G-PROXY-RESOLVER-EXTENSION-POINT-NAME:CAPS"></a><h3>G_PROXY_RESOLVER_EXTENSION_POINT_NAME</h3>
<pre class="programlisting">#define G_PROXY_RESOLVER_EXTENSION_POINT_NAME "gio-proxy-resolver"
</pre>
<p>Extension point for proxy resolving functionality.
See Extending GIO.</p>
</div>
</div>
</div>
<div class="footer">
<<<<<<< HEAD
<hr>
          Generated by GTK-Doc V1.18.1</div>
=======
<hr>Generated by GTK-Doc V1.24</div>
>>>>>>> 76bed778
</body>
</html><|MERGE_RESOLUTION|>--- conflicted
+++ resolved
@@ -2,36 +2,6 @@
 <html>
 <head>
 <meta http-equiv="Content-Type" content="text/html; charset=UTF-8">
-<<<<<<< HEAD
-<title>GProxyResolver</title>
-<meta name="generator" content="DocBook XSL Stylesheets V1.77.1">
-<link rel="home" href="index.html" title="GIO Reference Manual">
-<link rel="up" href="resolver.html" title="DNS resolution">
-<link rel="prev" href="GResolver.html" title="GResolver">
-<link rel="next" href="GSocketConnectable.html" title="GSocketConnectable">
-<meta name="generator" content="GTK-Doc V1.18.1 (XML mode)">
-<link rel="stylesheet" href="style.css" type="text/css">
-</head>
-<body bgcolor="white" text="black" link="#0000FF" vlink="#840084" alink="#0000FF">
-<table class="navigation" id="top" width="100%" summary="Navigation header" cellpadding="2" cellspacing="2">
-<tr valign="middle">
-<td><a accesskey="p" href="GResolver.html"><img src="left.png" width="24" height="24" border="0" alt="Prev"></a></td>
-<td><a accesskey="u" href="resolver.html"><img src="up.png" width="24" height="24" border="0" alt="Up"></a></td>
-<td><a accesskey="h" href="index.html"><img src="home.png" width="24" height="24" border="0" alt="Home"></a></td>
-<th width="100%" align="center">GIO Reference Manual</th>
-<td><a accesskey="n" href="GSocketConnectable.html"><img src="right.png" width="24" height="24" border="0" alt="Next"></a></td>
-</tr>
-<tr><td colspan="5" class="shortcuts">
-<a href="#GProxyResolver.synopsis" class="shortcut">Top</a>
-                   | 
-                  <a href="#GProxyResolver.description" class="shortcut">Description</a>
-                   | 
-                  <a href="#GProxyResolver.object-hierarchy" class="shortcut">Object Hierarchy</a>
-                   | 
-                  <a href="#GProxyResolver.prerequisites" class="shortcut">Prerequisites</a>
-</td></tr>
-</table>
-=======
 <title>GProxyResolver: GIO Reference Manual</title>
 <meta name="generator" content="DocBook XSL Stylesheets V1.78.1">
 <link rel="home" href="index.html" title="GIO Reference Manual">
@@ -55,7 +25,6 @@
 <td><a accesskey="p" href="GResolver.html"><img src="left.png" width="16" height="16" border="0" alt="Prev"></a></td>
 <td><a accesskey="n" href="GSimpleProxyResolver.html"><img src="right.png" width="16" height="16" border="0" alt="Next"></a></td>
 </tr></table>
->>>>>>> 76bed778
 <div class="refentry">
 <a name="GProxyResolver"></a><div class="titlepage"></div>
 <div class="refnamediv"><table width="100%"><tr>
@@ -65,31 +34,6 @@
 </td>
 <td class="gallery_image" valign="top" align="right"></td>
 </tr></table></div>
-<<<<<<< HEAD
-<div class="refsynopsisdiv">
-<a name="GProxyResolver.synopsis"></a><h2>Synopsis</h2>
-<pre class="synopsis">
-#include &lt;gio/gio.h&gt;
-
-                    <a class="link" href="GProxyResolver.html#GProxyResolver-struct" title="GProxyResolver">GProxyResolver</a>;
-struct              <a class="link" href="GProxyResolver.html#GProxyResolverInterface" title="struct GProxyResolverInterface">GProxyResolverInterface</a>;
-#define             <a class="link" href="GProxyResolver.html#G-PROXY-RESOLVER-EXTENSION-POINT-NAME:CAPS" title="G_PROXY_RESOLVER_EXTENSION_POINT_NAME">G_PROXY_RESOLVER_EXTENSION_POINT_NAME</a>
-<a class="link" href="GProxyResolver.html" title="GProxyResolver"><span class="returnvalue">GProxyResolver</span></a> *    <a class="link" href="GProxyResolver.html#g-proxy-resolver-get-default" title="g_proxy_resolver_get_default ()">g_proxy_resolver_get_default</a>        (<em class="parameter"><code><span class="type">void</span></code></em>);
-<a href="./../glib/glib/glib-Basic-Types.html#gboolean"><span class="returnvalue">gboolean</span></a>            <a class="link" href="GProxyResolver.html#g-proxy-resolver-is-supported" title="g_proxy_resolver_is_supported ()">g_proxy_resolver_is_supported</a>       (<em class="parameter"><code><a class="link" href="GProxyResolver.html" title="GProxyResolver"><span class="type">GProxyResolver</span></a> *resolver</code></em>);
-<a href="./../glib/glib/glib-Basic-Types.html#gchar"><span class="returnvalue">gchar</span></a> **            <a class="link" href="GProxyResolver.html#g-proxy-resolver-lookup" title="g_proxy_resolver_lookup ()">g_proxy_resolver_lookup</a>             (<em class="parameter"><code><a class="link" href="GProxyResolver.html" title="GProxyResolver"><span class="type">GProxyResolver</span></a> *resolver</code></em>,
-                                                         <em class="parameter"><code>const <a href="./../glib/glib/glib-Basic-Types.html#gchar"><span class="type">gchar</span></a> *uri</code></em>,
-                                                         <em class="parameter"><code><a class="link" href="GCancellable.html" title="GCancellable"><span class="type">GCancellable</span></a> *cancellable</code></em>,
-                                                         <em class="parameter"><code><a href="./../glib/glib/glib-Error-Reporting.html#GError"><span class="type">GError</span></a> **error</code></em>);
-<span class="returnvalue">void</span>                <a class="link" href="GProxyResolver.html#g-proxy-resolver-lookup-async" title="g_proxy_resolver_lookup_async ()">g_proxy_resolver_lookup_async</a>       (<em class="parameter"><code><a class="link" href="GProxyResolver.html" title="GProxyResolver"><span class="type">GProxyResolver</span></a> *resolver</code></em>,
-                                                         <em class="parameter"><code>const <a href="./../glib/glib/glib-Basic-Types.html#gchar"><span class="type">gchar</span></a> *uri</code></em>,
-                                                         <em class="parameter"><code><a class="link" href="GCancellable.html" title="GCancellable"><span class="type">GCancellable</span></a> *cancellable</code></em>,
-                                                         <em class="parameter"><code><a class="link" href="GAsyncResult.html#GAsyncReadyCallback" title="GAsyncReadyCallback ()"><span class="type">GAsyncReadyCallback</span></a> callback</code></em>,
-                                                         <em class="parameter"><code><a href="./../glib/glib/glib-Basic-Types.html#gpointer"><span class="type">gpointer</span></a> user_data</code></em>);
-<a href="./../glib/glib/glib-Basic-Types.html#gchar"><span class="returnvalue">gchar</span></a> **            <a class="link" href="GProxyResolver.html#g-proxy-resolver-lookup-finish" title="g_proxy_resolver_lookup_finish ()">g_proxy_resolver_lookup_finish</a>      (<em class="parameter"><code><a class="link" href="GProxyResolver.html" title="GProxyResolver"><span class="type">GProxyResolver</span></a> *resolver</code></em>,
-                                                         <em class="parameter"><code><a class="link" href="GAsyncResult.html" title="GAsyncResult"><span class="type">GAsyncResult</span></a> *result</code></em>,
-                                                         <em class="parameter"><code><a href="./../glib/glib/glib-Error-Reporting.html#GError"><span class="type">GError</span></a> **error</code></em>);
-</pre>
-=======
 <div class="refsect1">
 <a name="GProxyResolver.functions"></a><h2>Functions</h2>
 <div class="informaltable"><table width="100%" border="0">
@@ -163,7 +107,6 @@
 </tr>
 </tbody>
 </table></div>
->>>>>>> 76bed778
 </div>
 <div class="refsect1">
 <a name="GProxyResolver.object-hierarchy"></a><h2>Object Hierarchy</h2>
@@ -175,58 +118,6 @@
 <a name="GProxyResolver.prerequisites"></a><h2>Prerequisites</h2>
 <p>
 GProxyResolver requires
-<<<<<<< HEAD
- <a href="./../gobject/gobject/gobject-The-Base-Object-Type.html#GObject">GObject</a>.</p>
-</div>
-<div class="refsect1">
-<a name="GProxyResolver.description"></a><h2>Description</h2>
-<p>
-<a class="link" href="GProxyResolver.html" title="GProxyResolver"><span class="type">GProxyResolver</span></a> provides synchronous and asynchronous network proxy
-resolution. <a class="link" href="GProxyResolver.html" title="GProxyResolver"><span class="type">GProxyResolver</span></a> is used within <a class="link" href="GSocketClient.html" title="GSocketClient"><span class="type">GSocketClient</span></a> through
-the method <a class="link" href="GSocketConnectable.html#g-socket-connectable-proxy-enumerate" title="g_socket_connectable_proxy_enumerate ()"><code class="function">g_socket_connectable_proxy_enumerate()</code></a>.
-</p>
-</div>
-<div class="refsect1">
-<a name="GProxyResolver.details"></a><h2>Details</h2>
-<div class="refsect2">
-<a name="GProxyResolver-struct"></a><h3>GProxyResolver</h3>
-<pre class="programlisting">typedef struct _GProxyResolver GProxyResolver;</pre>
-<p>
-A helper class to enumerate proxies base on URI.
-</p>
-<p class="since">Since 2.26</p>
-</div>
-<hr>
-<div class="refsect2">
-<a name="GProxyResolverInterface"></a><h3>struct GProxyResolverInterface</h3>
-<pre class="programlisting">struct GProxyResolverInterface {
-  GTypeInterface g_iface;
-
-  /* Virtual Table */
-  gboolean (* is_supported)  (GProxyResolver       *resolver);
-
-  gchar ** (* lookup)        (GProxyResolver       *resolver,
-			      const gchar          *uri,
-			      GCancellable         *cancellable,
-			      GError              **error);
-
-  void     (* lookup_async)  (GProxyResolver       *resolver,
-			      const gchar          *uri,
-			      GCancellable         *cancellable,
-			      GAsyncReadyCallback   callback,
-			      gpointer              user_data);
-
-  gchar ** (* lookup_finish) (GProxyResolver       *resolver,
-			      GAsyncResult         *result,
-			      GError              **error);
-};
-</pre>
-</div>
-<hr>
-<div class="refsect2">
-<a name="G-PROXY-RESOLVER-EXTENSION-POINT-NAME:CAPS"></a><h3>G_PROXY_RESOLVER_EXTENSION_POINT_NAME</h3>
-<pre class="programlisting">#define G_PROXY_RESOLVER_EXTENSION_POINT_NAME "gio-proxy-resolver"
-=======
  <a href="../gobject/gobject-The-Base-Object-Type.html#GObject">GObject</a>.</p>
 </div>
 <div class="refsect1">
@@ -238,7 +129,6 @@
 <div class="refsect1">
 <a name="GProxyResolver.includes"></a><h2>Includes</h2>
 <pre class="synopsis">#include &lt;gio/gio.h&gt;
->>>>>>> 76bed778
 </pre>
 </div>
 <div class="refsect1">
@@ -263,22 +153,6 @@
 </div>
 <hr>
 <div class="refsect2">
-<<<<<<< HEAD
-<a name="g-proxy-resolver-get-default"></a><h3>g_proxy_resolver_get_default ()</h3>
-<pre class="programlisting"><a class="link" href="GProxyResolver.html" title="GProxyResolver"><span class="returnvalue">GProxyResolver</span></a> *    g_proxy_resolver_get_default        (<em class="parameter"><code><span class="type">void</span></code></em>);</pre>
-<p>
-Gets the default <a class="link" href="GProxyResolver.html" title="GProxyResolver"><span class="type">GProxyResolver</span></a> for the system.
-</p>
-<div class="variablelist"><table border="0" class="variablelist">
-<colgroup>
-<col align="left" valign="top">
-<col>
-</colgroup>
-<tbody><tr>
-<td><p><span class="term"><span class="emphasis"><em>Returns</em></span> :</span></p></td>
-<td>the default <a class="link" href="GProxyResolver.html" title="GProxyResolver"><span class="type">GProxyResolver</span></a>. <span class="annotation">[<acronym title="Don't free data after the code is done."><span class="acronym">transfer none</span></acronym>]</span>
-</td>
-=======
 <a name="g-proxy-resolver-is-supported"></a><h3>g_proxy_resolver_is_supported ()</h3>
 <pre class="programlisting"><a href="../glib/glib-Basic-Types.html#gboolean"><span class="returnvalue">gboolean</span></a>
 g_proxy_resolver_is_supported (<em class="parameter"><code><a class="link" href="GProxyResolver.html" title="GProxyResolver"><span class="type">GProxyResolver</span></a> *resolver</code></em>);</pre>
@@ -298,7 +172,6 @@
 <td class="parameter_name"><p>resolver</p></td>
 <td class="parameter_description"><p>a <a class="link" href="GProxyResolver.html" title="GProxyResolver"><span class="type">GProxyResolver</span></a></p></td>
 <td class="parameter_annotations"> </td>
->>>>>>> 76bed778
 </tr></tbody>
 </table></div>
 </div>
@@ -311,19 +184,6 @@
 </div>
 <hr>
 <div class="refsect2">
-<<<<<<< HEAD
-<a name="g-proxy-resolver-is-supported"></a><h3>g_proxy_resolver_is_supported ()</h3>
-<pre class="programlisting"><a href="./../glib/glib/glib-Basic-Types.html#gboolean"><span class="returnvalue">gboolean</span></a>            g_proxy_resolver_is_supported       (<em class="parameter"><code><a class="link" href="GProxyResolver.html" title="GProxyResolver"><span class="type">GProxyResolver</span></a> *resolver</code></em>);</pre>
-<p>
-Checks if <em class="parameter"><code>resolver</code></em> can be used on this system. (This is used
-internally; <a class="link" href="GProxyResolver.html#g-proxy-resolver-get-default" title="g_proxy_resolver_get_default ()"><code class="function">g_proxy_resolver_get_default()</code></a> will only return a proxy
-resolver that returns <a href="./../glib/glib/glib-Standard-Macros.html#TRUE:CAPS"><code class="literal">TRUE</code></a> for this method.)
-</p>
-<div class="variablelist"><table border="0" class="variablelist">
-<colgroup>
-<col align="left" valign="top">
-<col>
-=======
 <a name="g-proxy-resolver-lookup"></a><h3>g_proxy_resolver_lookup ()</h3>
 <pre class="programlisting"><a href="../glib/glib-Basic-Types.html#gchar"><span class="returnvalue">gchar</span></a> **
 g_proxy_resolver_lookup (<em class="parameter"><code><a class="link" href="GProxyResolver.html" title="GProxyResolver"><span class="type">GProxyResolver</span></a> *resolver</code></em>,
@@ -351,7 +211,6 @@
 <col width="150px" class="parameters_name">
 <col class="parameters_description">
 <col width="200px" class="parameters_annotations">
->>>>>>> 76bed778
 </colgroup>
 <tbody>
 <tr>
@@ -360,11 +219,6 @@
 <td class="parameter_annotations"> </td>
 </tr>
 <tr>
-<<<<<<< HEAD
-<td><p><span class="term"><span class="emphasis"><em>Returns</em></span> :</span></p></td>
-<td>
-<a href="./../glib/glib/glib-Standard-Macros.html#TRUE:CAPS"><code class="literal">TRUE</code></a> if <em class="parameter"><code>resolver</code></em> is supported.</td>
-=======
 <td class="parameter_name"><p>uri</p></td>
 <td class="parameter_description"><p>a URI representing the destination to connect to</p></td>
 <td class="parameter_annotations"> </td>
@@ -378,7 +232,6 @@
 <td class="parameter_name"><p>error</p></td>
 <td class="parameter_description"><p>return location for a <a href="../glib/glib-Error-Reporting.html#GError"><span class="type">GError</span></a>, or <a href="../glib/glib-Standard-Macros.html#NULL:CAPS"><code class="literal">NULL</code></a></p></td>
 <td class="parameter_annotations"> </td>
->>>>>>> 76bed778
 </tr>
 </tbody>
 </table></div>
@@ -394,36 +247,6 @@
 </div>
 <hr>
 <div class="refsect2">
-<<<<<<< HEAD
-<a name="g-proxy-resolver-lookup"></a><h3>g_proxy_resolver_lookup ()</h3>
-<pre class="programlisting"><a href="./../glib/glib/glib-Basic-Types.html#gchar"><span class="returnvalue">gchar</span></a> **            g_proxy_resolver_lookup             (<em class="parameter"><code><a class="link" href="GProxyResolver.html" title="GProxyResolver"><span class="type">GProxyResolver</span></a> *resolver</code></em>,
-                                                         <em class="parameter"><code>const <a href="./../glib/glib/glib-Basic-Types.html#gchar"><span class="type">gchar</span></a> *uri</code></em>,
-                                                         <em class="parameter"><code><a class="link" href="GCancellable.html" title="GCancellable"><span class="type">GCancellable</span></a> *cancellable</code></em>,
-                                                         <em class="parameter"><code><a href="./../glib/glib/glib-Error-Reporting.html#GError"><span class="type">GError</span></a> **error</code></em>);</pre>
-<p>
-Looks into the system proxy configuration to determine what proxy,
-if any, to use to connect to <em class="parameter"><code>uri</code></em>. The returned proxy URIs are of the
-form <code class="literal">&lt;protocol&gt;://[user[:password]@]host:port</code>
-or <code class="literal">direct://</code>, where &lt;protocol&gt; could be
-http, rtsp, socks or other proxying protocol.
-</p>
-<p>
-If you don't know what network protocol is being used on the
-socket, you should use <code class="literal">none</code> as the URI protocol.
-In this case, the resolver might still return a generic proxy type
-(such as SOCKS), but would not return protocol-specific proxy types
-(such as http).
-</p>
-<p>
-<code class="literal">direct://</code> is used when no proxy is needed.
-Direct connection should not be attempted unless it is part of the
-returned array of proxies.
-</p>
-<div class="variablelist"><table border="0" class="variablelist">
-<colgroup>
-<col align="left" valign="top">
-<col>
-=======
 <a name="g-proxy-resolver-lookup-async"></a><h3>g_proxy_resolver_lookup_async ()</h3>
 <pre class="programlisting"><span class="returnvalue">void</span>
 g_proxy_resolver_lookup_async (<em class="parameter"><code><a class="link" href="GProxyResolver.html" title="GProxyResolver"><span class="type">GProxyResolver</span></a> *resolver</code></em>,
@@ -440,7 +263,6 @@
 <col width="150px" class="parameters_name">
 <col class="parameters_description">
 <col width="200px" class="parameters_annotations">
->>>>>>> 76bed778
 </colgroup>
 <tbody>
 <tr>
@@ -449,27 +271,6 @@
 <td class="parameter_annotations"> </td>
 </tr>
 <tr>
-<<<<<<< HEAD
-<td><p><span class="term"><em class="parameter"><code>uri</code></em> :</span></p></td>
-<td>a URI representing the destination to connect to</td>
-</tr>
-<tr>
-<td><p><span class="term"><em class="parameter"><code>cancellable</code></em> :</span></p></td>
-<td>a <a class="link" href="GCancellable.html" title="GCancellable"><span class="type">GCancellable</span></a>, or <a href="./../glib/glib/glib-Standard-Macros.html#NULL:CAPS"><code class="literal">NULL</code></a>. <span class="annotation">[<acronym title="NULL is ok, both for passing and for returning."><span class="acronym">allow-none</span></acronym>]</span>
-</td>
-</tr>
-<tr>
-<td><p><span class="term"><em class="parameter"><code>error</code></em> :</span></p></td>
-<td>return location for a <a href="./../glib/glib/glib-Error-Reporting.html#GError"><span class="type">GError</span></a>, or <a href="./../glib/glib/glib-Standard-Macros.html#NULL:CAPS"><code class="literal">NULL</code></a>
-</td>
-</tr>
-<tr>
-<td><p><span class="term"><span class="emphasis"><em>Returns</em></span> :</span></p></td>
-<td>A
-NULL-terminated array of proxy URIs. Must be freed
-with <a href="./../glib/glib/glib-String-Utility-Functions.html#g-strfreev"><code class="function">g_strfreev()</code></a>. <span class="annotation">[<acronym title="Free data after the code is done."><span class="acronym">transfer full</span></acronym>][<acronym title="Parameter points to an array of items."><span class="acronym">array</span></acronym> zero-terminated=1]</span>
-</td>
-=======
 <td class="parameter_name"><p>uri</p></td>
 <td class="parameter_description"><p>a URI representing the destination to connect to</p></td>
 <td class="parameter_annotations"> </td>
@@ -489,31 +290,14 @@
 <td class="parameter_description"><p> data for <em class="parameter"><code>callback</code></em>
 . </p></td>
 <td class="parameter_annotations"><span class="annotation">[<acronym title="This parameter is a 'user_data', for callbacks; many bindings can pass NULL here."><span class="acronym">closure</span></acronym>]</span></td>
->>>>>>> 76bed778
-</tr>
-</tbody>
-</table></div>
-</div>
-<p class="since">Since: <a class="link" href="api-index-2-26.html#api-index-2.26">2.26</a></p>
-</div>
-<hr>
-<div class="refsect2">
-<<<<<<< HEAD
-<a name="g-proxy-resolver-lookup-async"></a><h3>g_proxy_resolver_lookup_async ()</h3>
-<pre class="programlisting"><span class="returnvalue">void</span>                g_proxy_resolver_lookup_async       (<em class="parameter"><code><a class="link" href="GProxyResolver.html" title="GProxyResolver"><span class="type">GProxyResolver</span></a> *resolver</code></em>,
-                                                         <em class="parameter"><code>const <a href="./../glib/glib/glib-Basic-Types.html#gchar"><span class="type">gchar</span></a> *uri</code></em>,
-                                                         <em class="parameter"><code><a class="link" href="GCancellable.html" title="GCancellable"><span class="type">GCancellable</span></a> *cancellable</code></em>,
-                                                         <em class="parameter"><code><a class="link" href="GAsyncResult.html#GAsyncReadyCallback" title="GAsyncReadyCallback ()"><span class="type">GAsyncReadyCallback</span></a> callback</code></em>,
-                                                         <em class="parameter"><code><a href="./../glib/glib/glib-Basic-Types.html#gpointer"><span class="type">gpointer</span></a> user_data</code></em>);</pre>
-<p>
-Asynchronous lookup of proxy. See <a class="link" href="GProxyResolver.html#g-proxy-resolver-lookup" title="g_proxy_resolver_lookup ()"><code class="function">g_proxy_resolver_lookup()</code></a> for more
-details.
-</p>
-<div class="variablelist"><table border="0" class="variablelist">
-<colgroup>
-<col align="left" valign="top">
-<col>
-=======
+</tr>
+</tbody>
+</table></div>
+</div>
+<p class="since">Since: <a class="link" href="api-index-2-26.html#api-index-2.26">2.26</a></p>
+</div>
+<hr>
+<div class="refsect2">
 <a name="g-proxy-resolver-lookup-finish"></a><h3>g_proxy_resolver_lookup_finish ()</h3>
 <pre class="programlisting"><a href="../glib/glib-Basic-Types.html#gchar"><span class="returnvalue">gchar</span></a> **
 g_proxy_resolver_lookup_finish (<em class="parameter"><code><a class="link" href="GProxyResolver.html" title="GProxyResolver"><span class="type">GProxyResolver</span></a> *resolver</code></em>,
@@ -529,7 +313,6 @@
 <col width="150px" class="parameters_name">
 <col class="parameters_description">
 <col width="200px" class="parameters_annotations">
->>>>>>> 76bed778
 </colgroup>
 <tbody>
 <tr>
@@ -538,25 +321,6 @@
 <td class="parameter_annotations"> </td>
 </tr>
 <tr>
-<<<<<<< HEAD
-<td><p><span class="term"><em class="parameter"><code>uri</code></em> :</span></p></td>
-<td>a URI representing the destination to connect to</td>
-</tr>
-<tr>
-<td><p><span class="term"><em class="parameter"><code>cancellable</code></em> :</span></p></td>
-<td>a <a class="link" href="GCancellable.html" title="GCancellable"><span class="type">GCancellable</span></a>, or <a href="./../glib/glib/glib-Standard-Macros.html#NULL:CAPS"><code class="literal">NULL</code></a>. <span class="annotation">[<acronym title="NULL is ok, both for passing and for returning."><span class="acronym">allow-none</span></acronym>]</span>
-</td>
-</tr>
-<tr>
-<td><p><span class="term"><em class="parameter"><code>callback</code></em> :</span></p></td>
-<td>callback to call after resolution completes. <span class="annotation">[<acronym title="The callback is valid until first called."><span class="acronym">scope async</span></acronym>]</span>
-</td>
-</tr>
-<tr>
-<td><p><span class="term"><em class="parameter"><code>user_data</code></em> :</span></p></td>
-<td>data for <em class="parameter"><code>callback</code></em>. <span class="annotation">[<acronym title="This parameter is a 'user_data', for callbacks; many bindings can pass NULL here."><span class="acronym">closure</span></acronym>]</span>
-</td>
-=======
 <td class="parameter_name"><p>result</p></td>
 <td class="parameter_description"><p>the result passed to your <a class="link" href="GAsyncResult.html#GAsyncReadyCallback" title="GAsyncReadyCallback ()"><span class="type">GAsyncReadyCallback</span></a></p></td>
 <td class="parameter_annotations"> </td>
@@ -565,7 +329,6 @@
 <td class="parameter_name"><p>error</p></td>
 <td class="parameter_description"><p>return location for a <a href="../glib/glib-Error-Reporting.html#GError"><span class="type">GError</span></a>, or <a href="../glib/glib-Standard-Macros.html#NULL:CAPS"><code class="literal">NULL</code></a></p></td>
 <td class="parameter_annotations"> </td>
->>>>>>> 76bed778
 </tr>
 </tbody>
 </table></div>
@@ -590,21 +353,6 @@
 </div>
 <hr>
 <div class="refsect2">
-<<<<<<< HEAD
-<a name="g-proxy-resolver-lookup-finish"></a><h3>g_proxy_resolver_lookup_finish ()</h3>
-<pre class="programlisting"><a href="./../glib/glib/glib-Basic-Types.html#gchar"><span class="returnvalue">gchar</span></a> **            g_proxy_resolver_lookup_finish      (<em class="parameter"><code><a class="link" href="GProxyResolver.html" title="GProxyResolver"><span class="type">GProxyResolver</span></a> *resolver</code></em>,
-                                                         <em class="parameter"><code><a class="link" href="GAsyncResult.html" title="GAsyncResult"><span class="type">GAsyncResult</span></a> *result</code></em>,
-                                                         <em class="parameter"><code><a href="./../glib/glib/glib-Error-Reporting.html#GError"><span class="type">GError</span></a> **error</code></em>);</pre>
-<p>
-Call this function to obtain the array of proxy URIs when
-<a class="link" href="GProxyResolver.html#g-proxy-resolver-lookup-async" title="g_proxy_resolver_lookup_async ()"><code class="function">g_proxy_resolver_lookup_async()</code></a> is complete. See
-<a class="link" href="GProxyResolver.html#g-proxy-resolver-lookup" title="g_proxy_resolver_lookup ()"><code class="function">g_proxy_resolver_lookup()</code></a> for more details.
-</p>
-<div class="variablelist"><table border="0" class="variablelist">
-<colgroup>
-<col align="left" valign="top">
-<col>
-=======
 <a name="GProxyResolverInterface"></a><h3>struct GProxyResolverInterface</h3>
 <pre class="programlisting">struct GProxyResolverInterface {
   GTypeInterface g_iface;
@@ -636,7 +384,6 @@
 <col width="300px" class="struct_members_name">
 <col class="struct_members_description">
 <col width="200px" class="struct_members_annotations">
->>>>>>> 76bed778
 </colgroup>
 <tbody>
 <tr>
@@ -650,18 +397,6 @@
 <td class="struct_member_annotations"> </td>
 </tr>
 <tr>
-<<<<<<< HEAD
-<td><p><span class="term"><em class="parameter"><code>error</code></em> :</span></p></td>
-<td>return location for a <a href="./../glib/glib/glib-Error-Reporting.html#GError"><span class="type">GError</span></a>, or <a href="./../glib/glib/glib-Standard-Macros.html#NULL:CAPS"><code class="literal">NULL</code></a>
-</td>
-</tr>
-<tr>
-<td><p><span class="term"><span class="emphasis"><em>Returns</em></span> :</span></p></td>
-<td>A
-NULL-terminated array of proxy URIs. Must be freed
-with <a href="./../glib/glib/glib-String-Utility-Functions.html#g-strfreev"><code class="function">g_strfreev()</code></a>. <span class="annotation">[<acronym title="Free data after the code is done."><span class="acronym">transfer full</span></acronym>][<acronym title="Parameter points to an array of items."><span class="acronym">array</span></acronym> zero-terminated=1]</span>
-</td>
-=======
 <td class="struct_member_name"><p><em class="structfield"><code><a name="GProxyResolverInterface.lookup"></a>lookup</code></em> ()</p></td>
 <td class="struct_member_description"><p>the virtual function pointer for <a class="link" href="GProxyResolver.html#g-proxy-resolver-lookup" title="g_proxy_resolver_lookup ()"><code class="function">g_proxy_resolver_lookup()</code></a></p></td>
 <td class="struct_member_annotations"> </td>
@@ -677,7 +412,6 @@
 <td class="struct_member_description"><p>the virtual function pointer for
 <a class="link" href="GProxyResolver.html#g-proxy-resolver-lookup-finish" title="g_proxy_resolver_lookup_finish ()"><code class="function">g_proxy_resolver_lookup_finish()</code></a></p></td>
 <td class="struct_member_annotations"> </td>
->>>>>>> 76bed778
 </tr>
 </tbody>
 </table></div>
@@ -694,11 +428,6 @@
 </div>
 </div>
 <div class="footer">
-<<<<<<< HEAD
-<hr>
-          Generated by GTK-Doc V1.18.1</div>
-=======
 <hr>Generated by GTK-Doc V1.24</div>
->>>>>>> 76bed778
 </body>
 </html>