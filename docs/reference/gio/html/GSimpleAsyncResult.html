--- conflicted
+++ resolved
@@ -2,41 +2,12 @@
 <html>
 <head>
 <meta http-equiv="Content-Type" content="text/html; charset=UTF-8">
-<<<<<<< HEAD
-<title>GSimpleAsyncResult</title>
-<meta name="generator" content="DocBook XSL Stylesheets V1.77.1">
-=======
 <title>GSimpleAsyncResult: GIO Reference Manual</title>
 <meta name="generator" content="DocBook XSL Stylesheets V1.78.1">
->>>>>>> 76bed778
 <link rel="home" href="index.html" title="GIO Reference Manual">
 <link rel="up" href="async.html" title="Asynchronous I/O">
 <link rel="prev" href="gio-GIOScheduler.html" title="GIOScheduler">
 <link rel="next" href="conversion.html" title="Data conversion">
-<<<<<<< HEAD
-<meta name="generator" content="GTK-Doc V1.18.1 (XML mode)">
-<link rel="stylesheet" href="style.css" type="text/css">
-</head>
-<body bgcolor="white" text="black" link="#0000FF" vlink="#840084" alink="#0000FF">
-<table class="navigation" id="top" width="100%" summary="Navigation header" cellpadding="2" cellspacing="2">
-<tr valign="middle">
-<td><a accesskey="p" href="gio-GIOScheduler.html"><img src="left.png" width="24" height="24" border="0" alt="Prev"></a></td>
-<td><a accesskey="u" href="async.html"><img src="up.png" width="24" height="24" border="0" alt="Up"></a></td>
-<td><a accesskey="h" href="index.html"><img src="home.png" width="24" height="24" border="0" alt="Home"></a></td>
-<th width="100%" align="center">GIO Reference Manual</th>
-<td><a accesskey="n" href="conversion.html"><img src="right.png" width="24" height="24" border="0" alt="Next"></a></td>
-</tr>
-<tr><td colspan="5" class="shortcuts">
-<a href="#GSimpleAsyncResult.synopsis" class="shortcut">Top</a>
-                   | 
-                  <a href="#GSimpleAsyncResult.description" class="shortcut">Description</a>
-                   | 
-                  <a href="#GSimpleAsyncResult.object-hierarchy" class="shortcut">Object Hierarchy</a>
-                   | 
-                  <a href="#GSimpleAsyncResult.implemented-interfaces" class="shortcut">Implemented Interfaces</a>
-</td></tr>
-</table>
-=======
 <meta name="generator" content="GTK-Doc V1.24 (XML mode)">
 <link rel="stylesheet" href="style.css" type="text/css">
 </head>
@@ -53,7 +24,6 @@
 <td><a accesskey="p" href="gio-GIOScheduler.html"><img src="left.png" width="16" height="16" border="0" alt="Prev"></a></td>
 <td><a accesskey="n" href="conversion.html"><img src="right.png" width="16" height="16" border="0" alt="Next"></a></td>
 </tr></table>
->>>>>>> 76bed778
 <div class="refentry">
 <a name="GSimpleAsyncResult"></a><div class="titlepage"></div>
 <div class="refnamediv"><table width="100%"><tr>
@@ -63,114 +33,6 @@
 </td>
 <td class="gallery_image" valign="top" align="right"></td>
 </tr></table></div>
-<<<<<<< HEAD
-<div class="refsynopsisdiv">
-<a name="GSimpleAsyncResult.synopsis"></a><h2>Synopsis</h2>
-<pre class="synopsis">
-#include &lt;gio/gio.h&gt;
-
-                    <a class="link" href="GSimpleAsyncResult.html#GSimpleAsyncResult-struct" title="GSimpleAsyncResult">GSimpleAsyncResult</a>;
-<span class="returnvalue">void</span>                (<a class="link" href="GSimpleAsyncResult.html#GSimpleAsyncThreadFunc" title="GSimpleAsyncThreadFunc ()">*GSimpleAsyncThreadFunc</a>)           (<em class="parameter"><code><a class="link" href="GSimpleAsyncResult.html" title="GSimpleAsyncResult"><span class="type">GSimpleAsyncResult</span></a> *res</code></em>,
-                                                         <em class="parameter"><code><a href="./../gobject/gobject/gobject-The-Base-Object-Type.html#GObject"><span class="type">GObject</span></a> *object</code></em>,
-                                                         <em class="parameter"><code><a class="link" href="GCancellable.html" title="GCancellable"><span class="type">GCancellable</span></a> *cancellable</code></em>);
-<a class="link" href="GSimpleAsyncResult.html" title="GSimpleAsyncResult"><span class="returnvalue">GSimpleAsyncResult</span></a> * <a class="link" href="GSimpleAsyncResult.html#g-simple-async-result-new" title="g_simple_async_result_new ()">g_simple_async_result_new</a>          (<em class="parameter"><code><a href="./../gobject/gobject/gobject-The-Base-Object-Type.html#GObject"><span class="type">GObject</span></a> *source_object</code></em>,
-                                                         <em class="parameter"><code><a class="link" href="GAsyncResult.html#GAsyncReadyCallback" title="GAsyncReadyCallback ()"><span class="type">GAsyncReadyCallback</span></a> callback</code></em>,
-                                                         <em class="parameter"><code><a href="./../glib/glib/glib-Basic-Types.html#gpointer"><span class="type">gpointer</span></a> user_data</code></em>,
-                                                         <em class="parameter"><code><a href="./../glib/glib/glib-Basic-Types.html#gpointer"><span class="type">gpointer</span></a> source_tag</code></em>);
-<a class="link" href="GSimpleAsyncResult.html" title="GSimpleAsyncResult"><span class="returnvalue">GSimpleAsyncResult</span></a> * <a class="link" href="GSimpleAsyncResult.html#g-simple-async-result-new-error" title="g_simple_async_result_new_error ()">g_simple_async_result_new_error</a>    (<em class="parameter"><code><a href="./../gobject/gobject/gobject-The-Base-Object-Type.html#GObject"><span class="type">GObject</span></a> *source_object</code></em>,
-                                                         <em class="parameter"><code><a class="link" href="GAsyncResult.html#GAsyncReadyCallback" title="GAsyncReadyCallback ()"><span class="type">GAsyncReadyCallback</span></a> callback</code></em>,
-                                                         <em class="parameter"><code><a href="./../glib/glib/glib-Basic-Types.html#gpointer"><span class="type">gpointer</span></a> user_data</code></em>,
-                                                         <em class="parameter"><code><a href="./../glib/glib/glib-Quarks.html#GQuark"><span class="type">GQuark</span></a> domain</code></em>,
-                                                         <em class="parameter"><code><a href="./../glib/glib/glib-Basic-Types.html#gint"><span class="type">gint</span></a> code</code></em>,
-                                                         <em class="parameter"><code>const <span class="type">char</span> *format</code></em>,
-                                                         <em class="parameter"><code>...</code></em>);
-<a class="link" href="GSimpleAsyncResult.html" title="GSimpleAsyncResult"><span class="returnvalue">GSimpleAsyncResult</span></a> * <a class="link" href="GSimpleAsyncResult.html#g-simple-async-result-new-from-error" title="g_simple_async_result_new_from_error ()">g_simple_async_result_new_from_error</a>
-                                                        (<em class="parameter"><code><a href="./../gobject/gobject/gobject-The-Base-Object-Type.html#GObject"><span class="type">GObject</span></a> *source_object</code></em>,
-                                                         <em class="parameter"><code><a class="link" href="GAsyncResult.html#GAsyncReadyCallback" title="GAsyncReadyCallback ()"><span class="type">GAsyncReadyCallback</span></a> callback</code></em>,
-                                                         <em class="parameter"><code><a href="./../glib/glib/glib-Basic-Types.html#gpointer"><span class="type">gpointer</span></a> user_data</code></em>,
-                                                         <em class="parameter"><code>const <a href="./../glib/glib/glib-Error-Reporting.html#GError"><span class="type">GError</span></a> *error</code></em>);
-<a class="link" href="GSimpleAsyncResult.html" title="GSimpleAsyncResult"><span class="returnvalue">GSimpleAsyncResult</span></a> * <a class="link" href="GSimpleAsyncResult.html#g-simple-async-result-new-take-error" title="g_simple_async_result_new_take_error ()">g_simple_async_result_new_take_error</a>
-                                                        (<em class="parameter"><code><a href="./../gobject/gobject/gobject-The-Base-Object-Type.html#GObject"><span class="type">GObject</span></a> *source_object</code></em>,
-                                                         <em class="parameter"><code><a class="link" href="GAsyncResult.html#GAsyncReadyCallback" title="GAsyncReadyCallback ()"><span class="type">GAsyncReadyCallback</span></a> callback</code></em>,
-                                                         <em class="parameter"><code><a href="./../glib/glib/glib-Basic-Types.html#gpointer"><span class="type">gpointer</span></a> user_data</code></em>,
-                                                         <em class="parameter"><code><a href="./../glib/glib/glib-Error-Reporting.html#GError"><span class="type">GError</span></a> *error</code></em>);
-<span class="returnvalue">void</span>                <a class="link" href="GSimpleAsyncResult.html#g-simple-async-result-set-check-cancellable" title="g_simple_async_result_set_check_cancellable ()">g_simple_async_result_set_check_cancellable</a>
-                                                        (<em class="parameter"><code><a class="link" href="GSimpleAsyncResult.html" title="GSimpleAsyncResult"><span class="type">GSimpleAsyncResult</span></a> *simple</code></em>,
-                                                         <em class="parameter"><code><a class="link" href="GCancellable.html" title="GCancellable"><span class="type">GCancellable</span></a> *check_cancellable</code></em>);
-<span class="returnvalue">void</span>                <a class="link" href="GSimpleAsyncResult.html#g-simple-async-result-set-op-res-gpointer" title="g_simple_async_result_set_op_res_gpointer ()">g_simple_async_result_set_op_res_gpointer</a>
-                                                        (<em class="parameter"><code><a class="link" href="GSimpleAsyncResult.html" title="GSimpleAsyncResult"><span class="type">GSimpleAsyncResult</span></a> *simple</code></em>,
-                                                         <em class="parameter"><code><a href="./../glib/glib/glib-Basic-Types.html#gpointer"><span class="type">gpointer</span></a> op_res</code></em>,
-                                                         <em class="parameter"><code><a href="./../glib/glib/glib-Datasets.html#GDestroyNotify"><span class="type">GDestroyNotify</span></a> destroy_op_res</code></em>);
-<a href="./../glib/glib/glib-Basic-Types.html#gpointer"><span class="returnvalue">gpointer</span></a>            <a class="link" href="GSimpleAsyncResult.html#g-simple-async-result-get-op-res-gpointer" title="g_simple_async_result_get_op_res_gpointer ()">g_simple_async_result_get_op_res_gpointer</a>
-                                                        (<em class="parameter"><code><a class="link" href="GSimpleAsyncResult.html" title="GSimpleAsyncResult"><span class="type">GSimpleAsyncResult</span></a> *simple</code></em>);
-<span class="returnvalue">void</span>                <a class="link" href="GSimpleAsyncResult.html#g-simple-async-result-set-op-res-gssize" title="g_simple_async_result_set_op_res_gssize ()">g_simple_async_result_set_op_res_gssize</a>
-                                                        (<em class="parameter"><code><a class="link" href="GSimpleAsyncResult.html" title="GSimpleAsyncResult"><span class="type">GSimpleAsyncResult</span></a> *simple</code></em>,
-                                                         <em class="parameter"><code><a href="./../glib/glib/glib-Basic-Types.html#gssize"><span class="type">gssize</span></a> op_res</code></em>);
-<a href="./../glib/glib/glib-Basic-Types.html#gssize"><span class="returnvalue">gssize</span></a>              <a class="link" href="GSimpleAsyncResult.html#g-simple-async-result-get-op-res-gssize" title="g_simple_async_result_get_op_res_gssize ()">g_simple_async_result_get_op_res_gssize</a>
-                                                        (<em class="parameter"><code><a class="link" href="GSimpleAsyncResult.html" title="GSimpleAsyncResult"><span class="type">GSimpleAsyncResult</span></a> *simple</code></em>);
-<span class="returnvalue">void</span>                <a class="link" href="GSimpleAsyncResult.html#g-simple-async-result-set-op-res-gboolean" title="g_simple_async_result_set_op_res_gboolean ()">g_simple_async_result_set_op_res_gboolean</a>
-                                                        (<em class="parameter"><code><a class="link" href="GSimpleAsyncResult.html" title="GSimpleAsyncResult"><span class="type">GSimpleAsyncResult</span></a> *simple</code></em>,
-                                                         <em class="parameter"><code><a href="./../glib/glib/glib-Basic-Types.html#gboolean"><span class="type">gboolean</span></a> op_res</code></em>);
-<a href="./../glib/glib/glib-Basic-Types.html#gboolean"><span class="returnvalue">gboolean</span></a>            <a class="link" href="GSimpleAsyncResult.html#g-simple-async-result-get-op-res-gboolean" title="g_simple_async_result_get_op_res_gboolean ()">g_simple_async_result_get_op_res_gboolean</a>
-                                                        (<em class="parameter"><code><a class="link" href="GSimpleAsyncResult.html" title="GSimpleAsyncResult"><span class="type">GSimpleAsyncResult</span></a> *simple</code></em>);
-<a href="./../glib/glib/glib-Basic-Types.html#gpointer"><span class="returnvalue">gpointer</span></a>            <a class="link" href="GSimpleAsyncResult.html#g-simple-async-result-get-source-tag" title="g_simple_async_result_get_source_tag ()">g_simple_async_result_get_source_tag</a>
-                                                        (<em class="parameter"><code><a class="link" href="GSimpleAsyncResult.html" title="GSimpleAsyncResult"><span class="type">GSimpleAsyncResult</span></a> *simple</code></em>);
-<a href="./../glib/glib/glib-Basic-Types.html#gboolean"><span class="returnvalue">gboolean</span></a>            <a class="link" href="GSimpleAsyncResult.html#g-simple-async-result-is-valid" title="g_simple_async_result_is_valid ()">g_simple_async_result_is_valid</a>      (<em class="parameter"><code><a class="link" href="GAsyncResult.html" title="GAsyncResult"><span class="type">GAsyncResult</span></a> *result</code></em>,
-                                                         <em class="parameter"><code><a href="./../gobject/gobject/gobject-The-Base-Object-Type.html#GObject"><span class="type">GObject</span></a> *source</code></em>,
-                                                         <em class="parameter"><code><a href="./../glib/glib/glib-Basic-Types.html#gpointer"><span class="type">gpointer</span></a> source_tag</code></em>);
-<span class="returnvalue">void</span>                <a class="link" href="GSimpleAsyncResult.html#g-simple-async-result-set-handle-cancellation" title="g_simple_async_result_set_handle_cancellation ()">g_simple_async_result_set_handle_cancellation</a>
-                                                        (<em class="parameter"><code><a class="link" href="GSimpleAsyncResult.html" title="GSimpleAsyncResult"><span class="type">GSimpleAsyncResult</span></a> *simple</code></em>,
-                                                         <em class="parameter"><code><a href="./../glib/glib/glib-Basic-Types.html#gboolean"><span class="type">gboolean</span></a> handle_cancellation</code></em>);
-<span class="returnvalue">void</span>                <a class="link" href="GSimpleAsyncResult.html#g-simple-async-result-complete" title="g_simple_async_result_complete ()">g_simple_async_result_complete</a>      (<em class="parameter"><code><a class="link" href="GSimpleAsyncResult.html" title="GSimpleAsyncResult"><span class="type">GSimpleAsyncResult</span></a> *simple</code></em>);
-<span class="returnvalue">void</span>                <a class="link" href="GSimpleAsyncResult.html#g-simple-async-result-complete-in-idle" title="g_simple_async_result_complete_in_idle ()">g_simple_async_result_complete_in_idle</a>
-                                                        (<em class="parameter"><code><a class="link" href="GSimpleAsyncResult.html" title="GSimpleAsyncResult"><span class="type">GSimpleAsyncResult</span></a> *simple</code></em>);
-<span class="returnvalue">void</span>                <a class="link" href="GSimpleAsyncResult.html#g-simple-async-result-run-in-thread" title="g_simple_async_result_run_in_thread ()">g_simple_async_result_run_in_thread</a> (<em class="parameter"><code><a class="link" href="GSimpleAsyncResult.html" title="GSimpleAsyncResult"><span class="type">GSimpleAsyncResult</span></a> *simple</code></em>,
-                                                         <em class="parameter"><code><a class="link" href="GSimpleAsyncResult.html#GSimpleAsyncThreadFunc" title="GSimpleAsyncThreadFunc ()"><span class="type">GSimpleAsyncThreadFunc</span></a> func</code></em>,
-                                                         <em class="parameter"><code><span class="type">int</span> io_priority</code></em>,
-                                                         <em class="parameter"><code><a class="link" href="GCancellable.html" title="GCancellable"><span class="type">GCancellable</span></a> *cancellable</code></em>);
-<span class="returnvalue">void</span>                <a class="link" href="GSimpleAsyncResult.html#g-simple-async-result-set-from-error" title="g_simple_async_result_set_from_error ()">g_simple_async_result_set_from_error</a>
-                                                        (<em class="parameter"><code><a class="link" href="GSimpleAsyncResult.html" title="GSimpleAsyncResult"><span class="type">GSimpleAsyncResult</span></a> *simple</code></em>,
-                                                         <em class="parameter"><code>const <a href="./../glib/glib/glib-Error-Reporting.html#GError"><span class="type">GError</span></a> *error</code></em>);
-<span class="returnvalue">void</span>                <a class="link" href="GSimpleAsyncResult.html#g-simple-async-result-take-error" title="g_simple_async_result_take_error ()">g_simple_async_result_take_error</a>    (<em class="parameter"><code><a class="link" href="GSimpleAsyncResult.html" title="GSimpleAsyncResult"><span class="type">GSimpleAsyncResult</span></a> *simple</code></em>,
-                                                         <em class="parameter"><code><a href="./../glib/glib/glib-Error-Reporting.html#GError"><span class="type">GError</span></a> *error</code></em>);
-<a href="./../glib/glib/glib-Basic-Types.html#gboolean"><span class="returnvalue">gboolean</span></a>            <a class="link" href="GSimpleAsyncResult.html#g-simple-async-result-propagate-error" title="g_simple_async_result_propagate_error ()">g_simple_async_result_propagate_error</a>
-                                                        (<em class="parameter"><code><a class="link" href="GSimpleAsyncResult.html" title="GSimpleAsyncResult"><span class="type">GSimpleAsyncResult</span></a> *simple</code></em>,
-                                                         <em class="parameter"><code><a href="./../glib/glib/glib-Error-Reporting.html#GError"><span class="type">GError</span></a> **dest</code></em>);
-<span class="returnvalue">void</span>                <a class="link" href="GSimpleAsyncResult.html#g-simple-async-result-set-error" title="g_simple_async_result_set_error ()">g_simple_async_result_set_error</a>     (<em class="parameter"><code><a class="link" href="GSimpleAsyncResult.html" title="GSimpleAsyncResult"><span class="type">GSimpleAsyncResult</span></a> *simple</code></em>,
-                                                         <em class="parameter"><code><a href="./../glib/glib/glib-Quarks.html#GQuark"><span class="type">GQuark</span></a> domain</code></em>,
-                                                         <em class="parameter"><code><a href="./../glib/glib/glib-Basic-Types.html#gint"><span class="type">gint</span></a> code</code></em>,
-                                                         <em class="parameter"><code>const <span class="type">char</span> *format</code></em>,
-                                                         <em class="parameter"><code>...</code></em>);
-<span class="returnvalue">void</span>                <a class="link" href="GSimpleAsyncResult.html#g-simple-async-result-set-error-va" title="g_simple_async_result_set_error_va ()">g_simple_async_result_set_error_va</a>  (<em class="parameter"><code><a class="link" href="GSimpleAsyncResult.html" title="GSimpleAsyncResult"><span class="type">GSimpleAsyncResult</span></a> *simple</code></em>,
-                                                         <em class="parameter"><code><a href="./../glib/glib/glib-Quarks.html#GQuark"><span class="type">GQuark</span></a> domain</code></em>,
-                                                         <em class="parameter"><code><a href="./../glib/glib/glib-Basic-Types.html#gint"><span class="type">gint</span></a> code</code></em>,
-                                                         <em class="parameter"><code>const <span class="type">char</span> *format</code></em>,
-                                                         <em class="parameter"><code><span class="type">va_list</span> args</code></em>);
-<span class="returnvalue">void</span>                <a class="link" href="GSimpleAsyncResult.html#g-simple-async-report-error-in-idle" title="g_simple_async_report_error_in_idle ()">g_simple_async_report_error_in_idle</a> (<em class="parameter"><code><a href="./../gobject/gobject/gobject-The-Base-Object-Type.html#GObject"><span class="type">GObject</span></a> *object</code></em>,
-                                                         <em class="parameter"><code><a class="link" href="GAsyncResult.html#GAsyncReadyCallback" title="GAsyncReadyCallback ()"><span class="type">GAsyncReadyCallback</span></a> callback</code></em>,
-                                                         <em class="parameter"><code><a href="./../glib/glib/glib-Basic-Types.html#gpointer"><span class="type">gpointer</span></a> user_data</code></em>,
-                                                         <em class="parameter"><code><a href="./../glib/glib/glib-Quarks.html#GQuark"><span class="type">GQuark</span></a> domain</code></em>,
-                                                         <em class="parameter"><code><a href="./../glib/glib/glib-Basic-Types.html#gint"><span class="type">gint</span></a> code</code></em>,
-                                                         <em class="parameter"><code>const <span class="type">char</span> *format</code></em>,
-                                                         <em class="parameter"><code>...</code></em>);
-<span class="returnvalue">void</span>                <a class="link" href="GSimpleAsyncResult.html#g-simple-async-report-gerror-in-idle" title="g_simple_async_report_gerror_in_idle ()">g_simple_async_report_gerror_in_idle</a>
-                                                        (<em class="parameter"><code><a href="./../gobject/gobject/gobject-The-Base-Object-Type.html#GObject"><span class="type">GObject</span></a> *object</code></em>,
-                                                         <em class="parameter"><code><a class="link" href="GAsyncResult.html#GAsyncReadyCallback" title="GAsyncReadyCallback ()"><span class="type">GAsyncReadyCallback</span></a> callback</code></em>,
-                                                         <em class="parameter"><code><a href="./../glib/glib/glib-Basic-Types.html#gpointer"><span class="type">gpointer</span></a> user_data</code></em>,
-                                                         <em class="parameter"><code>const <a href="./../glib/glib/glib-Error-Reporting.html#GError"><span class="type">GError</span></a> *error</code></em>);
-<span class="returnvalue">void</span>                <a class="link" href="GSimpleAsyncResult.html#g-simple-async-report-take-gerror-in-idle" title="g_simple_async_report_take_gerror_in_idle ()">g_simple_async_report_take_gerror_in_idle</a>
-                                                        (<em class="parameter"><code><a href="./../gobject/gobject/gobject-The-Base-Object-Type.html#GObject"><span class="type">GObject</span></a> *object</code></em>,
-                                                         <em class="parameter"><code><a class="link" href="GAsyncResult.html#GAsyncReadyCallback" title="GAsyncReadyCallback ()"><span class="type">GAsyncReadyCallback</span></a> callback</code></em>,
-                                                         <em class="parameter"><code><a href="./../glib/glib/glib-Basic-Types.html#gpointer"><span class="type">gpointer</span></a> user_data</code></em>,
-                                                         <em class="parameter"><code><a href="./../glib/glib/glib-Error-Reporting.html#GError"><span class="type">GError</span></a> *error</code></em>);
-</pre>
-</div>
-<div class="refsect1">
-<a name="GSimpleAsyncResult.object-hierarchy"></a><h2>Object Hierarchy</h2>
-<pre class="synopsis">
-  <a href="./../gobject/gobject/gobject-The-Base-Object-Type.html#GObject">GObject</a>
-   +----GSimpleAsyncResult
-=======
 <div class="refsect1">
 <a name="GSimpleAsyncResult.functions"></a><h2>Functions</h2>
 <div class="informaltable"><table width="100%" border="0">
@@ -407,7 +269,6 @@
 <a name="GSimpleAsyncResult.object-hierarchy"></a><h2>Object Hierarchy</h2>
 <pre class="screen">    <a href="../gobject/gobject-The-Base-Object-Type.html#GObject">GObject</a>
     <span class="lineart">╰──</span> GSimpleAsyncResult
->>>>>>> 76bed778
 </pre>
 </div>
 <div class="refsect1">
@@ -417,14 +278,11 @@
  <a class="link" href="GAsyncResult.html" title="GAsyncResult">GAsyncResult</a>.</p>
 </div>
 <div class="refsect1">
-<<<<<<< HEAD
-=======
 <a name="GSimpleAsyncResult.includes"></a><h2>Includes</h2>
 <pre class="synopsis">#include &lt;gio/gio.h&gt;
 </pre>
 </div>
 <div class="refsect1">
->>>>>>> 76bed778
 <a name="GSimpleAsyncResult.description"></a><h2>Description</h2>
 <p>As of GLib 2.46, <a class="link" href="GSimpleAsyncResult.html" title="GSimpleAsyncResult"><span class="type">GSimpleAsyncResult</span></a> is deprecated in favor of
 <a class="link" href="GTask.html" title="GTask"><span class="type">GTask</span></a>, which provides a simpler API.</p>
@@ -434,11 +292,7 @@
 completely transparent to the application. Results can be returned
 as a pointer e.g. for functions that return data that is collected
 asynchronously, a boolean value for checking the success or failure
-<<<<<<< HEAD
-of an operation, or a <a href="./../glib/glib/glib-Basic-Types.html#gssize"><span class="type">gssize</span></a> for operations which return the number
-=======
 of an operation, or a <a href="../glib/glib-Basic-Types.html#gssize"><span class="type">gssize</span></a> for operations which return the number
->>>>>>> 76bed778
 of bytes modified by the operation; all of the simple return cases
 are covered.</p>
 <p>Most of the time, an application will not need to know of the details
@@ -449,45 +303,16 @@
 are completed, it is important to understand this functionality.</p>
 <p>GSimpleAsyncResults are tagged with the calling function to ensure
 that asynchronous functions and their finishing functions are used
-<<<<<<< HEAD
-together correctly.
-</p>
-<p>
-To create a new <a class="link" href="GSimpleAsyncResult.html" title="GSimpleAsyncResult"><span class="type">GSimpleAsyncResult</span></a>, call <a class="link" href="GSimpleAsyncResult.html#g-simple-async-result-new" title="g_simple_async_result_new ()"><code class="function">g_simple_async_result_new()</code></a>.
-If the result needs to be created for a <a href="./../glib/glib/glib-Error-Reporting.html#GError"><span class="type">GError</span></a>, use
-<a class="link" href="GSimpleAsyncResult.html#g-simple-async-result-new-from-error" title="g_simple_async_result_new_from_error ()"><code class="function">g_simple_async_result_new_from_error()</code></a> or
-<a class="link" href="GSimpleAsyncResult.html#g-simple-async-result-new-take-error" title="g_simple_async_result_new_take_error ()"><code class="function">g_simple_async_result_new_take_error()</code></a>. If a <a href="./../glib/glib/glib-Error-Reporting.html#GError"><span class="type">GError</span></a> is not available
-(e.g. the asynchronous operation's doesn't take a <a href="./../glib/glib/glib-Error-Reporting.html#GError"><span class="type">GError</span></a> argument),
-=======
 together correctly.</p>
 <p>To create a new <a class="link" href="GSimpleAsyncResult.html" title="GSimpleAsyncResult"><span class="type">GSimpleAsyncResult</span></a>, call <a class="link" href="GSimpleAsyncResult.html#g-simple-async-result-new" title="g_simple_async_result_new ()"><code class="function">g_simple_async_result_new()</code></a>.
 If the result needs to be created for a <a href="../glib/glib-Error-Reporting.html#GError"><span class="type">GError</span></a>, use
 <a class="link" href="GSimpleAsyncResult.html#g-simple-async-result-new-from-error" title="g_simple_async_result_new_from_error ()"><code class="function">g_simple_async_result_new_from_error()</code></a> or
 <a class="link" href="GSimpleAsyncResult.html#g-simple-async-result-new-take-error" title="g_simple_async_result_new_take_error ()"><code class="function">g_simple_async_result_new_take_error()</code></a>. If a <a href="../glib/glib-Error-Reporting.html#GError"><span class="type">GError</span></a> is not available
 (e.g. the asynchronous operation's doesn't take a <a href="../glib/glib-Error-Reporting.html#GError"><span class="type">GError</span></a> argument),
->>>>>>> 76bed778
 but the result still needs to be created for an error condition, use
 <a class="link" href="GSimpleAsyncResult.html#g-simple-async-result-new-error" title="g_simple_async_result_new_error ()"><code class="function">g_simple_async_result_new_error()</code></a> (or <a class="link" href="GSimpleAsyncResult.html#g-simple-async-result-set-error-va" title="g_simple_async_result_set_error_va ()"><code class="function">g_simple_async_result_set_error_va()</code></a>
 if your application or binding requires passing a variable argument list
 directly), and the error can then be propagated through the use of
-<<<<<<< HEAD
-<a class="link" href="GSimpleAsyncResult.html#g-simple-async-result-propagate-error" title="g_simple_async_result_propagate_error ()"><code class="function">g_simple_async_result_propagate_error()</code></a>.
-</p>
-<p>
-An asynchronous operation can be made to ignore a cancellation event by
-calling <a class="link" href="GSimpleAsyncResult.html#g-simple-async-result-set-handle-cancellation" title="g_simple_async_result_set_handle_cancellation ()"><code class="function">g_simple_async_result_set_handle_cancellation()</code></a> with a
-<a class="link" href="GSimpleAsyncResult.html" title="GSimpleAsyncResult"><span class="type">GSimpleAsyncResult</span></a> for the operation and <a href="./../glib/glib/glib-Standard-Macros.html#FALSE:CAPS"><code class="literal">FALSE</code></a>. This is useful for
-operations that are dangerous to cancel, such as close (which would
-cause a leak if cancelled before being run).
-</p>
-<p>
-GSimpleAsyncResult can integrate into GLib's event loop, <a href="./../glib/glib/glib-The-Main-Event-Loop.html#GMainLoop"><span class="type">GMainLoop</span></a>,
-or it can use <a href="./../glib/glib/glib-Threads.html#GThread"><span class="type">GThread</span></a>s.
-<a class="link" href="GSimpleAsyncResult.html#g-simple-async-result-complete" title="g_simple_async_result_complete ()"><code class="function">g_simple_async_result_complete()</code></a> will finish an I/O task directly
-from the point where it is called. <a class="link" href="GSimpleAsyncResult.html#g-simple-async-result-complete-in-idle" title="g_simple_async_result_complete_in_idle ()"><code class="function">g_simple_async_result_complete_in_idle()</code></a>
-will finish it from an idle handler in the <GTKDOCLINK HREF="g-main-context-push-thread-default">thread-default main
-context</GTKDOCLINK>. <a class="link" href="GSimpleAsyncResult.html#g-simple-async-result-run-in-thread" title="g_simple_async_result_run_in_thread ()"><code class="function">g_simple_async_result_run_in_thread()</code></a> will run the
-=======
 <a class="link" href="GSimpleAsyncResult.html#g-simple-async-result-propagate-error" title="g_simple_async_result_propagate_error ()"><code class="function">g_simple_async_result_propagate_error()</code></a>.</p>
 <p>An asynchronous operation can be made to ignore a cancellation event by
 calling <a class="link" href="GSimpleAsyncResult.html#g-simple-async-result-set-handle-cancellation" title="g_simple_async_result_set_handle_cancellation ()"><code class="function">g_simple_async_result_set_handle_cancellation()</code></a> with a
@@ -501,7 +326,6 @@
 will finish it from an idle handler in the 
 <a href="../glib/glib-The-Main-Event-Loop.html#g-main-context-push-thread-default">thread-default main context</a>
 . <a class="link" href="GSimpleAsyncResult.html#g-simple-async-result-run-in-thread" title="g_simple_async_result_run_in_thread ()"><code class="function">g_simple_async_result_run_in_thread()</code></a> will run the
->>>>>>> 76bed778
 job in a separate thread and then deliver the result to the
 thread-default main context.</p>
 <p>To set the results of an asynchronous function,
@@ -623,28 +447,6 @@
   <span class="gtkdoc slc">// so the GSimpleAsyncResult has to take a reference to it.</span>
   GSimpleAsyncResult <span class="gtkdoc opt">*</span>result <span class="gtkdoc opt">=</span> user_data<span class="gtkdoc opt">;</span>
 
-<<<<<<< HEAD
-<span class="normal">  </span><span class="keyword">if</span><span class="normal"> </span><span class="symbol">(</span><span class="normal">cake </span><span class="symbol">==</span><span class="normal"> <a href="./../glib/glib/glib-Standard-Macros.html#NULL:CAPS">NULL</a></span><span class="symbol">)</span>
-<span class="normal">    </span><span class="function"><a href="GSimpleAsyncResult.html#g-simple-async-result-set-error">g_simple_async_result_set_error</a></span><span class="normal"> </span><span class="symbol">(</span><span class="normal">result</span><span class="symbol">,</span>
-<span class="normal">                                     BAKER_ERRORS</span><span class="symbol">,</span>
-<span class="normal">                                     BAKER_ERROR_NO_FLOUR</span><span class="symbol">,</span>
-<span class="normal">                                     </span><span class="string">"Go to the supermarket"</span><span class="symbol">);</span>
-<span class="normal">  </span><span class="keyword">else</span>
-<span class="normal">    </span><span class="function"><a href="GSimpleAsyncResult.html#g-simple-async-result-set-op-res-gpointer">g_simple_async_result_set_op_res_gpointer</a></span><span class="normal"> </span><span class="symbol">(</span><span class="normal">result</span><span class="symbol">,</span>
-<span class="normal">                                               </span><span class="function"><a href="./../gobject/gobject/gobject-The-Base-Object-Type.html#g-object-ref">g_object_ref</a></span><span class="normal"> </span><span class="symbol">(</span><span class="normal">cake</span><span class="symbol">),</span>
-<span class="normal">                                               <a href="./../gobject/gobject/gobject-The-Base-Object-Type.html#g-object-unref">g_object_unref</a></span><span class="symbol">);</span>
-
-
-<span class="normal">  </span><span class="comment">/* In this example, we assume that baked_cb is called as a callback from</span>
-<span class="comment">   * the mainloop, so it's safe to complete the operation synchronously here.</span>
-<span class="comment">   * If, however, _baker_prepare_cake () might call its callback without</span>
-<span class="comment">   * first returning to the mainloop — inadvisable, but some APIs do so —</span>
-<span class="comment">   * we would need to use g_simple_async_result_complete_in_idle().</span>
-<span class="comment">   */</span>
-<span class="normal">  </span><span class="function"><a href="GSimpleAsyncResult.html#g-simple-async-result-complete">g_simple_async_result_complete</a></span><span class="normal"> </span><span class="symbol">(</span><span class="normal">result</span><span class="symbol">);</span>
-<span class="normal">  </span><span class="function"><a href="./../gobject/gobject/gobject-The-Base-Object-Type.html#g-object-unref">g_object_unref</a></span><span class="normal"> </span><span class="symbol">(</span><span class="normal">result</span><span class="symbol">);</span>
-<span class="cbracket">}</span>
-=======
   <span class="keyword">if</span> <span class="gtkdoc opt">(</span>cake <span class="gtkdoc opt">==</span> NULL<span class="gtkdoc opt">)</span>
     <span class="function"><a href="GSimpleAsyncResult.html#g-simple-async-result-set-error">g_simple_async_result_set_error</a></span> <span class="gtkdoc opt">(</span>result<span class="gtkdoc opt">,</span>
                                      BAKER_ERRORS<span class="gtkdoc opt">,</span>
@@ -664,7 +466,6 @@
   <span class="function"><a href="GSimpleAsyncResult.html#g-simple-async-result-complete">g_simple_async_result_complete</a></span> <span class="gtkdoc opt">(</span>result<span class="gtkdoc opt">);</span>
   <span class="function"><a href="../gobject/gobject-The-Base-Object-Type.html#g-object-unref">g_object_unref</a></span> <span class="gtkdoc opt">(</span>result<span class="gtkdoc opt">);</span>
 <span class="gtkdoc opt">}</span>
->>>>>>> 76bed778
 
 <span class="gtkdoc kwb">void</span>
 <span class="function">baker_bake_cake_async</span> <span class="gtkdoc opt">(</span>Baker              <span class="gtkdoc opt">*</span>self<span class="gtkdoc opt">,</span>
@@ -675,42 +476,6 @@
   GSimpleAsyncResult <span class="gtkdoc opt">*</span>simple<span class="gtkdoc opt">;</span>
   Cake               <span class="gtkdoc opt">*</span>cake<span class="gtkdoc opt">;</span>
 
-<<<<<<< HEAD
-<span class="normal">  </span><span class="keyword">if</span><span class="normal"> </span><span class="symbol">(</span><span class="normal">radius </span><span class="symbol">&lt;</span><span class="normal"> </span><span class="number">3</span><span class="symbol">)</span>
-<span class="normal">    </span><span class="cbracket">{</span>
-<span class="normal">      </span><span class="function"><a href="GSimpleAsyncResult.html#g-simple-async-report-error-in-idle">g_simple_async_report_error_in_idle</a></span><span class="normal"> </span><span class="symbol">(</span><span class="function"><a href="./../gobject/gobject/gobject-The-Base-Object-Type.html#G-OBJECT:CAPS">G_OBJECT</a></span><span class="normal"> </span><span class="symbol">(</span><span class="normal">self</span><span class="symbol">),</span>
-<span class="normal">                                           callback</span><span class="symbol">,</span>
-<span class="normal">                                           user_data</span><span class="symbol">,</span>
-<span class="normal">                                           BAKER_ERRORS</span><span class="symbol">,</span>
-<span class="normal">                                           BAKER_ERROR_TOO_SMALL</span><span class="symbol">,</span>
-<span class="normal">                                           </span><span class="string">"%ucm radius cakes are silly"</span><span class="symbol">,</span>
-<span class="normal">                                           radius</span><span class="symbol">);</span>
-<span class="normal">      </span><span class="keyword">return</span><span class="symbol">;</span>
-<span class="normal">    </span><span class="cbracket">}</span>
-
-<span class="normal">  simple </span><span class="symbol">=</span><span class="normal"> </span><span class="function"><a href="GSimpleAsyncResult.html#g-simple-async-result-new">g_simple_async_result_new</a></span><span class="normal"> </span><span class="symbol">(</span><span class="function"><a href="./../gobject/gobject/gobject-The-Base-Object-Type.html#G-OBJECT:CAPS">G_OBJECT</a></span><span class="normal"> </span><span class="symbol">(</span><span class="normal">self</span><span class="symbol">),</span>
-<span class="normal">                                      callback</span><span class="symbol">,</span>
-<span class="normal">                                      user_data</span><span class="symbol">,</span>
-<span class="normal">                                      baker_bake_cake_async</span><span class="symbol">);</span>
-<span class="normal">  cake </span><span class="symbol">=</span><span class="normal"> </span><span class="function">_baker_get_cached_cake</span><span class="normal"> </span><span class="symbol">(</span><span class="normal">self</span><span class="symbol">,</span><span class="normal"> radius</span><span class="symbol">);</span>
-
-<span class="normal">  </span><span class="keyword">if</span><span class="normal"> </span><span class="symbol">(</span><span class="normal">cake </span><span class="symbol">!=</span><span class="normal"> <a href="./../glib/glib/glib-Standard-Macros.html#NULL:CAPS">NULL</a></span><span class="symbol">)</span>
-<span class="normal">    </span><span class="cbracket">{</span>
-<span class="normal">      </span><span class="function"><a href="GSimpleAsyncResult.html#g-simple-async-result-set-op-res-gpointer">g_simple_async_result_set_op_res_gpointer</a></span><span class="normal"> </span><span class="symbol">(</span><span class="normal">simple</span><span class="symbol">,</span>
-<span class="normal">                                                 </span><span class="function"><a href="./../gobject/gobject/gobject-The-Base-Object-Type.html#g-object-ref">g_object_ref</a></span><span class="normal"> </span><span class="symbol">(</span><span class="normal">cake</span><span class="symbol">),</span>
-<span class="normal">                                                 <a href="./../gobject/gobject/gobject-The-Base-Object-Type.html#g-object-unref">g_object_unref</a></span><span class="symbol">);</span>
-<span class="normal">      </span><span class="function"><a href="GSimpleAsyncResult.html#g-simple-async-result-complete-in-idle">g_simple_async_result_complete_in_idle</a></span><span class="normal"> </span><span class="symbol">(</span><span class="normal">simple</span><span class="symbol">);</span>
-<span class="normal">      </span><span class="function"><a href="./../gobject/gobject/gobject-The-Base-Object-Type.html#g-object-unref">g_object_unref</a></span><span class="normal"> </span><span class="symbol">(</span><span class="normal">simple</span><span class="symbol">);</span>
-<span class="normal">      </span><span class="comment">/* Drop the reference returned by _baker_get_cached_cake(); the</span>
-<span class="comment">       * GSimpleAsyncResult has taken its own reference.</span>
-<span class="comment">       */</span>
-<span class="normal">      </span><span class="function"><a href="./../gobject/gobject/gobject-The-Base-Object-Type.html#g-object-unref">g_object_unref</a></span><span class="normal"> </span><span class="symbol">(</span><span class="normal">cake</span><span class="symbol">);</span>
-<span class="normal">      </span><span class="keyword">return</span><span class="symbol">;</span>
-<span class="normal">    </span><span class="cbracket">}</span>
-
-<span class="normal">  </span><span class="function">_baker_prepare_cake</span><span class="normal"> </span><span class="symbol">(</span><span class="normal">self</span><span class="symbol">,</span><span class="normal"> radius</span><span class="symbol">,</span><span class="normal"> baked_cb</span><span class="symbol">,</span><span class="normal"> simple</span><span class="symbol">);</span>
-<span class="cbracket">}</span>
-=======
   <span class="keyword">if</span> <span class="gtkdoc opt">(</span>radius <span class="gtkdoc opt">&lt;</span> <span class="number">3</span><span class="gtkdoc opt">)</span>
     <span class="gtkdoc opt">{</span>
       <span class="function"><a href="GSimpleAsyncResult.html#g-simple-async-report-error-in-idle">g_simple_async_report_error_in_idle</a></span> <span class="gtkdoc opt">(</span><span class="function"><a href="../gobject/gobject-The-Base-Object-Type.html#G-OBJECT:CAPS">G_OBJECT</a></span> <span class="gtkdoc opt">(</span>self<span class="gtkdoc opt">),</span>
@@ -744,7 +509,6 @@
 
   <span class="function">_baker_prepare_cake</span> <span class="gtkdoc opt">(</span>self<span class="gtkdoc opt">,</span> radius<span class="gtkdoc opt">,</span> baked_cb<span class="gtkdoc opt">,</span> simple<span class="gtkdoc opt">);</span>
 <span class="gtkdoc opt">}</span>
->>>>>>> 76bed778
 
 Cake <span class="gtkdoc opt">*</span>
 <span class="function">baker_bake_cake_finish</span> <span class="gtkdoc opt">(</span>Baker        <span class="gtkdoc opt">*</span>self<span class="gtkdoc opt">,</span>
@@ -754,35 +518,19 @@
   GSimpleAsyncResult <span class="gtkdoc opt">*</span>simple<span class="gtkdoc opt">;</span>
   Cake               <span class="gtkdoc opt">*</span>cake<span class="gtkdoc opt">;</span>
 
-<<<<<<< HEAD
-<span class="normal">  </span><span class="function"><a href="./../glib/glib/glib-Warnings-and-Assertions.html#g-return-val-if-fail">g_return_val_if_fail</a></span><span class="normal"> </span><span class="symbol">(</span><span class="function"><a href="GSimpleAsyncResult.html#g-simple-async-result-is-valid">g_simple_async_result_is_valid</a></span><span class="normal"> </span><span class="symbol">(</span><span class="normal">result</span><span class="symbol">,</span>
-<span class="normal">                                                        </span><span class="function"><a href="./../gobject/gobject/gobject-The-Base-Object-Type.html#G-OBJECT:CAPS">G_OBJECT</a></span><span class="normal"> </span><span class="symbol">(</span><span class="normal">self</span><span class="symbol">),</span>
-<span class="normal">                                                        baker_bake_cake_async</span><span class="symbol">),</span>
-<span class="normal">                        <a href="./../glib/glib/glib-Standard-Macros.html#NULL:CAPS">NULL</a></span><span class="symbol">);</span>
-=======
   <span class="function"><a href="../glib/glib-Warnings-and-Assertions.html#g-return-val-if-fail">g_return_val_if_fail</a></span> <span class="gtkdoc opt">(</span><span class="function"><a href="GSimpleAsyncResult.html#g-simple-async-result-is-valid">g_simple_async_result_is_valid</a></span> <span class="gtkdoc opt">(</span>result<span class="gtkdoc opt">,</span>
                                                         <span class="function"><a href="../gobject/gobject-The-Base-Object-Type.html#G-OBJECT:CAPS">G_OBJECT</a></span> <span class="gtkdoc opt">(</span>self<span class="gtkdoc opt">),</span>
                                                         baker_bake_cake_async<span class="gtkdoc opt">),</span>
                         NULL<span class="gtkdoc opt">);</span>
->>>>>>> 76bed778
 
   simple <span class="gtkdoc opt">= (</span>GSimpleAsyncResult <span class="gtkdoc opt">*)</span> result<span class="gtkdoc opt">;</span>
 
-<<<<<<< HEAD
-<span class="normal">  </span><span class="keyword">if</span><span class="normal"> </span><span class="symbol">(</span><span class="function"><a href="GSimpleAsyncResult.html#g-simple-async-result-propagate-error">g_simple_async_result_propagate_error</a></span><span class="normal"> </span><span class="symbol">(</span><span class="normal">simple</span><span class="symbol">,</span><span class="normal"> error</span><span class="symbol">))</span>
-<span class="normal">    </span><span class="keyword">return</span><span class="normal"> <a href="./../glib/glib/glib-Standard-Macros.html#NULL:CAPS">NULL</a></span><span class="symbol">;</span>
-
-<span class="normal">  cake </span><span class="symbol">=</span><span class="normal"> </span><span class="function">CAKE</span><span class="normal"> </span><span class="symbol">(</span><span class="function"><a href="GSimpleAsyncResult.html#g-simple-async-result-get-op-res-gpointer">g_simple_async_result_get_op_res_gpointer</a></span><span class="normal"> </span><span class="symbol">(</span><span class="normal">simple</span><span class="symbol">));</span>
-<span class="normal">  </span><span class="keyword">return</span><span class="normal"> </span><span class="function"><a href="./../gobject/gobject/gobject-The-Base-Object-Type.html#g-object-ref">g_object_ref</a></span><span class="normal"> </span><span class="symbol">(</span><span class="normal">cake</span><span class="symbol">);</span>
-<span class="cbracket">}</span></pre></td>
-=======
   <span class="keyword">if</span> <span class="gtkdoc opt">(</span><span class="function"><a href="GSimpleAsyncResult.html#g-simple-async-result-propagate-error">g_simple_async_result_propagate_error</a></span> <span class="gtkdoc opt">(</span>simple<span class="gtkdoc opt">,</span> error<span class="gtkdoc opt">))</span>
     <span class="keyword">return</span> NULL<span class="gtkdoc opt">;</span>
 
   cake <span class="gtkdoc opt">=</span> <span class="function">CAKE</span> <span class="gtkdoc opt">(</span><span class="function"><a href="GSimpleAsyncResult.html#g-simple-async-result-get-op-res-gpointer">g_simple_async_result_get_op_res_gpointer</a></span> <span class="gtkdoc opt">(</span>simple<span class="gtkdoc opt">));</span>
   <span class="keyword">return</span> <span class="function"><a href="../gobject/gobject-The-Base-Object-Type.html#g-object-ref">g_object_ref</a></span> <span class="gtkdoc opt">(</span>cake<span class="gtkdoc opt">);</span>
 <span class="gtkdoc opt">}</span></pre></td>
->>>>>>> 76bed778
       </tr>
     </tbody>
   </table>
@@ -791,43 +539,6 @@
 <p></p>
 </div>
 <div class="refsect1">
-<<<<<<< HEAD
-<a name="GSimpleAsyncResult.details"></a><h2>Details</h2>
-<div class="refsect2">
-<a name="GSimpleAsyncResult-struct"></a><h3>GSimpleAsyncResult</h3>
-<pre class="programlisting">typedef struct _GSimpleAsyncResult GSimpleAsyncResult;</pre>
-<p>
-A simple implementation of <a class="link" href="GAsyncResult.html" title="GAsyncResult"><span class="type">GAsyncResult</span></a>.
-</p>
-</div>
-<hr>
-<div class="refsect2">
-<a name="GSimpleAsyncThreadFunc"></a><h3>GSimpleAsyncThreadFunc ()</h3>
-<pre class="programlisting"><span class="returnvalue">void</span>                (*GSimpleAsyncThreadFunc)           (<em class="parameter"><code><a class="link" href="GSimpleAsyncResult.html" title="GSimpleAsyncResult"><span class="type">GSimpleAsyncResult</span></a> *res</code></em>,
-                                                         <em class="parameter"><code><a href="./../gobject/gobject/gobject-The-Base-Object-Type.html#GObject"><span class="type">GObject</span></a> *object</code></em>,
-                                                         <em class="parameter"><code><a class="link" href="GCancellable.html" title="GCancellable"><span class="type">GCancellable</span></a> *cancellable</code></em>);</pre>
-<p>
-Simple thread function that runs an asynchronous operation and
-checks for cancellation.
-</p>
-<div class="variablelist"><table border="0" class="variablelist">
-<colgroup>
-<col align="left" valign="top">
-<col>
-</colgroup>
-<tbody>
-<tr>
-<td><p><span class="term"><em class="parameter"><code>res</code></em> :</span></p></td>
-<td>a <a class="link" href="GSimpleAsyncResult.html" title="GSimpleAsyncResult"><span class="type">GSimpleAsyncResult</span></a>.</td>
-</tr>
-<tr>
-<td><p><span class="term"><em class="parameter"><code>object</code></em> :</span></p></td>
-<td>a <a href="./../gobject/gobject/gobject-The-Base-Object-Type.html#GObject"><span class="type">GObject</span></a>.</td>
-</tr>
-<tr>
-<td><p><span class="term"><em class="parameter"><code>cancellable</code></em> :</span></p></td>
-<td>optional <a class="link" href="GCancellable.html" title="GCancellable"><span class="type">GCancellable</span></a> object, <a href="./../glib/glib/glib-Standard-Macros.html#NULL:CAPS"><code class="literal">NULL</code></a> to ignore.</td>
-=======
 <a name="GSimpleAsyncResult.functions_details"></a><h2>Functions</h2>
 <div class="refsect2">
 <a name="GSimpleAsyncThreadFunc"></a><h3>GSimpleAsyncThreadFunc ()</h3>
@@ -860,63 +571,13 @@
 <td class="parameter_name"><p>cancellable</p></td>
 <td class="parameter_description"><p>optional <a class="link" href="GCancellable.html" title="GCancellable"><span class="type">GCancellable</span></a> object, <a href="../glib/glib-Standard-Macros.html#NULL:CAPS"><code class="literal">NULL</code></a> to ignore.</p></td>
 <td class="parameter_annotations"> </td>
->>>>>>> 76bed778
-</tr>
-</tbody>
-</table></div>
-</div>
-</div>
-<hr>
-<div class="refsect2">
-<<<<<<< HEAD
-<a name="g-simple-async-result-new"></a><h3>g_simple_async_result_new ()</h3>
-<pre class="programlisting"><a class="link" href="GSimpleAsyncResult.html" title="GSimpleAsyncResult"><span class="returnvalue">GSimpleAsyncResult</span></a> * g_simple_async_result_new          (<em class="parameter"><code><a href="./../gobject/gobject/gobject-The-Base-Object-Type.html#GObject"><span class="type">GObject</span></a> *source_object</code></em>,
-                                                         <em class="parameter"><code><a class="link" href="GAsyncResult.html#GAsyncReadyCallback" title="GAsyncReadyCallback ()"><span class="type">GAsyncReadyCallback</span></a> callback</code></em>,
-                                                         <em class="parameter"><code><a href="./../glib/glib/glib-Basic-Types.html#gpointer"><span class="type">gpointer</span></a> user_data</code></em>,
-                                                         <em class="parameter"><code><a href="./../glib/glib/glib-Basic-Types.html#gpointer"><span class="type">gpointer</span></a> source_tag</code></em>);</pre>
-<p>
-Creates a <a class="link" href="GSimpleAsyncResult.html" title="GSimpleAsyncResult"><span class="type">GSimpleAsyncResult</span></a>.
-</p>
-<p>
-The common convention is to create the <a class="link" href="GSimpleAsyncResult.html" title="GSimpleAsyncResult"><span class="type">GSimpleAsyncResult</span></a> in the
-function that starts the asynchronous operation and use that same
-function as the <em class="parameter"><code>source_tag</code></em>.
-</p>
-<p>
-If your operation supports cancellation with <a class="link" href="GCancellable.html" title="GCancellable"><span class="type">GCancellable</span></a> (which it
-probably should) then you should provide the user's cancellable to
-<a class="link" href="GSimpleAsyncResult.html#g-simple-async-result-set-check-cancellable" title="g_simple_async_result_set_check_cancellable ()"><code class="function">g_simple_async_result_set_check_cancellable()</code></a> immediately after
-this function returns.
-</p>
-<div class="variablelist"><table border="0" class="variablelist">
-<colgroup>
-<col align="left" valign="top">
-<col>
-</colgroup>
-<tbody>
-<tr>
-<td><p><span class="term"><em class="parameter"><code>source_object</code></em> :</span></p></td>
-<td>a <a href="./../gobject/gobject/gobject-The-Base-Object-Type.html#GObject"><span class="type">GObject</span></a>, or <a href="./../glib/glib/glib-Standard-Macros.html#NULL:CAPS"><code class="literal">NULL</code></a>. <span class="annotation">[<acronym title="NULL is ok, both for passing and for returning."><span class="acronym">allow-none</span></acronym>]</span>
-</td>
-</tr>
-<tr>
-<td><p><span class="term"><em class="parameter"><code>callback</code></em> :</span></p></td>
-<td>a <a class="link" href="GAsyncResult.html#GAsyncReadyCallback" title="GAsyncReadyCallback ()"><span class="type">GAsyncReadyCallback</span></a>. <span class="annotation">[<acronym title="The callback is valid until first called."><span class="acronym">scope async</span></acronym>]</span>
-</td>
-</tr>
-<tr>
-<td><p><span class="term"><em class="parameter"><code>user_data</code></em> :</span></p></td>
-<td>user data passed to <em class="parameter"><code>callback</code></em>. <span class="annotation">[<acronym title="This parameter is a 'user_data', for callbacks; many bindings can pass NULL here."><span class="acronym">closure</span></acronym>]</span>
-</td>
-</tr>
-<tr>
-<td><p><span class="term"><em class="parameter"><code>source_tag</code></em> :</span></p></td>
-<td>the asynchronous function.</td>
-</tr>
-<tr>
-<td><p><span class="term"><span class="emphasis"><em>Returns</em></span> :</span></p></td>
-<td>a <a class="link" href="GSimpleAsyncResult.html" title="GSimpleAsyncResult"><span class="type">GSimpleAsyncResult</span></a>.</td>
-=======
+</tr>
+</tbody>
+</table></div>
+</div>
+</div>
+<hr>
+<div class="refsect2">
 <a name="g-simple-async-result-new"></a><h3>g_simple_async_result_new ()</h3>
 <pre class="programlisting"><a class="link" href="GSimpleAsyncResult.html" title="GSimpleAsyncResult"><span class="returnvalue">GSimpleAsyncResult</span></a> *
 g_simple_async_result_new (<em class="parameter"><code><a href="../gobject/gobject-The-Base-Object-Type.html#GObject"><span class="type">GObject</span></a> *source_object</code></em>,
@@ -965,7 +626,6 @@
 <td class="parameter_name"><p>source_tag</p></td>
 <td class="parameter_description"><p>the asynchronous function.</p></td>
 <td class="parameter_annotations"> </td>
->>>>>>> 76bed778
 </tr>
 </tbody>
 </table></div>
@@ -977,59 +637,6 @@
 </div>
 <hr>
 <div class="refsect2">
-<<<<<<< HEAD
-<a name="g-simple-async-result-new-error"></a><h3>g_simple_async_result_new_error ()</h3>
-<pre class="programlisting"><a class="link" href="GSimpleAsyncResult.html" title="GSimpleAsyncResult"><span class="returnvalue">GSimpleAsyncResult</span></a> * g_simple_async_result_new_error    (<em class="parameter"><code><a href="./../gobject/gobject/gobject-The-Base-Object-Type.html#GObject"><span class="type">GObject</span></a> *source_object</code></em>,
-                                                         <em class="parameter"><code><a class="link" href="GAsyncResult.html#GAsyncReadyCallback" title="GAsyncReadyCallback ()"><span class="type">GAsyncReadyCallback</span></a> callback</code></em>,
-                                                         <em class="parameter"><code><a href="./../glib/glib/glib-Basic-Types.html#gpointer"><span class="type">gpointer</span></a> user_data</code></em>,
-                                                         <em class="parameter"><code><a href="./../glib/glib/glib-Quarks.html#GQuark"><span class="type">GQuark</span></a> domain</code></em>,
-                                                         <em class="parameter"><code><a href="./../glib/glib/glib-Basic-Types.html#gint"><span class="type">gint</span></a> code</code></em>,
-                                                         <em class="parameter"><code>const <span class="type">char</span> *format</code></em>,
-                                                         <em class="parameter"><code>...</code></em>);</pre>
-<p>
-Creates a new <a class="link" href="GSimpleAsyncResult.html" title="GSimpleAsyncResult"><span class="type">GSimpleAsyncResult</span></a> with a set error.
-</p>
-<div class="variablelist"><table border="0" class="variablelist">
-<colgroup>
-<col align="left" valign="top">
-<col>
-</colgroup>
-<tbody>
-<tr>
-<td><p><span class="term"><em class="parameter"><code>source_object</code></em> :</span></p></td>
-<td>a <a href="./../gobject/gobject/gobject-The-Base-Object-Type.html#GObject"><span class="type">GObject</span></a>, or <a href="./../glib/glib/glib-Standard-Macros.html#NULL:CAPS"><code class="literal">NULL</code></a>. <span class="annotation">[<acronym title="NULL is ok, both for passing and for returning."><span class="acronym">allow-none</span></acronym>]</span>
-</td>
-</tr>
-<tr>
-<td><p><span class="term"><em class="parameter"><code>callback</code></em> :</span></p></td>
-<td>a <a class="link" href="GAsyncResult.html#GAsyncReadyCallback" title="GAsyncReadyCallback ()"><span class="type">GAsyncReadyCallback</span></a>. <span class="annotation">[<acronym title="The callback is valid until first called."><span class="acronym">scope async</span></acronym>]</span>
-</td>
-</tr>
-<tr>
-<td><p><span class="term"><em class="parameter"><code>user_data</code></em> :</span></p></td>
-<td>user data passed to <em class="parameter"><code>callback</code></em>. <span class="annotation">[<acronym title="This parameter is a 'user_data', for callbacks; many bindings can pass NULL here."><span class="acronym">closure</span></acronym>]</span>
-</td>
-</tr>
-<tr>
-<td><p><span class="term"><em class="parameter"><code>domain</code></em> :</span></p></td>
-<td>a <a href="./../glib/glib/glib-Quarks.html#GQuark"><span class="type">GQuark</span></a>.</td>
-</tr>
-<tr>
-<td><p><span class="term"><em class="parameter"><code>code</code></em> :</span></p></td>
-<td>an error code.</td>
-</tr>
-<tr>
-<td><p><span class="term"><em class="parameter"><code>format</code></em> :</span></p></td>
-<td>a string with format characters.</td>
-</tr>
-<tr>
-<td><p><span class="term"><em class="parameter"><code>...</code></em> :</span></p></td>
-<td>a list of values to insert into <em class="parameter"><code>format</code></em>.</td>
-</tr>
-<tr>
-<td><p><span class="term"><span class="emphasis"><em>Returns</em></span> :</span></p></td>
-<td>a <a class="link" href="GSimpleAsyncResult.html" title="GSimpleAsyncResult"><span class="type">GSimpleAsyncResult</span></a>.</td>
-=======
 <a name="g-simple-async-result-new-error"></a><h3>g_simple_async_result_new_error ()</h3>
 <pre class="programlisting"><a class="link" href="GSimpleAsyncResult.html" title="GSimpleAsyncResult"><span class="returnvalue">GSimpleAsyncResult</span></a> *
 g_simple_async_result_new_error (<em class="parameter"><code><a href="../gobject/gobject-The-Base-Object-Type.html#GObject"><span class="type">GObject</span></a> *source_object</code></em>,
@@ -1089,7 +696,6 @@
 <td class="parameter_description"><p>a list of values to insert into <em class="parameter"><code>format</code></em>
 .</p></td>
 <td class="parameter_annotations"> </td>
->>>>>>> 76bed778
 </tr>
 </tbody>
 </table></div>
@@ -1101,92 +707,6 @@
 </div>
 <hr>
 <div class="refsect2">
-<<<<<<< HEAD
-<a name="g-simple-async-result-new-from-error"></a><h3>g_simple_async_result_new_from_error ()</h3>
-<pre class="programlisting"><a class="link" href="GSimpleAsyncResult.html" title="GSimpleAsyncResult"><span class="returnvalue">GSimpleAsyncResult</span></a> * g_simple_async_result_new_from_error
-                                                        (<em class="parameter"><code><a href="./../gobject/gobject/gobject-The-Base-Object-Type.html#GObject"><span class="type">GObject</span></a> *source_object</code></em>,
-                                                         <em class="parameter"><code><a class="link" href="GAsyncResult.html#GAsyncReadyCallback" title="GAsyncReadyCallback ()"><span class="type">GAsyncReadyCallback</span></a> callback</code></em>,
-                                                         <em class="parameter"><code><a href="./../glib/glib/glib-Basic-Types.html#gpointer"><span class="type">gpointer</span></a> user_data</code></em>,
-                                                         <em class="parameter"><code>const <a href="./../glib/glib/glib-Error-Reporting.html#GError"><span class="type">GError</span></a> *error</code></em>);</pre>
-<p>
-Creates a <a class="link" href="GSimpleAsyncResult.html" title="GSimpleAsyncResult"><span class="type">GSimpleAsyncResult</span></a> from an error condition.
-</p>
-<div class="variablelist"><table border="0" class="variablelist">
-<colgroup>
-<col align="left" valign="top">
-<col>
-</colgroup>
-<tbody>
-<tr>
-<td><p><span class="term"><em class="parameter"><code>source_object</code></em> :</span></p></td>
-<td>a <a href="./../gobject/gobject/gobject-The-Base-Object-Type.html#GObject"><span class="type">GObject</span></a>, or <a href="./../glib/glib/glib-Standard-Macros.html#NULL:CAPS"><code class="literal">NULL</code></a>. <span class="annotation">[<acronym title="NULL is ok, both for passing and for returning."><span class="acronym">allow-none</span></acronym>]</span>
-</td>
-</tr>
-<tr>
-<td><p><span class="term"><em class="parameter"><code>callback</code></em> :</span></p></td>
-<td>a <a class="link" href="GAsyncResult.html#GAsyncReadyCallback" title="GAsyncReadyCallback ()"><span class="type">GAsyncReadyCallback</span></a>. <span class="annotation">[<acronym title="The callback is valid until first called."><span class="acronym">scope async</span></acronym>]</span>
-</td>
-</tr>
-<tr>
-<td><p><span class="term"><em class="parameter"><code>user_data</code></em> :</span></p></td>
-<td>user data passed to <em class="parameter"><code>callback</code></em>. <span class="annotation">[<acronym title="This parameter is a 'user_data', for callbacks; many bindings can pass NULL here."><span class="acronym">closure</span></acronym>]</span>
-</td>
-</tr>
-<tr>
-<td><p><span class="term"><em class="parameter"><code>error</code></em> :</span></p></td>
-<td>a <a href="./../glib/glib/glib-Error-Reporting.html#GError"><span class="type">GError</span></a>
-</td>
-</tr>
-<tr>
-<td><p><span class="term"><span class="emphasis"><em>Returns</em></span> :</span></p></td>
-<td>a <a class="link" href="GSimpleAsyncResult.html" title="GSimpleAsyncResult"><span class="type">GSimpleAsyncResult</span></a>.</td>
-</tr>
-</tbody>
-</table></div>
-</div>
-<hr>
-<div class="refsect2">
-<a name="g-simple-async-result-new-take-error"></a><h3>g_simple_async_result_new_take_error ()</h3>
-<pre class="programlisting"><a class="link" href="GSimpleAsyncResult.html" title="GSimpleAsyncResult"><span class="returnvalue">GSimpleAsyncResult</span></a> * g_simple_async_result_new_take_error
-                                                        (<em class="parameter"><code><a href="./../gobject/gobject/gobject-The-Base-Object-Type.html#GObject"><span class="type">GObject</span></a> *source_object</code></em>,
-                                                         <em class="parameter"><code><a class="link" href="GAsyncResult.html#GAsyncReadyCallback" title="GAsyncReadyCallback ()"><span class="type">GAsyncReadyCallback</span></a> callback</code></em>,
-                                                         <em class="parameter"><code><a href="./../glib/glib/glib-Basic-Types.html#gpointer"><span class="type">gpointer</span></a> user_data</code></em>,
-                                                         <em class="parameter"><code><a href="./../glib/glib/glib-Error-Reporting.html#GError"><span class="type">GError</span></a> *error</code></em>);</pre>
-<p>
-Creates a <a class="link" href="GSimpleAsyncResult.html" title="GSimpleAsyncResult"><span class="type">GSimpleAsyncResult</span></a> from an error condition, and takes over the
-caller's ownership of <em class="parameter"><code>error</code></em>, so the caller does not need to free it anymore.
-</p>
-<div class="variablelist"><table border="0" class="variablelist">
-<colgroup>
-<col align="left" valign="top">
-<col>
-</colgroup>
-<tbody>
-<tr>
-<td><p><span class="term"><em class="parameter"><code>source_object</code></em> :</span></p></td>
-<td>a <a href="./../gobject/gobject/gobject-The-Base-Object-Type.html#GObject"><span class="type">GObject</span></a>, or <a href="./../glib/glib/glib-Standard-Macros.html#NULL:CAPS"><code class="literal">NULL</code></a>. <span class="annotation">[<acronym title="NULL is ok, both for passing and for returning."><span class="acronym">allow-none</span></acronym>]</span>
-</td>
-</tr>
-<tr>
-<td><p><span class="term"><em class="parameter"><code>callback</code></em> :</span></p></td>
-<td>a <a class="link" href="GAsyncResult.html#GAsyncReadyCallback" title="GAsyncReadyCallback ()"><span class="type">GAsyncReadyCallback</span></a>. <span class="annotation">[<acronym title="The callback is valid until first called."><span class="acronym">scope async</span></acronym>]</span>
-</td>
-</tr>
-<tr>
-<td><p><span class="term"><em class="parameter"><code>user_data</code></em> :</span></p></td>
-<td>user data passed to <em class="parameter"><code>callback</code></em>. <span class="annotation">[<acronym title="This parameter is a 'user_data', for callbacks; many bindings can pass NULL here."><span class="acronym">closure</span></acronym>]</span>
-</td>
-</tr>
-<tr>
-<td><p><span class="term"><em class="parameter"><code>error</code></em> :</span></p></td>
-<td>a <a href="./../glib/glib/glib-Error-Reporting.html#GError"><span class="type">GError</span></a>
-</td>
-</tr>
-<tr>
-<td><p><span class="term"><span class="emphasis"><em>Returns</em></span> :</span></p></td>
-<td>a <a class="link" href="GSimpleAsyncResult.html" title="GSimpleAsyncResult"><span class="type">GSimpleAsyncResult</span></a>
-</td>
-=======
 <a name="g-simple-async-result-new-from-error"></a><h3>g_simple_async_result_new_from_error ()</h3>
 <pre class="programlisting"><a class="link" href="GSimpleAsyncResult.html" title="GSimpleAsyncResult"><span class="returnvalue">GSimpleAsyncResult</span></a> *
 g_simple_async_result_new_from_error (<em class="parameter"><code><a href="../gobject/gobject-The-Base-Object-Type.html#GObject"><span class="type">GObject</span></a> *source_object</code></em>,
@@ -1227,11 +747,9 @@
 <td class="parameter_name"><p>error</p></td>
 <td class="parameter_description"><p>a <a href="../glib/glib-Error-Reporting.html#GError"><span class="type">GError</span></a></p></td>
 <td class="parameter_annotations"> </td>
->>>>>>> 76bed778
-</tr>
-</tbody>
-</table></div>
-<p class="since">Since 2.28</p>
+</tr>
+</tbody>
+</table></div>
 </div>
 <div class="refsect3">
 <a name="id-1.4.5.6.9.5.7"></a><h4>Returns</h4>
@@ -1240,79 +758,6 @@
 </div>
 <hr>
 <div class="refsect2">
-<<<<<<< HEAD
-<a name="g-simple-async-result-set-check-cancellable"></a><h3>g_simple_async_result_set_check_cancellable ()</h3>
-<pre class="programlisting"><span class="returnvalue">void</span>                g_simple_async_result_set_check_cancellable
-                                                        (<em class="parameter"><code><a class="link" href="GSimpleAsyncResult.html" title="GSimpleAsyncResult"><span class="type">GSimpleAsyncResult</span></a> *simple</code></em>,
-                                                         <em class="parameter"><code><a class="link" href="GCancellable.html" title="GCancellable"><span class="type">GCancellable</span></a> *check_cancellable</code></em>);</pre>
-<p>
-Sets a <a class="link" href="GCancellable.html" title="GCancellable"><span class="type">GCancellable</span></a> to check before dispatching results.
-</p>
-<p>
-This function has one very specific purpose: the provided cancellable
-is checked at the time of <a class="link" href="GSimpleAsyncResult.html#g-simple-async-result-propagate-error" title="g_simple_async_result_propagate_error ()"><code class="function">g_simple_async_result_propagate_error()</code></a> If
-it is cancelled, these functions will return an "Operation was
-cancelled" error (<a class="link" href="gio-GIOError.html#G-IO-ERROR-CANCELLED:CAPS"><code class="literal">G_IO_ERROR_CANCELLED</code></a>).
-</p>
-<p>
-Implementors of cancellable asynchronous functions should use this in
-order to provide a guarantee to their callers that cancelling an
-async operation will reliably result in an error being returned for
-that operation (even if a positive result for the operation has
-already been sent as an idle to the main context to be dispatched).
-</p>
-<p>
-The checking described above is done regardless of any call to the
-unrelated <a class="link" href="GSimpleAsyncResult.html#g-simple-async-result-set-handle-cancellation" title="g_simple_async_result_set_handle_cancellation ()"><code class="function">g_simple_async_result_set_handle_cancellation()</code></a> function.
-</p>
-<div class="variablelist"><table border="0" class="variablelist">
-<colgroup>
-<col align="left" valign="top">
-<col>
-</colgroup>
-<tbody>
-<tr>
-<td><p><span class="term"><em class="parameter"><code>simple</code></em> :</span></p></td>
-<td>a <a class="link" href="GSimpleAsyncResult.html" title="GSimpleAsyncResult"><span class="type">GSimpleAsyncResult</span></a>
-</td>
-</tr>
-<tr>
-<td><p><span class="term"><em class="parameter"><code>check_cancellable</code></em> :</span></p></td>
-<td>a <a class="link" href="GCancellable.html" title="GCancellable"><span class="type">GCancellable</span></a> to check, or <a href="./../glib/glib/glib-Standard-Macros.html#NULL:CAPS"><code class="literal">NULL</code></a> to unset. <span class="annotation">[<acronym title="NULL is ok, both for passing and for returning."><span class="acronym">allow-none</span></acronym>]</span>
-</td>
-</tr>
-</tbody>
-</table></div>
-<p class="since">Since 2.32</p>
-</div>
-<hr>
-<div class="refsect2">
-<a name="g-simple-async-result-set-op-res-gpointer"></a><h3>g_simple_async_result_set_op_res_gpointer ()</h3>
-<pre class="programlisting"><span class="returnvalue">void</span>                g_simple_async_result_set_op_res_gpointer
-                                                        (<em class="parameter"><code><a class="link" href="GSimpleAsyncResult.html" title="GSimpleAsyncResult"><span class="type">GSimpleAsyncResult</span></a> *simple</code></em>,
-                                                         <em class="parameter"><code><a href="./../glib/glib/glib-Basic-Types.html#gpointer"><span class="type">gpointer</span></a> op_res</code></em>,
-                                                         <em class="parameter"><code><a href="./../glib/glib/glib-Datasets.html#GDestroyNotify"><span class="type">GDestroyNotify</span></a> destroy_op_res</code></em>);</pre>
-<p>
-Sets the operation result within the asynchronous result to a pointer.
-</p>
-<div class="variablelist"><table border="0" class="variablelist">
-<colgroup>
-<col align="left" valign="top">
-<col>
-</colgroup>
-<tbody>
-<tr>
-<td><p><span class="term"><em class="parameter"><code>simple</code></em> :</span></p></td>
-<td>a <a class="link" href="GSimpleAsyncResult.html" title="GSimpleAsyncResult"><span class="type">GSimpleAsyncResult</span></a>.</td>
-</tr>
-<tr>
-<td><p><span class="term"><em class="parameter"><code>op_res</code></em> :</span></p></td>
-<td>a pointer result from an asynchronous function.</td>
-</tr>
-<tr>
-<td><p><span class="term"><em class="parameter"><code>destroy_op_res</code></em> :</span></p></td>
-<td>a <a href="./../glib/glib/glib-Datasets.html#GDestroyNotify"><span class="type">GDestroyNotify</span></a> function.</td>
-=======
 <a name="g-simple-async-result-new-take-error"></a><h3>g_simple_async_result_new_take_error ()</h3>
 <pre class="programlisting"><a class="link" href="GSimpleAsyncResult.html" title="GSimpleAsyncResult"><span class="returnvalue">GSimpleAsyncResult</span></a> *
 g_simple_async_result_new_take_error (<em class="parameter"><code><a href="../gobject/gobject-The-Base-Object-Type.html#GObject"><span class="type">GObject</span></a> *source_object</code></em>,
@@ -1356,7 +801,6 @@
 <td class="parameter_name"><p>error</p></td>
 <td class="parameter_description"><p>a <a href="../glib/glib-Error-Reporting.html#GError"><span class="type">GError</span></a></p></td>
 <td class="parameter_annotations"> </td>
->>>>>>> 76bed778
 </tr>
 </tbody>
 </table></div>
@@ -1369,27 +813,6 @@
 </div>
 <hr>
 <div class="refsect2">
-<<<<<<< HEAD
-<a name="g-simple-async-result-get-op-res-gpointer"></a><h3>g_simple_async_result_get_op_res_gpointer ()</h3>
-<pre class="programlisting"><a href="./../glib/glib/glib-Basic-Types.html#gpointer"><span class="returnvalue">gpointer</span></a>            g_simple_async_result_get_op_res_gpointer
-                                                        (<em class="parameter"><code><a class="link" href="GSimpleAsyncResult.html" title="GSimpleAsyncResult"><span class="type">GSimpleAsyncResult</span></a> *simple</code></em>);</pre>
-<p>
-Gets a pointer result as returned by the asynchronous function.
-</p>
-<div class="variablelist"><table border="0" class="variablelist">
-<colgroup>
-<col align="left" valign="top">
-<col>
-</colgroup>
-<tbody>
-<tr>
-<td><p><span class="term"><em class="parameter"><code>simple</code></em> :</span></p></td>
-<td>a <a class="link" href="GSimpleAsyncResult.html" title="GSimpleAsyncResult"><span class="type">GSimpleAsyncResult</span></a>.</td>
-</tr>
-<tr>
-<td><p><span class="term"><span class="emphasis"><em>Returns</em></span> :</span></p></td>
-<td>a pointer from the result.</td>
-=======
 <a name="g-simple-async-result-set-check-cancellable"></a><h3>g_simple_async_result_set_check_cancellable ()</h3>
 <pre class="programlisting"><span class="returnvalue">void</span>
 g_simple_async_result_set_check_cancellable
@@ -1429,7 +852,6 @@
 <td class="parameter_name"><p>check_cancellable</p></td>
 <td class="parameter_description"><p> a <a class="link" href="GCancellable.html" title="GCancellable"><span class="type">GCancellable</span></a> to check, or <a href="../glib/glib-Standard-Macros.html#NULL:CAPS"><code class="literal">NULL</code></a> to unset. </p></td>
 <td class="parameter_annotations"><span class="annotation">[<acronym title="NULL is OK, both for passing and for returning."><span class="acronym">allow-none</span></acronym>]</span></td>
->>>>>>> 76bed778
 </tr>
 </tbody>
 </table></div>
@@ -1438,29 +860,6 @@
 </div>
 <hr>
 <div class="refsect2">
-<<<<<<< HEAD
-<a name="g-simple-async-result-set-op-res-gssize"></a><h3>g_simple_async_result_set_op_res_gssize ()</h3>
-<pre class="programlisting"><span class="returnvalue">void</span>                g_simple_async_result_set_op_res_gssize
-                                                        (<em class="parameter"><code><a class="link" href="GSimpleAsyncResult.html" title="GSimpleAsyncResult"><span class="type">GSimpleAsyncResult</span></a> *simple</code></em>,
-                                                         <em class="parameter"><code><a href="./../glib/glib/glib-Basic-Types.html#gssize"><span class="type">gssize</span></a> op_res</code></em>);</pre>
-<p>
-Sets the operation result within the asynchronous result to
-the given <em class="parameter"><code>op_res</code></em>.
-</p>
-<div class="variablelist"><table border="0" class="variablelist">
-<colgroup>
-<col align="left" valign="top">
-<col>
-</colgroup>
-<tbody>
-<tr>
-<td><p><span class="term"><em class="parameter"><code>simple</code></em> :</span></p></td>
-<td>a <a class="link" href="GSimpleAsyncResult.html" title="GSimpleAsyncResult"><span class="type">GSimpleAsyncResult</span></a>.</td>
-</tr>
-<tr>
-<td><p><span class="term"><em class="parameter"><code>op_res</code></em> :</span></p></td>
-<td>a <a href="./../glib/glib/glib-Basic-Types.html#gssize"><span class="type">gssize</span></a>.</td>
-=======
 <a name="g-simple-async-result-set-op-res-gpointer"></a><h3>g_simple_async_result_set_op_res_gpointer ()</h3>
 <pre class="programlisting"><span class="returnvalue">void</span>
 g_simple_async_result_set_op_res_gpointer
@@ -1496,37 +895,13 @@
 <td class="parameter_name"><p>destroy_op_res</p></td>
 <td class="parameter_description"><p>a <a href="../glib/glib-Datasets.html#GDestroyNotify"><span class="type">GDestroyNotify</span></a> function.</p></td>
 <td class="parameter_annotations"> </td>
->>>>>>> 76bed778
-</tr>
-</tbody>
-</table></div>
-</div>
-</div>
-<hr>
-<div class="refsect2">
-<<<<<<< HEAD
-<a name="g-simple-async-result-get-op-res-gssize"></a><h3>g_simple_async_result_get_op_res_gssize ()</h3>
-<pre class="programlisting"><a href="./../glib/glib/glib-Basic-Types.html#gssize"><span class="returnvalue">gssize</span></a>              g_simple_async_result_get_op_res_gssize
-                                                        (<em class="parameter"><code><a class="link" href="GSimpleAsyncResult.html" title="GSimpleAsyncResult"><span class="type">GSimpleAsyncResult</span></a> *simple</code></em>);</pre>
-<p>
-Gets a gssize from the asynchronous result.
-</p>
-<div class="variablelist"><table border="0" class="variablelist">
-<colgroup>
-<col align="left" valign="top">
-<col>
-</colgroup>
-<tbody>
-<tr>
-<td><p><span class="term"><em class="parameter"><code>simple</code></em> :</span></p></td>
-<td>a <a class="link" href="GSimpleAsyncResult.html" title="GSimpleAsyncResult"><span class="type">GSimpleAsyncResult</span></a>.</td>
-</tr>
-<tr>
-<td><p><span class="term"><span class="emphasis"><em>Returns</em></span> :</span></p></td>
-<td>a gssize returned from the asynchronous function.</td>
-</tr>
-</tbody>
-=======
+</tr>
+</tbody>
+</table></div>
+</div>
+</div>
+<hr>
+<div class="refsect2">
 <a name="g-simple-async-result-get-op-res-gpointer"></a><h3>g_simple_async_result_get_op_res_gpointer ()</h3>
 <pre class="programlisting"><a href="../glib/glib-Basic-Types.html#gpointer"><span class="returnvalue">gpointer</span></a>
 g_simple_async_result_get_op_res_gpointer
@@ -1550,7 +925,6 @@
 <td class="parameter_description"><p>a <a class="link" href="GSimpleAsyncResult.html" title="GSimpleAsyncResult"><span class="type">GSimpleAsyncResult</span></a>.</p></td>
 <td class="parameter_annotations"> </td>
 </tr></tbody>
->>>>>>> 76bed778
 </table></div>
 </div>
 <div class="refsect3">
@@ -1560,28 +934,6 @@
 </div>
 <hr>
 <div class="refsect2">
-<<<<<<< HEAD
-<a name="g-simple-async-result-set-op-res-gboolean"></a><h3>g_simple_async_result_set_op_res_gboolean ()</h3>
-<pre class="programlisting"><span class="returnvalue">void</span>                g_simple_async_result_set_op_res_gboolean
-                                                        (<em class="parameter"><code><a class="link" href="GSimpleAsyncResult.html" title="GSimpleAsyncResult"><span class="type">GSimpleAsyncResult</span></a> *simple</code></em>,
-                                                         <em class="parameter"><code><a href="./../glib/glib/glib-Basic-Types.html#gboolean"><span class="type">gboolean</span></a> op_res</code></em>);</pre>
-<p>
-Sets the operation result to a boolean within the asynchronous result.
-</p>
-<div class="variablelist"><table border="0" class="variablelist">
-<colgroup>
-<col align="left" valign="top">
-<col>
-</colgroup>
-<tbody>
-<tr>
-<td><p><span class="term"><em class="parameter"><code>simple</code></em> :</span></p></td>
-<td>a <a class="link" href="GSimpleAsyncResult.html" title="GSimpleAsyncResult"><span class="type">GSimpleAsyncResult</span></a>.</td>
-</tr>
-<tr>
-<td><p><span class="term"><em class="parameter"><code>op_res</code></em> :</span></p></td>
-<td>a <a href="./../glib/glib/glib-Basic-Types.html#gboolean"><span class="type">gboolean</span></a>.</td>
-=======
 <a name="g-simple-async-result-set-op-res-gssize"></a><h3>g_simple_async_result_set_op_res_gssize ()</h3>
 <pre class="programlisting"><span class="returnvalue">void</span>
 g_simple_async_result_set_op_res_gssize
@@ -1612,39 +964,13 @@
 <td class="parameter_name"><p>op_res</p></td>
 <td class="parameter_description"><p>a <a href="../glib/glib-Basic-Types.html#gssize"><span class="type">gssize</span></a>.</p></td>
 <td class="parameter_annotations"> </td>
->>>>>>> 76bed778
-</tr>
-</tbody>
-</table></div>
-</div>
-</div>
-<hr>
-<div class="refsect2">
-<<<<<<< HEAD
-<a name="g-simple-async-result-get-op-res-gboolean"></a><h3>g_simple_async_result_get_op_res_gboolean ()</h3>
-<pre class="programlisting"><a href="./../glib/glib/glib-Basic-Types.html#gboolean"><span class="returnvalue">gboolean</span></a>            g_simple_async_result_get_op_res_gboolean
-                                                        (<em class="parameter"><code><a class="link" href="GSimpleAsyncResult.html" title="GSimpleAsyncResult"><span class="type">GSimpleAsyncResult</span></a> *simple</code></em>);</pre>
-<p>
-Gets the operation result boolean from within the asynchronous result.
-</p>
-<div class="variablelist"><table border="0" class="variablelist">
-<colgroup>
-<col align="left" valign="top">
-<col>
-</colgroup>
-<tbody>
-<tr>
-<td><p><span class="term"><em class="parameter"><code>simple</code></em> :</span></p></td>
-<td>a <a class="link" href="GSimpleAsyncResult.html" title="GSimpleAsyncResult"><span class="type">GSimpleAsyncResult</span></a>.</td>
-</tr>
-<tr>
-<td><p><span class="term"><span class="emphasis"><em>Returns</em></span> :</span></p></td>
-<td>
-<a href="./../glib/glib/glib-Standard-Macros.html#TRUE:CAPS"><code class="literal">TRUE</code></a> if the operation's result was <a href="./../glib/glib/glib-Standard-Macros.html#TRUE:CAPS"><code class="literal">TRUE</code></a>, <a href="./../glib/glib/glib-Standard-Macros.html#FALSE:CAPS"><code class="literal">FALSE</code></a>
-if the operation's result was <a href="./../glib/glib/glib-Standard-Macros.html#FALSE:CAPS"><code class="literal">FALSE</code></a>.</td>
-</tr>
-</tbody>
-=======
+</tr>
+</tbody>
+</table></div>
+</div>
+</div>
+<hr>
+<div class="refsect2">
 <a name="g-simple-async-result-get-op-res-gssize"></a><h3>g_simple_async_result_get_op_res_gssize ()</h3>
 <pre class="programlisting"><a href="../glib/glib-Basic-Types.html#gssize"><span class="returnvalue">gssize</span></a>
 g_simple_async_result_get_op_res_gssize
@@ -1667,7 +993,6 @@
 <td class="parameter_description"><p>a <a class="link" href="GSimpleAsyncResult.html" title="GSimpleAsyncResult"><span class="type">GSimpleAsyncResult</span></a>.</p></td>
 <td class="parameter_annotations"> </td>
 </tr></tbody>
->>>>>>> 76bed778
 </table></div>
 </div>
 <div class="refsect3">
@@ -1677,27 +1002,6 @@
 </div>
 <hr>
 <div class="refsect2">
-<<<<<<< HEAD
-<a name="g-simple-async-result-get-source-tag"></a><h3>g_simple_async_result_get_source_tag ()</h3>
-<pre class="programlisting"><a href="./../glib/glib/glib-Basic-Types.html#gpointer"><span class="returnvalue">gpointer</span></a>            g_simple_async_result_get_source_tag
-                                                        (<em class="parameter"><code><a class="link" href="GSimpleAsyncResult.html" title="GSimpleAsyncResult"><span class="type">GSimpleAsyncResult</span></a> *simple</code></em>);</pre>
-<p>
-Gets the source tag for the <a class="link" href="GSimpleAsyncResult.html" title="GSimpleAsyncResult"><span class="type">GSimpleAsyncResult</span></a>.
-</p>
-<div class="variablelist"><table border="0" class="variablelist">
-<colgroup>
-<col align="left" valign="top">
-<col>
-</colgroup>
-<tbody>
-<tr>
-<td><p><span class="term"><em class="parameter"><code>simple</code></em> :</span></p></td>
-<td>a <a class="link" href="GSimpleAsyncResult.html" title="GSimpleAsyncResult"><span class="type">GSimpleAsyncResult</span></a>.</td>
-</tr>
-<tr>
-<td><p><span class="term"><span class="emphasis"><em>Returns</em></span> :</span></p></td>
-<td>a <a href="./../glib/glib/glib-Basic-Types.html#gpointer"><span class="type">gpointer</span></a> to the source object for the <a class="link" href="GSimpleAsyncResult.html" title="GSimpleAsyncResult"><span class="type">GSimpleAsyncResult</span></a>.</td>
-=======
 <a name="g-simple-async-result-set-op-res-gboolean"></a><h3>g_simple_async_result_set_op_res_gboolean ()</h3>
 <pre class="programlisting"><span class="returnvalue">void</span>
 g_simple_async_result_set_op_res_gboolean
@@ -1726,57 +1030,13 @@
 <td class="parameter_name"><p>op_res</p></td>
 <td class="parameter_description"><p>a <a href="../glib/glib-Basic-Types.html#gboolean"><span class="type">gboolean</span></a>.</p></td>
 <td class="parameter_annotations"> </td>
->>>>>>> 76bed778
-</tr>
-</tbody>
-</table></div>
-</div>
-</div>
-<hr>
-<div class="refsect2">
-<<<<<<< HEAD
-<a name="g-simple-async-result-is-valid"></a><h3>g_simple_async_result_is_valid ()</h3>
-<pre class="programlisting"><a href="./../glib/glib/glib-Basic-Types.html#gboolean"><span class="returnvalue">gboolean</span></a>            g_simple_async_result_is_valid      (<em class="parameter"><code><a class="link" href="GAsyncResult.html" title="GAsyncResult"><span class="type">GAsyncResult</span></a> *result</code></em>,
-                                                         <em class="parameter"><code><a href="./../gobject/gobject/gobject-The-Base-Object-Type.html#GObject"><span class="type">GObject</span></a> *source</code></em>,
-                                                         <em class="parameter"><code><a href="./../glib/glib/glib-Basic-Types.html#gpointer"><span class="type">gpointer</span></a> source_tag</code></em>);</pre>
-<p>
-Ensures that the data passed to the _finish function of an async
-operation is consistent.  Three checks are performed.
-</p>
-<p>
-First, <em class="parameter"><code>result</code></em> is checked to ensure that it is really a
-<a class="link" href="GSimpleAsyncResult.html" title="GSimpleAsyncResult"><span class="type">GSimpleAsyncResult</span></a>.  Second, <em class="parameter"><code>source</code></em> is checked to ensure that it
-matches the source object of <em class="parameter"><code>result</code></em>.  Third, <em class="parameter"><code>source_tag</code></em> is
-checked to ensure that it is either <a href="./../glib/glib/glib-Standard-Macros.html#NULL:CAPS"><code class="literal">NULL</code></a> (as it is when the result was
-created by <a class="link" href="GSimpleAsyncResult.html#g-simple-async-report-error-in-idle" title="g_simple_async_report_error_in_idle ()"><code class="function">g_simple_async_report_error_in_idle()</code></a> or
-<a class="link" href="GSimpleAsyncResult.html#g-simple-async-report-gerror-in-idle" title="g_simple_async_report_gerror_in_idle ()"><code class="function">g_simple_async_report_gerror_in_idle()</code></a>) or equal to the
-<em class="parameter"><code>source_tag</code></em> argument given to <a class="link" href="GSimpleAsyncResult.html#g-simple-async-result-new" title="g_simple_async_result_new ()"><code class="function">g_simple_async_result_new()</code></a> (which, by
-convention, is a pointer to the _async function corresponding to the
-_finish function from which this function is called).
-</p>
-<div class="variablelist"><table border="0" class="variablelist">
-<colgroup>
-<col align="left" valign="top">
-<col>
-</colgroup>
-<tbody>
-<tr>
-<td><p><span class="term"><em class="parameter"><code>result</code></em> :</span></p></td>
-<td>the <a class="link" href="GAsyncResult.html" title="GAsyncResult"><span class="type">GAsyncResult</span></a> passed to the _finish function.</td>
-</tr>
-<tr>
-<td><p><span class="term"><em class="parameter"><code>source</code></em> :</span></p></td>
-<td>the <a href="./../gobject/gobject/gobject-The-Base-Object-Type.html#GObject"><span class="type">GObject</span></a> passed to the _finish function.</td>
-</tr>
-<tr>
-<td><p><span class="term"><em class="parameter"><code>source_tag</code></em> :</span></p></td>
-<td>the asynchronous function.</td>
-</tr>
-<tr>
-<td><p><span class="term"><span class="emphasis"><em>Returns</em></span> :</span></p></td>
-<td>
-<a href="./../glib/glib/glib-Standard-Macros.html#TRUE:CAPS"><span class="type">TRUE</span></a> if all checks passed or <a href="./../glib/glib/glib-Standard-Macros.html#FALSE:CAPS"><span class="type">FALSE</span></a> if any failed.</td>
-=======
+</tr>
+</tbody>
+</table></div>
+</div>
+</div>
+<hr>
+<div class="refsect2">
 <a name="g-simple-async-result-get-op-res-gboolean"></a><h3>g_simple_async_result_get_op_res_gboolean ()</h3>
 <pre class="programlisting"><a href="../glib/glib-Basic-Types.html#gboolean"><span class="returnvalue">gboolean</span></a>
 g_simple_async_result_get_op_res_gboolean
@@ -1890,11 +1150,9 @@
 <td class="parameter_name"><p>source_tag</p></td>
 <td class="parameter_description"><p> the asynchronous function. </p></td>
 <td class="parameter_annotations"><span class="annotation">[<acronym title="NULL is OK, both for passing and for returning."><span class="acronym">allow-none</span></acronym>]</span></td>
->>>>>>> 76bed778
-</tr>
-</tbody>
-</table></div>
-<p class="since">Since 2.20</p>
+</tr>
+</tbody>
+</table></div>
 </div>
 <div class="refsect3">
 <a name="id-1.4.5.6.9.15.9"></a><h4>Returns</h4>
@@ -1904,33 +1162,6 @@
 </div>
 <hr>
 <div class="refsect2">
-<<<<<<< HEAD
-<a name="g-simple-async-result-set-handle-cancellation"></a><h3>g_simple_async_result_set_handle_cancellation ()</h3>
-<pre class="programlisting"><span class="returnvalue">void</span>                g_simple_async_result_set_handle_cancellation
-                                                        (<em class="parameter"><code><a class="link" href="GSimpleAsyncResult.html" title="GSimpleAsyncResult"><span class="type">GSimpleAsyncResult</span></a> *simple</code></em>,
-                                                         <em class="parameter"><code><a href="./../glib/glib/glib-Basic-Types.html#gboolean"><span class="type">gboolean</span></a> handle_cancellation</code></em>);</pre>
-<p>
-Sets whether to handle cancellation within the asynchronous operation.
-</p>
-<p>
-This function has nothing to do with
-<a class="link" href="GSimpleAsyncResult.html#g-simple-async-result-set-check-cancellable" title="g_simple_async_result_set_check_cancellable ()"><code class="function">g_simple_async_result_set_check_cancellable()</code></a>.  It only refers to the
-<a class="link" href="GCancellable.html" title="GCancellable"><span class="type">GCancellable</span></a> passed to <a class="link" href="GSimpleAsyncResult.html#g-simple-async-result-run-in-thread" title="g_simple_async_result_run_in_thread ()"><code class="function">g_simple_async_result_run_in_thread()</code></a>.
-</p>
-<div class="variablelist"><table border="0" class="variablelist">
-<colgroup>
-<col align="left" valign="top">
-<col>
-</colgroup>
-<tbody>
-<tr>
-<td><p><span class="term"><em class="parameter"><code>simple</code></em> :</span></p></td>
-<td>a <a class="link" href="GSimpleAsyncResult.html" title="GSimpleAsyncResult"><span class="type">GSimpleAsyncResult</span></a>.</td>
-</tr>
-<tr>
-<td><p><span class="term"><em class="parameter"><code>handle_cancellation</code></em> :</span></p></td>
-<td>a <a href="./../glib/glib/glib-Basic-Types.html#gboolean"><span class="type">gboolean</span></a>.</td>
-=======
 <a name="g-simple-async-result-set-handle-cancellation"></a><h3>g_simple_async_result_set_handle_cancellation ()</h3>
 <pre class="programlisting"><span class="returnvalue">void</span>
 g_simple_async_result_set_handle_cancellation
@@ -1959,36 +1190,13 @@
 <td class="parameter_name"><p>handle_cancellation</p></td>
 <td class="parameter_description"><p>a <a href="../glib/glib-Basic-Types.html#gboolean"><span class="type">gboolean</span></a>.</p></td>
 <td class="parameter_annotations"> </td>
->>>>>>> 76bed778
-</tr>
-</tbody>
-</table></div>
-</div>
-</div>
-<hr>
-<div class="refsect2">
-<<<<<<< HEAD
-<a name="g-simple-async-result-complete"></a><h3>g_simple_async_result_complete ()</h3>
-<pre class="programlisting"><span class="returnvalue">void</span>                g_simple_async_result_complete      (<em class="parameter"><code><a class="link" href="GSimpleAsyncResult.html" title="GSimpleAsyncResult"><span class="type">GSimpleAsyncResult</span></a> *simple</code></em>);</pre>
-<p>
-Completes an asynchronous I/O job immediately. Must be called in
-the thread where the asynchronous result was to be delivered, as it
-invokes the callback directly. If you are in a different thread use
-<a class="link" href="GSimpleAsyncResult.html#g-simple-async-result-complete-in-idle" title="g_simple_async_result_complete_in_idle ()"><code class="function">g_simple_async_result_complete_in_idle()</code></a>.
-</p>
-<p>
-Calling this function takes a reference to <em class="parameter"><code>simple</code></em> for as long as
-is needed to complete the call.
-</p>
-<div class="variablelist"><table border="0" class="variablelist">
-<colgroup>
-<col align="left" valign="top">
-<col>
-</colgroup>
-<tbody><tr>
-<td><p><span class="term"><em class="parameter"><code>simple</code></em> :</span></p></td>
-<td>a <a class="link" href="GSimpleAsyncResult.html" title="GSimpleAsyncResult"><span class="type">GSimpleAsyncResult</span></a>.</td>
-=======
+</tr>
+</tbody>
+</table></div>
+</div>
+</div>
+<hr>
+<div class="refsect2">
 <a name="g-simple-async-result-complete"></a><h3>g_simple_async_result_complete ()</h3>
 <pre class="programlisting"><span class="returnvalue">void</span>
 g_simple_async_result_complete (<em class="parameter"><code><a class="link" href="GSimpleAsyncResult.html" title="GSimpleAsyncResult"><span class="type">GSimpleAsyncResult</span></a> *simple</code></em>);</pre>
@@ -2015,35 +1223,12 @@
 <td class="parameter_name"><p>simple</p></td>
 <td class="parameter_description"><p>a <a class="link" href="GSimpleAsyncResult.html" title="GSimpleAsyncResult"><span class="type">GSimpleAsyncResult</span></a>.</p></td>
 <td class="parameter_annotations"> </td>
->>>>>>> 76bed778
 </tr></tbody>
 </table></div>
 </div>
 </div>
 <hr>
 <div class="refsect2">
-<<<<<<< HEAD
-<a name="g-simple-async-result-complete-in-idle"></a><h3>g_simple_async_result_complete_in_idle ()</h3>
-<pre class="programlisting"><span class="returnvalue">void</span>                g_simple_async_result_complete_in_idle
-                                                        (<em class="parameter"><code><a class="link" href="GSimpleAsyncResult.html" title="GSimpleAsyncResult"><span class="type">GSimpleAsyncResult</span></a> *simple</code></em>);</pre>
-<p>
-Completes an asynchronous function in an idle handler in the <GTKDOCLINK HREF="g-main-context-push-thread-default">thread-default main
-loop</GTKDOCLINK> of the thread that <em class="parameter"><code>simple</code></em> was initially created in
-(and re-pushes that context around the invocation of the callback).
-</p>
-<p>
-Calling this function takes a reference to <em class="parameter"><code>simple</code></em> for as long as
-is needed to complete the call.
-</p>
-<div class="variablelist"><table border="0" class="variablelist">
-<colgroup>
-<col align="left" valign="top">
-<col>
-</colgroup>
-<tbody><tr>
-<td><p><span class="term"><em class="parameter"><code>simple</code></em> :</span></p></td>
-<td>a <a class="link" href="GSimpleAsyncResult.html" title="GSimpleAsyncResult"><span class="type">GSimpleAsyncResult</span></a>.</td>
-=======
 <a name="g-simple-async-result-complete-in-idle"></a><h3>g_simple_async_result_complete_in_idle ()</h3>
 <pre class="programlisting"><span class="returnvalue">void</span>
 g_simple_async_result_complete_in_idle
@@ -2072,51 +1257,12 @@
 <td class="parameter_name"><p>simple</p></td>
 <td class="parameter_description"><p>a <a class="link" href="GSimpleAsyncResult.html" title="GSimpleAsyncResult"><span class="type">GSimpleAsyncResult</span></a>.</p></td>
 <td class="parameter_annotations"> </td>
->>>>>>> 76bed778
 </tr></tbody>
 </table></div>
 </div>
 </div>
 <hr>
 <div class="refsect2">
-<<<<<<< HEAD
-<a name="g-simple-async-result-run-in-thread"></a><h3>g_simple_async_result_run_in_thread ()</h3>
-<pre class="programlisting"><span class="returnvalue">void</span>                g_simple_async_result_run_in_thread (<em class="parameter"><code><a class="link" href="GSimpleAsyncResult.html" title="GSimpleAsyncResult"><span class="type">GSimpleAsyncResult</span></a> *simple</code></em>,
-                                                         <em class="parameter"><code><a class="link" href="GSimpleAsyncResult.html#GSimpleAsyncThreadFunc" title="GSimpleAsyncThreadFunc ()"><span class="type">GSimpleAsyncThreadFunc</span></a> func</code></em>,
-                                                         <em class="parameter"><code><span class="type">int</span> io_priority</code></em>,
-                                                         <em class="parameter"><code><a class="link" href="GCancellable.html" title="GCancellable"><span class="type">GCancellable</span></a> *cancellable</code></em>);</pre>
-<p>
-Runs the asynchronous job in a separate thread and then calls
-<a class="link" href="GSimpleAsyncResult.html#g-simple-async-result-complete-in-idle" title="g_simple_async_result_complete_in_idle ()"><code class="function">g_simple_async_result_complete_in_idle()</code></a> on <em class="parameter"><code>simple</code></em> to return
-the result to the appropriate main loop.
-</p>
-<p>
-Calling this function takes a reference to <em class="parameter"><code>simple</code></em> for as long as
-is needed to run the job and report its completion.
-</p>
-<div class="variablelist"><table border="0" class="variablelist">
-<colgroup>
-<col align="left" valign="top">
-<col>
-</colgroup>
-<tbody>
-<tr>
-<td><p><span class="term"><em class="parameter"><code>simple</code></em> :</span></p></td>
-<td>a <a class="link" href="GSimpleAsyncResult.html" title="GSimpleAsyncResult"><span class="type">GSimpleAsyncResult</span></a>.</td>
-</tr>
-<tr>
-<td><p><span class="term"><em class="parameter"><code>func</code></em> :</span></p></td>
-<td>a <a class="link" href="GSimpleAsyncResult.html#GSimpleAsyncThreadFunc" title="GSimpleAsyncThreadFunc ()"><span class="type">GSimpleAsyncThreadFunc</span></a>.</td>
-</tr>
-<tr>
-<td><p><span class="term"><em class="parameter"><code>io_priority</code></em> :</span></p></td>
-<td>the io priority of the request.</td>
-</tr>
-<tr>
-<td><p><span class="term"><em class="parameter"><code>cancellable</code></em> :</span></p></td>
-<td>optional <a class="link" href="GCancellable.html" title="GCancellable"><span class="type">GCancellable</span></a> object, <a href="./../glib/glib/glib-Standard-Macros.html#NULL:CAPS"><code class="literal">NULL</code></a> to ignore. <span class="annotation">[<acronym title="NULL is ok, both for passing and for returning."><span class="acronym">allow-none</span></acronym>]</span>
-</td>
-=======
 <a name="g-simple-async-result-run-in-thread"></a><h3>g_simple_async_result_run_in_thread ()</h3>
 <pre class="programlisting"><span class="returnvalue">void</span>
 g_simple_async_result_run_in_thread (<em class="parameter"><code><a class="link" href="GSimpleAsyncResult.html" title="GSimpleAsyncResult"><span class="type">GSimpleAsyncResult</span></a> *simple</code></em>,
@@ -2163,65 +1309,13 @@
 <td class="parameter_name"><p>cancellable</p></td>
 <td class="parameter_description"><p> optional <a class="link" href="GCancellable.html" title="GCancellable"><span class="type">GCancellable</span></a> object, <a href="../glib/glib-Standard-Macros.html#NULL:CAPS"><code class="literal">NULL</code></a> to ignore. </p></td>
 <td class="parameter_annotations"><span class="annotation">[<acronym title="NULL is OK, both for passing and for returning."><span class="acronym">allow-none</span></acronym>]</span></td>
->>>>>>> 76bed778
-</tr>
-</tbody>
-</table></div>
-</div>
-</div>
-<hr>
-<div class="refsect2">
-<<<<<<< HEAD
-<a name="g-simple-async-result-set-from-error"></a><h3>g_simple_async_result_set_from_error ()</h3>
-<pre class="programlisting"><span class="returnvalue">void</span>                g_simple_async_result_set_from_error
-                                                        (<em class="parameter"><code><a class="link" href="GSimpleAsyncResult.html" title="GSimpleAsyncResult"><span class="type">GSimpleAsyncResult</span></a> *simple</code></em>,
-                                                         <em class="parameter"><code>const <a href="./../glib/glib/glib-Error-Reporting.html#GError"><span class="type">GError</span></a> *error</code></em>);</pre>
-<p>
-Sets the result from a <a href="./../glib/glib/glib-Error-Reporting.html#GError"><span class="type">GError</span></a>.
-</p>
-<div class="variablelist"><table border="0" class="variablelist">
-<colgroup>
-<col align="left" valign="top">
-<col>
-</colgroup>
-<tbody>
-<tr>
-<td><p><span class="term"><em class="parameter"><code>simple</code></em> :</span></p></td>
-<td>a <a class="link" href="GSimpleAsyncResult.html" title="GSimpleAsyncResult"><span class="type">GSimpleAsyncResult</span></a>.</td>
-</tr>
-<tr>
-<td><p><span class="term"><em class="parameter"><code>error</code></em> :</span></p></td>
-<td>
-<a href="./../glib/glib/glib-Error-Reporting.html#GError"><span class="type">GError</span></a>.</td>
-</tr>
-</tbody>
-</table></div>
-</div>
-<hr>
-<div class="refsect2">
-<a name="g-simple-async-result-take-error"></a><h3>g_simple_async_result_take_error ()</h3>
-<pre class="programlisting"><span class="returnvalue">void</span>                g_simple_async_result_take_error    (<em class="parameter"><code><a class="link" href="GSimpleAsyncResult.html" title="GSimpleAsyncResult"><span class="type">GSimpleAsyncResult</span></a> *simple</code></em>,
-                                                         <em class="parameter"><code><a href="./../glib/glib/glib-Error-Reporting.html#GError"><span class="type">GError</span></a> *error</code></em>);</pre>
-<p>
-Sets the result from <em class="parameter"><code>error</code></em>, and takes over the caller's ownership
-of <em class="parameter"><code>error</code></em>, so the caller does not need to free it any more.
-</p>
-<div class="variablelist"><table border="0" class="variablelist">
-<colgroup>
-<col align="left" valign="top">
-<col>
-</colgroup>
-<tbody>
-<tr>
-<td><p><span class="term"><em class="parameter"><code>simple</code></em> :</span></p></td>
-<td>a <a class="link" href="GSimpleAsyncResult.html" title="GSimpleAsyncResult"><span class="type">GSimpleAsyncResult</span></a>
-</td>
-</tr>
-<tr>
-<td><p><span class="term"><em class="parameter"><code>error</code></em> :</span></p></td>
-<td>a <a href="./../glib/glib/glib-Error-Reporting.html#GError"><span class="type">GError</span></a>
-</td>
-=======
+</tr>
+</tbody>
+</table></div>
+</div>
+</div>
+<hr>
+<div class="refsect2">
 <a name="g-simple-async-result-set-from-error"></a><h3>g_simple_async_result_set_from_error ()</h3>
 <pre class="programlisting"><span class="returnvalue">void</span>
 g_simple_async_result_set_from_error (<em class="parameter"><code><a class="link" href="GSimpleAsyncResult.html" title="GSimpleAsyncResult"><span class="type">GSimpleAsyncResult</span></a> *simple</code></em>,
@@ -2249,44 +1343,13 @@
 <td class="parameter_name"><p>error</p></td>
 <td class="parameter_description"><p><a href="../glib/glib-Error-Reporting.html#GError"><span class="type">GError</span></a>.</p></td>
 <td class="parameter_annotations"> </td>
->>>>>>> 76bed778
-</tr>
-</tbody>
-</table></div>
-<p class="since">Since 2.28</p>
-</div>
-</div>
-<hr>
-<div class="refsect2">
-<<<<<<< HEAD
-<a name="g-simple-async-result-propagate-error"></a><h3>g_simple_async_result_propagate_error ()</h3>
-<pre class="programlisting"><a href="./../glib/glib/glib-Basic-Types.html#gboolean"><span class="returnvalue">gboolean</span></a>            g_simple_async_result_propagate_error
-                                                        (<em class="parameter"><code><a class="link" href="GSimpleAsyncResult.html" title="GSimpleAsyncResult"><span class="type">GSimpleAsyncResult</span></a> *simple</code></em>,
-                                                         <em class="parameter"><code><a href="./../glib/glib/glib-Error-Reporting.html#GError"><span class="type">GError</span></a> **dest</code></em>);</pre>
-<p>
-Propagates an error from within the simple asynchronous result to
-a given destination.
-</p>
-<p>
-If the <a class="link" href="GCancellable.html" title="GCancellable"><span class="type">GCancellable</span></a> given to a prior call to
-<a class="link" href="GSimpleAsyncResult.html#g-simple-async-result-set-check-cancellable" title="g_simple_async_result_set_check_cancellable ()"><code class="function">g_simple_async_result_set_check_cancellable()</code></a> is cancelled then this
-function will return <a href="./../glib/glib/glib-Standard-Macros.html#TRUE:CAPS"><code class="literal">TRUE</code></a> with <em class="parameter"><code>dest</code></em> set appropriately.
-</p>
-<div class="variablelist"><table border="0" class="variablelist">
-<colgroup>
-<col align="left" valign="top">
-<col>
-</colgroup>
-<tbody>
-<tr>
-<td><p><span class="term"><em class="parameter"><code>simple</code></em> :</span></p></td>
-<td>a <a class="link" href="GSimpleAsyncResult.html" title="GSimpleAsyncResult"><span class="type">GSimpleAsyncResult</span></a>.</td>
-</tr>
-<tr>
-<td><p><span class="term"><em class="parameter"><code>dest</code></em> :</span></p></td>
-<td>a location to propagate the error to. <span class="annotation">[<acronym title="Parameter for returning results. Default is transfer full."><span class="acronym">out</span></acronym>]</span>
-</td>
-=======
+</tr>
+</tbody>
+</table></div>
+</div>
+</div>
+<hr>
+<div class="refsect2">
 <a name="g-simple-async-result-take-error"></a><h3>g_simple_async_result_take_error ()</h3>
 <pre class="programlisting"><span class="returnvalue">void</span>
 g_simple_async_result_take_error (<em class="parameter"><code><a class="link" href="GSimpleAsyncResult.html" title="GSimpleAsyncResult"><span class="type">GSimpleAsyncResult</span></a> *simple</code></em>,
@@ -2318,7 +1381,6 @@
 <td class="parameter_name"><p>error</p></td>
 <td class="parameter_description"><p>a <a href="../glib/glib-Error-Reporting.html#GError"><span class="type">GError</span></a></p></td>
 <td class="parameter_annotations"> </td>
->>>>>>> 76bed778
 </tr>
 </tbody>
 </table></div>
@@ -2351,11 +1413,6 @@
 </colgroup>
 <tbody>
 <tr>
-<<<<<<< HEAD
-<td><p><span class="term"><span class="emphasis"><em>Returns</em></span> :</span></p></td>
-<td>
-<a href="./../glib/glib/glib-Standard-Macros.html#TRUE:CAPS"><code class="literal">TRUE</code></a> if the error was propagated to <em class="parameter"><code>dest</code></em>. <a href="./../glib/glib/glib-Standard-Macros.html#FALSE:CAPS"><code class="literal">FALSE</code></a> otherwise.</td>
-=======
 <td class="parameter_name"><p>simple</p></td>
 <td class="parameter_description"><p>a <a class="link" href="GSimpleAsyncResult.html" title="GSimpleAsyncResult"><span class="type">GSimpleAsyncResult</span></a>.</p></td>
 <td class="parameter_annotations"> </td>
@@ -2364,7 +1421,6 @@
 <td class="parameter_name"><p>dest</p></td>
 <td class="parameter_description"><p> a location to propagate the error to. </p></td>
 <td class="parameter_annotations"><span class="annotation">[<acronym title="Parameter for returning results. Default is transfer full."><span class="acronym">out</span></acronym>]</span></td>
->>>>>>> 76bed778
 </tr>
 </tbody>
 </table></div>
@@ -2377,42 +1433,6 @@
 </div>
 <hr>
 <div class="refsect2">
-<<<<<<< HEAD
-<a name="g-simple-async-result-set-error"></a><h3>g_simple_async_result_set_error ()</h3>
-<pre class="programlisting"><span class="returnvalue">void</span>                g_simple_async_result_set_error     (<em class="parameter"><code><a class="link" href="GSimpleAsyncResult.html" title="GSimpleAsyncResult"><span class="type">GSimpleAsyncResult</span></a> *simple</code></em>,
-                                                         <em class="parameter"><code><a href="./../glib/glib/glib-Quarks.html#GQuark"><span class="type">GQuark</span></a> domain</code></em>,
-                                                         <em class="parameter"><code><a href="./../glib/glib/glib-Basic-Types.html#gint"><span class="type">gint</span></a> code</code></em>,
-                                                         <em class="parameter"><code>const <span class="type">char</span> *format</code></em>,
-                                                         <em class="parameter"><code>...</code></em>);</pre>
-<p>
-Sets an error within the asynchronous result without a <a href="./../glib/glib/glib-Error-Reporting.html#GError"><span class="type">GError</span></a>.
-</p>
-<div class="variablelist"><table border="0" class="variablelist">
-<colgroup>
-<col align="left" valign="top">
-<col>
-</colgroup>
-<tbody>
-<tr>
-<td><p><span class="term"><em class="parameter"><code>simple</code></em> :</span></p></td>
-<td>a <a class="link" href="GSimpleAsyncResult.html" title="GSimpleAsyncResult"><span class="type">GSimpleAsyncResult</span></a>.</td>
-</tr>
-<tr>
-<td><p><span class="term"><em class="parameter"><code>domain</code></em> :</span></p></td>
-<td>a <a href="./../glib/glib/glib-Quarks.html#GQuark"><span class="type">GQuark</span></a> (usually <a class="link" href="gio-GIOError.html#G-IO-ERROR:CAPS" title="G_IO_ERROR"><span class="type">G_IO_ERROR</span></a>).</td>
-</tr>
-<tr>
-<td><p><span class="term"><em class="parameter"><code>code</code></em> :</span></p></td>
-<td>an error code.</td>
-</tr>
-<tr>
-<td><p><span class="term"><em class="parameter"><code>format</code></em> :</span></p></td>
-<td>a formatted error reporting string.</td>
-</tr>
-<tr>
-<td><p><span class="term"><em class="parameter"><code>...</code></em> :</span></p></td>
-<td>a list of variables to fill in <em class="parameter"><code>format</code></em>.</td>
-=======
 <a name="g-simple-async-result-set-error"></a><h3>g_simple_async_result_set_error ()</h3>
 <pre class="programlisting"><span class="returnvalue">void</span>
 g_simple_async_result_set_error (<em class="parameter"><code><a class="link" href="GSimpleAsyncResult.html" title="GSimpleAsyncResult"><span class="type">GSimpleAsyncResult</span></a> *simple</code></em>,
@@ -2460,51 +1480,13 @@
 <td class="parameter_description"><p>a list of variables to fill in <em class="parameter"><code>format</code></em>
 .</p></td>
 <td class="parameter_annotations"> </td>
->>>>>>> 76bed778
-</tr>
-</tbody>
-</table></div>
-</div>
-</div>
-<hr>
-<div class="refsect2">
-<<<<<<< HEAD
-<a name="g-simple-async-result-set-error-va"></a><h3>g_simple_async_result_set_error_va ()</h3>
-<pre class="programlisting"><span class="returnvalue">void</span>                g_simple_async_result_set_error_va  (<em class="parameter"><code><a class="link" href="GSimpleAsyncResult.html" title="GSimpleAsyncResult"><span class="type">GSimpleAsyncResult</span></a> *simple</code></em>,
-                                                         <em class="parameter"><code><a href="./../glib/glib/glib-Quarks.html#GQuark"><span class="type">GQuark</span></a> domain</code></em>,
-                                                         <em class="parameter"><code><a href="./../glib/glib/glib-Basic-Types.html#gint"><span class="type">gint</span></a> code</code></em>,
-                                                         <em class="parameter"><code>const <span class="type">char</span> *format</code></em>,
-                                                         <em class="parameter"><code><span class="type">va_list</span> args</code></em>);</pre>
-<p>
-Sets an error within the asynchronous result without a <a href="./../glib/glib/glib-Error-Reporting.html#GError"><span class="type">GError</span></a>.
-Unless writing a binding, see <a class="link" href="GSimpleAsyncResult.html#g-simple-async-result-set-error" title="g_simple_async_result_set_error ()"><code class="function">g_simple_async_result_set_error()</code></a>.
-</p>
-<div class="variablelist"><table border="0" class="variablelist">
-<colgroup>
-<col align="left" valign="top">
-<col>
-</colgroup>
-<tbody>
-<tr>
-<td><p><span class="term"><em class="parameter"><code>simple</code></em> :</span></p></td>
-<td>a <a class="link" href="GSimpleAsyncResult.html" title="GSimpleAsyncResult"><span class="type">GSimpleAsyncResult</span></a>.</td>
-</tr>
-<tr>
-<td><p><span class="term"><em class="parameter"><code>domain</code></em> :</span></p></td>
-<td>a <a href="./../glib/glib/glib-Quarks.html#GQuark"><span class="type">GQuark</span></a> (usually <a class="link" href="gio-GIOError.html#G-IO-ERROR:CAPS" title="G_IO_ERROR"><span class="type">G_IO_ERROR</span></a>).</td>
-</tr>
-<tr>
-<td><p><span class="term"><em class="parameter"><code>code</code></em> :</span></p></td>
-<td>an error code.</td>
-</tr>
-<tr>
-<td><p><span class="term"><em class="parameter"><code>format</code></em> :</span></p></td>
-<td>a formatted error reporting string.</td>
-</tr>
-<tr>
-<td><p><span class="term"><em class="parameter"><code>args</code></em> :</span></p></td>
-<td>va_list of arguments.</td>
-=======
+</tr>
+</tbody>
+</table></div>
+</div>
+</div>
+<hr>
+<div class="refsect2">
 <a name="g-simple-async-result-set-error-va"></a><h3>g_simple_async_result_set_error_va ()</h3>
 <pre class="programlisting"><span class="returnvalue">void</span>
 g_simple_async_result_set_error_va (<em class="parameter"><code><a class="link" href="GSimpleAsyncResult.html" title="GSimpleAsyncResult"><span class="type">GSimpleAsyncResult</span></a> *simple</code></em>,
@@ -2552,63 +1534,13 @@
 <td class="parameter_name"><p>args</p></td>
 <td class="parameter_description"><p>va_list of arguments.</p></td>
 <td class="parameter_annotations"> </td>
->>>>>>> 76bed778
-</tr>
-</tbody>
-</table></div>
-</div>
-</div>
-<hr>
-<div class="refsect2">
-<<<<<<< HEAD
-<a name="g-simple-async-report-error-in-idle"></a><h3>g_simple_async_report_error_in_idle ()</h3>
-<pre class="programlisting"><span class="returnvalue">void</span>                g_simple_async_report_error_in_idle (<em class="parameter"><code><a href="./../gobject/gobject/gobject-The-Base-Object-Type.html#GObject"><span class="type">GObject</span></a> *object</code></em>,
-                                                         <em class="parameter"><code><a class="link" href="GAsyncResult.html#GAsyncReadyCallback" title="GAsyncReadyCallback ()"><span class="type">GAsyncReadyCallback</span></a> callback</code></em>,
-                                                         <em class="parameter"><code><a href="./../glib/glib/glib-Basic-Types.html#gpointer"><span class="type">gpointer</span></a> user_data</code></em>,
-                                                         <em class="parameter"><code><a href="./../glib/glib/glib-Quarks.html#GQuark"><span class="type">GQuark</span></a> domain</code></em>,
-                                                         <em class="parameter"><code><a href="./../glib/glib/glib-Basic-Types.html#gint"><span class="type">gint</span></a> code</code></em>,
-                                                         <em class="parameter"><code>const <span class="type">char</span> *format</code></em>,
-                                                         <em class="parameter"><code>...</code></em>);</pre>
-<p>
-Reports an error in an asynchronous function in an idle function by
-directly setting the contents of the <a class="link" href="GAsyncResult.html" title="GAsyncResult"><span class="type">GAsyncResult</span></a> with the given error
-information.
-</p>
-<div class="variablelist"><table border="0" class="variablelist">
-<colgroup>
-<col align="left" valign="top">
-<col>
-</colgroup>
-<tbody>
-<tr>
-<td><p><span class="term"><em class="parameter"><code>object</code></em> :</span></p></td>
-<td>a <a href="./../gobject/gobject/gobject-The-Base-Object-Type.html#GObject"><span class="type">GObject</span></a>, or <a href="./../glib/glib/glib-Standard-Macros.html#NULL:CAPS"><code class="literal">NULL</code></a>. <span class="annotation">[<acronym title="NULL is ok, both for passing and for returning."><span class="acronym">allow-none</span></acronym>]</span>
-</td>
-</tr>
-<tr>
-<td><p><span class="term"><em class="parameter"><code>callback</code></em> :</span></p></td>
-<td>a <a class="link" href="GAsyncResult.html#GAsyncReadyCallback" title="GAsyncReadyCallback ()"><span class="type">GAsyncReadyCallback</span></a>.</td>
-</tr>
-<tr>
-<td><p><span class="term"><em class="parameter"><code>user_data</code></em> :</span></p></td>
-<td>user data passed to <em class="parameter"><code>callback</code></em>.</td>
-</tr>
-<tr>
-<td><p><span class="term"><em class="parameter"><code>domain</code></em> :</span></p></td>
-<td>a <a href="./../glib/glib/glib-Quarks.html#GQuark"><span class="type">GQuark</span></a> containing the error domain (usually <a class="link" href="gio-GIOError.html#G-IO-ERROR:CAPS" title="G_IO_ERROR"><span class="type">G_IO_ERROR</span></a>).</td>
-</tr>
-<tr>
-<td><p><span class="term"><em class="parameter"><code>code</code></em> :</span></p></td>
-<td>a specific error code.</td>
-</tr>
-<tr>
-<td><p><span class="term"><em class="parameter"><code>format</code></em> :</span></p></td>
-<td>a formatted error reporting string.</td>
-</tr>
-<tr>
-<td><p><span class="term"><em class="parameter"><code>...</code></em> :</span></p></td>
-<td>a list of variables to fill in <em class="parameter"><code>format</code></em>.</td>
-=======
+</tr>
+</tbody>
+</table></div>
+</div>
+</div>
+<hr>
+<div class="refsect2">
 <a name="g-simple-async-report-error-in-idle"></a><h3>g_simple_async_report_error_in_idle ()</h3>
 <pre class="programlisting"><span class="returnvalue">void</span>
 g_simple_async_report_error_in_idle (<em class="parameter"><code><a href="../gobject/gobject-The-Base-Object-Type.html#GObject"><span class="type">GObject</span></a> *object</code></em>,
@@ -2671,51 +1603,13 @@
 <td class="parameter_description"><p>a list of variables to fill in <em class="parameter"><code>format</code></em>
 .</p></td>
 <td class="parameter_annotations"> </td>
->>>>>>> 76bed778
-</tr>
-</tbody>
-</table></div>
-</div>
-</div>
-<hr>
-<div class="refsect2">
-<<<<<<< HEAD
-<a name="g-simple-async-report-gerror-in-idle"></a><h3>g_simple_async_report_gerror_in_idle ()</h3>
-<pre class="programlisting"><span class="returnvalue">void</span>                g_simple_async_report_gerror_in_idle
-                                                        (<em class="parameter"><code><a href="./../gobject/gobject/gobject-The-Base-Object-Type.html#GObject"><span class="type">GObject</span></a> *object</code></em>,
-                                                         <em class="parameter"><code><a class="link" href="GAsyncResult.html#GAsyncReadyCallback" title="GAsyncReadyCallback ()"><span class="type">GAsyncReadyCallback</span></a> callback</code></em>,
-                                                         <em class="parameter"><code><a href="./../glib/glib/glib-Basic-Types.html#gpointer"><span class="type">gpointer</span></a> user_data</code></em>,
-                                                         <em class="parameter"><code>const <a href="./../glib/glib/glib-Error-Reporting.html#GError"><span class="type">GError</span></a> *error</code></em>);</pre>
-<p>
-Reports an error in an idle function. Similar to
-<a class="link" href="GSimpleAsyncResult.html#g-simple-async-report-error-in-idle" title="g_simple_async_report_error_in_idle ()"><code class="function">g_simple_async_report_error_in_idle()</code></a>, but takes a <a href="./../glib/glib/glib-Error-Reporting.html#GError"><span class="type">GError</span></a> rather
-than building a new one.
-</p>
-<div class="variablelist"><table border="0" class="variablelist">
-<colgroup>
-<col align="left" valign="top">
-<col>
-</colgroup>
-<tbody>
-<tr>
-<td><p><span class="term"><em class="parameter"><code>object</code></em> :</span></p></td>
-<td>a <a href="./../gobject/gobject/gobject-The-Base-Object-Type.html#GObject"><span class="type">GObject</span></a>, or <a href="./../glib/glib/glib-Standard-Macros.html#NULL:CAPS"><code class="literal">NULL</code></a>. <span class="annotation">[<acronym title="NULL is ok, both for passing and for returning."><span class="acronym">allow-none</span></acronym>]</span>
-</td>
-</tr>
-<tr>
-<td><p><span class="term"><em class="parameter"><code>callback</code></em> :</span></p></td>
-<td>a <a class="link" href="GAsyncResult.html#GAsyncReadyCallback" title="GAsyncReadyCallback ()"><span class="type">GAsyncReadyCallback</span></a>. <span class="annotation">[<acronym title="The callback is valid until first called."><span class="acronym">scope async</span></acronym>]</span>
-</td>
-</tr>
-<tr>
-<td><p><span class="term"><em class="parameter"><code>user_data</code></em> :</span></p></td>
-<td>user data passed to <em class="parameter"><code>callback</code></em>. <span class="annotation">[<acronym title="This parameter is a 'user_data', for callbacks; many bindings can pass NULL here."><span class="acronym">closure</span></acronym>]</span>
-</td>
-</tr>
-<tr>
-<td><p><span class="term"><em class="parameter"><code>error</code></em> :</span></p></td>
-<td>the <a href="./../glib/glib/glib-Error-Reporting.html#GError"><span class="type">GError</span></a> to report</td>
-=======
+</tr>
+</tbody>
+</table></div>
+</div>
+</div>
+<hr>
+<div class="refsect2">
 <a name="g-simple-async-report-gerror-in-idle"></a><h3>g_simple_async_report_gerror_in_idle ()</h3>
 <pre class="programlisting"><span class="returnvalue">void</span>
 g_simple_async_report_gerror_in_idle (<em class="parameter"><code><a href="../gobject/gobject-The-Base-Object-Type.html#GObject"><span class="type">GObject</span></a> *object</code></em>,
@@ -2758,36 +1652,10 @@
 <td class="parameter_name"><p>error</p></td>
 <td class="parameter_description"><p>the <a href="../glib/glib-Error-Reporting.html#GError"><span class="type">GError</span></a> to report</p></td>
 <td class="parameter_annotations"> </td>
->>>>>>> 76bed778
-</tr>
-</tbody>
-</table></div>
-</div>
-<<<<<<< HEAD
-<hr>
-<div class="refsect2">
-<a name="g-simple-async-report-take-gerror-in-idle"></a><h3>g_simple_async_report_take_gerror_in_idle ()</h3>
-<pre class="programlisting"><span class="returnvalue">void</span>                g_simple_async_report_take_gerror_in_idle
-                                                        (<em class="parameter"><code><a href="./../gobject/gobject/gobject-The-Base-Object-Type.html#GObject"><span class="type">GObject</span></a> *object</code></em>,
-                                                         <em class="parameter"><code><a class="link" href="GAsyncResult.html#GAsyncReadyCallback" title="GAsyncReadyCallback ()"><span class="type">GAsyncReadyCallback</span></a> callback</code></em>,
-                                                         <em class="parameter"><code><a href="./../glib/glib/glib-Basic-Types.html#gpointer"><span class="type">gpointer</span></a> user_data</code></em>,
-                                                         <em class="parameter"><code><a href="./../glib/glib/glib-Error-Reporting.html#GError"><span class="type">GError</span></a> *error</code></em>);</pre>
-<p>
-Reports an error in an idle function. Similar to
-<a class="link" href="GSimpleAsyncResult.html#g-simple-async-report-gerror-in-idle" title="g_simple_async_report_gerror_in_idle ()"><code class="function">g_simple_async_report_gerror_in_idle()</code></a>, but takes over the caller's
-ownership of <em class="parameter"><code>error</code></em>, so the caller does not have to free it any more.
-</p>
-<div class="variablelist"><table border="0" class="variablelist">
-<colgroup>
-<col align="left" valign="top">
-<col>
-</colgroup>
-<tbody>
-<tr>
-<td><p><span class="term"><em class="parameter"><code>object</code></em> :</span></p></td>
-<td>a <a href="./../gobject/gobject/gobject-The-Base-Object-Type.html#GObject"><span class="type">GObject</span></a>, or <a href="./../glib/glib/glib-Standard-Macros.html#NULL:CAPS"><code class="literal">NULL</code></a>. <span class="annotation">[<acronym title="NULL is ok, both for passing and for returning."><span class="acronym">allow-none</span></acronym>]</span>
-</td>
-=======
+</tr>
+</tbody>
+</table></div>
+</div>
 </div>
 <hr>
 <div class="refsect2">
@@ -2836,30 +1704,14 @@
 <td class="parameter_name"><p>error</p></td>
 <td class="parameter_description"><p>the <a href="../glib/glib-Error-Reporting.html#GError"><span class="type">GError</span></a> to report</p></td>
 <td class="parameter_annotations"> </td>
->>>>>>> 76bed778
-</tr>
-<tr>
-<td><p><span class="term"><em class="parameter"><code>callback</code></em> :</span></p></td>
-<td>a <a class="link" href="GAsyncResult.html#GAsyncReadyCallback" title="GAsyncReadyCallback ()"><span class="type">GAsyncReadyCallback</span></a>.</td>
-</tr>
-<tr>
-<td><p><span class="term"><em class="parameter"><code>user_data</code></em> :</span></p></td>
-<td>user data passed to <em class="parameter"><code>callback</code></em>.</td>
-</tr>
-<tr>
-<td><p><span class="term"><em class="parameter"><code>error</code></em> :</span></p></td>
-<td>the <a href="./../glib/glib/glib-Error-Reporting.html#GError"><span class="type">GError</span></a> to report</td>
-</tr>
-</tbody>
-</table></div>
-<p class="since">Since 2.28</p>
+</tr>
+</tbody>
+</table></div>
 </div>
 <p class="since">Since: <a class="link" href="api-index-2-28.html#api-index-2.28">2.28</a></p>
 </div>
 </div>
 <div class="refsect1">
-<<<<<<< HEAD
-=======
 <a name="GSimpleAsyncResult.other_details"></a><h2>Types and Values</h2>
 <div class="refsect2">
 <a name="GSimpleAsyncResult-struct"></a><h3>GSimpleAsyncResult</h3>
@@ -2868,17 +1720,11 @@
 </div>
 </div>
 <div class="refsect1">
->>>>>>> 76bed778
 <a name="GSimpleAsyncResult.see-also"></a><h2>See Also</h2>
 <p><a class="link" href="GAsyncResult.html" title="GAsyncResult"><span class="type">GAsyncResult</span></a>, <a class="link" href="GTask.html" title="GTask"><span class="type">GTask</span></a></p>
 </div>
 </div>
 <div class="footer">
-<<<<<<< HEAD
-<hr>
-          Generated by GTK-Doc V1.18.1</div>
-=======
 <hr>Generated by GTK-Doc V1.24</div>
->>>>>>> 76bed778
 </body>
 </html>