--- conflicted
+++ resolved
@@ -2,43 +2,12 @@
 <html>
 <head>
 <meta http-equiv="Content-Type" content="text/html; charset=UTF-8">
-<<<<<<< HEAD
-<title>GZlibCompressor</title>
-<meta name="generator" content="DocBook XSL Stylesheets V1.77.1">
-=======
 <title>GZlibCompressor: GIO Reference Manual</title>
 <meta name="generator" content="DocBook XSL Stylesheets V1.78.1">
->>>>>>> 76bed778
 <link rel="home" href="index.html" title="GIO Reference Manual">
 <link rel="up" href="conversion.html" title="Data conversion">
 <link rel="prev" href="GCharsetConverter.html" title="GCharsetConverter">
 <link rel="next" href="GZlibDecompressor.html" title="GZlibDecompressor">
-<<<<<<< HEAD
-<meta name="generator" content="GTK-Doc V1.18.1 (XML mode)">
-<link rel="stylesheet" href="style.css" type="text/css">
-</head>
-<body bgcolor="white" text="black" link="#0000FF" vlink="#840084" alink="#0000FF">
-<table class="navigation" id="top" width="100%" summary="Navigation header" cellpadding="2" cellspacing="2">
-<tr valign="middle">
-<td><a accesskey="p" href="GCharsetConverter.html"><img src="left.png" width="24" height="24" border="0" alt="Prev"></a></td>
-<td><a accesskey="u" href="conversion.html"><img src="up.png" width="24" height="24" border="0" alt="Up"></a></td>
-<td><a accesskey="h" href="index.html"><img src="home.png" width="24" height="24" border="0" alt="Home"></a></td>
-<th width="100%" align="center">GIO Reference Manual</th>
-<td><a accesskey="n" href="GZlibDecompressor.html"><img src="right.png" width="24" height="24" border="0" alt="Next"></a></td>
-</tr>
-<tr><td colspan="5" class="shortcuts">
-<a href="#GZlibCompressor.synopsis" class="shortcut">Top</a>
-                   | 
-                  <a href="#GZlibCompressor.description" class="shortcut">Description</a>
-                   | 
-                  <a href="#GZlibCompressor.object-hierarchy" class="shortcut">Object Hierarchy</a>
-                   | 
-                  <a href="#GZlibCompressor.implemented-interfaces" class="shortcut">Implemented Interfaces</a>
-                   | 
-                  <a href="#GZlibCompressor.properties" class="shortcut">Properties</a>
-</td></tr>
-</table>
-=======
 <meta name="generator" content="GTK-Doc V1.24 (XML mode)">
 <link rel="stylesheet" href="style.css" type="text/css">
 </head>
@@ -56,7 +25,6 @@
 <td><a accesskey="p" href="GCharsetConverter.html"><img src="left.png" width="16" height="16" border="0" alt="Prev"></a></td>
 <td><a accesskey="n" href="GZlibDecompressor.html"><img src="right.png" width="16" height="16" border="0" alt="Next"></a></td>
 </tr></table>
->>>>>>> 76bed778
 <div class="refentry">
 <a name="GZlibCompressor"></a><div class="titlepage"></div>
 <div class="refnamediv"><table width="100%"><tr>
@@ -66,83 +34,12 @@
 </td>
 <td class="gallery_image" valign="top" align="right"></td>
 </tr></table></div>
-<<<<<<< HEAD
-<div class="refsynopsisdiv">
-<a name="GZlibCompressor.synopsis"></a><h2>Synopsis</h2>
-<pre class="synopsis">
-#include &lt;gio/gio.h&gt;
-
-                    <a class="link" href="GZlibCompressor.html#GZlibCompressor-struct" title="GZlibCompressor">GZlibCompressor</a>;
-enum                <a class="link" href="GZlibCompressor.html#GZlibCompressorFormat" title="enum GZlibCompressorFormat">GZlibCompressorFormat</a>;
-<a class="link" href="GZlibCompressor.html" title="GZlibCompressor"><span class="returnvalue">GZlibCompressor</span></a> *   <a class="link" href="GZlibCompressor.html#g-zlib-compressor-new" title="g_zlib_compressor_new ()">g_zlib_compressor_new</a>               (<em class="parameter"><code><a class="link" href="GZlibCompressor.html#GZlibCompressorFormat" title="enum GZlibCompressorFormat"><span class="type">GZlibCompressorFormat</span></a> format</code></em>,
-                                                         <em class="parameter"><code><span class="type">int</span> level</code></em>);
-<a class="link" href="GFileInfo.html" title="GFileInfo"><span class="returnvalue">GFileInfo</span></a> *         <a class="link" href="GZlibCompressor.html#g-zlib-compressor-get-file-info" title="g_zlib_compressor_get_file_info ()">g_zlib_compressor_get_file_info</a>     (<em class="parameter"><code><a class="link" href="GZlibCompressor.html" title="GZlibCompressor"><span class="type">GZlibCompressor</span></a> *compressor</code></em>);
-<span class="returnvalue">void</span>                <a class="link" href="GZlibCompressor.html#g-zlib-compressor-set-file-info" title="g_zlib_compressor_set_file_info ()">g_zlib_compressor_set_file_info</a>     (<em class="parameter"><code><a class="link" href="GZlibCompressor.html" title="GZlibCompressor"><span class="type">GZlibCompressor</span></a> *compressor</code></em>,
-                                                         <em class="parameter"><code><a class="link" href="GFileInfo.html" title="GFileInfo"><span class="type">GFileInfo</span></a> *file_info</code></em>);
-</pre>
-</div>
-<div class="refsect1">
-<a name="GZlibCompressor.object-hierarchy"></a><h2>Object Hierarchy</h2>
-<pre class="synopsis">
-  <a href="./../gobject/gobject/gobject-The-Base-Object-Type.html#GObject">GObject</a>
-   +----GZlibCompressor
-</pre>
-</div>
-<div class="refsect1">
-<a name="GZlibCompressor.implemented-interfaces"></a><h2>Implemented Interfaces</h2>
-<p>
-GZlibCompressor implements
- <a class="link" href="GConverter.html" title="GConverter">GConverter</a>.</p>
-</div>
-<div class="refsect1">
-<a name="GZlibCompressor.properties"></a><h2>Properties</h2>
-<pre class="synopsis">
-  "<a class="link" href="GZlibCompressor.html#GZlibCompressor--file-info" title='The "file-info" property'>file-info</a>"                <a class="link" href="GFileInfo.html" title="GFileInfo"><span class="type">GFileInfo</span></a>*            : Read / Write
-  "<a class="link" href="GZlibCompressor.html#GZlibCompressor--format" title='The "format" property'>format</a>"                   <a class="link" href="GZlibCompressor.html#GZlibCompressorFormat" title="enum GZlibCompressorFormat"><span class="type">GZlibCompressorFormat</span></a>  : Read / Write / Construct Only
-  "<a class="link" href="GZlibCompressor.html#GZlibCompressor--level" title='The "level" property'>level</a>"                    <a href="./../glib/glib/glib-Basic-Types.html#gint"><span class="type">gint</span></a>                  : Read / Write / Construct Only
-</pre>
-</div>
-<div class="refsect1">
-<a name="GZlibCompressor.description"></a><h2>Description</h2>
-<p>
-<a class="link" href="GZlibCompressor.html" title="GZlibCompressor"><span class="type">GZlibCompressor</span></a> is an implementation of <a class="link" href="GConverter.html" title="GConverter"><span class="type">GConverter</span></a> that
-compresses data using zlib.
-</p>
-</div>
-<div class="refsect1">
-<a name="GZlibCompressor.details"></a><h2>Details</h2>
-<div class="refsect2">
-<a name="GZlibCompressor-struct"></a><h3>GZlibCompressor</h3>
-<pre class="programlisting">typedef struct _GZlibCompressor GZlibCompressor;</pre>
-<p>
-Zlib decompression
-</p>
-</div>
-<hr>
-<div class="refsect2">
-<a name="GZlibCompressorFormat"></a><h3>enum GZlibCompressorFormat</h3>
-<pre class="programlisting">typedef enum {
-  G_ZLIB_COMPRESSOR_FORMAT_ZLIB,
-  G_ZLIB_COMPRESSOR_FORMAT_GZIP,
-  G_ZLIB_COMPRESSOR_FORMAT_RAW
-} GZlibCompressorFormat;
-</pre>
-<p>
-Used to select the type of data format to use for <a class="link" href="GZlibDecompressor.html" title="GZlibDecompressor"><span class="type">GZlibDecompressor</span></a>
-and <a class="link" href="GZlibCompressor.html" title="GZlibCompressor"><span class="type">GZlibCompressor</span></a>.
-</p>
-<div class="variablelist"><table border="0" class="variablelist">
-<colgroup>
-<col align="left" valign="top">
-<col>
-=======
 <div class="refsect1">
 <a name="GZlibCompressor.functions"></a><h2>Functions</h2>
 <div class="informaltable"><table width="100%" border="0">
 <colgroup>
 <col width="150px" class="functions_return">
 <col class="functions_name">
->>>>>>> 76bed778
 </colgroup>
 <tbody>
 <tr>
@@ -172,34 +69,6 @@
 </tbody>
 </table></div>
 </div>
-<<<<<<< HEAD
-<hr>
-<div class="refsect2">
-<a name="g-zlib-compressor-new"></a><h3>g_zlib_compressor_new ()</h3>
-<pre class="programlisting"><a class="link" href="GZlibCompressor.html" title="GZlibCompressor"><span class="returnvalue">GZlibCompressor</span></a> *   g_zlib_compressor_new               (<em class="parameter"><code><a class="link" href="GZlibCompressor.html#GZlibCompressorFormat" title="enum GZlibCompressorFormat"><span class="type">GZlibCompressorFormat</span></a> format</code></em>,
-                                                         <em class="parameter"><code><span class="type">int</span> level</code></em>);</pre>
-<p>
-Creates a new <a class="link" href="GZlibCompressor.html" title="GZlibCompressor"><span class="type">GZlibCompressor</span></a>.
-</p>
-<div class="variablelist"><table border="0" class="variablelist">
-<colgroup>
-<col align="left" valign="top">
-<col>
-</colgroup>
-<tbody>
-<tr>
-<td><p><span class="term"><em class="parameter"><code>format</code></em> :</span></p></td>
-<td>The format to use for the compressed data</td>
-</tr>
-<tr>
-<td><p><span class="term"><em class="parameter"><code>level</code></em> :</span></p></td>
-<td>compression level (0-9), -1 for default</td>
-</tr>
-<tr>
-<td><p><span class="term"><span class="emphasis"><em>Returns</em></span> :</span></p></td>
-<td>a new <a class="link" href="GZlibCompressor.html" title="GZlibCompressor"><span class="type">GZlibCompressor</span></a>
-</td>
-=======
 <div class="refsect1">
 <a name="GZlibCompressor.properties"></a><h2>Properties</h2>
 <div class="informaltable"><table border="0">
@@ -224,24 +93,10 @@
 <td class="property_type"><a href="../glib/glib-Basic-Types.html#gint"><span class="type">gint</span></a></td>
 <td class="property_name"><a class="link" href="GZlibCompressor.html#GZlibCompressor--level" title="The “level” property">level</a></td>
 <td class="property_flags">Read / Write / Construct Only</td>
->>>>>>> 76bed778
-</tr>
-</tbody>
-</table></div>
-</div>
-<<<<<<< HEAD
-<hr>
-<div class="refsect2">
-<a name="g-zlib-compressor-get-file-info"></a><h3>g_zlib_compressor_get_file_info ()</h3>
-<pre class="programlisting"><a class="link" href="GFileInfo.html" title="GFileInfo"><span class="returnvalue">GFileInfo</span></a> *         g_zlib_compressor_get_file_info     (<em class="parameter"><code><a class="link" href="GZlibCompressor.html" title="GZlibCompressor"><span class="type">GZlibCompressor</span></a> *compressor</code></em>);</pre>
-<p>
-Returns the <a class="link" href="GZlibCompressor.html#GZlibCompressor--file-info" title='The "file-info" property'><span class="type">"file-info"</span></a> property.
-</p>
-<div class="variablelist"><table border="0" class="variablelist">
-<colgroup>
-<col align="left" valign="top">
-<col>
-=======
+</tr>
+</tbody>
+</table></div>
+</div>
 <div class="refsect1">
 <a name="GZlibCompressor.other"></a><h2>Types and Values</h2>
 <div class="informaltable"><table width="100%" border="0">
@@ -298,7 +153,6 @@
 <col width="150px" class="parameters_name">
 <col class="parameters_description">
 <col width="200px" class="parameters_annotations">
->>>>>>> 76bed778
 </colgroup>
 <tbody>
 <tr>
@@ -307,15 +161,9 @@
 <td class="parameter_annotations"> </td>
 </tr>
 <tr>
-<<<<<<< HEAD
-<td><p><span class="term"><span class="emphasis"><em>Returns</em></span> :</span></p></td>
-<td>a <a class="link" href="GFileInfo.html" title="GFileInfo"><span class="type">GFileInfo</span></a>, or <a href="./../glib/glib/glib-Standard-Macros.html#NULL:CAPS"><code class="literal">NULL</code></a>. <span class="annotation">[<acronym title="Don't free data after the code is done."><span class="acronym">transfer none</span></acronym>]</span>
-</td>
-=======
 <td class="parameter_name"><p>level</p></td>
 <td class="parameter_description"><p>compression level (0-9), -1 for default</p></td>
 <td class="parameter_annotations"> </td>
->>>>>>> 76bed778
 </tr>
 </tbody>
 </table></div>
@@ -328,26 +176,6 @@
 </div>
 <hr>
 <div class="refsect2">
-<<<<<<< HEAD
-<a name="g-zlib-compressor-set-file-info"></a><h3>g_zlib_compressor_set_file_info ()</h3>
-<pre class="programlisting"><span class="returnvalue">void</span>                g_zlib_compressor_set_file_info     (<em class="parameter"><code><a class="link" href="GZlibCompressor.html" title="GZlibCompressor"><span class="type">GZlibCompressor</span></a> *compressor</code></em>,
-                                                         <em class="parameter"><code><a class="link" href="GFileInfo.html" title="GFileInfo"><span class="type">GFileInfo</span></a> *file_info</code></em>);</pre>
-<p>
-Sets <em class="parameter"><code>file_info</code></em> in <em class="parameter"><code>compressor</code></em>. If non-<a href="./../glib/glib/glib-Standard-Macros.html#NULL:CAPS"><code class="literal">NULL</code></a>, and <em class="parameter"><code>compressor</code></em>'s
-<a class="link" href="GZlibCompressor.html#GZlibCompressor--format" title='The "format" property'><span class="type">"format"</span></a> property is <a class="link" href="GZlibCompressor.html#G-ZLIB-COMPRESSOR-FORMAT-GZIP:CAPS"><code class="literal">G_ZLIB_COMPRESSOR_FORMAT_GZIP</code></a>,
-it will be used to set the file name and modification time in
-the GZIP header of the compressed data.
-</p>
-<p>
-Note: it is an error to call this function while a compression is in
-progress; it may only be called immediately after creation of <em class="parameter"><code>compressor</code></em>,
-or after resetting it with <a class="link" href="GConverter.html#g-converter-reset" title="g_converter_reset ()"><code class="function">g_converter_reset()</code></a>.
-</p>
-<div class="variablelist"><table border="0" class="variablelist">
-<colgroup>
-<col align="left" valign="top">
-<col>
-=======
 <a name="g-zlib-compressor-get-file-info"></a><h3>g_zlib_compressor_get_file_info ()</h3>
 <pre class="programlisting"><a class="link" href="GFileInfo.html" title="GFileInfo"><span class="returnvalue">GFileInfo</span></a> *
 g_zlib_compressor_get_file_info (<em class="parameter"><code><a class="link" href="GZlibCompressor.html" title="GZlibCompressor"><span class="type">GZlibCompressor</span></a> *compressor</code></em>);</pre>
@@ -398,7 +226,6 @@
 <col width="150px" class="parameters_name">
 <col class="parameters_description">
 <col width="200px" class="parameters_annotations">
->>>>>>> 76bed778
 </colgroup>
 <tbody>
 <tr>
@@ -453,14 +280,9 @@
 <td class="enum_member_annotations"> </td>
 </tr>
 <tr>
-<<<<<<< HEAD
-<td><p><span class="term"><em class="parameter"><code>file_info</code></em> :</span></p></td>
-<td>a <a class="link" href="GFileInfo.html" title="GFileInfo"><span class="type">GFileInfo</span></a>. <span class="annotation">[<acronym title="NULL is ok, both for passing and for returning."><span class="acronym">allow-none</span></acronym>]</span>
-=======
 <td class="enum_member_name"><p><a name="G-ZLIB-COMPRESSOR-FORMAT-RAW:CAPS"></a>G_ZLIB_COMPRESSOR_FORMAT_RAW</p></td>
 <td class="enum_member_description">
 <p>deflate compression with no header</p>
->>>>>>> 76bed778
 </td>
 <td class="enum_member_annotations"> </td>
 </tr>
@@ -473,21 +295,6 @@
 <div class="refsect1">
 <a name="GZlibCompressor.property-details"></a><h2>Property Details</h2>
 <div class="refsect2">
-<<<<<<< HEAD
-<a name="GZlibCompressor--file-info"></a><h3>The <code class="literal">"file-info"</code> property</h3>
-<pre class="programlisting">  "file-info"                <a class="link" href="GFileInfo.html" title="GFileInfo"><span class="type">GFileInfo</span></a>*            : Read / Write</pre>
-<p>
-If set to a non-<a href="./../glib/glib/glib-Standard-Macros.html#NULL:CAPS"><code class="literal">NULL</code></a> <a class="link" href="GFileInfo.html" title="GFileInfo"><span class="type">GFileInfo</span></a> object, and <a class="link" href="GZlibCompressor.html#GZlibCompressor--format" title='The "format" property'><span class="type">"format"</span></a> is
-<a class="link" href="GZlibCompressor.html#G-ZLIB-COMPRESSOR-FORMAT-GZIP:CAPS"><code class="literal">G_ZLIB_COMPRESSOR_FORMAT_GZIP</code></a>, the compressor will write the file name
-and modification time from the file info to the GZIP header.
-</p>
-<p class="since">Since 2.26</p>
-</div>
-<hr>
-<div class="refsect2">
-<a name="GZlibCompressor--format"></a><h3>The <code class="literal">"format"</code> property</h3>
-<pre class="programlisting">  "format"                   <a class="link" href="GZlibCompressor.html#GZlibCompressorFormat" title="enum GZlibCompressorFormat"><span class="type">GZlibCompressorFormat</span></a>  : Read / Write / Construct Only</pre>
-=======
 <a name="GZlibCompressor--file-info"></a><h3>The <code class="literal">“file-info”</code> property</h3>
 <pre class="programlisting">  “file-info”                <a class="link" href="GFileInfo.html" title="GFileInfo"><span class="type">GFileInfo</span></a> *</pre>
 <p>If set to a non-<a href="../glib/glib-Standard-Macros.html#NULL:CAPS"><code class="literal">NULL</code></a> <a class="link" href="GFileInfo.html" title="GFileInfo"><span class="type">GFileInfo</span></a> object, and <a class="link" href="GZlibCompressor.html#GZlibCompressor--format" title="The “format” property"><span class="type">“format”</span></a> is
@@ -500,20 +307,14 @@
 <div class="refsect2">
 <a name="GZlibCompressor--format"></a><h3>The <code class="literal">“format”</code> property</h3>
 <pre class="programlisting">  “format”                   <a class="link" href="GZlibCompressor.html#GZlibCompressorFormat" title="enum GZlibCompressorFormat"><span class="type">GZlibCompressorFormat</span></a></pre>
->>>>>>> 76bed778
 <p>The format of the compressed data.</p>
 <p>Flags: Read / Write / Construct Only</p>
 <p>Default value: G_ZLIB_COMPRESSOR_FORMAT_ZLIB</p>
 </div>
 <hr>
 <div class="refsect2">
-<<<<<<< HEAD
-<a name="GZlibCompressor--level"></a><h3>The <code class="literal">"level"</code> property</h3>
-<pre class="programlisting">  "level"                    <a href="./../glib/glib/glib-Basic-Types.html#gint"><span class="type">gint</span></a>                  : Read / Write / Construct Only</pre>
-=======
 <a name="GZlibCompressor--level"></a><h3>The <code class="literal">“level”</code> property</h3>
 <pre class="programlisting">  “level”                    <a href="../glib/glib-Basic-Types.html#gint"><span class="type">gint</span></a></pre>
->>>>>>> 76bed778
 <p>The level of compression from 0 (no compression) to 9 (most compression), -1 for the default level.</p>
 <p>Flags: Read / Write / Construct Only</p>
 <p>Allowed values: [-1,9]</p>
@@ -522,11 +323,6 @@
 </div>
 </div>
 <div class="footer">
-<<<<<<< HEAD
-<hr>
-          Generated by GTK-Doc V1.18.1</div>
-=======
 <hr>Generated by GTK-Doc V1.24</div>
->>>>>>> 76bed778
 </body>
 </html>