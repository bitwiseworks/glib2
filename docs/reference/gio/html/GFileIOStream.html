<!DOCTYPE html PUBLIC "-//W3C//DTD HTML 4.01 Transitional//EN">
<html>
<head>
<meta http-equiv="Content-Type" content="text/html; charset=UTF-8">
<<<<<<< HEAD
<title>GFileIOStream</title>
<meta name="generator" content="DocBook XSL Stylesheets V1.77.1">
=======
<title>GFileIOStream: GIO Reference Manual</title>
<meta name="generator" content="DocBook XSL Stylesheets V1.78.1">
>>>>>>> 76bed778
<link rel="home" href="index.html" title="GIO Reference Manual">
<link rel="up" href="streaming.html" title="Streaming I/O">
<link rel="prev" href="GFileOutputStream.html" title="GFileOutputStream">
<link rel="next" href="GFileDescriptorBased.html" title="GFileDescriptorBased">
<<<<<<< HEAD
<meta name="generator" content="GTK-Doc V1.18.1 (XML mode)">
<link rel="stylesheet" href="style.css" type="text/css">
</head>
<body bgcolor="white" text="black" link="#0000FF" vlink="#840084" alink="#0000FF">
<table class="navigation" id="top" width="100%" summary="Navigation header" cellpadding="2" cellspacing="2">
<tr valign="middle">
<td><a accesskey="p" href="GFileOutputStream.html"><img src="left.png" width="24" height="24" border="0" alt="Prev"></a></td>
<td><a accesskey="u" href="streaming.html"><img src="up.png" width="24" height="24" border="0" alt="Up"></a></td>
<td><a accesskey="h" href="index.html"><img src="home.png" width="24" height="24" border="0" alt="Home"></a></td>
<th width="100%" align="center">GIO Reference Manual</th>
<td><a accesskey="n" href="GFileDescriptorBased.html"><img src="right.png" width="24" height="24" border="0" alt="Next"></a></td>
</tr>
<tr><td colspan="5" class="shortcuts">
<a href="#GFileIOStream.synopsis" class="shortcut">Top</a>
                   | 
                  <a href="#GFileIOStream.description" class="shortcut">Description</a>
                   | 
                  <a href="#GFileIOStream.object-hierarchy" class="shortcut">Object Hierarchy</a>
                   | 
                  <a href="#GFileIOStream.implemented-interfaces" class="shortcut">Implemented Interfaces</a>
</td></tr>
</table>
=======
<meta name="generator" content="GTK-Doc V1.24 (XML mode)">
<link rel="stylesheet" href="style.css" type="text/css">
</head>
<body bgcolor="white" text="black" link="#0000FF" vlink="#840084" alink="#0000FF">
<table class="navigation" id="top" width="100%" summary="Navigation header" cellpadding="2" cellspacing="5"><tr valign="middle">
<td width="100%" align="left" class="shortcuts">
<a href="#" class="shortcut">Top</a><span id="nav_description">  <span class="dim">|</span> 
                  <a href="#GFileIOStream.description" class="shortcut">Description</a></span><span id="nav_hierarchy">  <span class="dim">|</span> 
                  <a href="#GFileIOStream.object-hierarchy" class="shortcut">Object Hierarchy</a></span><span id="nav_interfaces">  <span class="dim">|</span> 
                  <a href="#GFileIOStream.implemented-interfaces" class="shortcut">Implemented Interfaces</a></span>
</td>
<td><a accesskey="h" href="index.html"><img src="home.png" width="16" height="16" border="0" alt="Home"></a></td>
<td><a accesskey="u" href="streaming.html"><img src="up.png" width="16" height="16" border="0" alt="Up"></a></td>
<td><a accesskey="p" href="GFileOutputStream.html"><img src="left.png" width="16" height="16" border="0" alt="Prev"></a></td>
<td><a accesskey="n" href="GFileDescriptorBased.html"><img src="right.png" width="16" height="16" border="0" alt="Next"></a></td>
</tr></table>
>>>>>>> 76bed778
<div class="refentry">
<a name="GFileIOStream"></a><div class="titlepage"></div>
<div class="refnamediv"><table width="100%"><tr>
<td valign="top">
<h2><span class="refentrytitle"><a name="GFileIOStream.top_of_page"></a>GFileIOStream</span></h2>
<p>GFileIOStream — File read and write streaming operations</p>
</td>
<td class="gallery_image" valign="top" align="right"></td>
</tr></table></div>
<<<<<<< HEAD
<div class="refsynopsisdiv">
<a name="GFileIOStream.synopsis"></a><h2>Synopsis</h2>
<pre class="synopsis">
#include &lt;gio/gio.h&gt;

                    <a class="link" href="GFileIOStream.html#GFileIOStream-struct" title="GFileIOStream">GFileIOStream</a>;
<span class="returnvalue">char</span> *              <a class="link" href="GFileIOStream.html#g-file-io-stream-get-etag" title="g_file_io_stream_get_etag ()">g_file_io_stream_get_etag</a>           (<em class="parameter"><code><a class="link" href="GFileIOStream.html" title="GFileIOStream"><span class="type">GFileIOStream</span></a> *stream</code></em>);
<a class="link" href="GFileInfo.html" title="GFileInfo"><span class="returnvalue">GFileInfo</span></a> *         <a class="link" href="GFileIOStream.html#g-file-io-stream-query-info" title="g_file_io_stream_query_info ()">g_file_io_stream_query_info</a>         (<em class="parameter"><code><a class="link" href="GFileIOStream.html" title="GFileIOStream"><span class="type">GFileIOStream</span></a> *stream</code></em>,
                                                         <em class="parameter"><code>const <span class="type">char</span> *attributes</code></em>,
                                                         <em class="parameter"><code><a class="link" href="GCancellable.html" title="GCancellable"><span class="type">GCancellable</span></a> *cancellable</code></em>,
                                                         <em class="parameter"><code><a href="./../glib/glib/glib-Error-Reporting.html#GError"><span class="type">GError</span></a> **error</code></em>);
<span class="returnvalue">void</span>                <a class="link" href="GFileIOStream.html#g-file-io-stream-query-info-async" title="g_file_io_stream_query_info_async ()">g_file_io_stream_query_info_async</a>   (<em class="parameter"><code><a class="link" href="GFileIOStream.html" title="GFileIOStream"><span class="type">GFileIOStream</span></a> *stream</code></em>,
                                                         <em class="parameter"><code>const <span class="type">char</span> *attributes</code></em>,
                                                         <em class="parameter"><code><span class="type">int</span> io_priority</code></em>,
                                                         <em class="parameter"><code><a class="link" href="GCancellable.html" title="GCancellable"><span class="type">GCancellable</span></a> *cancellable</code></em>,
                                                         <em class="parameter"><code><a class="link" href="GAsyncResult.html#GAsyncReadyCallback" title="GAsyncReadyCallback ()"><span class="type">GAsyncReadyCallback</span></a> callback</code></em>,
                                                         <em class="parameter"><code><a href="./../glib/glib/glib-Basic-Types.html#gpointer"><span class="type">gpointer</span></a> user_data</code></em>);
<a class="link" href="GFileInfo.html" title="GFileInfo"><span class="returnvalue">GFileInfo</span></a> *         <a class="link" href="GFileIOStream.html#g-file-io-stream-query-info-finish" title="g_file_io_stream_query_info_finish ()">g_file_io_stream_query_info_finish</a>  (<em class="parameter"><code><a class="link" href="GFileIOStream.html" title="GFileIOStream"><span class="type">GFileIOStream</span></a> *stream</code></em>,
                                                         <em class="parameter"><code><a class="link" href="GAsyncResult.html" title="GAsyncResult"><span class="type">GAsyncResult</span></a> *result</code></em>,
                                                         <em class="parameter"><code><a href="./../glib/glib/glib-Error-Reporting.html#GError"><span class="type">GError</span></a> **error</code></em>);
</pre>
</div>
<div class="refsect1">
<a name="GFileIOStream.object-hierarchy"></a><h2>Object Hierarchy</h2>
<pre class="synopsis">
  <a href="./../gobject/gobject/gobject-The-Base-Object-Type.html#GObject">GObject</a>
   +----<a class="link" href="GIOStream.html" title="GIOStream">GIOStream</a>
         +----GFileIOStream
=======
<div class="refsect1">
<a name="GFileIOStream.functions"></a><h2>Functions</h2>
<div class="informaltable"><table width="100%" border="0">
<colgroup>
<col width="150px" class="functions_return">
<col class="functions_name">
</colgroup>
<tbody>
<tr>
<td class="function_type">
<span class="returnvalue">char</span> *
</td>
<td class="function_name">
<a class="link" href="GFileIOStream.html#g-file-io-stream-get-etag" title="g_file_io_stream_get_etag ()">g_file_io_stream_get_etag</a> <span class="c_punctuation">()</span>
</td>
</tr>
<tr>
<td class="function_type">
<a class="link" href="GFileInfo.html" title="GFileInfo"><span class="returnvalue">GFileInfo</span></a> *
</td>
<td class="function_name">
<a class="link" href="GFileIOStream.html#g-file-io-stream-query-info" title="g_file_io_stream_query_info ()">g_file_io_stream_query_info</a> <span class="c_punctuation">()</span>
</td>
</tr>
<tr>
<td class="function_type">
<span class="returnvalue">void</span>
</td>
<td class="function_name">
<a class="link" href="GFileIOStream.html#g-file-io-stream-query-info-async" title="g_file_io_stream_query_info_async ()">g_file_io_stream_query_info_async</a> <span class="c_punctuation">()</span>
</td>
</tr>
<tr>
<td class="function_type">
<a class="link" href="GFileInfo.html" title="GFileInfo"><span class="returnvalue">GFileInfo</span></a> *
</td>
<td class="function_name">
<a class="link" href="GFileIOStream.html#g-file-io-stream-query-info-finish" title="g_file_io_stream_query_info_finish ()">g_file_io_stream_query_info_finish</a> <span class="c_punctuation">()</span>
</td>
</tr>
</tbody>
</table></div>
</div>
<div class="refsect1">
<a name="GFileIOStream.other"></a><h2>Types and Values</h2>
<div class="informaltable"><table width="100%" border="0">
<colgroup>
<col width="150px" class="name">
<col class="description">
</colgroup>
<tbody><tr>
<td class="datatype_keyword"> </td>
<td class="function_name"><a class="link" href="GFileIOStream.html#GFileIOStream-struct" title="GFileIOStream">GFileIOStream</a></td>
</tr></tbody>
</table></div>
</div>
<div class="refsect1">
<a name="GFileIOStream.object-hierarchy"></a><h2>Object Hierarchy</h2>
<pre class="screen">    <a href="../gobject/gobject-The-Base-Object-Type.html#GObject">GObject</a>
    <span class="lineart">╰──</span> <a class="link" href="GIOStream.html" title="GIOStream">GIOStream</a>
        <span class="lineart">╰──</span> GFileIOStream
>>>>>>> 76bed778
</pre>
</div>
<div class="refsect1">
<a name="GFileIOStream.implemented-interfaces"></a><h2>Implemented Interfaces</h2>
<p>
GFileIOStream implements
 <a class="link" href="GSeekable.html" title="GSeekable">GSeekable</a>.</p>
</div>
<div class="refsect1">
<<<<<<< HEAD
=======
<a name="GFileIOStream.includes"></a><h2>Includes</h2>
<pre class="synopsis">#include &lt;gio/gio.h&gt;
</pre>
</div>
<div class="refsect1">
>>>>>>> 76bed778
<a name="GFileIOStream.description"></a><h2>Description</h2>
<p>GFileIOStream provides io streams that both read and write to the same
file handle.</p>
<p>GFileIOStream implements <a class="link" href="GSeekable.html" title="GSeekable"><span class="type">GSeekable</span></a>, which allows the io
stream to jump to arbitrary positions in the file and to truncate
the file, provided the filesystem of the file supports these
operations.</p>
<p>To find the position of a file io stream, use
<a class="link" href="GSeekable.html#g-seekable-tell" title="g_seekable_tell ()"><code class="function">g_seekable_tell()</code></a>.</p>
<p>To find out if a file io stream supports seeking, use <a class="link" href="GSeekable.html#g-seekable-can-seek" title="g_seekable_can_seek ()"><code class="function">g_seekable_can_seek()</code></a>.
To position a file io stream, use <a class="link" href="GSeekable.html#g-seekable-seek" title="g_seekable_seek ()"><code class="function">g_seekable_seek()</code></a>.
To find out if a file io stream supports truncating, use
<a class="link" href="GSeekable.html#g-seekable-can-truncate" title="g_seekable_can_truncate ()"><code class="function">g_seekable_can_truncate()</code></a>. To truncate a file io
stream, use <a class="link" href="GSeekable.html#g-seekable-truncate" title="g_seekable_truncate ()"><code class="function">g_seekable_truncate()</code></a>.</p>
<p>The default implementation of all the <a class="link" href="GFileIOStream.html" title="GFileIOStream"><span class="type">GFileIOStream</span></a> operations
and the implementation of <a class="link" href="GSeekable.html" title="GSeekable"><span class="type">GSeekable</span></a> just call into the same operations
on the output stream.</p>
</div>
<div class="refsect1">
<<<<<<< HEAD
<a name="GFileIOStream.details"></a><h2>Details</h2>
<div class="refsect2">
<a name="GFileIOStream-struct"></a><h3>GFileIOStream</h3>
<pre class="programlisting">typedef struct _GFileIOStream GFileIOStream;</pre>
<p>
A subclass of GIOStream for opened files. This adds
a few file-specific operations and seeking and truncating.
</p>
<p>
<a class="link" href="GFileIOStream.html" title="GFileIOStream"><span class="type">GFileIOStream</span></a> implements GSeekable.
</p>
</div>
<hr>
<div class="refsect2">
<a name="g-file-io-stream-get-etag"></a><h3>g_file_io_stream_get_etag ()</h3>
<pre class="programlisting"><span class="returnvalue">char</span> *              g_file_io_stream_get_etag           (<em class="parameter"><code><a class="link" href="GFileIOStream.html" title="GFileIOStream"><span class="type">GFileIOStream</span></a> *stream</code></em>);</pre>
<p>
Gets the entity tag for the file when it has been written.
This must be called after the stream has been written
and closed, as the etag can change while writing.
</p>
<div class="variablelist"><table border="0" class="variablelist">
<colgroup>
<col align="left" valign="top">
<col>
</colgroup>
<tbody>
<tr>
<td><p><span class="term"><em class="parameter"><code>stream</code></em> :</span></p></td>
<td>a <a class="link" href="GFileIOStream.html" title="GFileIOStream"><span class="type">GFileIOStream</span></a>.</td>
</tr>
<tr>
<td><p><span class="term"><span class="emphasis"><em>Returns</em></span> :</span></p></td>
<td>the entity tag for the stream.</td>
</tr>
</tbody>
=======
<a name="GFileIOStream.functions_details"></a><h2>Functions</h2>
<div class="refsect2">
<a name="g-file-io-stream-get-etag"></a><h3>g_file_io_stream_get_etag ()</h3>
<pre class="programlisting"><span class="returnvalue">char</span> *
g_file_io_stream_get_etag (<em class="parameter"><code><a class="link" href="GFileIOStream.html" title="GFileIOStream"><span class="type">GFileIOStream</span></a> *stream</code></em>);</pre>
<p>Gets the entity tag for the file when it has been written.
This must be called after the stream has been written
and closed, as the etag can change while writing.</p>
<div class="refsect3">
<a name="id-1.4.7.9.9.2.5"></a><h4>Parameters</h4>
<div class="informaltable"><table width="100%" border="0">
<colgroup>
<col width="150px" class="parameters_name">
<col class="parameters_description">
<col width="200px" class="parameters_annotations">
</colgroup>
<tbody><tr>
<td class="parameter_name"><p>stream</p></td>
<td class="parameter_description"><p>a <a class="link" href="GFileIOStream.html" title="GFileIOStream"><span class="type">GFileIOStream</span></a>.</p></td>
<td class="parameter_annotations"> </td>
</tr></tbody>
>>>>>>> 76bed778
</table></div>
</div>
<div class="refsect3">
<a name="id-1.4.7.9.9.2.6"></a><h4>Returns</h4>
<p> the entity tag for the stream.</p>
</div>
<p class="since">Since: <a class="link" href="api-index-2-22.html#api-index-2.22">2.22</a></p>
</div>
<hr>
<div class="refsect2">
<<<<<<< HEAD
<a name="g-file-io-stream-query-info"></a><h3>g_file_io_stream_query_info ()</h3>
<pre class="programlisting"><a class="link" href="GFileInfo.html" title="GFileInfo"><span class="returnvalue">GFileInfo</span></a> *         g_file_io_stream_query_info         (<em class="parameter"><code><a class="link" href="GFileIOStream.html" title="GFileIOStream"><span class="type">GFileIOStream</span></a> *stream</code></em>,
                                                         <em class="parameter"><code>const <span class="type">char</span> *attributes</code></em>,
                                                         <em class="parameter"><code><a class="link" href="GCancellable.html" title="GCancellable"><span class="type">GCancellable</span></a> *cancellable</code></em>,
                                                         <em class="parameter"><code><a href="./../glib/glib/glib-Error-Reporting.html#GError"><span class="type">GError</span></a> **error</code></em>);</pre>
<p>
Queries a file io stream for the given <em class="parameter"><code>attributes</code></em>.
=======
<a name="g-file-io-stream-query-info"></a><h3>g_file_io_stream_query_info ()</h3>
<pre class="programlisting"><a class="link" href="GFileInfo.html" title="GFileInfo"><span class="returnvalue">GFileInfo</span></a> *
g_file_io_stream_query_info (<em class="parameter"><code><a class="link" href="GFileIOStream.html" title="GFileIOStream"><span class="type">GFileIOStream</span></a> *stream</code></em>,
                             <em class="parameter"><code>const <span class="type">char</span> *attributes</code></em>,
                             <em class="parameter"><code><a class="link" href="GCancellable.html" title="GCancellable"><span class="type">GCancellable</span></a> *cancellable</code></em>,
                             <em class="parameter"><code><a href="../glib/glib-Error-Reporting.html#GError"><span class="type">GError</span></a> **error</code></em>);</pre>
<p>Queries a file io stream for the given <em class="parameter"><code>attributes</code></em>
.
>>>>>>> 76bed778
This function blocks while querying the stream. For the asynchronous
version of this function, see <a class="link" href="GFileIOStream.html#g-file-io-stream-query-info-async" title="g_file_io_stream_query_info_async ()"><code class="function">g_file_io_stream_query_info_async()</code></a>.
While the stream is blocked, the stream will set the pending flag
internally, and any other operations on the stream will fail with
<a class="link" href="gio-GIOError.html#G-IO-ERROR-PENDING:CAPS"><code class="literal">G_IO_ERROR_PENDING</code></a>.</p>
<p>Can fail if the stream was already closed (with <em class="parameter"><code>error</code></em>
 being set to
<a class="link" href="gio-GIOError.html#G-IO-ERROR-CLOSED:CAPS"><code class="literal">G_IO_ERROR_CLOSED</code></a>), the stream has pending operations (with <em class="parameter"><code>error</code></em>
 being
set to <a class="link" href="gio-GIOError.html#G-IO-ERROR-PENDING:CAPS"><code class="literal">G_IO_ERROR_PENDING</code></a>), or if querying info is not supported for
<<<<<<< HEAD
the stream's interface (with <em class="parameter"><code>error</code></em> being set to <a class="link" href="gio-GIOError.html#G-IO-ERROR-NOT-SUPPORTED:CAPS"><code class="literal">G_IO_ERROR_NOT_SUPPORTED</code></a>). I
all cases of failure, <a href="./../glib/glib/glib-Standard-Macros.html#NULL:CAPS"><code class="literal">NULL</code></a> will be returned.
</p>
<p>
If <em class="parameter"><code>cancellable</code></em> is not <a href="./../glib/glib/glib-Standard-Macros.html#NULL:CAPS"><code class="literal">NULL</code></a>, then the operation can be cancelled by
triggering the cancellable object from another thread. If the operation
was cancelled, the error <a class="link" href="gio-GIOError.html#G-IO-ERROR-CANCELLED:CAPS"><code class="literal">G_IO_ERROR_CANCELLED</code></a> will be set, and <a href="./../glib/glib/glib-Standard-Macros.html#NULL:CAPS"><code class="literal">NULL</code></a> will
be returned.
</p>
<div class="variablelist"><table border="0" class="variablelist">
<colgroup>
<col align="left" valign="top">
<col>
</colgroup>
<tbody>
<tr>
<td><p><span class="term"><em class="parameter"><code>stream</code></em> :</span></p></td>
<td>a <a class="link" href="GFileIOStream.html" title="GFileIOStream"><span class="type">GFileIOStream</span></a>.</td>
</tr>
<tr>
<td><p><span class="term"><em class="parameter"><code>attributes</code></em> :</span></p></td>
<td>a file attribute query string.</td>
</tr>
<tr>
<td><p><span class="term"><em class="parameter"><code>cancellable</code></em> :</span></p></td>
<td>optional <a class="link" href="GCancellable.html" title="GCancellable"><span class="type">GCancellable</span></a> object, <a href="./../glib/glib/glib-Standard-Macros.html#NULL:CAPS"><code class="literal">NULL</code></a> to ignore. <span class="annotation">[<acronym title="NULL is ok, both for passing and for returning."><span class="acronym">allow-none</span></acronym>]</span>
</td>
</tr>
<tr>
<td><p><span class="term"><em class="parameter"><code>error</code></em> :</span></p></td>
<td>a <a href="./../glib/glib/glib-Error-Reporting.html#GError"><span class="type">GError</span></a>, <a href="./../glib/glib/glib-Standard-Macros.html#NULL:CAPS"><code class="literal">NULL</code></a> to ignore.</td>
</tr>
<tr>
<td><p><span class="term"><span class="emphasis"><em>Returns</em></span> :</span></p></td>
<td>a <a class="link" href="GFileInfo.html" title="GFileInfo"><span class="type">GFileInfo</span></a> for the <em class="parameter"><code>stream</code></em>, or <a href="./../glib/glib/glib-Standard-Macros.html#NULL:CAPS"><code class="literal">NULL</code></a> on error. <span class="annotation">[<acronym title="Free data after the code is done."><span class="acronym">transfer full</span></acronym>]</span>
</td>
=======
the stream's interface (with <em class="parameter"><code>error</code></em>
 being set to <a class="link" href="gio-GIOError.html#G-IO-ERROR-NOT-SUPPORTED:CAPS"><code class="literal">G_IO_ERROR_NOT_SUPPORTED</code></a>). I
all cases of failure, <a href="../glib/glib-Standard-Macros.html#NULL:CAPS"><code class="literal">NULL</code></a> will be returned.</p>
<p>If <em class="parameter"><code>cancellable</code></em>
 is not <a href="../glib/glib-Standard-Macros.html#NULL:CAPS"><code class="literal">NULL</code></a>, then the operation can be cancelled by
triggering the cancellable object from another thread. If the operation
was cancelled, the error <a class="link" href="gio-GIOError.html#G-IO-ERROR-CANCELLED:CAPS"><code class="literal">G_IO_ERROR_CANCELLED</code></a> will be set, and <a href="../glib/glib-Standard-Macros.html#NULL:CAPS"><code class="literal">NULL</code></a> will
be returned.</p>
<div class="refsect3">
<a name="id-1.4.7.9.9.3.7"></a><h4>Parameters</h4>
<div class="informaltable"><table width="100%" border="0">
<colgroup>
<col width="150px" class="parameters_name">
<col class="parameters_description">
<col width="200px" class="parameters_annotations">
</colgroup>
<tbody>
<tr>
<td class="parameter_name"><p>stream</p></td>
<td class="parameter_description"><p>a <a class="link" href="GFileIOStream.html" title="GFileIOStream"><span class="type">GFileIOStream</span></a>.</p></td>
<td class="parameter_annotations"> </td>
</tr>
<tr>
<td class="parameter_name"><p>attributes</p></td>
<td class="parameter_description"><p>a file attribute query string.</p></td>
<td class="parameter_annotations"> </td>
</tr>
<tr>
<td class="parameter_name"><p>cancellable</p></td>
<td class="parameter_description"><p> optional <a class="link" href="GCancellable.html" title="GCancellable"><span class="type">GCancellable</span></a> object, <a href="../glib/glib-Standard-Macros.html#NULL:CAPS"><code class="literal">NULL</code></a> to ignore. </p></td>
<td class="parameter_annotations"><span class="annotation">[<acronym title="NULL is OK, both for passing and for returning."><span class="acronym">allow-none</span></acronym>]</span></td>
</tr>
<tr>
<td class="parameter_name"><p>error</p></td>
<td class="parameter_description"><p>a <a href="../glib/glib-Error-Reporting.html#GError"><span class="type">GError</span></a>, <a href="../glib/glib-Standard-Macros.html#NULL:CAPS"><code class="literal">NULL</code></a> to ignore.</p></td>
<td class="parameter_annotations"> </td>
>>>>>>> 76bed778
</tr>
</tbody>
</table></div>
</div>
<div class="refsect3">
<a name="id-1.4.7.9.9.3.8"></a><h4>Returns</h4>
<p> a <a class="link" href="GFileInfo.html" title="GFileInfo"><span class="type">GFileInfo</span></a> for the <em class="parameter"><code>stream</code></em>
, or <a href="../glib/glib-Standard-Macros.html#NULL:CAPS"><code class="literal">NULL</code></a> on error. </p>
<p><span class="annotation">[<acronym title="Free data after the code is done."><span class="acronym">transfer full</span></acronym>]</span></p>
</div>
<p class="since">Since: <a class="link" href="api-index-2-22.html#api-index-2.22">2.22</a></p>
</div>
<hr>
<div class="refsect2">
<<<<<<< HEAD
<a name="g-file-io-stream-query-info-async"></a><h3>g_file_io_stream_query_info_async ()</h3>
<pre class="programlisting"><span class="returnvalue">void</span>                g_file_io_stream_query_info_async   (<em class="parameter"><code><a class="link" href="GFileIOStream.html" title="GFileIOStream"><span class="type">GFileIOStream</span></a> *stream</code></em>,
                                                         <em class="parameter"><code>const <span class="type">char</span> *attributes</code></em>,
                                                         <em class="parameter"><code><span class="type">int</span> io_priority</code></em>,
                                                         <em class="parameter"><code><a class="link" href="GCancellable.html" title="GCancellable"><span class="type">GCancellable</span></a> *cancellable</code></em>,
                                                         <em class="parameter"><code><a class="link" href="GAsyncResult.html#GAsyncReadyCallback" title="GAsyncReadyCallback ()"><span class="type">GAsyncReadyCallback</span></a> callback</code></em>,
                                                         <em class="parameter"><code><a href="./../glib/glib/glib-Basic-Types.html#gpointer"><span class="type">gpointer</span></a> user_data</code></em>);</pre>
<p>
Asynchronously queries the <em class="parameter"><code>stream</code></em> for a <a class="link" href="GFileInfo.html" title="GFileInfo"><span class="type">GFileInfo</span></a>. When completed,
<em class="parameter"><code>callback</code></em> will be called with a <a class="link" href="GAsyncResult.html" title="GAsyncResult"><span class="type">GAsyncResult</span></a> which can be used to
finish the operation with <a class="link" href="GFileIOStream.html#g-file-io-stream-query-info-finish" title="g_file_io_stream_query_info_finish ()"><code class="function">g_file_io_stream_query_info_finish()</code></a>.
</p>
<p>
For the synchronous version of this function, see
<a class="link" href="GFileIOStream.html#g-file-io-stream-query-info" title="g_file_io_stream_query_info ()"><code class="function">g_file_io_stream_query_info()</code></a>.
</p>
<div class="variablelist"><table border="0" class="variablelist">
<colgroup>
<col align="left" valign="top">
<col>
</colgroup>
<tbody>
<tr>
<td><p><span class="term"><em class="parameter"><code>stream</code></em> :</span></p></td>
<td>a <a class="link" href="GFileIOStream.html" title="GFileIOStream"><span class="type">GFileIOStream</span></a>.</td>
</tr>
<tr>
<td><p><span class="term"><em class="parameter"><code>attributes</code></em> :</span></p></td>
<td>a file attribute query string.</td>
</tr>
<tr>
<td><p><span class="term"><em class="parameter"><code>io_priority</code></em> :</span></p></td>
<td>the <a class="link" href="gio-GIOScheduler.html" title="GIOScheduler">I/O priority</a>
of the request.</td>
</tr>
<tr>
<td><p><span class="term"><em class="parameter"><code>cancellable</code></em> :</span></p></td>
<td>optional <a class="link" href="GCancellable.html" title="GCancellable"><span class="type">GCancellable</span></a> object, <a href="./../glib/glib/glib-Standard-Macros.html#NULL:CAPS"><code class="literal">NULL</code></a> to ignore. <span class="annotation">[<acronym title="NULL is ok, both for passing and for returning."><span class="acronym">allow-none</span></acronym>]</span>
</td>
</tr>
<tr>
<td><p><span class="term"><em class="parameter"><code>callback</code></em> :</span></p></td>
<td>callback to call when the request is satisfied. <span class="annotation">[<acronym title="The callback is valid until first called."><span class="acronym">scope async</span></acronym>]</span>
</td>
</tr>
<tr>
<td><p><span class="term"><em class="parameter"><code>user_data</code></em> :</span></p></td>
<td>the data to pass to callback function. <span class="annotation">[<acronym title="This parameter is a 'user_data', for callbacks; many bindings can pass NULL here."><span class="acronym">closure</span></acronym>]</span>
</td>
=======
<a name="g-file-io-stream-query-info-async"></a><h3>g_file_io_stream_query_info_async ()</h3>
<pre class="programlisting"><span class="returnvalue">void</span>
g_file_io_stream_query_info_async (<em class="parameter"><code><a class="link" href="GFileIOStream.html" title="GFileIOStream"><span class="type">GFileIOStream</span></a> *stream</code></em>,
                                   <em class="parameter"><code>const <span class="type">char</span> *attributes</code></em>,
                                   <em class="parameter"><code><span class="type">int</span> io_priority</code></em>,
                                   <em class="parameter"><code><a class="link" href="GCancellable.html" title="GCancellable"><span class="type">GCancellable</span></a> *cancellable</code></em>,
                                   <em class="parameter"><code><a class="link" href="GAsyncResult.html#GAsyncReadyCallback" title="GAsyncReadyCallback ()"><span class="type">GAsyncReadyCallback</span></a> callback</code></em>,
                                   <em class="parameter"><code><a href="../glib/glib-Basic-Types.html#gpointer"><span class="type">gpointer</span></a> user_data</code></em>);</pre>
<p>Asynchronously queries the <em class="parameter"><code>stream</code></em>
 for a <a class="link" href="GFileInfo.html" title="GFileInfo"><span class="type">GFileInfo</span></a>. When completed,
<em class="parameter"><code>callback</code></em>
 will be called with a <a class="link" href="GAsyncResult.html" title="GAsyncResult"><span class="type">GAsyncResult</span></a> which can be used to
finish the operation with <a class="link" href="GFileIOStream.html#g-file-io-stream-query-info-finish" title="g_file_io_stream_query_info_finish ()"><code class="function">g_file_io_stream_query_info_finish()</code></a>.</p>
<p>For the synchronous version of this function, see
<a class="link" href="GFileIOStream.html#g-file-io-stream-query-info" title="g_file_io_stream_query_info ()"><code class="function">g_file_io_stream_query_info()</code></a>.</p>
<div class="refsect3">
<a name="id-1.4.7.9.9.4.6"></a><h4>Parameters</h4>
<div class="informaltable"><table width="100%" border="0">
<colgroup>
<col width="150px" class="parameters_name">
<col class="parameters_description">
<col width="200px" class="parameters_annotations">
</colgroup>
<tbody>
<tr>
<td class="parameter_name"><p>stream</p></td>
<td class="parameter_description"><p>a <a class="link" href="GFileIOStream.html" title="GFileIOStream"><span class="type">GFileIOStream</span></a>.</p></td>
<td class="parameter_annotations"> </td>
</tr>
<tr>
<td class="parameter_name"><p>attributes</p></td>
<td class="parameter_description"><p>a file attribute query string.</p></td>
<td class="parameter_annotations"> </td>
</tr>
<tr>
<td class="parameter_name"><p>io_priority</p></td>
<td class="parameter_description"><p>the <a class="link" href="gio-GIOScheduler.html" title="GIOScheduler">I/O priority</a> of the request</p></td>
<td class="parameter_annotations"> </td>
</tr>
<tr>
<td class="parameter_name"><p>cancellable</p></td>
<td class="parameter_description"><p> optional <a class="link" href="GCancellable.html" title="GCancellable"><span class="type">GCancellable</span></a> object, <a href="../glib/glib-Standard-Macros.html#NULL:CAPS"><code class="literal">NULL</code></a> to ignore. </p></td>
<td class="parameter_annotations"><span class="annotation">[<acronym title="NULL is OK, both for passing and for returning."><span class="acronym">allow-none</span></acronym>]</span></td>
</tr>
<tr>
<td class="parameter_name"><p>callback</p></td>
<td class="parameter_description"><p> callback to call when the request is satisfied. </p></td>
<td class="parameter_annotations"><span class="annotation">[<acronym title="The callback is valid until first called."><span class="acronym">scope async</span></acronym>]</span></td>
</tr>
<tr>
<td class="parameter_name"><p>user_data</p></td>
<td class="parameter_description"><p> the data to pass to callback function. </p></td>
<td class="parameter_annotations"><span class="annotation">[<acronym title="This parameter is a 'user_data', for callbacks; many bindings can pass NULL here."><span class="acronym">closure</span></acronym>]</span></td>
>>>>>>> 76bed778
</tr>
</tbody>
</table></div>
</div>
<p class="since">Since: <a class="link" href="api-index-2-22.html#api-index-2.22">2.22</a></p>
</div>
<hr>
<div class="refsect2">
<<<<<<< HEAD
<a name="g-file-io-stream-query-info-finish"></a><h3>g_file_io_stream_query_info_finish ()</h3>
<pre class="programlisting"><a class="link" href="GFileInfo.html" title="GFileInfo"><span class="returnvalue">GFileInfo</span></a> *         g_file_io_stream_query_info_finish  (<em class="parameter"><code><a class="link" href="GFileIOStream.html" title="GFileIOStream"><span class="type">GFileIOStream</span></a> *stream</code></em>,
                                                         <em class="parameter"><code><a class="link" href="GAsyncResult.html" title="GAsyncResult"><span class="type">GAsyncResult</span></a> *result</code></em>,
                                                         <em class="parameter"><code><a href="./../glib/glib/glib-Error-Reporting.html#GError"><span class="type">GError</span></a> **error</code></em>);</pre>
<p>
Finalizes the asynchronous query started
by <a class="link" href="GFileIOStream.html#g-file-io-stream-query-info-async" title="g_file_io_stream_query_info_async ()"><code class="function">g_file_io_stream_query_info_async()</code></a>.
</p>
<div class="variablelist"><table border="0" class="variablelist">
<colgroup>
<col align="left" valign="top">
<col>
</colgroup>
<tbody>
<tr>
<td><p><span class="term"><em class="parameter"><code>stream</code></em> :</span></p></td>
<td>a <a class="link" href="GFileIOStream.html" title="GFileIOStream"><span class="type">GFileIOStream</span></a>.</td>
</tr>
<tr>
<td><p><span class="term"><em class="parameter"><code>result</code></em> :</span></p></td>
<td>a <a class="link" href="GAsyncResult.html" title="GAsyncResult"><span class="type">GAsyncResult</span></a>.</td>
</tr>
<tr>
<td><p><span class="term"><em class="parameter"><code>error</code></em> :</span></p></td>
<td>a <a href="./../glib/glib/glib-Error-Reporting.html#GError"><span class="type">GError</span></a>, <a href="./../glib/glib/glib-Standard-Macros.html#NULL:CAPS"><code class="literal">NULL</code></a> to ignore.</td>
</tr>
<tr>
<td><p><span class="term"><span class="emphasis"><em>Returns</em></span> :</span></p></td>
<td>A <a class="link" href="GFileInfo.html" title="GFileInfo"><span class="type">GFileInfo</span></a> for the finished query. <span class="annotation">[<acronym title="Free data after the code is done."><span class="acronym">transfer full</span></acronym>]</span>
</td>
=======
<a name="g-file-io-stream-query-info-finish"></a><h3>g_file_io_stream_query_info_finish ()</h3>
<pre class="programlisting"><a class="link" href="GFileInfo.html" title="GFileInfo"><span class="returnvalue">GFileInfo</span></a> *
g_file_io_stream_query_info_finish (<em class="parameter"><code><a class="link" href="GFileIOStream.html" title="GFileIOStream"><span class="type">GFileIOStream</span></a> *stream</code></em>,
                                    <em class="parameter"><code><a class="link" href="GAsyncResult.html" title="GAsyncResult"><span class="type">GAsyncResult</span></a> *result</code></em>,
                                    <em class="parameter"><code><a href="../glib/glib-Error-Reporting.html#GError"><span class="type">GError</span></a> **error</code></em>);</pre>
<p>Finalizes the asynchronous query started
by <a class="link" href="GFileIOStream.html#g-file-io-stream-query-info-async" title="g_file_io_stream_query_info_async ()"><code class="function">g_file_io_stream_query_info_async()</code></a>.</p>
<div class="refsect3">
<a name="id-1.4.7.9.9.5.5"></a><h4>Parameters</h4>
<div class="informaltable"><table width="100%" border="0">
<colgroup>
<col width="150px" class="parameters_name">
<col class="parameters_description">
<col width="200px" class="parameters_annotations">
</colgroup>
<tbody>
<tr>
<td class="parameter_name"><p>stream</p></td>
<td class="parameter_description"><p>a <a class="link" href="GFileIOStream.html" title="GFileIOStream"><span class="type">GFileIOStream</span></a>.</p></td>
<td class="parameter_annotations"> </td>
</tr>
<tr>
<td class="parameter_name"><p>result</p></td>
<td class="parameter_description"><p>a <a class="link" href="GAsyncResult.html" title="GAsyncResult"><span class="type">GAsyncResult</span></a>.</p></td>
<td class="parameter_annotations"> </td>
</tr>
<tr>
<td class="parameter_name"><p>error</p></td>
<td class="parameter_description"><p>a <a href="../glib/glib-Error-Reporting.html#GError"><span class="type">GError</span></a>, <a href="../glib/glib-Standard-Macros.html#NULL:CAPS"><code class="literal">NULL</code></a> to ignore.</p></td>
<td class="parameter_annotations"> </td>
>>>>>>> 76bed778
</tr>
</tbody>
</table></div>
</div>
<div class="refsect3">
<a name="id-1.4.7.9.9.5.6"></a><h4>Returns</h4>
<p> A <a class="link" href="GFileInfo.html" title="GFileInfo"><span class="type">GFileInfo</span></a> for the finished query. </p>
<p><span class="annotation">[<acronym title="Free data after the code is done."><span class="acronym">transfer full</span></acronym>]</span></p>
</div>
<p class="since">Since: <a class="link" href="api-index-2-22.html#api-index-2.22">2.22</a></p>
</div>
</div>
<div class="refsect1">
<<<<<<< HEAD
=======
<a name="GFileIOStream.other_details"></a><h2>Types and Values</h2>
<div class="refsect2">
<a name="GFileIOStream-struct"></a><h3>GFileIOStream</h3>
<pre class="programlisting">typedef struct _GFileIOStream GFileIOStream;</pre>
<p>A subclass of GIOStream for opened files. This adds
a few file-specific operations and seeking and truncating.</p>
<p><a class="link" href="GFileIOStream.html" title="GFileIOStream"><span class="type">GFileIOStream</span></a> implements GSeekable.</p>
</div>
</div>
<div class="refsect1">
>>>>>>> 76bed778
<a name="GFileIOStream.see-also"></a><h2>See Also</h2>
<p><a class="link" href="GIOStream.html" title="GIOStream"><span class="type">GIOStream</span></a>, <a class="link" href="GFileInputStream.html" title="GFileInputStream"><span class="type">GFileInputStream</span></a>, <a class="link" href="GFileOutputStream.html" title="GFileOutputStream"><span class="type">GFileOutputStream</span></a>, <a class="link" href="GSeekable.html" title="GSeekable"><span class="type">GSeekable</span></a></p>
</div>
</div>
<div class="footer">
<<<<<<< HEAD
<hr>
          Generated by GTK-Doc V1.18.1</div>
=======
<hr>Generated by GTK-Doc V1.24</div>
>>>>>>> 76bed778
</body>
</html><|MERGE_RESOLUTION|>--- conflicted
+++ resolved
@@ -2,41 +2,12 @@
 <html>
 <head>
 <meta http-equiv="Content-Type" content="text/html; charset=UTF-8">
-<<<<<<< HEAD
-<title>GFileIOStream</title>
-<meta name="generator" content="DocBook XSL Stylesheets V1.77.1">
-=======
 <title>GFileIOStream: GIO Reference Manual</title>
 <meta name="generator" content="DocBook XSL Stylesheets V1.78.1">
->>>>>>> 76bed778
 <link rel="home" href="index.html" title="GIO Reference Manual">
 <link rel="up" href="streaming.html" title="Streaming I/O">
 <link rel="prev" href="GFileOutputStream.html" title="GFileOutputStream">
 <link rel="next" href="GFileDescriptorBased.html" title="GFileDescriptorBased">
-<<<<<<< HEAD
-<meta name="generator" content="GTK-Doc V1.18.1 (XML mode)">
-<link rel="stylesheet" href="style.css" type="text/css">
-</head>
-<body bgcolor="white" text="black" link="#0000FF" vlink="#840084" alink="#0000FF">
-<table class="navigation" id="top" width="100%" summary="Navigation header" cellpadding="2" cellspacing="2">
-<tr valign="middle">
-<td><a accesskey="p" href="GFileOutputStream.html"><img src="left.png" width="24" height="24" border="0" alt="Prev"></a></td>
-<td><a accesskey="u" href="streaming.html"><img src="up.png" width="24" height="24" border="0" alt="Up"></a></td>
-<td><a accesskey="h" href="index.html"><img src="home.png" width="24" height="24" border="0" alt="Home"></a></td>
-<th width="100%" align="center">GIO Reference Manual</th>
-<td><a accesskey="n" href="GFileDescriptorBased.html"><img src="right.png" width="24" height="24" border="0" alt="Next"></a></td>
-</tr>
-<tr><td colspan="5" class="shortcuts">
-<a href="#GFileIOStream.synopsis" class="shortcut">Top</a>
-                   | 
-                  <a href="#GFileIOStream.description" class="shortcut">Description</a>
-                   | 
-                  <a href="#GFileIOStream.object-hierarchy" class="shortcut">Object Hierarchy</a>
-                   | 
-                  <a href="#GFileIOStream.implemented-interfaces" class="shortcut">Implemented Interfaces</a>
-</td></tr>
-</table>
-=======
 <meta name="generator" content="GTK-Doc V1.24 (XML mode)">
 <link rel="stylesheet" href="style.css" type="text/css">
 </head>
@@ -53,7 +24,6 @@
 <td><a accesskey="p" href="GFileOutputStream.html"><img src="left.png" width="16" height="16" border="0" alt="Prev"></a></td>
 <td><a accesskey="n" href="GFileDescriptorBased.html"><img src="right.png" width="16" height="16" border="0" alt="Next"></a></td>
 </tr></table>
->>>>>>> 76bed778
 <div class="refentry">
 <a name="GFileIOStream"></a><div class="titlepage"></div>
 <div class="refnamediv"><table width="100%"><tr>
@@ -63,36 +33,6 @@
 </td>
 <td class="gallery_image" valign="top" align="right"></td>
 </tr></table></div>
-<<<<<<< HEAD
-<div class="refsynopsisdiv">
-<a name="GFileIOStream.synopsis"></a><h2>Synopsis</h2>
-<pre class="synopsis">
-#include &lt;gio/gio.h&gt;
-
-                    <a class="link" href="GFileIOStream.html#GFileIOStream-struct" title="GFileIOStream">GFileIOStream</a>;
-<span class="returnvalue">char</span> *              <a class="link" href="GFileIOStream.html#g-file-io-stream-get-etag" title="g_file_io_stream_get_etag ()">g_file_io_stream_get_etag</a>           (<em class="parameter"><code><a class="link" href="GFileIOStream.html" title="GFileIOStream"><span class="type">GFileIOStream</span></a> *stream</code></em>);
-<a class="link" href="GFileInfo.html" title="GFileInfo"><span class="returnvalue">GFileInfo</span></a> *         <a class="link" href="GFileIOStream.html#g-file-io-stream-query-info" title="g_file_io_stream_query_info ()">g_file_io_stream_query_info</a>         (<em class="parameter"><code><a class="link" href="GFileIOStream.html" title="GFileIOStream"><span class="type">GFileIOStream</span></a> *stream</code></em>,
-                                                         <em class="parameter"><code>const <span class="type">char</span> *attributes</code></em>,
-                                                         <em class="parameter"><code><a class="link" href="GCancellable.html" title="GCancellable"><span class="type">GCancellable</span></a> *cancellable</code></em>,
-                                                         <em class="parameter"><code><a href="./../glib/glib/glib-Error-Reporting.html#GError"><span class="type">GError</span></a> **error</code></em>);
-<span class="returnvalue">void</span>                <a class="link" href="GFileIOStream.html#g-file-io-stream-query-info-async" title="g_file_io_stream_query_info_async ()">g_file_io_stream_query_info_async</a>   (<em class="parameter"><code><a class="link" href="GFileIOStream.html" title="GFileIOStream"><span class="type">GFileIOStream</span></a> *stream</code></em>,
-                                                         <em class="parameter"><code>const <span class="type">char</span> *attributes</code></em>,
-                                                         <em class="parameter"><code><span class="type">int</span> io_priority</code></em>,
-                                                         <em class="parameter"><code><a class="link" href="GCancellable.html" title="GCancellable"><span class="type">GCancellable</span></a> *cancellable</code></em>,
-                                                         <em class="parameter"><code><a class="link" href="GAsyncResult.html#GAsyncReadyCallback" title="GAsyncReadyCallback ()"><span class="type">GAsyncReadyCallback</span></a> callback</code></em>,
-                                                         <em class="parameter"><code><a href="./../glib/glib/glib-Basic-Types.html#gpointer"><span class="type">gpointer</span></a> user_data</code></em>);
-<a class="link" href="GFileInfo.html" title="GFileInfo"><span class="returnvalue">GFileInfo</span></a> *         <a class="link" href="GFileIOStream.html#g-file-io-stream-query-info-finish" title="g_file_io_stream_query_info_finish ()">g_file_io_stream_query_info_finish</a>  (<em class="parameter"><code><a class="link" href="GFileIOStream.html" title="GFileIOStream"><span class="type">GFileIOStream</span></a> *stream</code></em>,
-                                                         <em class="parameter"><code><a class="link" href="GAsyncResult.html" title="GAsyncResult"><span class="type">GAsyncResult</span></a> *result</code></em>,
-                                                         <em class="parameter"><code><a href="./../glib/glib/glib-Error-Reporting.html#GError"><span class="type">GError</span></a> **error</code></em>);
-</pre>
-</div>
-<div class="refsect1">
-<a name="GFileIOStream.object-hierarchy"></a><h2>Object Hierarchy</h2>
-<pre class="synopsis">
-  <a href="./../gobject/gobject/gobject-The-Base-Object-Type.html#GObject">GObject</a>
-   +----<a class="link" href="GIOStream.html" title="GIOStream">GIOStream</a>
-         +----GFileIOStream
-=======
 <div class="refsect1">
 <a name="GFileIOStream.functions"></a><h2>Functions</h2>
 <div class="informaltable"><table width="100%" border="0">
@@ -154,7 +94,6 @@
 <pre class="screen">    <a href="../gobject/gobject-The-Base-Object-Type.html#GObject">GObject</a>
     <span class="lineart">╰──</span> <a class="link" href="GIOStream.html" title="GIOStream">GIOStream</a>
         <span class="lineart">╰──</span> GFileIOStream
->>>>>>> 76bed778
 </pre>
 </div>
 <div class="refsect1">
@@ -164,14 +103,11 @@
  <a class="link" href="GSeekable.html" title="GSeekable">GSeekable</a>.</p>
 </div>
 <div class="refsect1">
-<<<<<<< HEAD
-=======
 <a name="GFileIOStream.includes"></a><h2>Includes</h2>
 <pre class="synopsis">#include &lt;gio/gio.h&gt;
 </pre>
 </div>
 <div class="refsect1">
->>>>>>> 76bed778
 <a name="GFileIOStream.description"></a><h2>Description</h2>
 <p>GFileIOStream provides io streams that both read and write to the same
 file handle.</p>
@@ -191,44 +127,6 @@
 on the output stream.</p>
 </div>
 <div class="refsect1">
-<<<<<<< HEAD
-<a name="GFileIOStream.details"></a><h2>Details</h2>
-<div class="refsect2">
-<a name="GFileIOStream-struct"></a><h3>GFileIOStream</h3>
-<pre class="programlisting">typedef struct _GFileIOStream GFileIOStream;</pre>
-<p>
-A subclass of GIOStream for opened files. This adds
-a few file-specific operations and seeking and truncating.
-</p>
-<p>
-<a class="link" href="GFileIOStream.html" title="GFileIOStream"><span class="type">GFileIOStream</span></a> implements GSeekable.
-</p>
-</div>
-<hr>
-<div class="refsect2">
-<a name="g-file-io-stream-get-etag"></a><h3>g_file_io_stream_get_etag ()</h3>
-<pre class="programlisting"><span class="returnvalue">char</span> *              g_file_io_stream_get_etag           (<em class="parameter"><code><a class="link" href="GFileIOStream.html" title="GFileIOStream"><span class="type">GFileIOStream</span></a> *stream</code></em>);</pre>
-<p>
-Gets the entity tag for the file when it has been written.
-This must be called after the stream has been written
-and closed, as the etag can change while writing.
-</p>
-<div class="variablelist"><table border="0" class="variablelist">
-<colgroup>
-<col align="left" valign="top">
-<col>
-</colgroup>
-<tbody>
-<tr>
-<td><p><span class="term"><em class="parameter"><code>stream</code></em> :</span></p></td>
-<td>a <a class="link" href="GFileIOStream.html" title="GFileIOStream"><span class="type">GFileIOStream</span></a>.</td>
-</tr>
-<tr>
-<td><p><span class="term"><span class="emphasis"><em>Returns</em></span> :</span></p></td>
-<td>the entity tag for the stream.</td>
-</tr>
-</tbody>
-=======
 <a name="GFileIOStream.functions_details"></a><h2>Functions</h2>
 <div class="refsect2">
 <a name="g-file-io-stream-get-etag"></a><h3>g_file_io_stream_get_etag ()</h3>
@@ -250,7 +148,6 @@
 <td class="parameter_description"><p>a <a class="link" href="GFileIOStream.html" title="GFileIOStream"><span class="type">GFileIOStream</span></a>.</p></td>
 <td class="parameter_annotations"> </td>
 </tr></tbody>
->>>>>>> 76bed778
 </table></div>
 </div>
 <div class="refsect3">
@@ -261,15 +158,6 @@
 </div>
 <hr>
 <div class="refsect2">
-<<<<<<< HEAD
-<a name="g-file-io-stream-query-info"></a><h3>g_file_io_stream_query_info ()</h3>
-<pre class="programlisting"><a class="link" href="GFileInfo.html" title="GFileInfo"><span class="returnvalue">GFileInfo</span></a> *         g_file_io_stream_query_info         (<em class="parameter"><code><a class="link" href="GFileIOStream.html" title="GFileIOStream"><span class="type">GFileIOStream</span></a> *stream</code></em>,
-                                                         <em class="parameter"><code>const <span class="type">char</span> *attributes</code></em>,
-                                                         <em class="parameter"><code><a class="link" href="GCancellable.html" title="GCancellable"><span class="type">GCancellable</span></a> *cancellable</code></em>,
-                                                         <em class="parameter"><code><a href="./../glib/glib/glib-Error-Reporting.html#GError"><span class="type">GError</span></a> **error</code></em>);</pre>
-<p>
-Queries a file io stream for the given <em class="parameter"><code>attributes</code></em>.
-=======
 <a name="g-file-io-stream-query-info"></a><h3>g_file_io_stream_query_info ()</h3>
 <pre class="programlisting"><a class="link" href="GFileInfo.html" title="GFileInfo"><span class="returnvalue">GFileInfo</span></a> *
 g_file_io_stream_query_info (<em class="parameter"><code><a class="link" href="GFileIOStream.html" title="GFileIOStream"><span class="type">GFileIOStream</span></a> *stream</code></em>,
@@ -278,7 +166,6 @@
                              <em class="parameter"><code><a href="../glib/glib-Error-Reporting.html#GError"><span class="type">GError</span></a> **error</code></em>);</pre>
 <p>Queries a file io stream for the given <em class="parameter"><code>attributes</code></em>
 .
->>>>>>> 76bed778
 This function blocks while querying the stream. For the asynchronous
 version of this function, see <a class="link" href="GFileIOStream.html#g-file-io-stream-query-info-async" title="g_file_io_stream_query_info_async ()"><code class="function">g_file_io_stream_query_info_async()</code></a>.
 While the stream is blocked, the stream will set the pending flag
@@ -289,44 +176,6 @@
 <a class="link" href="gio-GIOError.html#G-IO-ERROR-CLOSED:CAPS"><code class="literal">G_IO_ERROR_CLOSED</code></a>), the stream has pending operations (with <em class="parameter"><code>error</code></em>
  being
 set to <a class="link" href="gio-GIOError.html#G-IO-ERROR-PENDING:CAPS"><code class="literal">G_IO_ERROR_PENDING</code></a>), or if querying info is not supported for
-<<<<<<< HEAD
-the stream's interface (with <em class="parameter"><code>error</code></em> being set to <a class="link" href="gio-GIOError.html#G-IO-ERROR-NOT-SUPPORTED:CAPS"><code class="literal">G_IO_ERROR_NOT_SUPPORTED</code></a>). I
-all cases of failure, <a href="./../glib/glib/glib-Standard-Macros.html#NULL:CAPS"><code class="literal">NULL</code></a> will be returned.
-</p>
-<p>
-If <em class="parameter"><code>cancellable</code></em> is not <a href="./../glib/glib/glib-Standard-Macros.html#NULL:CAPS"><code class="literal">NULL</code></a>, then the operation can be cancelled by
-triggering the cancellable object from another thread. If the operation
-was cancelled, the error <a class="link" href="gio-GIOError.html#G-IO-ERROR-CANCELLED:CAPS"><code class="literal">G_IO_ERROR_CANCELLED</code></a> will be set, and <a href="./../glib/glib/glib-Standard-Macros.html#NULL:CAPS"><code class="literal">NULL</code></a> will
-be returned.
-</p>
-<div class="variablelist"><table border="0" class="variablelist">
-<colgroup>
-<col align="left" valign="top">
-<col>
-</colgroup>
-<tbody>
-<tr>
-<td><p><span class="term"><em class="parameter"><code>stream</code></em> :</span></p></td>
-<td>a <a class="link" href="GFileIOStream.html" title="GFileIOStream"><span class="type">GFileIOStream</span></a>.</td>
-</tr>
-<tr>
-<td><p><span class="term"><em class="parameter"><code>attributes</code></em> :</span></p></td>
-<td>a file attribute query string.</td>
-</tr>
-<tr>
-<td><p><span class="term"><em class="parameter"><code>cancellable</code></em> :</span></p></td>
-<td>optional <a class="link" href="GCancellable.html" title="GCancellable"><span class="type">GCancellable</span></a> object, <a href="./../glib/glib/glib-Standard-Macros.html#NULL:CAPS"><code class="literal">NULL</code></a> to ignore. <span class="annotation">[<acronym title="NULL is ok, both for passing and for returning."><span class="acronym">allow-none</span></acronym>]</span>
-</td>
-</tr>
-<tr>
-<td><p><span class="term"><em class="parameter"><code>error</code></em> :</span></p></td>
-<td>a <a href="./../glib/glib/glib-Error-Reporting.html#GError"><span class="type">GError</span></a>, <a href="./../glib/glib/glib-Standard-Macros.html#NULL:CAPS"><code class="literal">NULL</code></a> to ignore.</td>
-</tr>
-<tr>
-<td><p><span class="term"><span class="emphasis"><em>Returns</em></span> :</span></p></td>
-<td>a <a class="link" href="GFileInfo.html" title="GFileInfo"><span class="type">GFileInfo</span></a> for the <em class="parameter"><code>stream</code></em>, or <a href="./../glib/glib/glib-Standard-Macros.html#NULL:CAPS"><code class="literal">NULL</code></a> on error. <span class="annotation">[<acronym title="Free data after the code is done."><span class="acronym">transfer full</span></acronym>]</span>
-</td>
-=======
 the stream's interface (with <em class="parameter"><code>error</code></em>
  being set to <a class="link" href="gio-GIOError.html#G-IO-ERROR-NOT-SUPPORTED:CAPS"><code class="literal">G_IO_ERROR_NOT_SUPPORTED</code></a>). I
 all cases of failure, <a href="../glib/glib-Standard-Macros.html#NULL:CAPS"><code class="literal">NULL</code></a> will be returned.</p>
@@ -363,7 +212,6 @@
 <td class="parameter_name"><p>error</p></td>
 <td class="parameter_description"><p>a <a href="../glib/glib-Error-Reporting.html#GError"><span class="type">GError</span></a>, <a href="../glib/glib-Standard-Macros.html#NULL:CAPS"><code class="literal">NULL</code></a> to ignore.</p></td>
 <td class="parameter_annotations"> </td>
->>>>>>> 76bed778
 </tr>
 </tbody>
 </table></div>
@@ -378,57 +226,6 @@
 </div>
 <hr>
 <div class="refsect2">
-<<<<<<< HEAD
-<a name="g-file-io-stream-query-info-async"></a><h3>g_file_io_stream_query_info_async ()</h3>
-<pre class="programlisting"><span class="returnvalue">void</span>                g_file_io_stream_query_info_async   (<em class="parameter"><code><a class="link" href="GFileIOStream.html" title="GFileIOStream"><span class="type">GFileIOStream</span></a> *stream</code></em>,
-                                                         <em class="parameter"><code>const <span class="type">char</span> *attributes</code></em>,
-                                                         <em class="parameter"><code><span class="type">int</span> io_priority</code></em>,
-                                                         <em class="parameter"><code><a class="link" href="GCancellable.html" title="GCancellable"><span class="type">GCancellable</span></a> *cancellable</code></em>,
-                                                         <em class="parameter"><code><a class="link" href="GAsyncResult.html#GAsyncReadyCallback" title="GAsyncReadyCallback ()"><span class="type">GAsyncReadyCallback</span></a> callback</code></em>,
-                                                         <em class="parameter"><code><a href="./../glib/glib/glib-Basic-Types.html#gpointer"><span class="type">gpointer</span></a> user_data</code></em>);</pre>
-<p>
-Asynchronously queries the <em class="parameter"><code>stream</code></em> for a <a class="link" href="GFileInfo.html" title="GFileInfo"><span class="type">GFileInfo</span></a>. When completed,
-<em class="parameter"><code>callback</code></em> will be called with a <a class="link" href="GAsyncResult.html" title="GAsyncResult"><span class="type">GAsyncResult</span></a> which can be used to
-finish the operation with <a class="link" href="GFileIOStream.html#g-file-io-stream-query-info-finish" title="g_file_io_stream_query_info_finish ()"><code class="function">g_file_io_stream_query_info_finish()</code></a>.
-</p>
-<p>
-For the synchronous version of this function, see
-<a class="link" href="GFileIOStream.html#g-file-io-stream-query-info" title="g_file_io_stream_query_info ()"><code class="function">g_file_io_stream_query_info()</code></a>.
-</p>
-<div class="variablelist"><table border="0" class="variablelist">
-<colgroup>
-<col align="left" valign="top">
-<col>
-</colgroup>
-<tbody>
-<tr>
-<td><p><span class="term"><em class="parameter"><code>stream</code></em> :</span></p></td>
-<td>a <a class="link" href="GFileIOStream.html" title="GFileIOStream"><span class="type">GFileIOStream</span></a>.</td>
-</tr>
-<tr>
-<td><p><span class="term"><em class="parameter"><code>attributes</code></em> :</span></p></td>
-<td>a file attribute query string.</td>
-</tr>
-<tr>
-<td><p><span class="term"><em class="parameter"><code>io_priority</code></em> :</span></p></td>
-<td>the <a class="link" href="gio-GIOScheduler.html" title="GIOScheduler">I/O priority</a>
-of the request.</td>
-</tr>
-<tr>
-<td><p><span class="term"><em class="parameter"><code>cancellable</code></em> :</span></p></td>
-<td>optional <a class="link" href="GCancellable.html" title="GCancellable"><span class="type">GCancellable</span></a> object, <a href="./../glib/glib/glib-Standard-Macros.html#NULL:CAPS"><code class="literal">NULL</code></a> to ignore. <span class="annotation">[<acronym title="NULL is ok, both for passing and for returning."><span class="acronym">allow-none</span></acronym>]</span>
-</td>
-</tr>
-<tr>
-<td><p><span class="term"><em class="parameter"><code>callback</code></em> :</span></p></td>
-<td>callback to call when the request is satisfied. <span class="annotation">[<acronym title="The callback is valid until first called."><span class="acronym">scope async</span></acronym>]</span>
-</td>
-</tr>
-<tr>
-<td><p><span class="term"><em class="parameter"><code>user_data</code></em> :</span></p></td>
-<td>the data to pass to callback function. <span class="annotation">[<acronym title="This parameter is a 'user_data', for callbacks; many bindings can pass NULL here."><span class="acronym">closure</span></acronym>]</span>
-</td>
-=======
 <a name="g-file-io-stream-query-info-async"></a><h3>g_file_io_stream_query_info_async ()</h3>
 <pre class="programlisting"><span class="returnvalue">void</span>
 g_file_io_stream_query_info_async (<em class="parameter"><code><a class="link" href="GFileIOStream.html" title="GFileIOStream"><span class="type">GFileIOStream</span></a> *stream</code></em>,
@@ -482,7 +279,6 @@
 <td class="parameter_name"><p>user_data</p></td>
 <td class="parameter_description"><p> the data to pass to callback function. </p></td>
 <td class="parameter_annotations"><span class="annotation">[<acronym title="This parameter is a 'user_data', for callbacks; many bindings can pass NULL here."><span class="acronym">closure</span></acronym>]</span></td>
->>>>>>> 76bed778
 </tr>
 </tbody>
 </table></div>
@@ -491,38 +287,6 @@
 </div>
 <hr>
 <div class="refsect2">
-<<<<<<< HEAD
-<a name="g-file-io-stream-query-info-finish"></a><h3>g_file_io_stream_query_info_finish ()</h3>
-<pre class="programlisting"><a class="link" href="GFileInfo.html" title="GFileInfo"><span class="returnvalue">GFileInfo</span></a> *         g_file_io_stream_query_info_finish  (<em class="parameter"><code><a class="link" href="GFileIOStream.html" title="GFileIOStream"><span class="type">GFileIOStream</span></a> *stream</code></em>,
-                                                         <em class="parameter"><code><a class="link" href="GAsyncResult.html" title="GAsyncResult"><span class="type">GAsyncResult</span></a> *result</code></em>,
-                                                         <em class="parameter"><code><a href="./../glib/glib/glib-Error-Reporting.html#GError"><span class="type">GError</span></a> **error</code></em>);</pre>
-<p>
-Finalizes the asynchronous query started
-by <a class="link" href="GFileIOStream.html#g-file-io-stream-query-info-async" title="g_file_io_stream_query_info_async ()"><code class="function">g_file_io_stream_query_info_async()</code></a>.
-</p>
-<div class="variablelist"><table border="0" class="variablelist">
-<colgroup>
-<col align="left" valign="top">
-<col>
-</colgroup>
-<tbody>
-<tr>
-<td><p><span class="term"><em class="parameter"><code>stream</code></em> :</span></p></td>
-<td>a <a class="link" href="GFileIOStream.html" title="GFileIOStream"><span class="type">GFileIOStream</span></a>.</td>
-</tr>
-<tr>
-<td><p><span class="term"><em class="parameter"><code>result</code></em> :</span></p></td>
-<td>a <a class="link" href="GAsyncResult.html" title="GAsyncResult"><span class="type">GAsyncResult</span></a>.</td>
-</tr>
-<tr>
-<td><p><span class="term"><em class="parameter"><code>error</code></em> :</span></p></td>
-<td>a <a href="./../glib/glib/glib-Error-Reporting.html#GError"><span class="type">GError</span></a>, <a href="./../glib/glib/glib-Standard-Macros.html#NULL:CAPS"><code class="literal">NULL</code></a> to ignore.</td>
-</tr>
-<tr>
-<td><p><span class="term"><span class="emphasis"><em>Returns</em></span> :</span></p></td>
-<td>A <a class="link" href="GFileInfo.html" title="GFileInfo"><span class="type">GFileInfo</span></a> for the finished query. <span class="annotation">[<acronym title="Free data after the code is done."><span class="acronym">transfer full</span></acronym>]</span>
-</td>
-=======
 <a name="g-file-io-stream-query-info-finish"></a><h3>g_file_io_stream_query_info_finish ()</h3>
 <pre class="programlisting"><a class="link" href="GFileInfo.html" title="GFileInfo"><span class="returnvalue">GFileInfo</span></a> *
 g_file_io_stream_query_info_finish (<em class="parameter"><code><a class="link" href="GFileIOStream.html" title="GFileIOStream"><span class="type">GFileIOStream</span></a> *stream</code></em>,
@@ -553,7 +317,6 @@
 <td class="parameter_name"><p>error</p></td>
 <td class="parameter_description"><p>a <a href="../glib/glib-Error-Reporting.html#GError"><span class="type">GError</span></a>, <a href="../glib/glib-Standard-Macros.html#NULL:CAPS"><code class="literal">NULL</code></a> to ignore.</p></td>
 <td class="parameter_annotations"> </td>
->>>>>>> 76bed778
 </tr>
 </tbody>
 </table></div>
@@ -567,8 +330,6 @@
 </div>
 </div>
 <div class="refsect1">
-<<<<<<< HEAD
-=======
 <a name="GFileIOStream.other_details"></a><h2>Types and Values</h2>
 <div class="refsect2">
 <a name="GFileIOStream-struct"></a><h3>GFileIOStream</h3>
@@ -579,17 +340,11 @@
 </div>
 </div>
 <div class="refsect1">
->>>>>>> 76bed778
 <a name="GFileIOStream.see-also"></a><h2>See Also</h2>
 <p><a class="link" href="GIOStream.html" title="GIOStream"><span class="type">GIOStream</span></a>, <a class="link" href="GFileInputStream.html" title="GFileInputStream"><span class="type">GFileInputStream</span></a>, <a class="link" href="GFileOutputStream.html" title="GFileOutputStream"><span class="type">GFileOutputStream</span></a>, <a class="link" href="GSeekable.html" title="GSeekable"><span class="type">GSeekable</span></a></p>
 </div>
 </div>
 <div class="footer">
-<<<<<<< HEAD
-<hr>
-          Generated by GTK-Doc V1.18.1</div>
-=======
 <hr>Generated by GTK-Doc V1.24</div>
->>>>>>> 76bed778
 </body>
 </html>