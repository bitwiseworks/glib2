<!DOCTYPE html PUBLIC "-//W3C//DTD HTML 4.01 Transitional//EN">
<html>
<head>
<meta http-equiv="Content-Type" content="text/html; charset=UTF-8">
<<<<<<< HEAD
<title>GSocketService</title>
<meta name="generator" content="DocBook XSL Stylesheets V1.77.1">
=======
<title>GSocketService: GIO Reference Manual</title>
<meta name="generator" content="DocBook XSL Stylesheets V1.78.1">
>>>>>>> 76bed778
<link rel="home" href="index.html" title="GIO Reference Manual">
<link rel="up" href="highlevel-socket.html" title="High-level network functionallity">
<link rel="prev" href="GSocketListener.html" title="GSocketListener">
<link rel="next" href="GThreadedSocketService.html" title="GThreadedSocketService">
<<<<<<< HEAD
<meta name="generator" content="GTK-Doc V1.18.1 (XML mode)">
<link rel="stylesheet" href="style.css" type="text/css">
</head>
<body bgcolor="white" text="black" link="#0000FF" vlink="#840084" alink="#0000FF">
<table class="navigation" id="top" width="100%" summary="Navigation header" cellpadding="2" cellspacing="2">
<tr valign="middle">
<td><a accesskey="p" href="GSocketListener.html"><img src="left.png" width="24" height="24" border="0" alt="Prev"></a></td>
<td><a accesskey="u" href="highlevel-socket.html"><img src="up.png" width="24" height="24" border="0" alt="Up"></a></td>
<td><a accesskey="h" href="index.html"><img src="home.png" width="24" height="24" border="0" alt="Home"></a></td>
<th width="100%" align="center">GIO Reference Manual</th>
<td><a accesskey="n" href="GThreadedSocketService.html"><img src="right.png" width="24" height="24" border="0" alt="Next"></a></td>
</tr>
<tr><td colspan="5" class="shortcuts">
<a href="#GSocketService.synopsis" class="shortcut">Top</a>
                   | 
                  <a href="#GSocketService.description" class="shortcut">Description</a>
                   | 
                  <a href="#GSocketService.object-hierarchy" class="shortcut">Object Hierarchy</a>
                   | 
                  <a href="#GSocketService.signals" class="shortcut">Signals</a>
</td></tr>
</table>
=======
<meta name="generator" content="GTK-Doc V1.24 (XML mode)">
<link rel="stylesheet" href="style.css" type="text/css">
</head>
<body bgcolor="white" text="black" link="#0000FF" vlink="#840084" alink="#0000FF">
<table class="navigation" id="top" width="100%" summary="Navigation header" cellpadding="2" cellspacing="5"><tr valign="middle">
<td width="100%" align="left" class="shortcuts">
<a href="#" class="shortcut">Top</a><span id="nav_description">  <span class="dim">|</span> 
                  <a href="#GSocketService.description" class="shortcut">Description</a></span><span id="nav_hierarchy">  <span class="dim">|</span> 
                  <a href="#GSocketService.object-hierarchy" class="shortcut">Object Hierarchy</a></span><span id="nav_properties">  <span class="dim">|</span> 
                  <a href="#GSocketService.properties" class="shortcut">Properties</a></span><span id="nav_signals">  <span class="dim">|</span> 
                  <a href="#GSocketService.signals" class="shortcut">Signals</a></span>
</td>
<td><a accesskey="h" href="index.html"><img src="home.png" width="16" height="16" border="0" alt="Home"></a></td>
<td><a accesskey="u" href="highlevel-socket.html"><img src="up.png" width="16" height="16" border="0" alt="Up"></a></td>
<td><a accesskey="p" href="GSocketListener.html"><img src="left.png" width="16" height="16" border="0" alt="Prev"></a></td>
<td><a accesskey="n" href="GThreadedSocketService.html"><img src="right.png" width="16" height="16" border="0" alt="Next"></a></td>
</tr></table>
>>>>>>> 76bed778
<div class="refentry">
<a name="GSocketService"></a><div class="titlepage"></div>
<div class="refnamediv"><table width="100%"><tr>
<td valign="top">
<h2><span class="refentrytitle"><a name="GSocketService.top_of_page"></a>GSocketService</span></h2>
<p>GSocketService — Make it easy to implement a network service</p>
</td>
<td class="gallery_image" valign="top" align="right"></td>
</tr></table></div>
<<<<<<< HEAD
<div class="refsynopsisdiv">
<a name="GSocketService.synopsis"></a><h2>Synopsis</h2>
<pre class="synopsis">                    <a class="link" href="GSocketService.html#GSocketService-struct" title="GSocketService">GSocketService</a>;
<a class="link" href="GSocketService.html" title="GSocketService"><span class="returnvalue">GSocketService</span></a> *    <a class="link" href="GSocketService.html#g-socket-service-new" title="g_socket_service_new ()">g_socket_service_new</a>                (<em class="parameter"><code><span class="type">void</span></code></em>);
<span class="returnvalue">void</span>                <a class="link" href="GSocketService.html#g-socket-service-start" title="g_socket_service_start ()">g_socket_service_start</a>              (<em class="parameter"><code><a class="link" href="GSocketService.html" title="GSocketService"><span class="type">GSocketService</span></a> *service</code></em>);
<span class="returnvalue">void</span>                <a class="link" href="GSocketService.html#g-socket-service-stop" title="g_socket_service_stop ()">g_socket_service_stop</a>               (<em class="parameter"><code><a class="link" href="GSocketService.html" title="GSocketService"><span class="type">GSocketService</span></a> *service</code></em>);
<a href="./../glib/glib/glib-Basic-Types.html#gboolean"><span class="returnvalue">gboolean</span></a>            <a class="link" href="GSocketService.html#g-socket-service-is-active" title="g_socket_service_is_active ()">g_socket_service_is_active</a>          (<em class="parameter"><code><a class="link" href="GSocketService.html" title="GSocketService"><span class="type">GSocketService</span></a> *service</code></em>);
</pre>
</div>
<div class="refsect1">
<a name="GSocketService.object-hierarchy"></a><h2>Object Hierarchy</h2>
<pre class="synopsis">
  <a href="./../gobject/gobject/gobject-The-Base-Object-Type.html#GObject">GObject</a>
   +----<a class="link" href="GSocketListener.html" title="GSocketListener">GSocketListener</a>
         +----GSocketService
               +----<a class="link" href="GThreadedSocketService.html" title="GThreadedSocketService">GThreadedSocketService</a>
</pre>
</div>
<div class="refsect1">
<a name="GSocketService.signals"></a><h2>Signals</h2>
<pre class="synopsis">
  "<a class="link" href="GSocketService.html#GSocketService-incoming" title='The "incoming" signal'>incoming</a>"                                       : <a href="./../gobject/gobject/gobject-Signals.html#G-SIGNAL-RUN-LAST:CAPS"><code class="literal">Run Last</code></a>
=======
<div class="refsect1">
<a name="GSocketService.functions"></a><h2>Functions</h2>
<div class="informaltable"><table width="100%" border="0">
<colgroup>
<col width="150px" class="functions_return">
<col class="functions_name">
</colgroup>
<tbody>
<tr>
<td class="function_type">
<a class="link" href="GSocketService.html" title="GSocketService"><span class="returnvalue">GSocketService</span></a> *
</td>
<td class="function_name">
<a class="link" href="GSocketService.html#g-socket-service-new" title="g_socket_service_new ()">g_socket_service_new</a> <span class="c_punctuation">()</span>
</td>
</tr>
<tr>
<td class="function_type">
<span class="returnvalue">void</span>
</td>
<td class="function_name">
<a class="link" href="GSocketService.html#g-socket-service-start" title="g_socket_service_start ()">g_socket_service_start</a> <span class="c_punctuation">()</span>
</td>
</tr>
<tr>
<td class="function_type">
<span class="returnvalue">void</span>
</td>
<td class="function_name">
<a class="link" href="GSocketService.html#g-socket-service-stop" title="g_socket_service_stop ()">g_socket_service_stop</a> <span class="c_punctuation">()</span>
</td>
</tr>
<tr>
<td class="function_type">
<a href="../glib/glib-Basic-Types.html#gboolean"><span class="returnvalue">gboolean</span></a>
</td>
<td class="function_name">
<a class="link" href="GSocketService.html#g-socket-service-is-active" title="g_socket_service_is_active ()">g_socket_service_is_active</a> <span class="c_punctuation">()</span>
</td>
</tr>
</tbody>
</table></div>
</div>
<div class="refsect1">
<a name="GSocketService.properties"></a><h2>Properties</h2>
<div class="informaltable"><table border="0">
<colgroup>
<col width="150px" class="properties_type">
<col width="300px" class="properties_name">
<col width="200px" class="properties_flags">
</colgroup>
<tbody><tr>
<td class="property_type"><a href="../glib/glib-Basic-Types.html#gboolean"><span class="type">gboolean</span></a></td>
<td class="property_name"><a class="link" href="GSocketService.html#GSocketService--active" title="The “active” property">active</a></td>
<td class="property_flags">Read / Write / Construct</td>
</tr></tbody>
</table></div>
</div>
<div class="refsect1">
<a name="GSocketService.signals"></a><h2>Signals</h2>
<div class="informaltable"><table border="0">
<colgroup>
<col width="150px" class="signals_return">
<col width="300px" class="signals_name">
<col width="200px" class="signals_flags">
</colgroup>
<tbody><tr>
<td class="signal_type"><a href="../glib/glib-Basic-Types.html#gboolean"><span class="returnvalue">gboolean</span></a></td>
<td class="signal_name"><a class="link" href="GSocketService.html#GSocketService-incoming" title="The “incoming” signal">incoming</a></td>
<td class="signal_flags"><a href="../gobject/gobject-Signals.html#G-SIGNAL-RUN-LAST:CAPS">Run Last</a></td>
</tr></tbody>
</table></div>
</div>
<div class="refsect1">
<a name="GSocketService.other"></a><h2>Types and Values</h2>
<div class="informaltable"><table width="100%" border="0">
<colgroup>
<col width="150px" class="name">
<col class="description">
</colgroup>
<tbody><tr>
<td class="datatype_keyword"> </td>
<td class="function_name"><a class="link" href="GSocketService.html#GSocketService-struct" title="GSocketService">GSocketService</a></td>
</tr></tbody>
</table></div>
</div>
<div class="refsect1">
<a name="GSocketService.object-hierarchy"></a><h2>Object Hierarchy</h2>
<pre class="screen">    <a href="../gobject/gobject-The-Base-Object-Type.html#GObject">GObject</a>
    <span class="lineart">╰──</span> <a class="link" href="GSocketListener.html" title="GSocketListener">GSocketListener</a>
        <span class="lineart">╰──</span> GSocketService
            <span class="lineart">╰──</span> <a class="link" href="GThreadedSocketService.html" title="GThreadedSocketService">GThreadedSocketService</a>
</pre>
</div>
<div class="refsect1">
<a name="GSocketService.includes"></a><h2>Includes</h2>
<pre class="synopsis">#include &lt;gio/gio.h&gt;
>>>>>>> 76bed778
</pre>
</div>
<div class="refsect1">
<a name="GSocketService.description"></a><h2>Description</h2>
<<<<<<< HEAD
<p>
A <a class="link" href="GSocketService.html" title="GSocketService"><span class="type">GSocketService</span></a> is an object that represents a service that
is provided to the network or over local sockets.  When a new
connection is made to the service the <a class="link" href="GSocketService.html#GSocketService-incoming" title='The "incoming" signal'><span class="type">"incoming"</span></a>
signal is emitted.
</p>
<p>
A <a class="link" href="GSocketService.html" title="GSocketService"><span class="type">GSocketService</span></a> is a subclass of <a class="link" href="GSocketListener.html" title="GSocketListener"><span class="type">GSocketListener</span></a> and you need
to add the addresses you want to accept connections on with the
<a class="link" href="GSocketListener.html" title="GSocketListener"><span class="type">GSocketListener</span></a> APIs.
</p>
<p>
There are two options for implementing a network service based on
<a class="link" href="GSocketService.html" title="GSocketService"><span class="type">GSocketService</span></a>. The first is to create the service using
<a class="link" href="GSocketService.html#g-socket-service-new" title="g_socket_service_new ()"><code class="function">g_socket_service_new()</code></a> and to connect to the <a class="link" href="GSocketService.html#GSocketService-incoming" title='The "incoming" signal'><span class="type">"incoming"</span></a>
=======
<p>A <a class="link" href="GSocketService.html" title="GSocketService"><span class="type">GSocketService</span></a> is an object that represents a service that
is provided to the network or over local sockets.  When a new
connection is made to the service the <a class="link" href="GSocketService.html#GSocketService-incoming" title="The “incoming” signal"><span class="type">“incoming”</span></a>
signal is emitted.</p>
<p>A <a class="link" href="GSocketService.html" title="GSocketService"><span class="type">GSocketService</span></a> is a subclass of <a class="link" href="GSocketListener.html" title="GSocketListener"><span class="type">GSocketListener</span></a> and you need
to add the addresses you want to accept connections on with the
<a class="link" href="GSocketListener.html" title="GSocketListener"><span class="type">GSocketListener</span></a> APIs.</p>
<p>There are two options for implementing a network service based on
<a class="link" href="GSocketService.html" title="GSocketService"><span class="type">GSocketService</span></a>. The first is to create the service using
<a class="link" href="GSocketService.html#g-socket-service-new" title="g_socket_service_new ()"><code class="function">g_socket_service_new()</code></a> and to connect to the <a class="link" href="GSocketService.html#GSocketService-incoming" title="The “incoming” signal"><span class="type">“incoming”</span></a>
>>>>>>> 76bed778
signal. The second is to subclass <a class="link" href="GSocketService.html" title="GSocketService"><span class="type">GSocketService</span></a> and override the
default signal handler implementation.</p>
<p>In either case, the handler must immediately return, or else it
will block additional incoming connections from being serviced.
If you are interested in writing connection handlers that contain
<<<<<<< HEAD
blocking code then see <a class="link" href="GThreadedSocketService.html" title="GThreadedSocketService"><span class="type">GThreadedSocketService</span></a>.
</p>
<p>
The socket service runs on the main loop of the <GTKDOCLINK HREF="g-main-context-push-thread-default-context">thread-default
context</GTKDOCLINK> of the thread it is created in, and is not
threadsafe in general. However, the calls to start and stop the
service are thread-safe so these can be used from threads that
handle incoming clients.
</p>
</div>
<div class="refsect1">
<a name="GSocketService.details"></a><h2>Details</h2>
<div class="refsect2">
<a name="GSocketService-struct"></a><h3>GSocketService</h3>
<pre class="programlisting">typedef struct _GSocketService GSocketService;</pre>
<p>
A helper class for handling accepting incomming connections in the
glib mainloop.
</p>
<p class="since">Since 2.22</p>
</div>
<hr>
<div class="refsect2">
<a name="g-socket-service-new"></a><h3>g_socket_service_new ()</h3>
<pre class="programlisting"><a class="link" href="GSocketService.html" title="GSocketService"><span class="returnvalue">GSocketService</span></a> *    g_socket_service_new                (<em class="parameter"><code><span class="type">void</span></code></em>);</pre>
<p>
Creates a new <a class="link" href="GSocketService.html" title="GSocketService"><span class="type">GSocketService</span></a> with no sockets to listen for.
New listeners can be added with e.g. <a class="link" href="GSocketListener.html#g-socket-listener-add-address" title="g_socket_listener_add_address ()"><code class="function">g_socket_listener_add_address()</code></a>
or <a class="link" href="GSocketListener.html#g-socket-listener-add-inet-port" title="g_socket_listener_add_inet_port ()"><code class="function">g_socket_listener_add_inet_port()</code></a>.
</p>
<div class="variablelist"><table border="0" class="variablelist">
<colgroup>
<col align="left" valign="top">
<col>
</colgroup>
<tbody><tr>
<td><p><span class="term"><span class="emphasis"><em>Returns</em></span> :</span></p></td>
<td>a new <a class="link" href="GSocketService.html" title="GSocketService"><span class="type">GSocketService</span></a>.</td>
</tr></tbody>
</table></div>
<p class="since">Since 2.22</p>
</div>
<hr>
<div class="refsect2">
<a name="g-socket-service-start"></a><h3>g_socket_service_start ()</h3>
<pre class="programlisting"><span class="returnvalue">void</span>                g_socket_service_start              (<em class="parameter"><code><a class="link" href="GSocketService.html" title="GSocketService"><span class="type">GSocketService</span></a> *service</code></em>);</pre>
<p>
Starts the service, i.e. start accepting connections
from the added sockets when the mainloop runs.
</p>
<p>
This call is thread-safe, so it may be called from a thread
handling an incoming client request.
</p>
<div class="variablelist"><table border="0" class="variablelist">
<colgroup>
<col align="left" valign="top">
<col>
=======
blocking code then see <a class="link" href="GThreadedSocketService.html" title="GThreadedSocketService"><span class="type">GThreadedSocketService</span></a>.</p>
<p>The socket service runs on the main loop of the 
thread-default context
of the thread it is created in, and is not
threadsafe in general. However, the calls to start and stop the
service are thread-safe so these can be used from threads that
handle incoming clients.</p>
</div>
<div class="refsect1">
<a name="GSocketService.functions_details"></a><h2>Functions</h2>
<div class="refsect2">
<a name="g-socket-service-new"></a><h3>g_socket_service_new ()</h3>
<pre class="programlisting"><a class="link" href="GSocketService.html" title="GSocketService"><span class="returnvalue">GSocketService</span></a> *
g_socket_service_new (<em class="parameter"><code><span class="type">void</span></code></em>);</pre>
<p>Creates a new <a class="link" href="GSocketService.html" title="GSocketService"><span class="type">GSocketService</span></a> with no sockets to listen for.
New listeners can be added with e.g. <a class="link" href="GSocketListener.html#g-socket-listener-add-address" title="g_socket_listener_add_address ()"><code class="function">g_socket_listener_add_address()</code></a>
or <a class="link" href="GSocketListener.html#g-socket-listener-add-inet-port" title="g_socket_listener_add_inet_port ()"><code class="function">g_socket_listener_add_inet_port()</code></a>.</p>
<div class="refsect3">
<a name="id-1.4.14.8.10.2.5"></a><h4>Returns</h4>
<p> a new <a class="link" href="GSocketService.html" title="GSocketService"><span class="type">GSocketService</span></a>.</p>
</div>
<p class="since">Since: <a class="link" href="api-index-2-22.html#api-index-2.22">2.22</a></p>
</div>
<hr>
<div class="refsect2">
<a name="g-socket-service-start"></a><h3>g_socket_service_start ()</h3>
<pre class="programlisting"><span class="returnvalue">void</span>
g_socket_service_start (<em class="parameter"><code><a class="link" href="GSocketService.html" title="GSocketService"><span class="type">GSocketService</span></a> *service</code></em>);</pre>
<p>Starts the service, i.e. start accepting connections
from the added sockets when the mainloop runs.</p>
<p>This call is thread-safe, so it may be called from a thread
handling an incoming client request.</p>
<div class="refsect3">
<a name="id-1.4.14.8.10.3.6"></a><h4>Parameters</h4>
<div class="informaltable"><table width="100%" border="0">
<colgroup>
<col width="150px" class="parameters_name">
<col class="parameters_description">
<col width="200px" class="parameters_annotations">
>>>>>>> 76bed778
</colgroup>
<tbody><tr>
<td class="parameter_name"><p>service</p></td>
<td class="parameter_description"><p>a <a class="link" href="GSocketService.html" title="GSocketService"><span class="type">GSocketService</span></a></p></td>
<td class="parameter_annotations"> </td>
</tr></tbody>
</table></div>
</div>
<p class="since">Since: <a class="link" href="api-index-2-22.html#api-index-2.22">2.22</a></p>
</div>
<hr>
<div class="refsect2">
<<<<<<< HEAD
<a name="g-socket-service-stop"></a><h3>g_socket_service_stop ()</h3>
<pre class="programlisting"><span class="returnvalue">void</span>                g_socket_service_stop               (<em class="parameter"><code><a class="link" href="GSocketService.html" title="GSocketService"><span class="type">GSocketService</span></a> *service</code></em>);</pre>
<p>
Stops the service, i.e. stops accepting connections
from the added sockets when the mainloop runs.
</p>
<p>
This call is thread-safe, so it may be called from a thread
handling an incoming client request.
</p>
<div class="variablelist"><table border="0" class="variablelist">
<colgroup>
<col align="left" valign="top">
<col>
=======
<a name="g-socket-service-stop"></a><h3>g_socket_service_stop ()</h3>
<pre class="programlisting"><span class="returnvalue">void</span>
g_socket_service_stop (<em class="parameter"><code><a class="link" href="GSocketService.html" title="GSocketService"><span class="type">GSocketService</span></a> *service</code></em>);</pre>
<p>Stops the service, i.e. stops accepting connections
from the added sockets when the mainloop runs.</p>
<p>This call is thread-safe, so it may be called from a thread
handling an incoming client request.</p>
<p>Note that this only stops accepting new connections; it does not
close the listening sockets, and you can call
<a class="link" href="GSocketService.html#g-socket-service-start" title="g_socket_service_start ()"><code class="function">g_socket_service_start()</code></a> again later to begin listening again. To
close the listening sockets, call <a class="link" href="GSocketListener.html#g-socket-listener-close" title="g_socket_listener_close ()"><code class="function">g_socket_listener_close()</code></a>. (This
will happen automatically when the <a class="link" href="GSocketService.html" title="GSocketService"><span class="type">GSocketService</span></a> is finalized.)</p>
<div class="refsect3">
<a name="id-1.4.14.8.10.4.7"></a><h4>Parameters</h4>
<div class="informaltable"><table width="100%" border="0">
<colgroup>
<col width="150px" class="parameters_name">
<col class="parameters_description">
<col width="200px" class="parameters_annotations">
>>>>>>> 76bed778
</colgroup>
<tbody><tr>
<td class="parameter_name"><p>service</p></td>
<td class="parameter_description"><p>a <a class="link" href="GSocketService.html" title="GSocketService"><span class="type">GSocketService</span></a></p></td>
<td class="parameter_annotations"> </td>
</tr></tbody>
</table></div>
</div>
<p class="since">Since: <a class="link" href="api-index-2-22.html#api-index-2.22">2.22</a></p>
</div>
<hr>
<div class="refsect2">
<<<<<<< HEAD
<a name="g-socket-service-is-active"></a><h3>g_socket_service_is_active ()</h3>
<pre class="programlisting"><a href="./../glib/glib/glib-Basic-Types.html#gboolean"><span class="returnvalue">gboolean</span></a>            g_socket_service_is_active          (<em class="parameter"><code><a class="link" href="GSocketService.html" title="GSocketService"><span class="type">GSocketService</span></a> *service</code></em>);</pre>
<p>
Check whether the service is active or not. An active
service will accept new clients that connect, while
a non-active service will let connecting clients queue
up until the service is started.
</p>
<div class="variablelist"><table border="0" class="variablelist">
<colgroup>
<col align="left" valign="top">
<col>
</colgroup>
<tbody>
<tr>
<td><p><span class="term"><em class="parameter"><code>service</code></em> :</span></p></td>
<td>a <a class="link" href="GSocketService.html" title="GSocketService"><span class="type">GSocketService</span></a>
</td>
</tr>
<tr>
<td><p><span class="term"><span class="emphasis"><em>Returns</em></span> :</span></p></td>
<td>
<a href="./../glib/glib/glib-Standard-Macros.html#TRUE:CAPS"><code class="literal">TRUE</code></a> if the service is active, <a href="./../glib/glib/glib-Standard-Macros.html#FALSE:CAPS"><code class="literal">FALSE</code></a> otherwise</td>
</tr>
</tbody>
=======
<a name="g-socket-service-is-active"></a><h3>g_socket_service_is_active ()</h3>
<pre class="programlisting"><a href="../glib/glib-Basic-Types.html#gboolean"><span class="returnvalue">gboolean</span></a>
g_socket_service_is_active (<em class="parameter"><code><a class="link" href="GSocketService.html" title="GSocketService"><span class="type">GSocketService</span></a> *service</code></em>);</pre>
<p>Check whether the service is active or not. An active
service will accept new clients that connect, while
a non-active service will let connecting clients queue
up until the service is started.</p>
<div class="refsect3">
<a name="id-1.4.14.8.10.5.5"></a><h4>Parameters</h4>
<div class="informaltable"><table width="100%" border="0">
<colgroup>
<col width="150px" class="parameters_name">
<col class="parameters_description">
<col width="200px" class="parameters_annotations">
</colgroup>
<tbody><tr>
<td class="parameter_name"><p>service</p></td>
<td class="parameter_description"><p>a <a class="link" href="GSocketService.html" title="GSocketService"><span class="type">GSocketService</span></a></p></td>
<td class="parameter_annotations"> </td>
</tr></tbody>
>>>>>>> 76bed778
</table></div>
</div>
<div class="refsect3">
<a name="id-1.4.14.8.10.5.6"></a><h4>Returns</h4>
<p> <a href="../glib/glib-Standard-Macros.html#TRUE:CAPS"><code class="literal">TRUE</code></a> if the service is active, <a href="../glib/glib-Standard-Macros.html#FALSE:CAPS"><code class="literal">FALSE</code></a> otherwise</p>
</div>
<p class="since">Since: <a class="link" href="api-index-2-22.html#api-index-2.22">2.22</a></p>
</div>
</div>
<div class="refsect1">
<a name="GSocketService.other_details"></a><h2>Types and Values</h2>
<div class="refsect2">
<a name="GSocketService-struct"></a><h3>GSocketService</h3>
<pre class="programlisting">typedef struct _GSocketService GSocketService;</pre>
<p>A helper class for handling accepting incomming connections in the
glib mainloop.</p>
<p class="since">Since: <a class="link" href="api-index-2-22.html#api-index-2.22">2.22</a></p>
</div>
</div>
<div class="refsect1">
<a name="GSocketService.property-details"></a><h2>Property Details</h2>
<div class="refsect2">
<a name="GSocketService--active"></a><h3>The <code class="literal">“active”</code> property</h3>
<pre class="programlisting">  “active”                   <a href="../glib/glib-Basic-Types.html#gboolean"><span class="type">gboolean</span></a></pre>
<p>Whether the service is currently accepting connections.</p>
<p>Flags: Read / Write / Construct</p>
<p>Default value: TRUE</p>
<p class="since">Since: <a class="link" href="api-index-2-46.html#api-index-2.46">2.46</a></p>
</div>
</div>
<div class="refsect1">
<a name="GSocketService.signal-details"></a><h2>Signal Details</h2>
<div class="refsect2">
<<<<<<< HEAD
<a name="GSocketService-incoming"></a><h3>The <code class="literal">"incoming"</code> signal</h3>
<pre class="programlisting"><a href="./../glib/glib/glib-Basic-Types.html#gboolean"><span class="returnvalue">gboolean</span></a>            user_function                      (<a class="link" href="GSocketService.html" title="GSocketService"><span class="type">GSocketService</span></a>    *service,
                                                        <a class="link" href="GSocketConnection.html" title="GSocketConnection"><span class="type">GSocketConnection</span></a> *connection,
                                                        <a href="./../gobject/gobject/gobject-The-Base-Object-Type.html#GObject"><span class="type">GObject</span></a>           *source_object,
                                                        <a href="./../glib/glib/glib-Basic-Types.html#gpointer"><span class="type">gpointer</span></a>           user_data)          : <a href="./../gobject/gobject/gobject-Signals.html#G-SIGNAL-RUN-LAST:CAPS"><code class="literal">Run Last</code></a></pre>
<p>
The ::incoming signal is emitted when a new incoming connection
to <em class="parameter"><code>service</code></em> needs to be handled. The handler must initiate the
handling of <em class="parameter"><code>connection</code></em>, but may not block; in essence,
asynchronous operations must be used.
</p>
<p>
<em class="parameter"><code>connection</code></em> will be unreffed once the signal handler returns,
so you need to ref it yourself if you are planning to use it.
</p>
<div class="variablelist"><table border="0" class="variablelist">
<colgroup>
<col align="left" valign="top">
<col>
</colgroup>
<tbody>
<tr>
<td><p><span class="term"><em class="parameter"><code>service</code></em> :</span></p></td>
<td>the <a class="link" href="GSocketService.html" title="GSocketService"><span class="type">GSocketService</span></a>
</td>
</tr>
<tr>
<td><p><span class="term"><em class="parameter"><code>connection</code></em> :</span></p></td>
<td>a new <a class="link" href="GSocketConnection.html" title="GSocketConnection"><span class="type">GSocketConnection</span></a> object</td>
</tr>
<tr>
<td><p><span class="term"><em class="parameter"><code>source_object</code></em> :</span></p></td>
<td>the source_object passed to
<a class="link" href="GSocketListener.html#g-socket-listener-add-address" title="g_socket_listener_add_address ()"><code class="function">g_socket_listener_add_address()</code></a>. <span class="annotation">[<acronym title="NULL is ok, both for passing and for returning."><span class="acronym">allow-none</span></acronym>]</span>
</td>
</tr>
<tr>
<td><p><span class="term"><em class="parameter"><code>user_data</code></em> :</span></p></td>
<td>user data set when the signal handler was connected.</td>
</tr>
<tr>
<td><p><span class="term"><span class="emphasis"><em>Returns</em></span> :</span></p></td>
<td>
<a href="./../glib/glib/glib-Standard-Macros.html#TRUE:CAPS"><code class="literal">TRUE</code></a> to stop other handlers from being called</td>
=======
<a name="GSocketService-incoming"></a><h3>The <code class="literal">“incoming”</code> signal</h3>
<pre class="programlisting"><a href="../glib/glib-Basic-Types.html#gboolean"><span class="returnvalue">gboolean</span></a>
user_function (<a class="link" href="GSocketService.html" title="GSocketService"><span class="type">GSocketService</span></a>    *service,
               <a class="link" href="GSocketConnection.html" title="GSocketConnection"><span class="type">GSocketConnection</span></a> *connection,
               <a href="../gobject/gobject-The-Base-Object-Type.html#GObject"><span class="type">GObject</span></a>           *source_object,
               <a href="../glib/glib-Basic-Types.html#gpointer"><span class="type">gpointer</span></a>           user_data)</pre>
<p>The ::incoming signal is emitted when a new incoming connection
to <em class="parameter"><code>service</code></em>
 needs to be handled. The handler must initiate the
handling of <em class="parameter"><code>connection</code></em>
, but may not block; in essence,
asynchronous operations must be used.</p>
<p><em class="parameter"><code>connection</code></em>
 will be unreffed once the signal handler returns,
so you need to ref it yourself if you are planning to use it.</p>
<div class="refsect3">
<a name="id-1.4.14.8.13.2.6"></a><h4>Parameters</h4>
<div class="informaltable"><table width="100%" border="0">
<colgroup>
<col width="150px" class="parameters_name">
<col class="parameters_description">
<col width="200px" class="parameters_annotations">
</colgroup>
<tbody>
<tr>
<td class="parameter_name"><p>service</p></td>
<td class="parameter_description"><p>the <a class="link" href="GSocketService.html" title="GSocketService"><span class="type">GSocketService</span></a></p></td>
<td class="parameter_annotations"> </td>
</tr>
<tr>
<td class="parameter_name"><p>connection</p></td>
<td class="parameter_description"><p>a new <a class="link" href="GSocketConnection.html" title="GSocketConnection"><span class="type">GSocketConnection</span></a> object</p></td>
<td class="parameter_annotations"> </td>
</tr>
<tr>
<td class="parameter_name"><p>source_object</p></td>
<td class="parameter_description"><p> the source_object passed to
<a class="link" href="GSocketListener.html#g-socket-listener-add-address" title="g_socket_listener_add_address ()"><code class="function">g_socket_listener_add_address()</code></a>. </p></td>
<td class="parameter_annotations"><span class="annotation">[<acronym title="NULL is OK, both for passing and for returning."><span class="acronym">allow-none</span></acronym>]</span></td>
</tr>
<tr>
<td class="parameter_name"><p>user_data</p></td>
<td class="parameter_description"><p>user data set when the signal handler was connected.</p></td>
<td class="parameter_annotations"> </td>
>>>>>>> 76bed778
</tr>
</tbody>
</table></div>
</div>
<div class="refsect3">
<a name="id-1.4.14.8.13.2.7"></a><h4>Returns</h4>
<p> <a href="../glib/glib-Standard-Macros.html#TRUE:CAPS"><code class="literal">TRUE</code></a> to stop other handlers from being called</p>
</div>
<p>Flags: <a href="../gobject/gobject-Signals.html#G-SIGNAL-RUN-LAST:CAPS">Run Last</a></p>
<p class="since">Since: <a class="link" href="api-index-2-22.html#api-index-2.22">2.22</a></p>
</div>
<<<<<<< HEAD
=======
</div>
>>>>>>> 76bed778
<div class="refsect1">
<a name="GSocketService.see-also"></a><h2>See Also</h2>
<p><a class="link" href="GThreadedSocketService.html" title="GThreadedSocketService"><span class="type">GThreadedSocketService</span></a>, <a class="link" href="GSocketListener.html" title="GSocketListener"><span class="type">GSocketListener</span></a>.</p>
</div>
</div>
<div class="footer">
<<<<<<< HEAD
<hr>
          Generated by GTK-Doc V1.18.1</div>
=======
<hr>Generated by GTK-Doc V1.24</div>
>>>>>>> 76bed778
</body>
</html><|MERGE_RESOLUTION|>--- conflicted
+++ resolved
@@ -2,41 +2,12 @@
 <html>
 <head>
 <meta http-equiv="Content-Type" content="text/html; charset=UTF-8">
-<<<<<<< HEAD
-<title>GSocketService</title>
-<meta name="generator" content="DocBook XSL Stylesheets V1.77.1">
-=======
 <title>GSocketService: GIO Reference Manual</title>
 <meta name="generator" content="DocBook XSL Stylesheets V1.78.1">
->>>>>>> 76bed778
 <link rel="home" href="index.html" title="GIO Reference Manual">
 <link rel="up" href="highlevel-socket.html" title="High-level network functionallity">
 <link rel="prev" href="GSocketListener.html" title="GSocketListener">
 <link rel="next" href="GThreadedSocketService.html" title="GThreadedSocketService">
-<<<<<<< HEAD
-<meta name="generator" content="GTK-Doc V1.18.1 (XML mode)">
-<link rel="stylesheet" href="style.css" type="text/css">
-</head>
-<body bgcolor="white" text="black" link="#0000FF" vlink="#840084" alink="#0000FF">
-<table class="navigation" id="top" width="100%" summary="Navigation header" cellpadding="2" cellspacing="2">
-<tr valign="middle">
-<td><a accesskey="p" href="GSocketListener.html"><img src="left.png" width="24" height="24" border="0" alt="Prev"></a></td>
-<td><a accesskey="u" href="highlevel-socket.html"><img src="up.png" width="24" height="24" border="0" alt="Up"></a></td>
-<td><a accesskey="h" href="index.html"><img src="home.png" width="24" height="24" border="0" alt="Home"></a></td>
-<th width="100%" align="center">GIO Reference Manual</th>
-<td><a accesskey="n" href="GThreadedSocketService.html"><img src="right.png" width="24" height="24" border="0" alt="Next"></a></td>
-</tr>
-<tr><td colspan="5" class="shortcuts">
-<a href="#GSocketService.synopsis" class="shortcut">Top</a>
-                   | 
-                  <a href="#GSocketService.description" class="shortcut">Description</a>
-                   | 
-                  <a href="#GSocketService.object-hierarchy" class="shortcut">Object Hierarchy</a>
-                   | 
-                  <a href="#GSocketService.signals" class="shortcut">Signals</a>
-</td></tr>
-</table>
-=======
 <meta name="generator" content="GTK-Doc V1.24 (XML mode)">
 <link rel="stylesheet" href="style.css" type="text/css">
 </head>
@@ -54,7 +25,6 @@
 <td><a accesskey="p" href="GSocketListener.html"><img src="left.png" width="16" height="16" border="0" alt="Prev"></a></td>
 <td><a accesskey="n" href="GThreadedSocketService.html"><img src="right.png" width="16" height="16" border="0" alt="Next"></a></td>
 </tr></table>
->>>>>>> 76bed778
 <div class="refentry">
 <a name="GSocketService"></a><div class="titlepage"></div>
 <div class="refnamediv"><table width="100%"><tr>
@@ -64,30 +34,6 @@
 </td>
 <td class="gallery_image" valign="top" align="right"></td>
 </tr></table></div>
-<<<<<<< HEAD
-<div class="refsynopsisdiv">
-<a name="GSocketService.synopsis"></a><h2>Synopsis</h2>
-<pre class="synopsis">                    <a class="link" href="GSocketService.html#GSocketService-struct" title="GSocketService">GSocketService</a>;
-<a class="link" href="GSocketService.html" title="GSocketService"><span class="returnvalue">GSocketService</span></a> *    <a class="link" href="GSocketService.html#g-socket-service-new" title="g_socket_service_new ()">g_socket_service_new</a>                (<em class="parameter"><code><span class="type">void</span></code></em>);
-<span class="returnvalue">void</span>                <a class="link" href="GSocketService.html#g-socket-service-start" title="g_socket_service_start ()">g_socket_service_start</a>              (<em class="parameter"><code><a class="link" href="GSocketService.html" title="GSocketService"><span class="type">GSocketService</span></a> *service</code></em>);
-<span class="returnvalue">void</span>                <a class="link" href="GSocketService.html#g-socket-service-stop" title="g_socket_service_stop ()">g_socket_service_stop</a>               (<em class="parameter"><code><a class="link" href="GSocketService.html" title="GSocketService"><span class="type">GSocketService</span></a> *service</code></em>);
-<a href="./../glib/glib/glib-Basic-Types.html#gboolean"><span class="returnvalue">gboolean</span></a>            <a class="link" href="GSocketService.html#g-socket-service-is-active" title="g_socket_service_is_active ()">g_socket_service_is_active</a>          (<em class="parameter"><code><a class="link" href="GSocketService.html" title="GSocketService"><span class="type">GSocketService</span></a> *service</code></em>);
-</pre>
-</div>
-<div class="refsect1">
-<a name="GSocketService.object-hierarchy"></a><h2>Object Hierarchy</h2>
-<pre class="synopsis">
-  <a href="./../gobject/gobject/gobject-The-Base-Object-Type.html#GObject">GObject</a>
-   +----<a class="link" href="GSocketListener.html" title="GSocketListener">GSocketListener</a>
-         +----GSocketService
-               +----<a class="link" href="GThreadedSocketService.html" title="GThreadedSocketService">GThreadedSocketService</a>
-</pre>
-</div>
-<div class="refsect1">
-<a name="GSocketService.signals"></a><h2>Signals</h2>
-<pre class="synopsis">
-  "<a class="link" href="GSocketService.html#GSocketService-incoming" title='The "incoming" signal'>incoming</a>"                                       : <a href="./../gobject/gobject/gobject-Signals.html#G-SIGNAL-RUN-LAST:CAPS"><code class="literal">Run Last</code></a>
-=======
 <div class="refsect1">
 <a name="GSocketService.functions"></a><h2>Functions</h2>
 <div class="informaltable"><table width="100%" border="0">
@@ -185,28 +131,10 @@
 <div class="refsect1">
 <a name="GSocketService.includes"></a><h2>Includes</h2>
 <pre class="synopsis">#include &lt;gio/gio.h&gt;
->>>>>>> 76bed778
 </pre>
 </div>
 <div class="refsect1">
 <a name="GSocketService.description"></a><h2>Description</h2>
-<<<<<<< HEAD
-<p>
-A <a class="link" href="GSocketService.html" title="GSocketService"><span class="type">GSocketService</span></a> is an object that represents a service that
-is provided to the network or over local sockets.  When a new
-connection is made to the service the <a class="link" href="GSocketService.html#GSocketService-incoming" title='The "incoming" signal'><span class="type">"incoming"</span></a>
-signal is emitted.
-</p>
-<p>
-A <a class="link" href="GSocketService.html" title="GSocketService"><span class="type">GSocketService</span></a> is a subclass of <a class="link" href="GSocketListener.html" title="GSocketListener"><span class="type">GSocketListener</span></a> and you need
-to add the addresses you want to accept connections on with the
-<a class="link" href="GSocketListener.html" title="GSocketListener"><span class="type">GSocketListener</span></a> APIs.
-</p>
-<p>
-There are two options for implementing a network service based on
-<a class="link" href="GSocketService.html" title="GSocketService"><span class="type">GSocketService</span></a>. The first is to create the service using
-<a class="link" href="GSocketService.html#g-socket-service-new" title="g_socket_service_new ()"><code class="function">g_socket_service_new()</code></a> and to connect to the <a class="link" href="GSocketService.html#GSocketService-incoming" title='The "incoming" signal'><span class="type">"incoming"</span></a>
-=======
 <p>A <a class="link" href="GSocketService.html" title="GSocketService"><span class="type">GSocketService</span></a> is an object that represents a service that
 is provided to the network or over local sockets.  When a new
 connection is made to the service the <a class="link" href="GSocketService.html#GSocketService-incoming" title="The “incoming” signal"><span class="type">“incoming”</span></a>
@@ -217,72 +145,11 @@
 <p>There are two options for implementing a network service based on
 <a class="link" href="GSocketService.html" title="GSocketService"><span class="type">GSocketService</span></a>. The first is to create the service using
 <a class="link" href="GSocketService.html#g-socket-service-new" title="g_socket_service_new ()"><code class="function">g_socket_service_new()</code></a> and to connect to the <a class="link" href="GSocketService.html#GSocketService-incoming" title="The “incoming” signal"><span class="type">“incoming”</span></a>
->>>>>>> 76bed778
 signal. The second is to subclass <a class="link" href="GSocketService.html" title="GSocketService"><span class="type">GSocketService</span></a> and override the
 default signal handler implementation.</p>
 <p>In either case, the handler must immediately return, or else it
 will block additional incoming connections from being serviced.
 If you are interested in writing connection handlers that contain
-<<<<<<< HEAD
-blocking code then see <a class="link" href="GThreadedSocketService.html" title="GThreadedSocketService"><span class="type">GThreadedSocketService</span></a>.
-</p>
-<p>
-The socket service runs on the main loop of the <GTKDOCLINK HREF="g-main-context-push-thread-default-context">thread-default
-context</GTKDOCLINK> of the thread it is created in, and is not
-threadsafe in general. However, the calls to start and stop the
-service are thread-safe so these can be used from threads that
-handle incoming clients.
-</p>
-</div>
-<div class="refsect1">
-<a name="GSocketService.details"></a><h2>Details</h2>
-<div class="refsect2">
-<a name="GSocketService-struct"></a><h3>GSocketService</h3>
-<pre class="programlisting">typedef struct _GSocketService GSocketService;</pre>
-<p>
-A helper class for handling accepting incomming connections in the
-glib mainloop.
-</p>
-<p class="since">Since 2.22</p>
-</div>
-<hr>
-<div class="refsect2">
-<a name="g-socket-service-new"></a><h3>g_socket_service_new ()</h3>
-<pre class="programlisting"><a class="link" href="GSocketService.html" title="GSocketService"><span class="returnvalue">GSocketService</span></a> *    g_socket_service_new                (<em class="parameter"><code><span class="type">void</span></code></em>);</pre>
-<p>
-Creates a new <a class="link" href="GSocketService.html" title="GSocketService"><span class="type">GSocketService</span></a> with no sockets to listen for.
-New listeners can be added with e.g. <a class="link" href="GSocketListener.html#g-socket-listener-add-address" title="g_socket_listener_add_address ()"><code class="function">g_socket_listener_add_address()</code></a>
-or <a class="link" href="GSocketListener.html#g-socket-listener-add-inet-port" title="g_socket_listener_add_inet_port ()"><code class="function">g_socket_listener_add_inet_port()</code></a>.
-</p>
-<div class="variablelist"><table border="0" class="variablelist">
-<colgroup>
-<col align="left" valign="top">
-<col>
-</colgroup>
-<tbody><tr>
-<td><p><span class="term"><span class="emphasis"><em>Returns</em></span> :</span></p></td>
-<td>a new <a class="link" href="GSocketService.html" title="GSocketService"><span class="type">GSocketService</span></a>.</td>
-</tr></tbody>
-</table></div>
-<p class="since">Since 2.22</p>
-</div>
-<hr>
-<div class="refsect2">
-<a name="g-socket-service-start"></a><h3>g_socket_service_start ()</h3>
-<pre class="programlisting"><span class="returnvalue">void</span>                g_socket_service_start              (<em class="parameter"><code><a class="link" href="GSocketService.html" title="GSocketService"><span class="type">GSocketService</span></a> *service</code></em>);</pre>
-<p>
-Starts the service, i.e. start accepting connections
-from the added sockets when the mainloop runs.
-</p>
-<p>
-This call is thread-safe, so it may be called from a thread
-handling an incoming client request.
-</p>
-<div class="variablelist"><table border="0" class="variablelist">
-<colgroup>
-<col align="left" valign="top">
-<col>
-=======
 blocking code then see <a class="link" href="GThreadedSocketService.html" title="GThreadedSocketService"><span class="type">GThreadedSocketService</span></a>.</p>
 <p>The socket service runs on the main loop of the 
 thread-default context
@@ -322,7 +189,6 @@
 <col width="150px" class="parameters_name">
 <col class="parameters_description">
 <col width="200px" class="parameters_annotations">
->>>>>>> 76bed778
 </colgroup>
 <tbody><tr>
 <td class="parameter_name"><p>service</p></td>
@@ -335,22 +201,6 @@
 </div>
 <hr>
 <div class="refsect2">
-<<<<<<< HEAD
-<a name="g-socket-service-stop"></a><h3>g_socket_service_stop ()</h3>
-<pre class="programlisting"><span class="returnvalue">void</span>                g_socket_service_stop               (<em class="parameter"><code><a class="link" href="GSocketService.html" title="GSocketService"><span class="type">GSocketService</span></a> *service</code></em>);</pre>
-<p>
-Stops the service, i.e. stops accepting connections
-from the added sockets when the mainloop runs.
-</p>
-<p>
-This call is thread-safe, so it may be called from a thread
-handling an incoming client request.
-</p>
-<div class="variablelist"><table border="0" class="variablelist">
-<colgroup>
-<col align="left" valign="top">
-<col>
-=======
 <a name="g-socket-service-stop"></a><h3>g_socket_service_stop ()</h3>
 <pre class="programlisting"><span class="returnvalue">void</span>
 g_socket_service_stop (<em class="parameter"><code><a class="link" href="GSocketService.html" title="GSocketService"><span class="type">GSocketService</span></a> *service</code></em>);</pre>
@@ -370,7 +220,6 @@
 <col width="150px" class="parameters_name">
 <col class="parameters_description">
 <col width="200px" class="parameters_annotations">
->>>>>>> 76bed778
 </colgroup>
 <tbody><tr>
 <td class="parameter_name"><p>service</p></td>
@@ -383,33 +232,6 @@
 </div>
 <hr>
 <div class="refsect2">
-<<<<<<< HEAD
-<a name="g-socket-service-is-active"></a><h3>g_socket_service_is_active ()</h3>
-<pre class="programlisting"><a href="./../glib/glib/glib-Basic-Types.html#gboolean"><span class="returnvalue">gboolean</span></a>            g_socket_service_is_active          (<em class="parameter"><code><a class="link" href="GSocketService.html" title="GSocketService"><span class="type">GSocketService</span></a> *service</code></em>);</pre>
-<p>
-Check whether the service is active or not. An active
-service will accept new clients that connect, while
-a non-active service will let connecting clients queue
-up until the service is started.
-</p>
-<div class="variablelist"><table border="0" class="variablelist">
-<colgroup>
-<col align="left" valign="top">
-<col>
-</colgroup>
-<tbody>
-<tr>
-<td><p><span class="term"><em class="parameter"><code>service</code></em> :</span></p></td>
-<td>a <a class="link" href="GSocketService.html" title="GSocketService"><span class="type">GSocketService</span></a>
-</td>
-</tr>
-<tr>
-<td><p><span class="term"><span class="emphasis"><em>Returns</em></span> :</span></p></td>
-<td>
-<a href="./../glib/glib/glib-Standard-Macros.html#TRUE:CAPS"><code class="literal">TRUE</code></a> if the service is active, <a href="./../glib/glib/glib-Standard-Macros.html#FALSE:CAPS"><code class="literal">FALSE</code></a> otherwise</td>
-</tr>
-</tbody>
-=======
 <a name="g-socket-service-is-active"></a><h3>g_socket_service_is_active ()</h3>
 <pre class="programlisting"><a href="../glib/glib-Basic-Types.html#gboolean"><span class="returnvalue">gboolean</span></a>
 g_socket_service_is_active (<em class="parameter"><code><a class="link" href="GSocketService.html" title="GSocketService"><span class="type">GSocketService</span></a> *service</code></em>);</pre>
@@ -430,7 +252,6 @@
 <td class="parameter_description"><p>a <a class="link" href="GSocketService.html" title="GSocketService"><span class="type">GSocketService</span></a></p></td>
 <td class="parameter_annotations"> </td>
 </tr></tbody>
->>>>>>> 76bed778
 </table></div>
 </div>
 <div class="refsect3">
@@ -464,52 +285,6 @@
 <div class="refsect1">
 <a name="GSocketService.signal-details"></a><h2>Signal Details</h2>
 <div class="refsect2">
-<<<<<<< HEAD
-<a name="GSocketService-incoming"></a><h3>The <code class="literal">"incoming"</code> signal</h3>
-<pre class="programlisting"><a href="./../glib/glib/glib-Basic-Types.html#gboolean"><span class="returnvalue">gboolean</span></a>            user_function                      (<a class="link" href="GSocketService.html" title="GSocketService"><span class="type">GSocketService</span></a>    *service,
-                                                        <a class="link" href="GSocketConnection.html" title="GSocketConnection"><span class="type">GSocketConnection</span></a> *connection,
-                                                        <a href="./../gobject/gobject/gobject-The-Base-Object-Type.html#GObject"><span class="type">GObject</span></a>           *source_object,
-                                                        <a href="./../glib/glib/glib-Basic-Types.html#gpointer"><span class="type">gpointer</span></a>           user_data)          : <a href="./../gobject/gobject/gobject-Signals.html#G-SIGNAL-RUN-LAST:CAPS"><code class="literal">Run Last</code></a></pre>
-<p>
-The ::incoming signal is emitted when a new incoming connection
-to <em class="parameter"><code>service</code></em> needs to be handled. The handler must initiate the
-handling of <em class="parameter"><code>connection</code></em>, but may not block; in essence,
-asynchronous operations must be used.
-</p>
-<p>
-<em class="parameter"><code>connection</code></em> will be unreffed once the signal handler returns,
-so you need to ref it yourself if you are planning to use it.
-</p>
-<div class="variablelist"><table border="0" class="variablelist">
-<colgroup>
-<col align="left" valign="top">
-<col>
-</colgroup>
-<tbody>
-<tr>
-<td><p><span class="term"><em class="parameter"><code>service</code></em> :</span></p></td>
-<td>the <a class="link" href="GSocketService.html" title="GSocketService"><span class="type">GSocketService</span></a>
-</td>
-</tr>
-<tr>
-<td><p><span class="term"><em class="parameter"><code>connection</code></em> :</span></p></td>
-<td>a new <a class="link" href="GSocketConnection.html" title="GSocketConnection"><span class="type">GSocketConnection</span></a> object</td>
-</tr>
-<tr>
-<td><p><span class="term"><em class="parameter"><code>source_object</code></em> :</span></p></td>
-<td>the source_object passed to
-<a class="link" href="GSocketListener.html#g-socket-listener-add-address" title="g_socket_listener_add_address ()"><code class="function">g_socket_listener_add_address()</code></a>. <span class="annotation">[<acronym title="NULL is ok, both for passing and for returning."><span class="acronym">allow-none</span></acronym>]</span>
-</td>
-</tr>
-<tr>
-<td><p><span class="term"><em class="parameter"><code>user_data</code></em> :</span></p></td>
-<td>user data set when the signal handler was connected.</td>
-</tr>
-<tr>
-<td><p><span class="term"><span class="emphasis"><em>Returns</em></span> :</span></p></td>
-<td>
-<a href="./../glib/glib/glib-Standard-Macros.html#TRUE:CAPS"><code class="literal">TRUE</code></a> to stop other handlers from being called</td>
-=======
 <a name="GSocketService-incoming"></a><h3>The <code class="literal">“incoming”</code> signal</h3>
 <pre class="programlisting"><a href="../glib/glib-Basic-Types.html#gboolean"><span class="returnvalue">gboolean</span></a>
 user_function (<a class="link" href="GSocketService.html" title="GSocketService"><span class="type">GSocketService</span></a>    *service,
@@ -554,7 +329,6 @@
 <td class="parameter_name"><p>user_data</p></td>
 <td class="parameter_description"><p>user data set when the signal handler was connected.</p></td>
 <td class="parameter_annotations"> </td>
->>>>>>> 76bed778
 </tr>
 </tbody>
 </table></div>
@@ -566,21 +340,13 @@
 <p>Flags: <a href="../gobject/gobject-Signals.html#G-SIGNAL-RUN-LAST:CAPS">Run Last</a></p>
 <p class="since">Since: <a class="link" href="api-index-2-22.html#api-index-2.22">2.22</a></p>
 </div>
-<<<<<<< HEAD
-=======
-</div>
->>>>>>> 76bed778
+</div>
 <div class="refsect1">
 <a name="GSocketService.see-also"></a><h2>See Also</h2>
 <p><a class="link" href="GThreadedSocketService.html" title="GThreadedSocketService"><span class="type">GThreadedSocketService</span></a>, <a class="link" href="GSocketListener.html" title="GSocketListener"><span class="type">GSocketListener</span></a>.</p>
 </div>
 </div>
 <div class="footer">
-<<<<<<< HEAD
-<hr>
-          Generated by GTK-Doc V1.18.1</div>
-=======
 <hr>Generated by GTK-Doc V1.24</div>
->>>>>>> 76bed778
 </body>
 </html>