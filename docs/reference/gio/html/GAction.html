--- conflicted
+++ resolved
@@ -2,45 +2,12 @@
 <html>
 <head>
 <meta http-equiv="Content-Type" content="text/html; charset=UTF-8">
-<<<<<<< HEAD
-<title>GAction</title>
-<meta name="generator" content="DocBook XSL Stylesheets V1.77.1">
-=======
 <title>GAction: GIO Reference Manual</title>
 <meta name="generator" content="DocBook XSL Stylesheets V1.78.1">
->>>>>>> 76bed778
 <link rel="home" href="index.html" title="GIO Reference Manual">
 <link rel="up" href="application.html" title="Application support">
 <link rel="prev" href="GSimpleActionGroup.html" title="GSimpleActionGroup">
 <link rel="next" href="GSimpleAction.html" title="GSimpleAction">
-<<<<<<< HEAD
-<meta name="generator" content="GTK-Doc V1.18.1 (XML mode)">
-<link rel="stylesheet" href="style.css" type="text/css">
-</head>
-<body bgcolor="white" text="black" link="#0000FF" vlink="#840084" alink="#0000FF">
-<table class="navigation" id="top" width="100%" summary="Navigation header" cellpadding="2" cellspacing="2">
-<tr valign="middle">
-<td><a accesskey="p" href="GSimpleActionGroup.html"><img src="left.png" width="24" height="24" border="0" alt="Prev"></a></td>
-<td><a accesskey="u" href="application.html"><img src="up.png" width="24" height="24" border="0" alt="Up"></a></td>
-<td><a accesskey="h" href="index.html"><img src="home.png" width="24" height="24" border="0" alt="Home"></a></td>
-<th width="100%" align="center">GIO Reference Manual</th>
-<td><a accesskey="n" href="GSimpleAction.html"><img src="right.png" width="24" height="24" border="0" alt="Next"></a></td>
-</tr>
-<tr><td colspan="5" class="shortcuts">
-<a href="#GAction.synopsis" class="shortcut">Top</a>
-                   | 
-                  <a href="#GAction.description" class="shortcut">Description</a>
-                   | 
-                  <a href="#GAction.object-hierarchy" class="shortcut">Object Hierarchy</a>
-                   | 
-                  <a href="#GAction.prerequisites" class="shortcut">Prerequisites</a>
-                   | 
-                  <a href="#GAction.implementations" class="shortcut">Known Implementations</a>
-                   | 
-                  <a href="#GAction.properties" class="shortcut">Properties</a>
-</td></tr>
-</table>
-=======
 <meta name="generator" content="GTK-Doc V1.24 (XML mode)">
 <link rel="stylesheet" href="style.css" type="text/css">
 </head>
@@ -59,7 +26,6 @@
 <td><a accesskey="p" href="GSimpleActionGroup.html"><img src="left.png" width="16" height="16" border="0" alt="Prev"></a></td>
 <td><a accesskey="n" href="GSimpleAction.html"><img src="right.png" width="16" height="16" border="0" alt="Next"></a></td>
 </tr></table>
->>>>>>> 76bed778
 <div class="refentry">
 <a name="GAction"></a><div class="titlepage"></div>
 <div class="refnamediv"><table width="100%"><tr>
@@ -69,28 +35,6 @@
 </td>
 <td class="gallery_image" valign="top" align="right"></td>
 </tr></table></div>
-<<<<<<< HEAD
-<div class="refsynopsisdiv">
-<a name="GAction.synopsis"></a><h2>Synopsis</h2>
-<pre class="synopsis">                    <a class="link" href="GAction.html#GAction-struct" title="GAction">GAction</a>;
-struct              <a class="link" href="GAction.html#GActionInterface" title="struct GActionInterface">GActionInterface</a>;
-
-const <a href="./../glib/glib/glib-Basic-Types.html#gchar"><span class="returnvalue">gchar</span></a> *       <a class="link" href="GAction.html#g-action-get-name" title="g_action_get_name ()">g_action_get_name</a>                   (<em class="parameter"><code><a class="link" href="GAction.html" title="GAction"><span class="type">GAction</span></a> *action</code></em>);
-const <a href="./../glib/glib/glib-GVariantType.html#GVariantType"><span class="returnvalue">GVariantType</span></a> * <a class="link" href="GAction.html#g-action-get-parameter-type" title="g_action_get_parameter_type ()">g_action_get_parameter_type</a>        (<em class="parameter"><code><a class="link" href="GAction.html" title="GAction"><span class="type">GAction</span></a> *action</code></em>);
-const <a href="./../glib/glib/glib-GVariantType.html#GVariantType"><span class="returnvalue">GVariantType</span></a> * <a class="link" href="GAction.html#g-action-get-state-type" title="g_action_get_state_type ()">g_action_get_state_type</a>            (<em class="parameter"><code><a class="link" href="GAction.html" title="GAction"><span class="type">GAction</span></a> *action</code></em>);
-<a href="./../glib/glib/glib-GVariant.html#GVariant"><span class="returnvalue">GVariant</span></a> *          <a class="link" href="GAction.html#g-action-get-state-hint" title="g_action_get_state_hint ()">g_action_get_state_hint</a>             (<em class="parameter"><code><a class="link" href="GAction.html" title="GAction"><span class="type">GAction</span></a> *action</code></em>);
-
-<a href="./../glib/glib/glib-Basic-Types.html#gboolean"><span class="returnvalue">gboolean</span></a>            <a class="link" href="GAction.html#g-action-get-enabled" title="g_action_get_enabled ()">g_action_get_enabled</a>                (<em class="parameter"><code><a class="link" href="GAction.html" title="GAction"><span class="type">GAction</span></a> *action</code></em>);
-<a href="./../glib/glib/glib-GVariant.html#GVariant"><span class="returnvalue">GVariant</span></a> *          <a class="link" href="GAction.html#g-action-get-state" title="g_action_get_state ()">g_action_get_state</a>                  (<em class="parameter"><code><a class="link" href="GAction.html" title="GAction"><span class="type">GAction</span></a> *action</code></em>);
-
-<span class="returnvalue">void</span>                <a class="link" href="GAction.html#g-action-change-state" title="g_action_change_state ()">g_action_change_state</a>               (<em class="parameter"><code><a class="link" href="GAction.html" title="GAction"><span class="type">GAction</span></a> *action</code></em>,
-                                                         <em class="parameter"><code><a href="./../glib/glib/glib-GVariant.html#GVariant"><span class="type">GVariant</span></a> *value</code></em>);
-<span class="returnvalue">void</span>                <a class="link" href="GAction.html#g-action-activate" title="g_action_activate ()">g_action_activate</a>                   (<em class="parameter"><code><a class="link" href="GAction.html" title="GAction"><span class="type">GAction</span></a> *action</code></em>,
-                                                         <em class="parameter"><code><a href="./../glib/glib/glib-GVariant.html#GVariant"><span class="type">GVariant</span></a> *parameter</code></em>);
-</pre>
-</div>
-<div class="refsect1">
-=======
 <div class="refsect1">
 <a name="GAction.functions"></a><h2>Functions</h2>
 <div class="informaltable"><table width="100%" border="0">
@@ -248,7 +192,6 @@
 </table></div>
 </div>
 <div class="refsect1">
->>>>>>> 76bed778
 <a name="GAction.object-hierarchy"></a><h2>Object Hierarchy</h2>
 <pre class="screen">    <a href="/usr/share/gtk-doc/html/gobject/GTypeModule.html">GInterface</a>
     <span class="lineart">╰──</span> GAction
@@ -258,11 +201,7 @@
 <a name="GAction.prerequisites"></a><h2>Prerequisites</h2>
 <p>
 GAction requires
-<<<<<<< HEAD
- <a href="./../gobject/gobject/gobject-The-Base-Object-Type.html#GObject">GObject</a>.</p>
-=======
  <a href="../gobject/gobject-The-Base-Object-Type.html#GObject">GObject</a>.</p>
->>>>>>> 76bed778
 </div>
 <div class="refsect1">
 <a name="GAction.implementations"></a><h2>Known Implementations</h2>
@@ -271,37 +210,12 @@
  <a class="link" href="GPropertyAction.html" title="GPropertyAction">GPropertyAction</a> and  <a class="link" href="GSimpleAction.html" title="GSimpleAction">GSimpleAction</a>.</p>
 </div>
 <div class="refsect1">
-<<<<<<< HEAD
-<a name="GAction.properties"></a><h2>Properties</h2>
-<pre class="synopsis">
-  "<a class="link" href="GAction.html#GAction--enabled" title='The "enabled" property'>enabled</a>"                  <a href="./../glib/glib/glib-Basic-Types.html#gboolean"><span class="type">gboolean</span></a>              : Read
-  "<a class="link" href="GAction.html#GAction--name" title='The "name" property'>name</a>"                     <a href="./../glib/glib/glib-Basic-Types.html#gchar"><span class="type">gchar</span></a>*                : Read
-  "<a class="link" href="GAction.html#GAction--parameter-type" title='The "parameter-type" property'>parameter-type</a>"           <a href="./../glib/glib/glib-GVariantType.html#GVariantType"><span class="type">GVariantType</span></a>*         : Read
-  "<a class="link" href="GAction.html#GAction--state" title='The "state" property'>state</a>"                    <a href="./../glib/glib/glib-GVariant.html#GVariant"><span class="type">GVariant</span></a>*             : Read
-  "<a class="link" href="GAction.html#GAction--state-type" title='The "state-type" property'>state-type</a>"               <a href="./../glib/glib/glib-GVariantType.html#GVariantType"><span class="type">GVariantType</span></a>*         : Read
-=======
 <a name="GAction.includes"></a><h2>Includes</h2>
 <pre class="synopsis">#include &lt;gio/gio.h&gt;
->>>>>>> 76bed778
 </pre>
 </div>
 <div class="refsect1">
 <a name="GAction.description"></a><h2>Description</h2>
-<<<<<<< HEAD
-<p>
-<a class="link" href="GAction.html" title="GAction"><span class="type">GAction</span></a> represents a single named action.
-</p>
-<p>
-The main interface to an action is that it can be activated with
-<a class="link" href="GAction.html#g-action-activate" title="g_action_activate ()"><code class="function">g_action_activate()</code></a>.  This results in the 'activate' signal being
-emitted.  An activation has a <a href="./../glib/glib/glib-GVariant.html#GVariant"><span class="type">GVariant</span></a> parameter (which may be
-<a href="./../glib/glib/glib-Standard-Macros.html#NULL:CAPS"><code class="literal">NULL</code></a>).  The correct type for the parameter is determined by a static
-parameter type (which is given at construction time).
-</p>
-<p>
-An action may optionally have a state, in which case the state may be
-set with <a class="link" href="GAction.html#g-action-change-state" title="g_action_change_state ()"><code class="function">g_action_change_state()</code></a>.  This call takes a <a href="./../glib/glib/glib-GVariant.html#GVariant"><span class="type">GVariant</span></a>.  The
-=======
 <p><a class="link" href="GAction.html" title="GAction"><span class="type">GAction</span></a> represents a single named action.</p>
 <p>The main interface to an action is that it can be activated with
 <a class="link" href="GAction.html#g-action-activate" title="g_action_activate ()"><code class="function">g_action_activate()</code></a>.  This results in the 'activate' signal being
@@ -310,232 +224,12 @@
 parameter type (which is given at construction time).</p>
 <p>An action may optionally have a state, in which case the state may be
 set with <a class="link" href="GAction.html#g-action-change-state" title="g_action_change_state ()"><code class="function">g_action_change_state()</code></a>.  This call takes a <a href="../glib/glib-GVariant.html#GVariant"><span class="type">GVariant</span></a>.  The
->>>>>>> 76bed778
 correct type for the state is determined by a static state type
 (which is given at construction time).</p>
 <p>The state may have a hint associated with it, specifying its valid
 range.</p>
 <p><a class="link" href="GAction.html" title="GAction"><span class="type">GAction</span></a> is merely the interface to the concept of an action, as
 described above.  Various implementations of actions exist, including
-<<<<<<< HEAD
-<a class="link" href="GSimpleAction.html" title="GSimpleAction"><span class="type">GSimpleAction</span></a> and <a href="http://library.gnome.org/devel/gtk3/GtkAction.html"><span class="type">GtkAction</span></a>.
-</p>
-<p>
-In all cases, the implementing class is responsible for storing the
-name of the action, the parameter type, the enabled state, the
-optional state type and the state and emitting the appropriate
-signals when these change.  The implementor responsible for filtering
-calls to <a class="link" href="GAction.html#g-action-activate" title="g_action_activate ()"><code class="function">g_action_activate()</code></a> and <a class="link" href="GAction.html#g-action-change-state" title="g_action_change_state ()"><code class="function">g_action_change_state()</code></a> for type
-safety and for the state being enabled.
-</p>
-<p>
-Probably the only useful thing to do with a <a class="link" href="GAction.html" title="GAction"><span class="type">GAction</span></a> is to put it
-inside of a <a class="link" href="GSimpleActionGroup.html" title="GSimpleActionGroup"><span class="type">GSimpleActionGroup</span></a>.
-</p>
-</div>
-<div class="refsect1">
-<a name="GAction.details"></a><h2>Details</h2>
-<div class="refsect2">
-<a name="GAction-struct"></a><h3>GAction</h3>
-<pre class="programlisting">typedef struct _GAction GAction;</pre>
-</div>
-<hr>
-<div class="refsect2">
-<a name="GActionInterface"></a><h3>struct GActionInterface</h3>
-<pre class="programlisting">struct GActionInterface {
-  GTypeInterface g_iface;
-
-  /* virtual functions */
-  const gchar *        (* get_name)             (GAction  *action);
-  const GVariantType * (* get_parameter_type)   (GAction  *action);
-  const GVariantType * (* get_state_type)       (GAction  *action);
-  GVariant *           (* get_state_hint)       (GAction  *action);
-
-  gboolean             (* get_enabled)          (GAction  *action);
-  GVariant *           (* get_state)            (GAction  *action);
-
-  void                 (* change_state)         (GAction  *action,
-                                                 GVariant *value);
-  void                 (* activate)             (GAction  *action,
-                                                 GVariant *parameter);
-};
-</pre>
-<p>
-The virtual function table for <a class="link" href="GAction.html" title="GAction"><span class="type">GAction</span></a>.
-</p>
-<div class="variablelist"><table border="0" class="variablelist">
-<colgroup>
-<col align="left" valign="top">
-<col>
-</colgroup>
-<tbody>
-<tr>
-<td><p><span class="term"><a href="./../gobject/gobject/gobject-Type-Information.html#GTypeInterface"><span class="type">GTypeInterface</span></a> <em class="structfield"><code><a name="GActionInterface.g-iface"></a>g_iface</code></em>;</span></p></td>
-<td></td>
-</tr>
-<tr>
-<td><p><span class="term"><em class="structfield"><code><a name="GActionInterface.get-name"></a>get_name</code></em> ()</span></p></td>
-<td>the virtual function pointer for <a class="link" href="GAction.html#g-action-get-name" title="g_action_get_name ()"><code class="function">g_action_get_name()</code></a>
-</td>
-</tr>
-<tr>
-<td><p><span class="term"><em class="structfield"><code><a name="GActionInterface.get-parameter-type"></a>get_parameter_type</code></em> ()</span></p></td>
-<td>the virtual function pointer for <a class="link" href="GAction.html#g-action-get-parameter-type" title="g_action_get_parameter_type ()"><code class="function">g_action_get_parameter_type()</code></a>
-</td>
-</tr>
-<tr>
-<td><p><span class="term"><em class="structfield"><code><a name="GActionInterface.get-state-type"></a>get_state_type</code></em> ()</span></p></td>
-<td>the virtual function pointer for <a class="link" href="GAction.html#g-action-get-state-type" title="g_action_get_state_type ()"><code class="function">g_action_get_state_type()</code></a>
-</td>
-</tr>
-<tr>
-<td><p><span class="term"><em class="structfield"><code><a name="GActionInterface.get-state-hint"></a>get_state_hint</code></em> ()</span></p></td>
-<td>the virtual function pointer for <a class="link" href="GAction.html#g-action-get-state-hint" title="g_action_get_state_hint ()"><code class="function">g_action_get_state_hint()</code></a>
-</td>
-</tr>
-<tr>
-<td><p><span class="term"><em class="structfield"><code><a name="GActionInterface.get-enabled"></a>get_enabled</code></em> ()</span></p></td>
-<td>the virtual function pointer for <a class="link" href="GAction.html#g-action-get-enabled" title="g_action_get_enabled ()"><code class="function">g_action_get_enabled()</code></a>
-</td>
-</tr>
-<tr>
-<td><p><span class="term"><em class="structfield"><code><a name="GActionInterface.get-state"></a>get_state</code></em> ()</span></p></td>
-<td>the virtual function pointer for <a class="link" href="GAction.html#g-action-get-state" title="g_action_get_state ()"><code class="function">g_action_get_state()</code></a>
-</td>
-</tr>
-<tr>
-<td><p><span class="term"><em class="structfield"><code><a name="GActionInterface.change-state"></a>change_state</code></em> ()</span></p></td>
-<td>the virtual function pointer for <a class="link" href="GAction.html#g-action-change-state" title="g_action_change_state ()"><code class="function">g_action_change_state()</code></a>
-</td>
-</tr>
-<tr>
-<td><p><span class="term"><em class="structfield"><code><a name="GActionInterface.activate"></a>activate</code></em> ()</span></p></td>
-<td>the virtual function pointer for <a class="link" href="GAction.html#g-action-activate" title="g_action_activate ()"><code class="function">g_action_activate()</code></a>.  Note that <a class="link" href="GAction.html" title="GAction"><span class="type">GAction</span></a> does not have an
-'activate' signal but that implementations of it may have one.</td>
-</tr>
-</tbody>
-</table></div>
-<p class="since">Since 2.28</p>
-</div>
-<hr>
-<div class="refsect2">
-<a name="g-action-get-name"></a><h3>g_action_get_name ()</h3>
-<pre class="programlisting">const <a href="./../glib/glib/glib-Basic-Types.html#gchar"><span class="returnvalue">gchar</span></a> *       g_action_get_name                   (<em class="parameter"><code><a class="link" href="GAction.html" title="GAction"><span class="type">GAction</span></a> *action</code></em>);</pre>
-<p>
-Queries the name of <em class="parameter"><code>action</code></em>.
-</p>
-<div class="variablelist"><table border="0" class="variablelist">
-<colgroup>
-<col align="left" valign="top">
-<col>
-</colgroup>
-<tbody>
-<tr>
-<td><p><span class="term"><em class="parameter"><code>action</code></em> :</span></p></td>
-<td>a <a class="link" href="GAction.html" title="GAction"><span class="type">GAction</span></a>
-</td>
-</tr>
-<tr>
-<td><p><span class="term"><span class="emphasis"><em>Returns</em></span> :</span></p></td>
-<td>the name of the action</td>
-</tr>
-</tbody>
-</table></div>
-<p class="since">Since 2.28</p>
-</div>
-<hr>
-<div class="refsect2">
-<a name="g-action-get-parameter-type"></a><h3>g_action_get_parameter_type ()</h3>
-<pre class="programlisting">const <a href="./../glib/glib/glib-GVariantType.html#GVariantType"><span class="returnvalue">GVariantType</span></a> * g_action_get_parameter_type        (<em class="parameter"><code><a class="link" href="GAction.html" title="GAction"><span class="type">GAction</span></a> *action</code></em>);</pre>
-<p>
-Queries the type of the parameter that must be given when activating
-<em class="parameter"><code>action</code></em>.
-</p>
-<p>
-When activating the action using <a class="link" href="GAction.html#g-action-activate" title="g_action_activate ()"><code class="function">g_action_activate()</code></a>, the <a href="./../glib/glib/glib-GVariant.html#GVariant"><span class="type">GVariant</span></a>
-given to that function must be of the type returned by this function.
-</p>
-<p>
-In the case that this function returns <a href="./../glib/glib/glib-Standard-Macros.html#NULL:CAPS"><code class="literal">NULL</code></a>, you must not give any
-<a href="./../glib/glib/glib-GVariant.html#GVariant"><span class="type">GVariant</span></a>, but <a href="./../glib/glib/glib-Standard-Macros.html#NULL:CAPS"><code class="literal">NULL</code></a> instead.
-</p>
-<div class="variablelist"><table border="0" class="variablelist">
-<colgroup>
-<col align="left" valign="top">
-<col>
-</colgroup>
-<tbody>
-<tr>
-<td><p><span class="term"><em class="parameter"><code>action</code></em> :</span></p></td>
-<td>a <a class="link" href="GAction.html" title="GAction"><span class="type">GAction</span></a>
-</td>
-</tr>
-<tr>
-<td><p><span class="term"><span class="emphasis"><em>Returns</em></span> :</span></p></td>
-<td>the parameter type. <span class="annotation">[<acronym title="NULL is ok, both for passing and for returning."><span class="acronym">allow-none</span></acronym>]</span>
-</td>
-</tr>
-</tbody>
-</table></div>
-<p class="since">Since 2.28</p>
-</div>
-<hr>
-<div class="refsect2">
-<a name="g-action-get-state-type"></a><h3>g_action_get_state_type ()</h3>
-<pre class="programlisting">const <a href="./../glib/glib/glib-GVariantType.html#GVariantType"><span class="returnvalue">GVariantType</span></a> * g_action_get_state_type            (<em class="parameter"><code><a class="link" href="GAction.html" title="GAction"><span class="type">GAction</span></a> *action</code></em>);</pre>
-<p>
-Queries the type of the state of <em class="parameter"><code>action</code></em>.
-</p>
-<p>
-If the action is stateful (e.g. created with
-<a class="link" href="GSimpleAction.html#g-simple-action-new-stateful" title="g_simple_action_new_stateful ()"><code class="function">g_simple_action_new_stateful()</code></a>) then this function returns the
-<a href="./../glib/glib/glib-GVariantType.html#GVariantType"><span class="type">GVariantType</span></a> of the state.  This is the type of the initial value
-given as the state. All calls to <a class="link" href="GAction.html#g-action-change-state" title="g_action_change_state ()"><code class="function">g_action_change_state()</code></a> must give a
-<a href="./../glib/glib/glib-GVariant.html#GVariant"><span class="type">GVariant</span></a> of this type and <a class="link" href="GAction.html#g-action-get-state" title="g_action_get_state ()"><code class="function">g_action_get_state()</code></a> will return a
-<a href="./../glib/glib/glib-GVariant.html#GVariant"><span class="type">GVariant</span></a> of the same type.
-</p>
-<p>
-If the action is not stateful (e.g. created with <a class="link" href="GSimpleAction.html#g-simple-action-new" title="g_simple_action_new ()"><code class="function">g_simple_action_new()</code></a>)
-then this function will return <a href="./../glib/glib/glib-Standard-Macros.html#NULL:CAPS"><code class="literal">NULL</code></a>. In that case, <a class="link" href="GAction.html#g-action-get-state" title="g_action_get_state ()"><code class="function">g_action_get_state()</code></a>
-will return <a href="./../glib/glib/glib-Standard-Macros.html#NULL:CAPS"><code class="literal">NULL</code></a> and you must not call <a class="link" href="GAction.html#g-action-change-state" title="g_action_change_state ()"><code class="function">g_action_change_state()</code></a>.
-</p>
-<div class="variablelist"><table border="0" class="variablelist">
-<colgroup>
-<col align="left" valign="top">
-<col>
-</colgroup>
-<tbody>
-<tr>
-<td><p><span class="term"><em class="parameter"><code>action</code></em> :</span></p></td>
-<td>a <a class="link" href="GAction.html" title="GAction"><span class="type">GAction</span></a>
-</td>
-</tr>
-<tr>
-<td><p><span class="term"><span class="emphasis"><em>Returns</em></span> :</span></p></td>
-<td>the state type, if the action is stateful. <span class="annotation">[<acronym title="NULL is ok, both for passing and for returning."><span class="acronym">allow-none</span></acronym>]</span>
-</td>
-</tr>
-</tbody>
-</table></div>
-<p class="since">Since 2.28</p>
-</div>
-<hr>
-<div class="refsect2">
-<a name="g-action-get-state-hint"></a><h3>g_action_get_state_hint ()</h3>
-<pre class="programlisting"><a href="./../glib/glib/glib-GVariant.html#GVariant"><span class="returnvalue">GVariant</span></a> *          g_action_get_state_hint             (<em class="parameter"><code><a class="link" href="GAction.html" title="GAction"><span class="type">GAction</span></a> *action</code></em>);</pre>
-<p>
-Requests a hint about the valid range of values for the state of
-<em class="parameter"><code>action</code></em>.
-</p>
-<p>
-If <a href="./../glib/glib/glib-Standard-Macros.html#NULL:CAPS"><code class="literal">NULL</code></a> is returned it either means that the action is not stateful
-or that there is no hint about the valid range of values for the
-state of the action.
-</p>
-<p>
-If a <a href="./../glib/glib/glib-GVariant.html#GVariant"><span class="type">GVariant</span></a> array is returned then each item in the array is a
-possible value for the state.  If a <a href="./../glib/glib/glib-GVariant.html#GVariant"><span class="type">GVariant</span></a> pair (ie: two-tuple) is
-=======
 <a class="link" href="GSimpleAction.html" title="GSimpleAction"><span class="type">GSimpleAction</span></a>.</p>
 <p>In all cases, the implementing class is responsible for storing the
 name of the action, the parameter type, the enabled state, the
@@ -696,23 +390,10 @@
 state of the action.</p>
 <p>If a <a href="../glib/glib-GVariant.html#GVariant"><span class="type">GVariant</span></a> array is returned then each item in the array is a
 possible value for the state.  If a <a href="../glib/glib-GVariant.html#GVariant"><span class="type">GVariant</span></a> pair (ie: two-tuple) is
->>>>>>> 76bed778
 returned then the tuple specifies the inclusive lower and upper bound
 of valid values for the state.</p>
 <p>In any case, the information is merely a hint.  It may be possible to
 have a state value outside of the hinted range and setting a value
-<<<<<<< HEAD
-within the range may fail.
-</p>
-<p>
-The return value (if non-<a href="./../glib/glib/glib-Standard-Macros.html#NULL:CAPS"><code class="literal">NULL</code></a>) should be freed with
-<a href="./../glib/glib/glib-GVariant.html#g-variant-unref"><code class="function">g_variant_unref()</code></a> when it is no longer required.
-</p>
-<div class="variablelist"><table border="0" class="variablelist">
-<colgroup>
-<col align="left" valign="top">
-<col>
-=======
 within the range may fail.</p>
 <p>The return value (if non-<a href="../glib/glib-Standard-Macros.html#NULL:CAPS"><code class="literal">NULL</code></a>) should be freed with
 <a href="../glib/glib-GVariant.html#g-variant-unref"><code class="function">g_variant_unref()</code></a> when it is no longer required.</p>
@@ -827,7 +508,6 @@
 <col width="150px" class="parameters_name">
 <col class="parameters_description">
 <col width="200px" class="parameters_annotations">
->>>>>>> 76bed778
 </colgroup>
 <tbody>
 <tr>
@@ -836,31 +516,6 @@
 <td class="parameter_annotations"> </td>
 </tr>
 <tr>
-<<<<<<< HEAD
-<td><p><span class="term"><span class="emphasis"><em>Returns</em></span> :</span></p></td>
-<td>the state range hint. <span class="annotation">[<acronym title="Free data after the code is done."><span class="acronym">transfer full</span></acronym>]</span>
-</td>
-</tr>
-</tbody>
-</table></div>
-<p class="since">Since 2.28</p>
-</div>
-<hr>
-<div class="refsect2">
-<a name="g-action-get-enabled"></a><h3>g_action_get_enabled ()</h3>
-<pre class="programlisting"><a href="./../glib/glib/glib-Basic-Types.html#gboolean"><span class="returnvalue">gboolean</span></a>            g_action_get_enabled                (<em class="parameter"><code><a class="link" href="GAction.html" title="GAction"><span class="type">GAction</span></a> *action</code></em>);</pre>
-<p>
-Checks if <em class="parameter"><code>action</code></em> is currently enabled.
-</p>
-<p>
-An action must be enabled in order to be activated or in order to
-have its state changed from outside callers.
-</p>
-<div class="variablelist"><table border="0" class="variablelist">
-<colgroup>
-<col align="left" valign="top">
-<col>
-=======
 <td class="parameter_name"><p>value</p></td>
 <td class="parameter_description"><p>the new state</p></td>
 <td class="parameter_annotations"> </td>
@@ -891,7 +546,6 @@
 <col width="150px" class="parameters_name">
 <col class="parameters_description">
 <col width="200px" class="parameters_annotations">
->>>>>>> 76bed778
 </colgroup>
 <tbody>
 <tr>
@@ -900,35 +554,6 @@
 <td class="parameter_annotations"> </td>
 </tr>
 <tr>
-<<<<<<< HEAD
-<td><p><span class="term"><span class="emphasis"><em>Returns</em></span> :</span></p></td>
-<td>whether the action is enabled</td>
-</tr>
-</tbody>
-</table></div>
-<p class="since">Since 2.28</p>
-</div>
-<hr>
-<div class="refsect2">
-<a name="g-action-get-state"></a><h3>g_action_get_state ()</h3>
-<pre class="programlisting"><a href="./../glib/glib/glib-GVariant.html#GVariant"><span class="returnvalue">GVariant</span></a> *          g_action_get_state                  (<em class="parameter"><code><a class="link" href="GAction.html" title="GAction"><span class="type">GAction</span></a> *action</code></em>);</pre>
-<p>
-Queries the current state of <em class="parameter"><code>action</code></em>.
-</p>
-<p>
-If the action is not stateful then <a href="./../glib/glib/glib-Standard-Macros.html#NULL:CAPS"><code class="literal">NULL</code></a> will be returned.  If the
-action is stateful then the type of the return value is the type
-given by <a class="link" href="GAction.html#g-action-get-state-type" title="g_action_get_state_type ()"><code class="function">g_action_get_state_type()</code></a>.
-</p>
-<p>
-The return value (if non-<a href="./../glib/glib/glib-Standard-Macros.html#NULL:CAPS"><code class="literal">NULL</code></a>) should be freed with
-<a href="./../glib/glib/glib-GVariant.html#g-variant-unref"><code class="function">g_variant_unref()</code></a> when it is no longer required.
-</p>
-<div class="variablelist"><table border="0" class="variablelist">
-<colgroup>
-<col align="left" valign="top">
-<col>
-=======
 <td class="parameter_name"><p>parameter</p></td>
 <td class="parameter_description"><p> the parameter to the activation. </p></td>
 <td class="parameter_annotations"><span class="annotation">[<acronym title="NULL is OK, both for passing and for returning."><span class="acronym">allow-none</span></acronym>]</span></td>
@@ -973,7 +598,6 @@
 <col width="150px" class="parameters_name">
 <col class="parameters_description">
 <col width="200px" class="parameters_annotations">
->>>>>>> 76bed778
 </colgroup>
 <tbody>
 <tr>
@@ -982,40 +606,6 @@
 <td class="parameter_annotations"> </td>
 </tr>
 <tr>
-<<<<<<< HEAD
-<td><p><span class="term"><span class="emphasis"><em>Returns</em></span> :</span></p></td>
-<td>the current state of the action. <span class="annotation">[<acronym title="Free data after the code is done."><span class="acronym">transfer full</span></acronym>]</span>
-</td>
-</tr>
-</tbody>
-</table></div>
-<p class="since">Since 2.28</p>
-</div>
-<hr>
-<div class="refsect2">
-<a name="g-action-change-state"></a><h3>g_action_change_state ()</h3>
-<pre class="programlisting"><span class="returnvalue">void</span>                g_action_change_state               (<em class="parameter"><code><a class="link" href="GAction.html" title="GAction"><span class="type">GAction</span></a> *action</code></em>,
-                                                         <em class="parameter"><code><a href="./../glib/glib/glib-GVariant.html#GVariant"><span class="type">GVariant</span></a> *value</code></em>);</pre>
-<p>
-Request for the state of <em class="parameter"><code>action</code></em> to be changed to <em class="parameter"><code>value</code></em>.
-</p>
-<p>
-The action must be stateful and <em class="parameter"><code>value</code></em> must be of the correct type.
-See <a class="link" href="GAction.html#g-action-get-state-type" title="g_action_get_state_type ()"><code class="function">g_action_get_state_type()</code></a>.
-</p>
-<p>
-This call merely requests a change.  The action may refuse to change
-its state or may change its state to something other than <em class="parameter"><code>value</code></em>.
-See <a class="link" href="GAction.html#g-action-get-state-hint" title="g_action_get_state_hint ()"><code class="function">g_action_get_state_hint()</code></a>.
-</p>
-<p>
-If the <em class="parameter"><code>value</code></em> GVariant is floating, it is consumed.
-</p>
-<div class="variablelist"><table border="0" class="variablelist">
-<colgroup>
-<col align="left" valign="top">
-<col>
-=======
 <td class="parameter_name"><p>action_name</p></td>
 <td class="parameter_description"><p> the action name. </p></td>
 <td class="parameter_annotations"><span class="annotation">[<acronym title="Parameter for returning results. Default is transfer full."><span class="acronym">out</span></acronym>]</span></td>
@@ -1065,7 +655,6 @@
 <col width="150px" class="parameters_name">
 <col class="parameters_description">
 <col width="200px" class="parameters_annotations">
->>>>>>> 76bed778
 </colgroup>
 <tbody>
 <tr>
@@ -1074,32 +663,6 @@
 <td class="parameter_annotations"> </td>
 </tr>
 <tr>
-<<<<<<< HEAD
-<td><p><span class="term"><em class="parameter"><code>value</code></em> :</span></p></td>
-<td>the new state</td>
-</tr>
-</tbody>
-</table></div>
-<p class="since">Since 2.30</p>
-</div>
-<hr>
-<div class="refsect2">
-<a name="g-action-activate"></a><h3>g_action_activate ()</h3>
-<pre class="programlisting"><span class="returnvalue">void</span>                g_action_activate                   (<em class="parameter"><code><a class="link" href="GAction.html" title="GAction"><span class="type">GAction</span></a> *action</code></em>,
-                                                         <em class="parameter"><code><a href="./../glib/glib/glib-GVariant.html#GVariant"><span class="type">GVariant</span></a> *parameter</code></em>);</pre>
-<p>
-Activates the action.
-</p>
-<p>
-<em class="parameter"><code>parameter</code></em> must be the correct type of parameter for the action (ie:
-the parameter type given at construction time).  If the parameter
-type was <a href="./../glib/glib/glib-Standard-Macros.html#NULL:CAPS"><code class="literal">NULL</code></a> then <em class="parameter"><code>parameter</code></em> must also be <a href="./../glib/glib/glib-Standard-Macros.html#NULL:CAPS"><code class="literal">NULL</code></a>.
-</p>
-<div class="variablelist"><table border="0" class="variablelist">
-<colgroup>
-<col align="left" valign="top">
-<col>
-=======
 <td class="parameter_name"><p>target_value</p></td>
 <td class="parameter_description"><p> a <a href="../glib/glib-GVariant.html#GVariant"><span class="type">GVariant</span></a> target value, or <a href="../glib/glib-Standard-Macros.html#NULL:CAPS"><code class="literal">NULL</code></a>. </p></td>
 <td class="parameter_annotations"><span class="annotation">[<acronym title="NULL is OK, both for passing and for returning."><span class="acronym">allow-none</span></acronym>]</span></td>
@@ -1151,7 +714,6 @@
 <col width="300px" class="struct_members_name">
 <col class="struct_members_description">
 <col width="200px" class="struct_members_annotations">
->>>>>>> 76bed778
 </colgroup>
 <tbody>
 <tr>
@@ -1160,15 +722,6 @@
 <td> </td>
 </tr>
 <tr>
-<<<<<<< HEAD
-<td><p><span class="term"><em class="parameter"><code>parameter</code></em> :</span></p></td>
-<td>the parameter to the activation. <span class="annotation">[<acronym title="NULL is ok, both for passing and for returning."><span class="acronym">allow-none</span></acronym>]</span>
-</td>
-</tr>
-</tbody>
-</table></div>
-<p class="since">Since 2.28</p>
-=======
 <td class="struct_member_name"><p><em class="structfield"><code><a name="GActionInterface.get-name"></a>get_name</code></em> ()</p></td>
 <td class="struct_member_description"><p>the virtual function pointer for <a class="link" href="GAction.html#g-action-get-name" title="g_action_get_name ()"><code class="function">g_action_get_name()</code></a></p></td>
 <td class="struct_member_annotations"> </td>
@@ -1211,68 +764,9 @@
 </tr>
 </tbody>
 </table></div>
->>>>>>> 76bed778
-</div>
-<p class="since">Since: <a class="link" href="api-index-2-28.html#api-index-2.28">2.28</a></p>
-</div>
-<<<<<<< HEAD
-<div class="refsect1">
-<a name="GAction.property-details"></a><h2>Property Details</h2>
-<div class="refsect2">
-<a name="GAction--enabled"></a><h3>The <code class="literal">"enabled"</code> property</h3>
-<pre class="programlisting">  "enabled"                  <a href="./../glib/glib/glib-Basic-Types.html#gboolean"><span class="type">gboolean</span></a>              : Read</pre>
-<p>
-If <em class="parameter"><code>action</code></em> is currently enabled.
-</p>
-<p>
-If the action is disabled then calls to <a class="link" href="GAction.html#g-action-activate" title="g_action_activate ()"><code class="function">g_action_activate()</code></a> and
-<a class="link" href="GAction.html#g-action-change-state" title="g_action_change_state ()"><code class="function">g_action_change_state()</code></a> have no effect.
-</p>
-<p>Default value: TRUE</p>
-<p class="since">Since 2.28</p>
-</div>
-<hr>
-<div class="refsect2">
-<a name="GAction--name"></a><h3>The <code class="literal">"name"</code> property</h3>
-<pre class="programlisting">  "name"                     <a href="./../glib/glib/glib-Basic-Types.html#gchar"><span class="type">gchar</span></a>*                : Read</pre>
-<p>
-The name of the action.  This is mostly meaningful for identifying
-the action once it has been added to a <a class="link" href="GActionGroup.html" title="GActionGroup"><span class="type">GActionGroup</span></a>.
-</p>
-<p>Default value: NULL</p>
-<p class="since">Since 2.28</p>
-</div>
-<hr>
-<div class="refsect2">
-<a name="GAction--parameter-type"></a><h3>The <code class="literal">"parameter-type"</code> property</h3>
-<pre class="programlisting">  "parameter-type"           <a href="./../glib/glib/glib-GVariantType.html#GVariantType"><span class="type">GVariantType</span></a>*         : Read</pre>
-<p>
-The type of the parameter that must be given when activating the
-action.
-</p>
-<p class="since">Since 2.28</p>
-</div>
-<hr>
-<div class="refsect2">
-<a name="GAction--state"></a><h3>The <code class="literal">"state"</code> property</h3>
-<pre class="programlisting">  "state"                    <a href="./../glib/glib/glib-GVariant.html#GVariant"><span class="type">GVariant</span></a>*             : Read</pre>
-<p>
-The state of the action, or <a href="./../glib/glib/glib-Standard-Macros.html#NULL:CAPS"><code class="literal">NULL</code></a> if the action is stateless.
-</p>
-<p>Allowed values: GVariant&lt;*&gt;</p>
-<p>Default value: NULL</p>
-<p class="since">Since 2.28</p>
-</div>
-<hr>
-<div class="refsect2">
-<a name="GAction--state-type"></a><h3>The <code class="literal">"state-type"</code> property</h3>
-<pre class="programlisting">  "state-type"               <a href="./../glib/glib/glib-GVariantType.html#GVariantType"><span class="type">GVariantType</span></a>*         : Read</pre>
-<p>
-The <a href="./../glib/glib/glib-GVariantType.html#GVariantType"><span class="type">GVariantType</span></a> of the state that the action has, or <a href="./../glib/glib/glib-Standard-Macros.html#NULL:CAPS"><code class="literal">NULL</code></a> if the
-action is stateless.
-</p>
-<p class="since">Since 2.28</p>
-=======
+</div>
+<p class="since">Since: <a class="link" href="api-index-2-28.html#api-index-2.28">2.28</a></p>
+</div>
 </div>
 <div class="refsect1">
 <a name="GAction.property-details"></a><h2>Property Details</h2>
@@ -1325,16 +819,10 @@
 action is stateless. This is immutable.</p>
 <p>Flags: Read</p>
 <p class="since">Since: <a class="link" href="api-index-2-28.html#api-index-2.28">2.28</a></p>
->>>>>>> 76bed778
 </div>
 </div>
 </div>
 <div class="footer">
-<<<<<<< HEAD
-<hr>
-          Generated by GTK-Doc V1.18.1</div>
-=======
 <hr>Generated by GTK-Doc V1.24</div>
->>>>>>> 76bed778
 </body>
 </html>