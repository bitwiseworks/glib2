<!DOCTYPE html PUBLIC "-//W3C//DTD HTML 4.01 Transitional//EN">
<html>
<head>
<meta http-equiv="Content-Type" content="text/html; charset=UTF-8">
<<<<<<< HEAD
<title>GLoadableIcon</title>
<meta name="generator" content="DocBook XSL Stylesheets V1.77.1">
=======
<title>GLoadableIcon: GIO Reference Manual</title>
<meta name="generator" content="DocBook XSL Stylesheets V1.78.1">
>>>>>>> 76bed778
<link rel="home" href="index.html" title="GIO Reference Manual">
<link rel="up" href="icons.html" title="Icons">
<link rel="prev" href="GBytesIcon.html" title="GBytesIcon">
<link rel="next" href="GThemedIcon.html" title="GThemedIcon">
<<<<<<< HEAD
<meta name="generator" content="GTK-Doc V1.18.1 (XML mode)">
<link rel="stylesheet" href="style.css" type="text/css">
</head>
<body bgcolor="white" text="black" link="#0000FF" vlink="#840084" alink="#0000FF">
<table class="navigation" id="top" width="100%" summary="Navigation header" cellpadding="2" cellspacing="2">
<tr valign="middle">
<td><a accesskey="p" href="GFileIcon.html"><img src="left.png" width="24" height="24" border="0" alt="Prev"></a></td>
<td><a accesskey="u" href="icons.html"><img src="up.png" width="24" height="24" border="0" alt="Up"></a></td>
<td><a accesskey="h" href="index.html"><img src="home.png" width="24" height="24" border="0" alt="Home"></a></td>
<th width="100%" align="center">GIO Reference Manual</th>
<td><a accesskey="n" href="GThemedIcon.html"><img src="right.png" width="24" height="24" border="0" alt="Next"></a></td>
</tr>
<tr><td colspan="5" class="shortcuts">
<a href="#GLoadableIcon.synopsis" class="shortcut">Top</a>
                   | 
                  <a href="#GLoadableIcon.description" class="shortcut">Description</a>
                   | 
                  <a href="#GLoadableIcon.object-hierarchy" class="shortcut">Object Hierarchy</a>
                   | 
                  <a href="#GLoadableIcon.prerequisites" class="shortcut">Prerequisites</a>
                   | 
                  <a href="#GLoadableIcon.implementations" class="shortcut">Known Implementations</a>
</td></tr>
</table>
=======
<meta name="generator" content="GTK-Doc V1.24 (XML mode)">
<link rel="stylesheet" href="style.css" type="text/css">
</head>
<body bgcolor="white" text="black" link="#0000FF" vlink="#840084" alink="#0000FF">
<table class="navigation" id="top" width="100%" summary="Navigation header" cellpadding="2" cellspacing="5"><tr valign="middle">
<td width="100%" align="left" class="shortcuts">
<a href="#" class="shortcut">Top</a><span id="nav_description">  <span class="dim">|</span> 
                  <a href="#GLoadableIcon.description" class="shortcut">Description</a></span><span id="nav_hierarchy">  <span class="dim">|</span> 
                  <a href="#GLoadableIcon.object-hierarchy" class="shortcut">Object Hierarchy</a></span><span id="nav_prerequisites">  <span class="dim">|</span> 
                  <a href="#GLoadableIcon.prerequisites" class="shortcut">Prerequisites</a></span><span id="nav_implementations">  <span class="dim">|</span> 
                  <a href="#GLoadableIcon.implementations" class="shortcut">Known Implementations</a></span>
</td>
<td><a accesskey="h" href="index.html"><img src="home.png" width="16" height="16" border="0" alt="Home"></a></td>
<td><a accesskey="u" href="icons.html"><img src="up.png" width="16" height="16" border="0" alt="Up"></a></td>
<td><a accesskey="p" href="GBytesIcon.html"><img src="left.png" width="16" height="16" border="0" alt="Prev"></a></td>
<td><a accesskey="n" href="GThemedIcon.html"><img src="right.png" width="16" height="16" border="0" alt="Next"></a></td>
</tr></table>
>>>>>>> 76bed778
<div class="refentry">
<a name="GLoadableIcon"></a><div class="titlepage"></div>
<div class="refnamediv"><table width="100%"><tr>
<td valign="top">
<h2><span class="refentrytitle"><a name="GLoadableIcon.top_of_page"></a>GLoadableIcon</span></h2>
<p>GLoadableIcon — Loadable Icons</p>
</td>
<td class="gallery_image" valign="top" align="right"></td>
</tr></table></div>
<<<<<<< HEAD
<div class="refsynopsisdiv">
<a name="GLoadableIcon.synopsis"></a><h2>Synopsis</h2>
<pre class="synopsis">
#include &lt;gio/gio.h&gt;

                    <a class="link" href="GLoadableIcon.html#GLoadableIcon-struct" title="GLoadableIcon">GLoadableIcon</a>;
struct              <a class="link" href="GLoadableIcon.html#GLoadableIconIface" title="struct GLoadableIconIface">GLoadableIconIface</a>;
<a class="link" href="GInputStream.html" title="GInputStream"><span class="returnvalue">GInputStream</span></a> *      <a class="link" href="GLoadableIcon.html#g-loadable-icon-load" title="g_loadable_icon_load ()">g_loadable_icon_load</a>                (<em class="parameter"><code><a class="link" href="GLoadableIcon.html" title="GLoadableIcon"><span class="type">GLoadableIcon</span></a> *icon</code></em>,
                                                         <em class="parameter"><code><span class="type">int</span> size</code></em>,
                                                         <em class="parameter"><code><span class="type">char</span> **type</code></em>,
                                                         <em class="parameter"><code><a class="link" href="GCancellable.html" title="GCancellable"><span class="type">GCancellable</span></a> *cancellable</code></em>,
                                                         <em class="parameter"><code><a href="./../glib/glib/glib-Error-Reporting.html#GError"><span class="type">GError</span></a> **error</code></em>);
<span class="returnvalue">void</span>                <a class="link" href="GLoadableIcon.html#g-loadable-icon-load-async" title="g_loadable_icon_load_async ()">g_loadable_icon_load_async</a>          (<em class="parameter"><code><a class="link" href="GLoadableIcon.html" title="GLoadableIcon"><span class="type">GLoadableIcon</span></a> *icon</code></em>,
                                                         <em class="parameter"><code><span class="type">int</span> size</code></em>,
                                                         <em class="parameter"><code><a class="link" href="GCancellable.html" title="GCancellable"><span class="type">GCancellable</span></a> *cancellable</code></em>,
                                                         <em class="parameter"><code><a class="link" href="GAsyncResult.html#GAsyncReadyCallback" title="GAsyncReadyCallback ()"><span class="type">GAsyncReadyCallback</span></a> callback</code></em>,
                                                         <em class="parameter"><code><a href="./../glib/glib/glib-Basic-Types.html#gpointer"><span class="type">gpointer</span></a> user_data</code></em>);
<a class="link" href="GInputStream.html" title="GInputStream"><span class="returnvalue">GInputStream</span></a> *      <a class="link" href="GLoadableIcon.html#g-loadable-icon-load-finish" title="g_loadable_icon_load_finish ()">g_loadable_icon_load_finish</a>         (<em class="parameter"><code><a class="link" href="GLoadableIcon.html" title="GLoadableIcon"><span class="type">GLoadableIcon</span></a> *icon</code></em>,
                                                         <em class="parameter"><code><a class="link" href="GAsyncResult.html" title="GAsyncResult"><span class="type">GAsyncResult</span></a> *res</code></em>,
                                                         <em class="parameter"><code><span class="type">char</span> **type</code></em>,
                                                         <em class="parameter"><code><a href="./../glib/glib/glib-Error-Reporting.html#GError"><span class="type">GError</span></a> **error</code></em>);
</pre>
=======
<div class="refsect1">
<a name="GLoadableIcon.functions"></a><h2>Functions</h2>
<div class="informaltable"><table width="100%" border="0">
<colgroup>
<col width="150px" class="functions_return">
<col class="functions_name">
</colgroup>
<tbody>
<tr>
<td class="function_type">
<a class="link" href="GInputStream.html" title="GInputStream"><span class="returnvalue">GInputStream</span></a> *
</td>
<td class="function_name">
<a class="link" href="GLoadableIcon.html#g-loadable-icon-load" title="g_loadable_icon_load ()">g_loadable_icon_load</a> <span class="c_punctuation">()</span>
</td>
</tr>
<tr>
<td class="function_type">
<span class="returnvalue">void</span>
</td>
<td class="function_name">
<a class="link" href="GLoadableIcon.html#g-loadable-icon-load-async" title="g_loadable_icon_load_async ()">g_loadable_icon_load_async</a> <span class="c_punctuation">()</span>
</td>
</tr>
<tr>
<td class="function_type">
<a class="link" href="GInputStream.html" title="GInputStream"><span class="returnvalue">GInputStream</span></a> *
</td>
<td class="function_name">
<a class="link" href="GLoadableIcon.html#g-loadable-icon-load-finish" title="g_loadable_icon_load_finish ()">g_loadable_icon_load_finish</a> <span class="c_punctuation">()</span>
</td>
</tr>
</tbody>
</table></div>
</div>
<div class="refsect1">
<a name="GLoadableIcon.other"></a><h2>Types and Values</h2>
<div class="informaltable"><table width="100%" border="0">
<colgroup>
<col width="150px" class="name">
<col class="description">
</colgroup>
<tbody>
<tr>
<td class="datatype_keyword"> </td>
<td class="function_name"><a class="link" href="GLoadableIcon.html#GLoadableIcon-struct" title="GLoadableIcon">GLoadableIcon</a></td>
</tr>
<tr>
<td class="datatype_keyword">struct</td>
<td class="function_name"><a class="link" href="GLoadableIcon.html#GLoadableIconIface" title="struct GLoadableIconIface">GLoadableIconIface</a></td>
</tr>
</tbody>
</table></div>
>>>>>>> 76bed778
</div>
<div class="refsect1">
<a name="GLoadableIcon.object-hierarchy"></a><h2>Object Hierarchy</h2>
<pre class="screen">    <a href="/usr/share/gtk-doc/html/gobject/GTypeModule.html">GInterface</a>
    <span class="lineart">╰──</span> GLoadableIcon
</pre>
</div>
<div class="refsect1">
<a name="GLoadableIcon.prerequisites"></a><h2>Prerequisites</h2>
<p>
GLoadableIcon requires
<<<<<<< HEAD
 <a class="link" href="GIcon.html" title="GIcon">GIcon</a> and  <a href="./../gobject/gobject/gobject-The-Base-Object-Type.html#GObject">GObject</a>.</p>
=======
 <a class="link" href="GIcon.html" title="GIcon">GIcon</a> and  <a href="../gobject/gobject-The-Base-Object-Type.html#GObject">GObject</a>.</p>
>>>>>>> 76bed778
</div>
<div class="refsect1">
<a name="GLoadableIcon.implementations"></a><h2>Known Implementations</h2>
<p>
GLoadableIcon is implemented by
 <a class="link" href="GBytesIcon.html" title="GBytesIcon">GBytesIcon</a> and  <a class="link" href="GFileIcon.html" title="GFileIcon">GFileIcon</a>.</p>
</div>
<div class="refsect1">
<<<<<<< HEAD
<a name="GLoadableIcon.description"></a><h2>Description</h2>
<p>
Extends the <a class="link" href="GIcon.html" title="GIcon"><span class="type">GIcon</span></a> interface and adds the ability to 
load icons from streams.
</p>
</div>
<div class="refsect1">
<a name="GLoadableIcon.details"></a><h2>Details</h2>
<div class="refsect2">
<a name="GLoadableIcon-struct"></a><h3>GLoadableIcon</h3>
<pre class="programlisting">typedef struct _GLoadableIcon GLoadableIcon;</pre>
<p>
Generic type for all kinds of icons that can be loaded
as a stream.
</p>
</div>
<hr>
<div class="refsect2">
<a name="GLoadableIconIface"></a><h3>struct GLoadableIconIface</h3>
<pre class="programlisting">struct GLoadableIconIface {
  GTypeInterface g_iface;

  /* Virtual Table */

  GInputStream * (* load)        (GLoadableIcon       *icon,
                                  int                  size,
                                  char               **type,
                                  GCancellable        *cancellable,
                                  GError             **error);
  void           (* load_async)  (GLoadableIcon       *icon,
                                  int                  size,
                                  GCancellable        *cancellable,
                                  GAsyncReadyCallback  callback,
                                  gpointer             user_data);
  GInputStream * (* load_finish) (GLoadableIcon       *icon,
                                  GAsyncResult        *res,
                                  char               **type,
                                  GError             **error);
};
</pre>
<p>
Interface for icons that can be loaded as a stream.
</p>
<div class="variablelist"><table border="0" class="variablelist">
<colgroup>
<col align="left" valign="top">
<col>
</colgroup>
<tbody>
<tr>
<td><p><span class="term"><a href="./../gobject/gobject/gobject-Type-Information.html#GTypeInterface"><span class="type">GTypeInterface</span></a> <em class="structfield"><code><a name="GLoadableIconIface.g-iface"></a>g_iface</code></em>;</span></p></td>
<td>The parent interface.</td>
</tr>
<tr>
<td><p><span class="term"><em class="structfield"><code><a name="GLoadableIconIface.load"></a>load</code></em> ()</span></p></td>
<td>Loads an icon.</td>
</tr>
<tr>
<td><p><span class="term"><em class="structfield"><code><a name="GLoadableIconIface.load-async"></a>load_async</code></em> ()</span></p></td>
<td>Loads an icon asynchronously.</td>
</tr>
<tr>
<td><p><span class="term"><em class="structfield"><code><a name="GLoadableIconIface.load-finish"></a>load_finish</code></em> ()</span></p></td>
<td>Finishes an asynchronous icon load.</td>
=======
<a name="GLoadableIcon.includes"></a><h2>Includes</h2>
<pre class="synopsis">#include &lt;gio/gio.h&gt;
</pre>
</div>
<div class="refsect1">
<a name="GLoadableIcon.description"></a><h2>Description</h2>
<p>Extends the <a class="link" href="GIcon.html" title="GIcon"><span class="type">GIcon</span></a> interface and adds the ability to 
load icons from streams.</p>
</div>
<div class="refsect1">
<a name="GLoadableIcon.functions_details"></a><h2>Functions</h2>
<div class="refsect2">
<a name="g-loadable-icon-load"></a><h3>g_loadable_icon_load ()</h3>
<pre class="programlisting"><a class="link" href="GInputStream.html" title="GInputStream"><span class="returnvalue">GInputStream</span></a> *
g_loadable_icon_load (<em class="parameter"><code><a class="link" href="GLoadableIcon.html" title="GLoadableIcon"><span class="type">GLoadableIcon</span></a> *icon</code></em>,
                      <em class="parameter"><code><span class="type">int</span> size</code></em>,
                      <em class="parameter"><code><span class="type">char</span> **type</code></em>,
                      <em class="parameter"><code><a class="link" href="GCancellable.html" title="GCancellable"><span class="type">GCancellable</span></a> *cancellable</code></em>,
                      <em class="parameter"><code><a href="../glib/glib-Error-Reporting.html#GError"><span class="type">GError</span></a> **error</code></em>);</pre>
<p>Loads a loadable icon. For the asynchronous version of this function, 
see <a class="link" href="GLoadableIcon.html#g-loadable-icon-load-async" title="g_loadable_icon_load_async ()"><code class="function">g_loadable_icon_load_async()</code></a>.</p>
<div class="refsect3">
<a name="id-1.4.10.5.10.2.5"></a><h4>Parameters</h4>
<div class="informaltable"><table width="100%" border="0">
<colgroup>
<col width="150px" class="parameters_name">
<col class="parameters_description">
<col width="200px" class="parameters_annotations">
</colgroup>
<tbody>
<tr>
<td class="parameter_name"><p>icon</p></td>
<td class="parameter_description"><p>a <a class="link" href="GLoadableIcon.html" title="GLoadableIcon"><span class="type">GLoadableIcon</span></a>.</p></td>
<td class="parameter_annotations"> </td>
</tr>
<tr>
<td class="parameter_name"><p>size</p></td>
<td class="parameter_description"><p>an integer.</p></td>
<td class="parameter_annotations"> </td>
</tr>
<tr>
<td class="parameter_name"><p>type</p></td>
<td class="parameter_description"><p> a location to store the type of the loaded
icon, <a href="../glib/glib-Standard-Macros.html#NULL:CAPS"><code class="literal">NULL</code></a> to ignore. </p></td>
<td class="parameter_annotations"><span class="annotation">[<acronym title="Parameter for returning results. Default is transfer full."><span class="acronym">out</span></acronym>][<acronym title="NULL may be passed instead of a pointer to a location."><span class="acronym">optional</span></acronym>]</span></td>
</tr>
<tr>
<td class="parameter_name"><p>cancellable</p></td>
<td class="parameter_description"><p> optional <a class="link" href="GCancellable.html" title="GCancellable"><span class="type">GCancellable</span></a> object, <a href="../glib/glib-Standard-Macros.html#NULL:CAPS"><code class="literal">NULL</code></a> to
ignore. </p></td>
<td class="parameter_annotations"><span class="annotation">[<acronym title="NULL is OK, both for passing and for returning."><span class="acronym">allow-none</span></acronym>]</span></td>
</tr>
<tr>
<td class="parameter_name"><p>error</p></td>
<td class="parameter_description"><p>a <a href="../glib/glib-Error-Reporting.html#GError"><span class="type">GError</span></a> location to store the error occurring, or <a href="../glib/glib-Standard-Macros.html#NULL:CAPS"><code class="literal">NULL</code></a>
to ignore.</p></td>
<td class="parameter_annotations"> </td>
>>>>>>> 76bed778
</tr>
</tbody>
</table></div>
</div>
<div class="refsect3">
<a name="id-1.4.10.5.10.2.6"></a><h4>Returns</h4>
<p> a <a class="link" href="GInputStream.html" title="GInputStream"><span class="type">GInputStream</span></a> to read the icon from. </p>
<p><span class="annotation">[<acronym title="Free data after the code is done."><span class="acronym">transfer full</span></acronym>]</span></p>
</div>
</div>
<hr>
<div class="refsect2">
<<<<<<< HEAD
<a name="g-loadable-icon-load"></a><h3>g_loadable_icon_load ()</h3>
<pre class="programlisting"><a class="link" href="GInputStream.html" title="GInputStream"><span class="returnvalue">GInputStream</span></a> *      g_loadable_icon_load                (<em class="parameter"><code><a class="link" href="GLoadableIcon.html" title="GLoadableIcon"><span class="type">GLoadableIcon</span></a> *icon</code></em>,
                                                         <em class="parameter"><code><span class="type">int</span> size</code></em>,
                                                         <em class="parameter"><code><span class="type">char</span> **type</code></em>,
                                                         <em class="parameter"><code><a class="link" href="GCancellable.html" title="GCancellable"><span class="type">GCancellable</span></a> *cancellable</code></em>,
                                                         <em class="parameter"><code><a href="./../glib/glib/glib-Error-Reporting.html#GError"><span class="type">GError</span></a> **error</code></em>);</pre>
<p>
Loads a loadable icon. For the asynchronous version of this function, 
see <a class="link" href="GLoadableIcon.html#g-loadable-icon-load-async" title="g_loadable_icon_load_async ()"><code class="function">g_loadable_icon_load_async()</code></a>.
</p>
<div class="variablelist"><table border="0" class="variablelist">
<colgroup>
<col align="left" valign="top">
<col>
</colgroup>
<tbody>
<tr>
<td><p><span class="term"><em class="parameter"><code>icon</code></em> :</span></p></td>
<td>a <a class="link" href="GLoadableIcon.html" title="GLoadableIcon"><span class="type">GLoadableIcon</span></a>.</td>
</tr>
<tr>
<td><p><span class="term"><em class="parameter"><code>size</code></em> :</span></p></td>
<td>an integer.</td>
</tr>
<tr>
<td><p><span class="term"><em class="parameter"><code>type</code></em> :</span></p></td>
<td>a location to store the type of the
loaded icon, <a href="./../glib/glib/glib-Standard-Macros.html#NULL:CAPS"><code class="literal">NULL</code></a> to ignore. <span class="annotation">[<acronym title="Parameter for returning results. Default is transfer full."><span class="acronym">out</span></acronym>][<acronym title="NULL is ok, both for passing and for returning."><span class="acronym">allow-none</span></acronym>]</span>
</td>
</tr>
<tr>
<td><p><span class="term"><em class="parameter"><code>cancellable</code></em> :</span></p></td>
<td>optional <a class="link" href="GCancellable.html" title="GCancellable"><span class="type">GCancellable</span></a> object, <a href="./../glib/glib/glib-Standard-Macros.html#NULL:CAPS"><code class="literal">NULL</code></a> to ignore. <span class="annotation">[<acronym title="NULL is ok, both for passing and for returning."><span class="acronym">allow-none</span></acronym>]</span>
</td>
</tr>
<tr>
<td><p><span class="term"><em class="parameter"><code>error</code></em> :</span></p></td>
<td>a <a href="./../glib/glib/glib-Error-Reporting.html#GError"><span class="type">GError</span></a> location to store the error occurring, or <a href="./../glib/glib/glib-Standard-Macros.html#NULL:CAPS"><code class="literal">NULL</code></a> to
ignore.</td>
</tr>
<tr>
<td><p><span class="term"><span class="emphasis"><em>Returns</em></span> :</span></p></td>
<td>a <a class="link" href="GInputStream.html" title="GInputStream"><span class="type">GInputStream</span></a> to read the icon from. <span class="annotation">[<acronym title="Free data after the code is done."><span class="acronym">transfer full</span></acronym>]</span>
</td>
=======
<a name="g-loadable-icon-load-async"></a><h3>g_loadable_icon_load_async ()</h3>
<pre class="programlisting"><span class="returnvalue">void</span>
g_loadable_icon_load_async (<em class="parameter"><code><a class="link" href="GLoadableIcon.html" title="GLoadableIcon"><span class="type">GLoadableIcon</span></a> *icon</code></em>,
                            <em class="parameter"><code><span class="type">int</span> size</code></em>,
                            <em class="parameter"><code><a class="link" href="GCancellable.html" title="GCancellable"><span class="type">GCancellable</span></a> *cancellable</code></em>,
                            <em class="parameter"><code><a class="link" href="GAsyncResult.html#GAsyncReadyCallback" title="GAsyncReadyCallback ()"><span class="type">GAsyncReadyCallback</span></a> callback</code></em>,
                            <em class="parameter"><code><a href="../glib/glib-Basic-Types.html#gpointer"><span class="type">gpointer</span></a> user_data</code></em>);</pre>
<p>Loads an icon asynchronously. To finish this function, see 
<a class="link" href="GLoadableIcon.html#g-loadable-icon-load-finish" title="g_loadable_icon_load_finish ()"><code class="function">g_loadable_icon_load_finish()</code></a>. For the synchronous, blocking 
version of this function, see <a class="link" href="GLoadableIcon.html#g-loadable-icon-load" title="g_loadable_icon_load ()"><code class="function">g_loadable_icon_load()</code></a>.</p>
<div class="refsect3">
<a name="id-1.4.10.5.10.3.5"></a><h4>Parameters</h4>
<div class="informaltable"><table width="100%" border="0">
<colgroup>
<col width="150px" class="parameters_name">
<col class="parameters_description">
<col width="200px" class="parameters_annotations">
</colgroup>
<tbody>
<tr>
<td class="parameter_name"><p>icon</p></td>
<td class="parameter_description"><p>a <a class="link" href="GLoadableIcon.html" title="GLoadableIcon"><span class="type">GLoadableIcon</span></a>.</p></td>
<td class="parameter_annotations"> </td>
</tr>
<tr>
<td class="parameter_name"><p>size</p></td>
<td class="parameter_description"><p>an integer.</p></td>
<td class="parameter_annotations"> </td>
</tr>
<tr>
<td class="parameter_name"><p>cancellable</p></td>
<td class="parameter_description"><p> optional <a class="link" href="GCancellable.html" title="GCancellable"><span class="type">GCancellable</span></a> object, <a href="../glib/glib-Standard-Macros.html#NULL:CAPS"><code class="literal">NULL</code></a> to ignore. </p></td>
<td class="parameter_annotations"><span class="annotation">[<acronym title="NULL is OK, both for passing and for returning."><span class="acronym">allow-none</span></acronym>]</span></td>
</tr>
<tr>
<td class="parameter_name"><p>callback</p></td>
<td class="parameter_description"><p> a <a class="link" href="GAsyncResult.html#GAsyncReadyCallback" title="GAsyncReadyCallback ()"><span class="type">GAsyncReadyCallback</span></a> to call when the
request is satisfied. </p></td>
<td class="parameter_annotations"><span class="annotation">[<acronym title="The callback is valid until first called."><span class="acronym">scope async</span></acronym>]</span></td>
</tr>
<tr>
<td class="parameter_name"><p>user_data</p></td>
<td class="parameter_description"><p> the data to pass to callback function. </p></td>
<td class="parameter_annotations"><span class="annotation">[<acronym title="This parameter is a 'user_data', for callbacks; many bindings can pass NULL here."><span class="acronym">closure</span></acronym>]</span></td>
>>>>>>> 76bed778
</tr>
</tbody>
</table></div>
</div>
</div>
<hr>
<div class="refsect2">
<<<<<<< HEAD
<a name="g-loadable-icon-load-async"></a><h3>g_loadable_icon_load_async ()</h3>
<pre class="programlisting"><span class="returnvalue">void</span>                g_loadable_icon_load_async          (<em class="parameter"><code><a class="link" href="GLoadableIcon.html" title="GLoadableIcon"><span class="type">GLoadableIcon</span></a> *icon</code></em>,
                                                         <em class="parameter"><code><span class="type">int</span> size</code></em>,
                                                         <em class="parameter"><code><a class="link" href="GCancellable.html" title="GCancellable"><span class="type">GCancellable</span></a> *cancellable</code></em>,
                                                         <em class="parameter"><code><a class="link" href="GAsyncResult.html#GAsyncReadyCallback" title="GAsyncReadyCallback ()"><span class="type">GAsyncReadyCallback</span></a> callback</code></em>,
                                                         <em class="parameter"><code><a href="./../glib/glib/glib-Basic-Types.html#gpointer"><span class="type">gpointer</span></a> user_data</code></em>);</pre>
<p>
Loads an icon asynchronously. To finish this function, see 
<a class="link" href="GLoadableIcon.html#g-loadable-icon-load-finish" title="g_loadable_icon_load_finish ()"><code class="function">g_loadable_icon_load_finish()</code></a>. For the synchronous, blocking 
version of this function, see <a class="link" href="GLoadableIcon.html#g-loadable-icon-load" title="g_loadable_icon_load ()"><code class="function">g_loadable_icon_load()</code></a>.
</p>
<div class="variablelist"><table border="0" class="variablelist">
<colgroup>
<col align="left" valign="top">
<col>
</colgroup>
<tbody>
<tr>
<td><p><span class="term"><em class="parameter"><code>icon</code></em> :</span></p></td>
<td>a <a class="link" href="GLoadableIcon.html" title="GLoadableIcon"><span class="type">GLoadableIcon</span></a>.</td>
</tr>
<tr>
<td><p><span class="term"><em class="parameter"><code>size</code></em> :</span></p></td>
<td>an integer.</td>
</tr>
<tr>
<td><p><span class="term"><em class="parameter"><code>cancellable</code></em> :</span></p></td>
<td>optional <a class="link" href="GCancellable.html" title="GCancellable"><span class="type">GCancellable</span></a> object, <a href="./../glib/glib/glib-Standard-Macros.html#NULL:CAPS"><code class="literal">NULL</code></a> to ignore. <span class="annotation">[<acronym title="NULL is ok, both for passing and for returning."><span class="acronym">allow-none</span></acronym>]</span>
</td>
</tr>
<tr>
<td><p><span class="term"><em class="parameter"><code>callback</code></em> :</span></p></td>
<td>a <a class="link" href="GAsyncResult.html#GAsyncReadyCallback" title="GAsyncReadyCallback ()"><span class="type">GAsyncReadyCallback</span></a> to call when the
request is satisfied. <span class="annotation">[<acronym title="The callback is valid until first called."><span class="acronym">scope async</span></acronym>]</span>
</td>
</tr>
<tr>
<td><p><span class="term"><em class="parameter"><code>user_data</code></em> :</span></p></td>
<td>the data to pass to callback function. <span class="annotation">[<acronym title="This parameter is a 'user_data', for callbacks; many bindings can pass NULL here."><span class="acronym">closure</span></acronym>]</span>
</td>
=======
<a name="g-loadable-icon-load-finish"></a><h3>g_loadable_icon_load_finish ()</h3>
<pre class="programlisting"><a class="link" href="GInputStream.html" title="GInputStream"><span class="returnvalue">GInputStream</span></a> *
g_loadable_icon_load_finish (<em class="parameter"><code><a class="link" href="GLoadableIcon.html" title="GLoadableIcon"><span class="type">GLoadableIcon</span></a> *icon</code></em>,
                             <em class="parameter"><code><a class="link" href="GAsyncResult.html" title="GAsyncResult"><span class="type">GAsyncResult</span></a> *res</code></em>,
                             <em class="parameter"><code><span class="type">char</span> **type</code></em>,
                             <em class="parameter"><code><a href="../glib/glib-Error-Reporting.html#GError"><span class="type">GError</span></a> **error</code></em>);</pre>
<p>Finishes an asynchronous icon load started in <a class="link" href="GLoadableIcon.html#g-loadable-icon-load-async" title="g_loadable_icon_load_async ()"><code class="function">g_loadable_icon_load_async()</code></a>.</p>
<div class="refsect3">
<a name="id-1.4.10.5.10.4.5"></a><h4>Parameters</h4>
<div class="informaltable"><table width="100%" border="0">
<colgroup>
<col width="150px" class="parameters_name">
<col class="parameters_description">
<col width="200px" class="parameters_annotations">
</colgroup>
<tbody>
<tr>
<td class="parameter_name"><p>icon</p></td>
<td class="parameter_description"><p>a <a class="link" href="GLoadableIcon.html" title="GLoadableIcon"><span class="type">GLoadableIcon</span></a>.</p></td>
<td class="parameter_annotations"> </td>
</tr>
<tr>
<td class="parameter_name"><p>res</p></td>
<td class="parameter_description"><p>a <a class="link" href="GAsyncResult.html" title="GAsyncResult"><span class="type">GAsyncResult</span></a>.</p></td>
<td class="parameter_annotations"> </td>
</tr>
<tr>
<td class="parameter_name"><p>type</p></td>
<td class="parameter_description"><p> a location to store the type of the loaded
icon, <a href="../glib/glib-Standard-Macros.html#NULL:CAPS"><code class="literal">NULL</code></a> to ignore. </p></td>
<td class="parameter_annotations"><span class="annotation">[<acronym title="Parameter for returning results. Default is transfer full."><span class="acronym">out</span></acronym>][<acronym title="NULL may be passed instead of a pointer to a location."><span class="acronym">optional</span></acronym>]</span></td>
</tr>
<tr>
<td class="parameter_name"><p>error</p></td>
<td class="parameter_description"><p>a <a href="../glib/glib-Error-Reporting.html#GError"><span class="type">GError</span></a> location to store the error occurring, or <a href="../glib/glib-Standard-Macros.html#NULL:CAPS"><code class="literal">NULL</code></a> to
ignore.</p></td>
<td class="parameter_annotations"> </td>
>>>>>>> 76bed778
</tr>
</tbody>
</table></div>
</div>
<div class="refsect3">
<a name="id-1.4.10.5.10.4.6"></a><h4>Returns</h4>
<p> a <a class="link" href="GInputStream.html" title="GInputStream"><span class="type">GInputStream</span></a> to read the icon from. </p>
<p><span class="annotation">[<acronym title="Free data after the code is done."><span class="acronym">transfer full</span></acronym>]</span></p>
</div>
</div>
</div>
<div class="refsect1">
<a name="GLoadableIcon.other_details"></a><h2>Types and Values</h2>
<div class="refsect2">
<a name="GLoadableIcon-struct"></a><h3>GLoadableIcon</h3>
<pre class="programlisting">typedef struct _GLoadableIcon GLoadableIcon;</pre>
<p>Generic type for all kinds of icons that can be loaded
as a stream.</p>
</div>
<hr>
<div class="refsect2">
<<<<<<< HEAD
<a name="g-loadable-icon-load-finish"></a><h3>g_loadable_icon_load_finish ()</h3>
<pre class="programlisting"><a class="link" href="GInputStream.html" title="GInputStream"><span class="returnvalue">GInputStream</span></a> *      g_loadable_icon_load_finish         (<em class="parameter"><code><a class="link" href="GLoadableIcon.html" title="GLoadableIcon"><span class="type">GLoadableIcon</span></a> *icon</code></em>,
                                                         <em class="parameter"><code><a class="link" href="GAsyncResult.html" title="GAsyncResult"><span class="type">GAsyncResult</span></a> *res</code></em>,
                                                         <em class="parameter"><code><span class="type">char</span> **type</code></em>,
                                                         <em class="parameter"><code><a href="./../glib/glib/glib-Error-Reporting.html#GError"><span class="type">GError</span></a> **error</code></em>);</pre>
<p>
Finishes an asynchronous icon load started in <a class="link" href="GLoadableIcon.html#g-loadable-icon-load-async" title="g_loadable_icon_load_async ()"><code class="function">g_loadable_icon_load_async()</code></a>.
</p>
<div class="variablelist"><table border="0" class="variablelist">
<colgroup>
<col align="left" valign="top">
<col>
</colgroup>
<tbody>
<tr>
<td><p><span class="term"><em class="parameter"><code>icon</code></em> :</span></p></td>
<td>a <a class="link" href="GLoadableIcon.html" title="GLoadableIcon"><span class="type">GLoadableIcon</span></a>.</td>
</tr>
<tr>
<td><p><span class="term"><em class="parameter"><code>res</code></em> :</span></p></td>
<td>a <a class="link" href="GAsyncResult.html" title="GAsyncResult"><span class="type">GAsyncResult</span></a>.</td>
</tr>
<tr>
<td><p><span class="term"><em class="parameter"><code>type</code></em> :</span></p></td>
<td>a location to store the type of the loaded icon, <a href="./../glib/glib/glib-Standard-Macros.html#NULL:CAPS"><code class="literal">NULL</code></a> to ignore.</td>
</tr>
<tr>
<td><p><span class="term"><em class="parameter"><code>error</code></em> :</span></p></td>
<td>a <a href="./../glib/glib/glib-Error-Reporting.html#GError"><span class="type">GError</span></a> location to store the error occurring, or <a href="./../glib/glib/glib-Standard-Macros.html#NULL:CAPS"><code class="literal">NULL</code></a> to
ignore.</td>
</tr>
<tr>
<td><p><span class="term"><span class="emphasis"><em>Returns</em></span> :</span></p></td>
<td>a <a class="link" href="GInputStream.html" title="GInputStream"><span class="type">GInputStream</span></a> to read the icon from. <span class="annotation">[<acronym title="Free data after the code is done."><span class="acronym">transfer full</span></acronym>]</span>
</td>
=======
<a name="GLoadableIconIface"></a><h3>struct GLoadableIconIface</h3>
<pre class="programlisting">struct GLoadableIconIface {
  GTypeInterface g_iface;

  /* Virtual Table */

  GInputStream * (* load)        (GLoadableIcon       *icon,
                                  int                  size,
                                  char               **type,
                                  GCancellable        *cancellable,
                                  GError             **error);
  void           (* load_async)  (GLoadableIcon       *icon,
                                  int                  size,
                                  GCancellable        *cancellable,
                                  GAsyncReadyCallback  callback,
                                  gpointer             user_data);
  GInputStream * (* load_finish) (GLoadableIcon       *icon,
                                  GAsyncResult        *res,
                                  char               **type,
                                  GError             **error);
};
</pre>
<p>Interface for icons that can be loaded as a stream.</p>
<div class="refsect3">
<a name="id-1.4.10.5.11.3.5"></a><h4>Members</h4>
<div class="informaltable"><table width="100%" border="0">
<colgroup>
<col width="300px" class="struct_members_name">
<col class="struct_members_description">
<col width="200px" class="struct_members_annotations">
</colgroup>
<tbody>
<tr>
<td class="struct_member_name"><p><a href="../gobject/gobject-Type-Information.html#GTypeInterface"><span class="type">GTypeInterface</span></a> <em class="structfield"><code><a name="GLoadableIconIface.g-iface"></a>g_iface</code></em>;</p></td>
<td class="struct_member_description"><p>The parent interface.</p></td>
<td class="struct_member_annotations"> </td>
</tr>
<tr>
<td class="struct_member_name"><p><em class="structfield"><code><a name="GLoadableIconIface.load"></a>load</code></em> ()</p></td>
<td class="struct_member_description"><p>Loads an icon.</p></td>
<td class="struct_member_annotations"> </td>
</tr>
<tr>
<td class="struct_member_name"><p><em class="structfield"><code><a name="GLoadableIconIface.load-async"></a>load_async</code></em> ()</p></td>
<td class="struct_member_description"><p>Loads an icon asynchronously.</p></td>
<td class="struct_member_annotations"> </td>
</tr>
<tr>
<td class="struct_member_name"><p><em class="structfield"><code><a name="GLoadableIconIface.load-finish"></a>load_finish</code></em> ()</p></td>
<td class="struct_member_description"><p>Finishes an asynchronous icon load.</p></td>
<td class="struct_member_annotations"> </td>
>>>>>>> 76bed778
</tr>
</tbody>
</table></div>
</div>
</div>
<<<<<<< HEAD
=======
</div>
>>>>>>> 76bed778
<div class="refsect1">
<a name="GLoadableIcon.see-also"></a><h2>See Also</h2>
<p><a class="link" href="GIcon.html" title="GIcon"><span class="type">GIcon</span></a>, <a class="link" href="GThemedIcon.html" title="GThemedIcon"><span class="type">GThemedIcon</span></a></p>
</div>
</div>
<div class="footer">
<<<<<<< HEAD
<hr>
          Generated by GTK-Doc V1.18.1</div>
=======
<hr>Generated by GTK-Doc V1.24</div>
>>>>>>> 76bed778
</body>
</html><|MERGE_RESOLUTION|>--- conflicted
+++ resolved
@@ -2,43 +2,12 @@
 <html>
 <head>
 <meta http-equiv="Content-Type" content="text/html; charset=UTF-8">
-<<<<<<< HEAD
-<title>GLoadableIcon</title>
-<meta name="generator" content="DocBook XSL Stylesheets V1.77.1">
-=======
 <title>GLoadableIcon: GIO Reference Manual</title>
 <meta name="generator" content="DocBook XSL Stylesheets V1.78.1">
->>>>>>> 76bed778
 <link rel="home" href="index.html" title="GIO Reference Manual">
 <link rel="up" href="icons.html" title="Icons">
 <link rel="prev" href="GBytesIcon.html" title="GBytesIcon">
 <link rel="next" href="GThemedIcon.html" title="GThemedIcon">
-<<<<<<< HEAD
-<meta name="generator" content="GTK-Doc V1.18.1 (XML mode)">
-<link rel="stylesheet" href="style.css" type="text/css">
-</head>
-<body bgcolor="white" text="black" link="#0000FF" vlink="#840084" alink="#0000FF">
-<table class="navigation" id="top" width="100%" summary="Navigation header" cellpadding="2" cellspacing="2">
-<tr valign="middle">
-<td><a accesskey="p" href="GFileIcon.html"><img src="left.png" width="24" height="24" border="0" alt="Prev"></a></td>
-<td><a accesskey="u" href="icons.html"><img src="up.png" width="24" height="24" border="0" alt="Up"></a></td>
-<td><a accesskey="h" href="index.html"><img src="home.png" width="24" height="24" border="0" alt="Home"></a></td>
-<th width="100%" align="center">GIO Reference Manual</th>
-<td><a accesskey="n" href="GThemedIcon.html"><img src="right.png" width="24" height="24" border="0" alt="Next"></a></td>
-</tr>
-<tr><td colspan="5" class="shortcuts">
-<a href="#GLoadableIcon.synopsis" class="shortcut">Top</a>
-                   | 
-                  <a href="#GLoadableIcon.description" class="shortcut">Description</a>
-                   | 
-                  <a href="#GLoadableIcon.object-hierarchy" class="shortcut">Object Hierarchy</a>
-                   | 
-                  <a href="#GLoadableIcon.prerequisites" class="shortcut">Prerequisites</a>
-                   | 
-                  <a href="#GLoadableIcon.implementations" class="shortcut">Known Implementations</a>
-</td></tr>
-</table>
-=======
 <meta name="generator" content="GTK-Doc V1.24 (XML mode)">
 <link rel="stylesheet" href="style.css" type="text/css">
 </head>
@@ -56,7 +25,6 @@
 <td><a accesskey="p" href="GBytesIcon.html"><img src="left.png" width="16" height="16" border="0" alt="Prev"></a></td>
 <td><a accesskey="n" href="GThemedIcon.html"><img src="right.png" width="16" height="16" border="0" alt="Next"></a></td>
 </tr></table>
->>>>>>> 76bed778
 <div class="refentry">
 <a name="GLoadableIcon"></a><div class="titlepage"></div>
 <div class="refnamediv"><table width="100%"><tr>
@@ -66,30 +34,6 @@
 </td>
 <td class="gallery_image" valign="top" align="right"></td>
 </tr></table></div>
-<<<<<<< HEAD
-<div class="refsynopsisdiv">
-<a name="GLoadableIcon.synopsis"></a><h2>Synopsis</h2>
-<pre class="synopsis">
-#include &lt;gio/gio.h&gt;
-
-                    <a class="link" href="GLoadableIcon.html#GLoadableIcon-struct" title="GLoadableIcon">GLoadableIcon</a>;
-struct              <a class="link" href="GLoadableIcon.html#GLoadableIconIface" title="struct GLoadableIconIface">GLoadableIconIface</a>;
-<a class="link" href="GInputStream.html" title="GInputStream"><span class="returnvalue">GInputStream</span></a> *      <a class="link" href="GLoadableIcon.html#g-loadable-icon-load" title="g_loadable_icon_load ()">g_loadable_icon_load</a>                (<em class="parameter"><code><a class="link" href="GLoadableIcon.html" title="GLoadableIcon"><span class="type">GLoadableIcon</span></a> *icon</code></em>,
-                                                         <em class="parameter"><code><span class="type">int</span> size</code></em>,
-                                                         <em class="parameter"><code><span class="type">char</span> **type</code></em>,
-                                                         <em class="parameter"><code><a class="link" href="GCancellable.html" title="GCancellable"><span class="type">GCancellable</span></a> *cancellable</code></em>,
-                                                         <em class="parameter"><code><a href="./../glib/glib/glib-Error-Reporting.html#GError"><span class="type">GError</span></a> **error</code></em>);
-<span class="returnvalue">void</span>                <a class="link" href="GLoadableIcon.html#g-loadable-icon-load-async" title="g_loadable_icon_load_async ()">g_loadable_icon_load_async</a>          (<em class="parameter"><code><a class="link" href="GLoadableIcon.html" title="GLoadableIcon"><span class="type">GLoadableIcon</span></a> *icon</code></em>,
-                                                         <em class="parameter"><code><span class="type">int</span> size</code></em>,
-                                                         <em class="parameter"><code><a class="link" href="GCancellable.html" title="GCancellable"><span class="type">GCancellable</span></a> *cancellable</code></em>,
-                                                         <em class="parameter"><code><a class="link" href="GAsyncResult.html#GAsyncReadyCallback" title="GAsyncReadyCallback ()"><span class="type">GAsyncReadyCallback</span></a> callback</code></em>,
-                                                         <em class="parameter"><code><a href="./../glib/glib/glib-Basic-Types.html#gpointer"><span class="type">gpointer</span></a> user_data</code></em>);
-<a class="link" href="GInputStream.html" title="GInputStream"><span class="returnvalue">GInputStream</span></a> *      <a class="link" href="GLoadableIcon.html#g-loadable-icon-load-finish" title="g_loadable_icon_load_finish ()">g_loadable_icon_load_finish</a>         (<em class="parameter"><code><a class="link" href="GLoadableIcon.html" title="GLoadableIcon"><span class="type">GLoadableIcon</span></a> *icon</code></em>,
-                                                         <em class="parameter"><code><a class="link" href="GAsyncResult.html" title="GAsyncResult"><span class="type">GAsyncResult</span></a> *res</code></em>,
-                                                         <em class="parameter"><code><span class="type">char</span> **type</code></em>,
-                                                         <em class="parameter"><code><a href="./../glib/glib/glib-Error-Reporting.html#GError"><span class="type">GError</span></a> **error</code></em>);
-</pre>
-=======
 <div class="refsect1">
 <a name="GLoadableIcon.functions"></a><h2>Functions</h2>
 <div class="informaltable"><table width="100%" border="0">
@@ -143,7 +87,6 @@
 </tr>
 </tbody>
 </table></div>
->>>>>>> 76bed778
 </div>
 <div class="refsect1">
 <a name="GLoadableIcon.object-hierarchy"></a><h2>Object Hierarchy</h2>
@@ -155,11 +98,7 @@
 <a name="GLoadableIcon.prerequisites"></a><h2>Prerequisites</h2>
 <p>
 GLoadableIcon requires
-<<<<<<< HEAD
- <a class="link" href="GIcon.html" title="GIcon">GIcon</a> and  <a href="./../gobject/gobject/gobject-The-Base-Object-Type.html#GObject">GObject</a>.</p>
-=======
  <a class="link" href="GIcon.html" title="GIcon">GIcon</a> and  <a href="../gobject/gobject-The-Base-Object-Type.html#GObject">GObject</a>.</p>
->>>>>>> 76bed778
 </div>
 <div class="refsect1">
 <a name="GLoadableIcon.implementations"></a><h2>Known Implementations</h2>
@@ -168,72 +107,6 @@
  <a class="link" href="GBytesIcon.html" title="GBytesIcon">GBytesIcon</a> and  <a class="link" href="GFileIcon.html" title="GFileIcon">GFileIcon</a>.</p>
 </div>
 <div class="refsect1">
-<<<<<<< HEAD
-<a name="GLoadableIcon.description"></a><h2>Description</h2>
-<p>
-Extends the <a class="link" href="GIcon.html" title="GIcon"><span class="type">GIcon</span></a> interface and adds the ability to 
-load icons from streams.
-</p>
-</div>
-<div class="refsect1">
-<a name="GLoadableIcon.details"></a><h2>Details</h2>
-<div class="refsect2">
-<a name="GLoadableIcon-struct"></a><h3>GLoadableIcon</h3>
-<pre class="programlisting">typedef struct _GLoadableIcon GLoadableIcon;</pre>
-<p>
-Generic type for all kinds of icons that can be loaded
-as a stream.
-</p>
-</div>
-<hr>
-<div class="refsect2">
-<a name="GLoadableIconIface"></a><h3>struct GLoadableIconIface</h3>
-<pre class="programlisting">struct GLoadableIconIface {
-  GTypeInterface g_iface;
-
-  /* Virtual Table */
-
-  GInputStream * (* load)        (GLoadableIcon       *icon,
-                                  int                  size,
-                                  char               **type,
-                                  GCancellable        *cancellable,
-                                  GError             **error);
-  void           (* load_async)  (GLoadableIcon       *icon,
-                                  int                  size,
-                                  GCancellable        *cancellable,
-                                  GAsyncReadyCallback  callback,
-                                  gpointer             user_data);
-  GInputStream * (* load_finish) (GLoadableIcon       *icon,
-                                  GAsyncResult        *res,
-                                  char               **type,
-                                  GError             **error);
-};
-</pre>
-<p>
-Interface for icons that can be loaded as a stream.
-</p>
-<div class="variablelist"><table border="0" class="variablelist">
-<colgroup>
-<col align="left" valign="top">
-<col>
-</colgroup>
-<tbody>
-<tr>
-<td><p><span class="term"><a href="./../gobject/gobject/gobject-Type-Information.html#GTypeInterface"><span class="type">GTypeInterface</span></a> <em class="structfield"><code><a name="GLoadableIconIface.g-iface"></a>g_iface</code></em>;</span></p></td>
-<td>The parent interface.</td>
-</tr>
-<tr>
-<td><p><span class="term"><em class="structfield"><code><a name="GLoadableIconIface.load"></a>load</code></em> ()</span></p></td>
-<td>Loads an icon.</td>
-</tr>
-<tr>
-<td><p><span class="term"><em class="structfield"><code><a name="GLoadableIconIface.load-async"></a>load_async</code></em> ()</span></p></td>
-<td>Loads an icon asynchronously.</td>
-</tr>
-<tr>
-<td><p><span class="term"><em class="structfield"><code><a name="GLoadableIconIface.load-finish"></a>load_finish</code></em> ()</span></p></td>
-<td>Finishes an asynchronous icon load.</td>
-=======
 <a name="GLoadableIcon.includes"></a><h2>Includes</h2>
 <pre class="synopsis">#include &lt;gio/gio.h&gt;
 </pre>
@@ -291,7 +164,6 @@
 <td class="parameter_description"><p>a <a href="../glib/glib-Error-Reporting.html#GError"><span class="type">GError</span></a> location to store the error occurring, or <a href="../glib/glib-Standard-Macros.html#NULL:CAPS"><code class="literal">NULL</code></a>
 to ignore.</p></td>
 <td class="parameter_annotations"> </td>
->>>>>>> 76bed778
 </tr>
 </tbody>
 </table></div>
@@ -304,52 +176,6 @@
 </div>
 <hr>
 <div class="refsect2">
-<<<<<<< HEAD
-<a name="g-loadable-icon-load"></a><h3>g_loadable_icon_load ()</h3>
-<pre class="programlisting"><a class="link" href="GInputStream.html" title="GInputStream"><span class="returnvalue">GInputStream</span></a> *      g_loadable_icon_load                (<em class="parameter"><code><a class="link" href="GLoadableIcon.html" title="GLoadableIcon"><span class="type">GLoadableIcon</span></a> *icon</code></em>,
-                                                         <em class="parameter"><code><span class="type">int</span> size</code></em>,
-                                                         <em class="parameter"><code><span class="type">char</span> **type</code></em>,
-                                                         <em class="parameter"><code><a class="link" href="GCancellable.html" title="GCancellable"><span class="type">GCancellable</span></a> *cancellable</code></em>,
-                                                         <em class="parameter"><code><a href="./../glib/glib/glib-Error-Reporting.html#GError"><span class="type">GError</span></a> **error</code></em>);</pre>
-<p>
-Loads a loadable icon. For the asynchronous version of this function, 
-see <a class="link" href="GLoadableIcon.html#g-loadable-icon-load-async" title="g_loadable_icon_load_async ()"><code class="function">g_loadable_icon_load_async()</code></a>.
-</p>
-<div class="variablelist"><table border="0" class="variablelist">
-<colgroup>
-<col align="left" valign="top">
-<col>
-</colgroup>
-<tbody>
-<tr>
-<td><p><span class="term"><em class="parameter"><code>icon</code></em> :</span></p></td>
-<td>a <a class="link" href="GLoadableIcon.html" title="GLoadableIcon"><span class="type">GLoadableIcon</span></a>.</td>
-</tr>
-<tr>
-<td><p><span class="term"><em class="parameter"><code>size</code></em> :</span></p></td>
-<td>an integer.</td>
-</tr>
-<tr>
-<td><p><span class="term"><em class="parameter"><code>type</code></em> :</span></p></td>
-<td>a location to store the type of the
-loaded icon, <a href="./../glib/glib/glib-Standard-Macros.html#NULL:CAPS"><code class="literal">NULL</code></a> to ignore. <span class="annotation">[<acronym title="Parameter for returning results. Default is transfer full."><span class="acronym">out</span></acronym>][<acronym title="NULL is ok, both for passing and for returning."><span class="acronym">allow-none</span></acronym>]</span>
-</td>
-</tr>
-<tr>
-<td><p><span class="term"><em class="parameter"><code>cancellable</code></em> :</span></p></td>
-<td>optional <a class="link" href="GCancellable.html" title="GCancellable"><span class="type">GCancellable</span></a> object, <a href="./../glib/glib/glib-Standard-Macros.html#NULL:CAPS"><code class="literal">NULL</code></a> to ignore. <span class="annotation">[<acronym title="NULL is ok, both for passing and for returning."><span class="acronym">allow-none</span></acronym>]</span>
-</td>
-</tr>
-<tr>
-<td><p><span class="term"><em class="parameter"><code>error</code></em> :</span></p></td>
-<td>a <a href="./../glib/glib/glib-Error-Reporting.html#GError"><span class="type">GError</span></a> location to store the error occurring, or <a href="./../glib/glib/glib-Standard-Macros.html#NULL:CAPS"><code class="literal">NULL</code></a> to
-ignore.</td>
-</tr>
-<tr>
-<td><p><span class="term"><span class="emphasis"><em>Returns</em></span> :</span></p></td>
-<td>a <a class="link" href="GInputStream.html" title="GInputStream"><span class="type">GInputStream</span></a> to read the icon from. <span class="annotation">[<acronym title="Free data after the code is done."><span class="acronym">transfer full</span></acronym>]</span>
-</td>
-=======
 <a name="g-loadable-icon-load-async"></a><h3>g_loadable_icon_load_async ()</h3>
 <pre class="programlisting"><span class="returnvalue">void</span>
 g_loadable_icon_load_async (<em class="parameter"><code><a class="link" href="GLoadableIcon.html" title="GLoadableIcon"><span class="type">GLoadableIcon</span></a> *icon</code></em>,
@@ -394,7 +220,6 @@
 <td class="parameter_name"><p>user_data</p></td>
 <td class="parameter_description"><p> the data to pass to callback function. </p></td>
 <td class="parameter_annotations"><span class="annotation">[<acronym title="This parameter is a 'user_data', for callbacks; many bindings can pass NULL here."><span class="acronym">closure</span></acronym>]</span></td>
->>>>>>> 76bed778
 </tr>
 </tbody>
 </table></div>
@@ -402,48 +227,6 @@
 </div>
 <hr>
 <div class="refsect2">
-<<<<<<< HEAD
-<a name="g-loadable-icon-load-async"></a><h3>g_loadable_icon_load_async ()</h3>
-<pre class="programlisting"><span class="returnvalue">void</span>                g_loadable_icon_load_async          (<em class="parameter"><code><a class="link" href="GLoadableIcon.html" title="GLoadableIcon"><span class="type">GLoadableIcon</span></a> *icon</code></em>,
-                                                         <em class="parameter"><code><span class="type">int</span> size</code></em>,
-                                                         <em class="parameter"><code><a class="link" href="GCancellable.html" title="GCancellable"><span class="type">GCancellable</span></a> *cancellable</code></em>,
-                                                         <em class="parameter"><code><a class="link" href="GAsyncResult.html#GAsyncReadyCallback" title="GAsyncReadyCallback ()"><span class="type">GAsyncReadyCallback</span></a> callback</code></em>,
-                                                         <em class="parameter"><code><a href="./../glib/glib/glib-Basic-Types.html#gpointer"><span class="type">gpointer</span></a> user_data</code></em>);</pre>
-<p>
-Loads an icon asynchronously. To finish this function, see 
-<a class="link" href="GLoadableIcon.html#g-loadable-icon-load-finish" title="g_loadable_icon_load_finish ()"><code class="function">g_loadable_icon_load_finish()</code></a>. For the synchronous, blocking 
-version of this function, see <a class="link" href="GLoadableIcon.html#g-loadable-icon-load" title="g_loadable_icon_load ()"><code class="function">g_loadable_icon_load()</code></a>.
-</p>
-<div class="variablelist"><table border="0" class="variablelist">
-<colgroup>
-<col align="left" valign="top">
-<col>
-</colgroup>
-<tbody>
-<tr>
-<td><p><span class="term"><em class="parameter"><code>icon</code></em> :</span></p></td>
-<td>a <a class="link" href="GLoadableIcon.html" title="GLoadableIcon"><span class="type">GLoadableIcon</span></a>.</td>
-</tr>
-<tr>
-<td><p><span class="term"><em class="parameter"><code>size</code></em> :</span></p></td>
-<td>an integer.</td>
-</tr>
-<tr>
-<td><p><span class="term"><em class="parameter"><code>cancellable</code></em> :</span></p></td>
-<td>optional <a class="link" href="GCancellable.html" title="GCancellable"><span class="type">GCancellable</span></a> object, <a href="./../glib/glib/glib-Standard-Macros.html#NULL:CAPS"><code class="literal">NULL</code></a> to ignore. <span class="annotation">[<acronym title="NULL is ok, both for passing and for returning."><span class="acronym">allow-none</span></acronym>]</span>
-</td>
-</tr>
-<tr>
-<td><p><span class="term"><em class="parameter"><code>callback</code></em> :</span></p></td>
-<td>a <a class="link" href="GAsyncResult.html#GAsyncReadyCallback" title="GAsyncReadyCallback ()"><span class="type">GAsyncReadyCallback</span></a> to call when the
-request is satisfied. <span class="annotation">[<acronym title="The callback is valid until first called."><span class="acronym">scope async</span></acronym>]</span>
-</td>
-</tr>
-<tr>
-<td><p><span class="term"><em class="parameter"><code>user_data</code></em> :</span></p></td>
-<td>the data to pass to callback function. <span class="annotation">[<acronym title="This parameter is a 'user_data', for callbacks; many bindings can pass NULL here."><span class="acronym">closure</span></acronym>]</span>
-</td>
-=======
 <a name="g-loadable-icon-load-finish"></a><h3>g_loadable_icon_load_finish ()</h3>
 <pre class="programlisting"><a class="link" href="GInputStream.html" title="GInputStream"><span class="returnvalue">GInputStream</span></a> *
 g_loadable_icon_load_finish (<em class="parameter"><code><a class="link" href="GLoadableIcon.html" title="GLoadableIcon"><span class="type">GLoadableIcon</span></a> *icon</code></em>,
@@ -481,7 +264,6 @@
 <td class="parameter_description"><p>a <a href="../glib/glib-Error-Reporting.html#GError"><span class="type">GError</span></a> location to store the error occurring, or <a href="../glib/glib-Standard-Macros.html#NULL:CAPS"><code class="literal">NULL</code></a> to
 ignore.</p></td>
 <td class="parameter_annotations"> </td>
->>>>>>> 76bed778
 </tr>
 </tbody>
 </table></div>
@@ -503,43 +285,6 @@
 </div>
 <hr>
 <div class="refsect2">
-<<<<<<< HEAD
-<a name="g-loadable-icon-load-finish"></a><h3>g_loadable_icon_load_finish ()</h3>
-<pre class="programlisting"><a class="link" href="GInputStream.html" title="GInputStream"><span class="returnvalue">GInputStream</span></a> *      g_loadable_icon_load_finish         (<em class="parameter"><code><a class="link" href="GLoadableIcon.html" title="GLoadableIcon"><span class="type">GLoadableIcon</span></a> *icon</code></em>,
-                                                         <em class="parameter"><code><a class="link" href="GAsyncResult.html" title="GAsyncResult"><span class="type">GAsyncResult</span></a> *res</code></em>,
-                                                         <em class="parameter"><code><span class="type">char</span> **type</code></em>,
-                                                         <em class="parameter"><code><a href="./../glib/glib/glib-Error-Reporting.html#GError"><span class="type">GError</span></a> **error</code></em>);</pre>
-<p>
-Finishes an asynchronous icon load started in <a class="link" href="GLoadableIcon.html#g-loadable-icon-load-async" title="g_loadable_icon_load_async ()"><code class="function">g_loadable_icon_load_async()</code></a>.
-</p>
-<div class="variablelist"><table border="0" class="variablelist">
-<colgroup>
-<col align="left" valign="top">
-<col>
-</colgroup>
-<tbody>
-<tr>
-<td><p><span class="term"><em class="parameter"><code>icon</code></em> :</span></p></td>
-<td>a <a class="link" href="GLoadableIcon.html" title="GLoadableIcon"><span class="type">GLoadableIcon</span></a>.</td>
-</tr>
-<tr>
-<td><p><span class="term"><em class="parameter"><code>res</code></em> :</span></p></td>
-<td>a <a class="link" href="GAsyncResult.html" title="GAsyncResult"><span class="type">GAsyncResult</span></a>.</td>
-</tr>
-<tr>
-<td><p><span class="term"><em class="parameter"><code>type</code></em> :</span></p></td>
-<td>a location to store the type of the loaded icon, <a href="./../glib/glib/glib-Standard-Macros.html#NULL:CAPS"><code class="literal">NULL</code></a> to ignore.</td>
-</tr>
-<tr>
-<td><p><span class="term"><em class="parameter"><code>error</code></em> :</span></p></td>
-<td>a <a href="./../glib/glib/glib-Error-Reporting.html#GError"><span class="type">GError</span></a> location to store the error occurring, or <a href="./../glib/glib/glib-Standard-Macros.html#NULL:CAPS"><code class="literal">NULL</code></a> to
-ignore.</td>
-</tr>
-<tr>
-<td><p><span class="term"><span class="emphasis"><em>Returns</em></span> :</span></p></td>
-<td>a <a class="link" href="GInputStream.html" title="GInputStream"><span class="type">GInputStream</span></a> to read the icon from. <span class="annotation">[<acronym title="Free data after the code is done."><span class="acronym">transfer full</span></acronym>]</span>
-</td>
-=======
 <a name="GLoadableIconIface"></a><h3>struct GLoadableIconIface</h3>
 <pre class="programlisting">struct GLoadableIconIface {
   GTypeInterface g_iface;
@@ -591,27 +336,18 @@
 <td class="struct_member_name"><p><em class="structfield"><code><a name="GLoadableIconIface.load-finish"></a>load_finish</code></em> ()</p></td>
 <td class="struct_member_description"><p>Finishes an asynchronous icon load.</p></td>
 <td class="struct_member_annotations"> </td>
->>>>>>> 76bed778
-</tr>
-</tbody>
-</table></div>
-</div>
-</div>
-<<<<<<< HEAD
-=======
-</div>
->>>>>>> 76bed778
+</tr>
+</tbody>
+</table></div>
+</div>
+</div>
+</div>
 <div class="refsect1">
 <a name="GLoadableIcon.see-also"></a><h2>See Also</h2>
 <p><a class="link" href="GIcon.html" title="GIcon"><span class="type">GIcon</span></a>, <a class="link" href="GThemedIcon.html" title="GThemedIcon"><span class="type">GThemedIcon</span></a></p>
 </div>
 </div>
 <div class="footer">
-<<<<<<< HEAD
-<hr>
-          Generated by GTK-Doc V1.18.1</div>
-=======
 <hr>Generated by GTK-Doc V1.24</div>
->>>>>>> 76bed778
 </body>
 </html>