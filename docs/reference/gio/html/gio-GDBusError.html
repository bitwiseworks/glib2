--- conflicted
+++ resolved
@@ -2,37 +2,12 @@
 <html>
 <head>
 <meta http-equiv="Content-Type" content="text/html; charset=UTF-8">
-<<<<<<< HEAD
-<title>GDBusError</title>
-<meta name="generator" content="DocBook XSL Stylesheets V1.77.1">
-=======
 <title>GDBusError: GIO Reference Manual</title>
 <meta name="generator" content="DocBook XSL Stylesheets V1.78.1">
->>>>>>> 76bed778
 <link rel="home" href="index.html" title="GIO Reference Manual">
 <link rel="up" href="gdbus-lowlevel.html" title="Low-level D-Bus Support">
 <link rel="prev" href="gio-D-Bus-Introspection-Data.html" title="D-Bus Introspection Data">
 <link rel="next" href="GDBusMessage.html" title="GDBusMessage">
-<<<<<<< HEAD
-<meta name="generator" content="GTK-Doc V1.18.1 (XML mode)">
-<link rel="stylesheet" href="style.css" type="text/css">
-</head>
-<body bgcolor="white" text="black" link="#0000FF" vlink="#840084" alink="#0000FF">
-<table class="navigation" id="top" width="100%" summary="Navigation header" cellpadding="2" cellspacing="2">
-<tr valign="middle">
-<td><a accesskey="p" href="gio-D-Bus-Introspection-Data.html"><img src="left.png" width="24" height="24" border="0" alt="Prev"></a></td>
-<td><a accesskey="u" href="gdbus-lowlevel.html"><img src="up.png" width="24" height="24" border="0" alt="Up"></a></td>
-<td><a accesskey="h" href="index.html"><img src="home.png" width="24" height="24" border="0" alt="Home"></a></td>
-<th width="100%" align="center">GIO Reference Manual</th>
-<td><a accesskey="n" href="GDBusMessage.html"><img src="right.png" width="24" height="24" border="0" alt="Next"></a></td>
-</tr>
-<tr><td colspan="5" class="shortcuts">
-<a href="#gio-GDBusError.synopsis" class="shortcut">Top</a>
-                   | 
-                  <a href="#gio-GDBusError.description" class="shortcut">Description</a>
-</td></tr>
-</table>
-=======
 <meta name="generator" content="GTK-Doc V1.24 (XML mode)">
 <link rel="stylesheet" href="style.css" type="text/css">
 </head>
@@ -47,7 +22,6 @@
 <td><a accesskey="p" href="gio-D-Bus-Introspection-Data.html"><img src="left.png" width="16" height="16" border="0" alt="Prev"></a></td>
 <td><a accesskey="n" href="GDBusMessage.html"><img src="right.png" width="16" height="16" border="0" alt="Next"></a></td>
 </tr></table>
->>>>>>> 76bed778
 <div class="refentry">
 <a name="gio-GDBusError"></a><div class="titlepage"></div>
 <div class="refnamediv"><table width="100%"><tr>
@@ -57,42 +31,6 @@
 </td>
 <td class="gallery_image" valign="top" align="right"></td>
 </tr></table></div>
-<<<<<<< HEAD
-<div class="refsynopsisdiv">
-<a name="gio-GDBusError.synopsis"></a><h2>Synopsis</h2>
-<pre class="synopsis">
-#include &lt;gio/gio.h&gt;
-
-enum                <a class="link" href="gio-GDBusError.html#GDBusError" title="enum GDBusError">GDBusError</a>;
-#define             <a class="link" href="gio-GDBusError.html#G-DBUS-ERROR:CAPS" title="G_DBUS_ERROR">G_DBUS_ERROR</a>
-<a href="./../glib/glib/glib-Basic-Types.html#gboolean"><span class="returnvalue">gboolean</span></a>            <a class="link" href="gio-GDBusError.html#g-dbus-error-is-remote-error" title="g_dbus_error_is_remote_error ()">g_dbus_error_is_remote_error</a>        (<em class="parameter"><code>const <a href="./../glib/glib/glib-Error-Reporting.html#GError"><span class="type">GError</span></a> *error</code></em>);
-<a href="./../glib/glib/glib-Basic-Types.html#gchar"><span class="returnvalue">gchar</span></a> *             <a class="link" href="gio-GDBusError.html#g-dbus-error-get-remote-error" title="g_dbus_error_get_remote_error ()">g_dbus_error_get_remote_error</a>       (<em class="parameter"><code>const <a href="./../glib/glib/glib-Error-Reporting.html#GError"><span class="type">GError</span></a> *error</code></em>);
-<a href="./../glib/glib/glib-Basic-Types.html#gboolean"><span class="returnvalue">gboolean</span></a>            <a class="link" href="gio-GDBusError.html#g-dbus-error-strip-remote-error" title="g_dbus_error_strip_remote_error ()">g_dbus_error_strip_remote_error</a>     (<em class="parameter"><code><a href="./../glib/glib/glib-Error-Reporting.html#GError"><span class="type">GError</span></a> *error</code></em>);
-                    <a class="link" href="gio-GDBusError.html#GDBusErrorEntry" title="GDBusErrorEntry">GDBusErrorEntry</a>;
-<span class="returnvalue">void</span>                <a class="link" href="gio-GDBusError.html#g-dbus-error-register-error-domain" title="g_dbus_error_register_error_domain ()">g_dbus_error_register_error_domain</a>  (<em class="parameter"><code>const <a href="./../glib/glib/glib-Basic-Types.html#gchar"><span class="type">gchar</span></a> *error_domain_quark_name</code></em>,
-                                                         <em class="parameter"><code>volatile <a href="./../glib/glib/glib-Basic-Types.html#gsize"><span class="type">gsize</span></a> *quark_volatile</code></em>,
-                                                         <em class="parameter"><code>const <a class="link" href="gio-GDBusError.html#GDBusErrorEntry" title="GDBusErrorEntry"><span class="type">GDBusErrorEntry</span></a> *entries</code></em>,
-                                                         <em class="parameter"><code><a href="./../glib/glib/glib-Basic-Types.html#guint"><span class="type">guint</span></a> num_entries</code></em>);
-<a href="./../glib/glib/glib-Basic-Types.html#gboolean"><span class="returnvalue">gboolean</span></a>            <a class="link" href="gio-GDBusError.html#g-dbus-error-register-error" title="g_dbus_error_register_error ()">g_dbus_error_register_error</a>         (<em class="parameter"><code><a href="./../glib/glib/glib-Quarks.html#GQuark"><span class="type">GQuark</span></a> error_domain</code></em>,
-                                                         <em class="parameter"><code><a href="./../glib/glib/glib-Basic-Types.html#gint"><span class="type">gint</span></a> error_code</code></em>,
-                                                         <em class="parameter"><code>const <a href="./../glib/glib/glib-Basic-Types.html#gchar"><span class="type">gchar</span></a> *dbus_error_name</code></em>);
-<a href="./../glib/glib/glib-Basic-Types.html#gboolean"><span class="returnvalue">gboolean</span></a>            <a class="link" href="gio-GDBusError.html#g-dbus-error-unregister-error" title="g_dbus_error_unregister_error ()">g_dbus_error_unregister_error</a>       (<em class="parameter"><code><a href="./../glib/glib/glib-Quarks.html#GQuark"><span class="type">GQuark</span></a> error_domain</code></em>,
-                                                         <em class="parameter"><code><a href="./../glib/glib/glib-Basic-Types.html#gint"><span class="type">gint</span></a> error_code</code></em>,
-                                                         <em class="parameter"><code>const <a href="./../glib/glib/glib-Basic-Types.html#gchar"><span class="type">gchar</span></a> *dbus_error_name</code></em>);
-<a href="./../glib/glib/glib-Error-Reporting.html#GError"><span class="returnvalue">GError</span></a> *            <a class="link" href="gio-GDBusError.html#g-dbus-error-new-for-dbus-error" title="g_dbus_error_new_for_dbus_error ()">g_dbus_error_new_for_dbus_error</a>     (<em class="parameter"><code>const <a href="./../glib/glib/glib-Basic-Types.html#gchar"><span class="type">gchar</span></a> *dbus_error_name</code></em>,
-                                                         <em class="parameter"><code>const <a href="./../glib/glib/glib-Basic-Types.html#gchar"><span class="type">gchar</span></a> *dbus_error_message</code></em>);
-<span class="returnvalue">void</span>                <a class="link" href="gio-GDBusError.html#g-dbus-error-set-dbus-error" title="g_dbus_error_set_dbus_error ()">g_dbus_error_set_dbus_error</a>         (<em class="parameter"><code><a href="./../glib/glib/glib-Error-Reporting.html#GError"><span class="type">GError</span></a> **error</code></em>,
-                                                         <em class="parameter"><code>const <a href="./../glib/glib/glib-Basic-Types.html#gchar"><span class="type">gchar</span></a> *dbus_error_name</code></em>,
-                                                         <em class="parameter"><code>const <a href="./../glib/glib/glib-Basic-Types.html#gchar"><span class="type">gchar</span></a> *dbus_error_message</code></em>,
-                                                         <em class="parameter"><code>const <a href="./../glib/glib/glib-Basic-Types.html#gchar"><span class="type">gchar</span></a> *format</code></em>,
-                                                         <em class="parameter"><code>...</code></em>);
-<span class="returnvalue">void</span>                <a class="link" href="gio-GDBusError.html#g-dbus-error-set-dbus-error-valist" title="g_dbus_error_set_dbus_error_valist ()">g_dbus_error_set_dbus_error_valist</a>  (<em class="parameter"><code><a href="./../glib/glib/glib-Error-Reporting.html#GError"><span class="type">GError</span></a> **error</code></em>,
-                                                         <em class="parameter"><code>const <a href="./../glib/glib/glib-Basic-Types.html#gchar"><span class="type">gchar</span></a> *dbus_error_name</code></em>,
-                                                         <em class="parameter"><code>const <a href="./../glib/glib/glib-Basic-Types.html#gchar"><span class="type">gchar</span></a> *dbus_error_message</code></em>,
-                                                         <em class="parameter"><code>const <a href="./../glib/glib/glib-Basic-Types.html#gchar"><span class="type">gchar</span></a> *format</code></em>,
-                                                         <em class="parameter"><code><span class="type">va_list</span> var_args</code></em>);
-<a href="./../glib/glib/glib-Basic-Types.html#gchar"><span class="returnvalue">gchar</span></a> *             <a class="link" href="gio-GDBusError.html#g-dbus-error-encode-gerror" title="g_dbus_error_encode_gerror ()">g_dbus_error_encode_gerror</a>          (<em class="parameter"><code>const <a href="./../glib/glib/glib-Error-Reporting.html#GError"><span class="type">GError</span></a> *error</code></em>);
-=======
 <div class="refsect1">
 <a name="gio-GDBusError.functions"></a><h2>Functions</h2>
 <div class="informaltable"><table width="100%" border="0">
@@ -210,39 +148,10 @@
 <div class="refsect1">
 <a name="gio-GDBusError.includes"></a><h2>Includes</h2>
 <pre class="synopsis">#include &lt;gio/gio.h&gt;
->>>>>>> 76bed778
 </pre>
 </div>
 <div class="refsect1">
 <a name="gio-GDBusError.description"></a><h2>Description</h2>
-<<<<<<< HEAD
-<p>
-All facilities that return errors from remote methods (such as
-<a class="link" href="GDBusConnection.html#g-dbus-connection-call-sync" title="g_dbus_connection_call_sync ()"><code class="function">g_dbus_connection_call_sync()</code></a>) use <a href="./../glib/glib/glib-Error-Reporting.html#GError"><span class="type">GError</span></a> to represent both D-Bus
-errors (e.g. errors returned from the other peer) and locally
-in-process generated errors.
-</p>
-<p>
-To check if a returned <a href="./../glib/glib/glib-Error-Reporting.html#GError"><span class="type">GError</span></a> is an error from a remote peer, use
-<a class="link" href="gio-GDBusError.html#g-dbus-error-is-remote-error" title="g_dbus_error_is_remote_error ()"><code class="function">g_dbus_error_is_remote_error()</code></a>. To get the actual D-Bus error name,
-use <a class="link" href="gio-GDBusError.html#g-dbus-error-get-remote-error" title="g_dbus_error_get_remote_error ()"><code class="function">g_dbus_error_get_remote_error()</code></a>. Before presenting an error,
-always use <a class="link" href="gio-GDBusError.html#g-dbus-error-strip-remote-error" title="g_dbus_error_strip_remote_error ()"><code class="function">g_dbus_error_strip_remote_error()</code></a>.
-</p>
-<p>
-In addition, facilities used to return errors to a remote peer also
-use <a href="./../glib/glib/glib-Error-Reporting.html#GError"><span class="type">GError</span></a>. See <a class="link" href="GDBusMethodInvocation.html#g-dbus-method-invocation-return-error" title="g_dbus_method_invocation_return_error ()"><code class="function">g_dbus_method_invocation_return_error()</code></a> for
-discussion about how the D-Bus error name is set.
-</p>
-<p>
-Applications can associate a <a href="./../glib/glib/glib-Error-Reporting.html#GError"><span class="type">GError</span></a> error domain with a set of D-Bus errors in order to
-automatically map from D-Bus errors to <a href="./../glib/glib/glib-Error-Reporting.html#GError"><span class="type">GError</span></a> and back. This
-is typically done in the function returning the <a href="./../glib/glib/glib-Quarks.html#GQuark"><span class="type">GQuark</span></a> for the
-error domain:
-</p>
-<div class="example">
-<a name="error-registration"></a><p class="title"><b>Example 1. Error Registration</b></p>
-<div class="example-contents">
-=======
 <p>All facilities that return errors from remote methods (such as
 <a class="link" href="GDBusConnection.html#g-dbus-connection-call-sync" title="g_dbus_connection_call_sync ()"><code class="function">g_dbus_connection_call_sync()</code></a>) use <a href="../glib/glib-Error-Reporting.html#GError"><span class="type">GError</span></a> to represent both D-Bus
 errors (e.g. errors returned from the other peer) and locally
@@ -259,7 +168,6 @@
 is typically done in the function returning the <a href="../glib/glib-Quarks.html#GQuark"><span class="type">GQuark</span></a> for the
 error domain:</p>
 <div class="informalexample">
->>>>>>> 76bed778
   <table class="listing_frame" border="0" cellpadding="0" cellspacing="0">
     <tbody>
       <tr>
@@ -298,24 +206,11 @@
 33
 34
 35</pre></td>
-<<<<<<< HEAD
-        <td class="listing_code"><pre class="programlisting"><span class="comment">/* foo-bar-error.h: */</span>
-=======
         <td class="listing_code"><pre class="programlisting"><span class="gtkdoc slc">// foo-bar-error.h:</span>
->>>>>>> 76bed778
 
 <span class="gtkdoc ppc">#define FOO_BAR_ERROR (foo_bar_error_quark ())</span>
 GQuark <span class="function">foo_bar_error_quark</span> <span class="gtkdoc opt">(</span><span class="gtkdoc kwb">void</span><span class="gtkdoc opt">);</span>
 
-<<<<<<< HEAD
-<span class="keyword">typedef</span><span class="normal"> </span><span class="keyword">enum</span>
-<span class="cbracket">{</span>
-<span class="normal">  FOO_BAR_ERROR_FAILED</span><span class="symbol">,</span>
-<span class="normal">  FOO_BAR_ERROR_ANOTHER_ERROR</span><span class="symbol">,</span>
-<span class="normal">  FOO_BAR_ERROR_SOME_THIRD_ERROR</span><span class="symbol">,</span>
-<span class="normal">  FOO_BAR_N_ERRORS </span><span class="comment">/*&lt; skip &gt;*/</span>
-<span class="cbracket">}</span><span class="normal"> FooBarError</span><span class="symbol">;</span>
-=======
 <span class="gtkdoc kwc">typedef</span> <span class="gtkdoc kwb">enum</span>
 <span class="gtkdoc opt">{</span>
   FOO_BAR_ERROR_FAILED<span class="gtkdoc opt">,</span>
@@ -323,7 +218,6 @@
   FOO_BAR_ERROR_SOME_THIRD_ERROR<span class="gtkdoc opt">,</span>
   FOO_BAR_N_ERRORS <span class="gtkdoc opt">/ *&lt;</span> skip <span class="gtkdoc opt">&gt;* /</span>
 <span class="gtkdoc opt">}</span> FooBarError<span class="gtkdoc opt">;</span>
->>>>>>> 76bed778
 
 <span class="gtkdoc slc">// foo-bar-error.c:</span>
 
@@ -334,21 +228,6 @@
   <span class="gtkdoc opt">{</span>FOO_BAR_ERROR_SOME_THIRD_ERROR<span class="gtkdoc opt">,</span> <span class="string">&quot;org.project.Foo.Bar.Error.SomeThirdError&quot;</span><span class="gtkdoc opt">},</span>
 <span class="gtkdoc opt">};</span>
 
-<<<<<<< HEAD
-<span class="comment">/* Ensure that every error code has an associated D-Bus error name */</span>
-<span class="function"><a href="./../glib/glib/glib-Miscellaneous-Macros.html#G-STATIC-ASSERT:CAPS">G_STATIC_ASSERT</a></span><span class="normal"> </span><span class="symbol">(</span><span class="function"><a href="./../glib/glib/glib-Standard-Macros.html#G-N-ELEMENTS:CAPS">G_N_ELEMENTS</a></span><span class="normal"> </span><span class="symbol">(</span><span class="normal">foo_bar_error_entries</span><span class="symbol">)</span><span class="normal"> </span><span class="symbol">==</span><span class="normal"> FOO_BAR_N_ERRORS</span><span class="symbol">);</span>
-
-<span class="normal"><a href="./../glib/glib/glib-Quarks.html#GQuark">GQuark</a></span>
-<span class="function">foo_bar_error_quark</span><span class="normal"> </span><span class="symbol">(</span><span class="type">void</span><span class="symbol">)</span>
-<span class="cbracket">{</span>
-<span class="normal">  </span><span class="keyword">static</span><span class="normal"> </span><span class="keyword">volatile</span><span class="normal"> </span><span class="usertype">gsize</span><span class="normal"> quark_volatile </span><span class="symbol">=</span><span class="normal"> </span><span class="number">0</span><span class="symbol">;</span>
-<span class="normal">  </span><span class="function"><a href="gio-GDBusError.html#g-dbus-error-register-error-domain">g_dbus_error_register_error_domain</a></span><span class="normal"> </span><span class="symbol">(</span><span class="string">"foo-bar-error-quark"</span><span class="symbol">,</span>
-<span class="normal">                                      </span><span class="symbol">&amp;</span><span class="normal">quark_volatile</span><span class="symbol">,</span>
-<span class="normal">                                      foo_bar_error_entries</span><span class="symbol">,</span>
-<span class="normal">                                      </span><span class="function"><a href="./../glib/glib/glib-Standard-Macros.html#G-N-ELEMENTS:CAPS">G_N_ELEMENTS</a></span><span class="normal"> </span><span class="symbol">(</span><span class="normal">foo_bar_error_entries</span><span class="symbol">));</span>
-<span class="normal">  </span><span class="keyword">return</span><span class="normal"> </span><span class="symbol">(</span><span class="normal"><a href="./../glib/glib/glib-Quarks.html#GQuark">GQuark</a></span><span class="symbol">)</span><span class="normal"> quark_volatile</span><span class="symbol">;</span>
-<span class="cbracket">}</span></pre></td>
-=======
 <span class="gtkdoc slc">// Ensure that every error code has an associated D-Bus error name</span>
 <span class="function"><a href="../glib/glib-Miscellaneous-Macros.html#G-STATIC-ASSERT:CAPS">G_STATIC_ASSERT</a></span> <span class="gtkdoc opt">(</span><span class="function"><a href="../glib/glib-Standard-Macros.html#G-N-ELEMENTS:CAPS">G_N_ELEMENTS</a></span> <span class="gtkdoc opt">(</span>foo_bar_error_entries<span class="gtkdoc opt">) ==</span> FOO_BAR_N_ERRORS<span class="gtkdoc opt">);</span>
 
@@ -362,7 +241,6 @@
                                       <span class="function"><a href="../glib/glib-Standard-Macros.html#G-N-ELEMENTS:CAPS">G_N_ELEMENTS</a></span> <span class="gtkdoc opt">(</span>foo_bar_error_entries<span class="gtkdoc opt">));</span>
   <span class="keyword">return</span> <span class="gtkdoc opt">(</span>GQuark<span class="gtkdoc opt">)</span> quark_volatile<span class="gtkdoc opt">;</span>
 <span class="gtkdoc opt">}</span></pre></td>
->>>>>>> 76bed778
       </tr>
     </tbody>
   </table>
@@ -382,63 +260,6 @@
 <a class="link" href="gio-GIOError.html#G-IO-ERROR:CAPS" title="G_IO_ERROR"><code class="literal">G_IO_ERROR</code></a> domain.</p>
 </div>
 <div class="refsect1">
-<<<<<<< HEAD
-<a name="gio-GDBusError.details"></a><h2>Details</h2>
-<div class="refsect2">
-<a name="GDBusError"></a><h3>enum GDBusError</h3>
-<pre class="programlisting">typedef enum {
-  /* Well-known errors in the org.freedesktop.DBus.Error namespace */
-  G_DBUS_ERROR_FAILED,                           /* org.freedesktop.DBus.Error.Failed */
-  G_DBUS_ERROR_NO_MEMORY,                        /* org.freedesktop.DBus.Error.NoMemory */
-  G_DBUS_ERROR_SERVICE_UNKNOWN,                  /* org.freedesktop.DBus.Error.ServiceUnknown */
-  G_DBUS_ERROR_NAME_HAS_NO_OWNER,                /* org.freedesktop.DBus.Error.NameHasNoOwner */
-  G_DBUS_ERROR_NO_REPLY,                         /* org.freedesktop.DBus.Error.NoReply */
-  G_DBUS_ERROR_IO_ERROR,                         /* org.freedesktop.DBus.Error.IOError */
-  G_DBUS_ERROR_BAD_ADDRESS,                      /* org.freedesktop.DBus.Error.BadAddress */
-  G_DBUS_ERROR_NOT_SUPPORTED,                    /* org.freedesktop.DBus.Error.NotSupported */
-  G_DBUS_ERROR_LIMITS_EXCEEDED,                  /* org.freedesktop.DBus.Error.LimitsExceeded */
-  G_DBUS_ERROR_ACCESS_DENIED,                    /* org.freedesktop.DBus.Error.AccessDenied */
-  G_DBUS_ERROR_AUTH_FAILED,                      /* org.freedesktop.DBus.Error.AuthFailed */
-  G_DBUS_ERROR_NO_SERVER,                        /* org.freedesktop.DBus.Error.NoServer */
-  G_DBUS_ERROR_TIMEOUT,                          /* org.freedesktop.DBus.Error.Timeout */
-  G_DBUS_ERROR_NO_NETWORK,                       /* org.freedesktop.DBus.Error.NoNetwork */
-  G_DBUS_ERROR_ADDRESS_IN_USE,                   /* org.freedesktop.DBus.Error.AddressInUse */
-  G_DBUS_ERROR_DISCONNECTED,                     /* org.freedesktop.DBus.Error.Disconnected */
-  G_DBUS_ERROR_INVALID_ARGS,                     /* org.freedesktop.DBus.Error.InvalidArgs */
-  G_DBUS_ERROR_FILE_NOT_FOUND,                   /* org.freedesktop.DBus.Error.FileNotFound */
-  G_DBUS_ERROR_FILE_EXISTS,                      /* org.freedesktop.DBus.Error.FileExists */
-  G_DBUS_ERROR_UNKNOWN_METHOD,                   /* org.freedesktop.DBus.Error.UnknownMethod */
-  G_DBUS_ERROR_TIMED_OUT,                        /* org.freedesktop.DBus.Error.TimedOut */
-  G_DBUS_ERROR_MATCH_RULE_NOT_FOUND,             /* org.freedesktop.DBus.Error.MatchRuleNotFound */
-  G_DBUS_ERROR_MATCH_RULE_INVALID,               /* org.freedesktop.DBus.Error.MatchRuleInvalid */
-  G_DBUS_ERROR_SPAWN_EXEC_FAILED,                /* org.freedesktop.DBus.Error.Spawn.ExecFailed */
-  G_DBUS_ERROR_SPAWN_FORK_FAILED,                /* org.freedesktop.DBus.Error.Spawn.ForkFailed */
-  G_DBUS_ERROR_SPAWN_CHILD_EXITED,               /* org.freedesktop.DBus.Error.Spawn.ChildExited */
-  G_DBUS_ERROR_SPAWN_CHILD_SIGNALED,             /* org.freedesktop.DBus.Error.Spawn.ChildSignaled */
-  G_DBUS_ERROR_SPAWN_FAILED,                     /* org.freedesktop.DBus.Error.Spawn.Failed */
-  G_DBUS_ERROR_SPAWN_SETUP_FAILED,               /* org.freedesktop.DBus.Error.Spawn.FailedToSetup */
-  G_DBUS_ERROR_SPAWN_CONFIG_INVALID,             /* org.freedesktop.DBus.Error.Spawn.ConfigInvalid */
-  G_DBUS_ERROR_SPAWN_SERVICE_INVALID,            /* org.freedesktop.DBus.Error.Spawn.ServiceNotValid */
-  G_DBUS_ERROR_SPAWN_SERVICE_NOT_FOUND,          /* org.freedesktop.DBus.Error.Spawn.ServiceNotFound */
-  G_DBUS_ERROR_SPAWN_PERMISSIONS_INVALID,        /* org.freedesktop.DBus.Error.Spawn.PermissionsInvalid */
-  G_DBUS_ERROR_SPAWN_FILE_INVALID,               /* org.freedesktop.DBus.Error.Spawn.FileInvalid */
-  G_DBUS_ERROR_SPAWN_NO_MEMORY,                  /* org.freedesktop.DBus.Error.Spawn.NoMemory */
-  G_DBUS_ERROR_UNIX_PROCESS_ID_UNKNOWN,          /* org.freedesktop.DBus.Error.UnixProcessIdUnknown */
-  G_DBUS_ERROR_INVALID_SIGNATURE,                /* org.freedesktop.DBus.Error.InvalidSignature */
-  G_DBUS_ERROR_INVALID_FILE_CONTENT,             /* org.freedesktop.DBus.Error.InvalidFileContent */
-  G_DBUS_ERROR_SELINUX_SECURITY_CONTEXT_UNKNOWN, /* org.freedesktop.DBus.Error.SELinuxSecurityContextUnknown */
-  G_DBUS_ERROR_ADT_AUDIT_DATA_UNKNOWN,           /* org.freedesktop.DBus.Error.AdtAuditDataUnknown */
-  G_DBUS_ERROR_OBJECT_PATH_IN_USE                /* org.freedesktop.DBus.Error.ObjectPathInUse */
-} GDBusError;
-</pre>
-<p>
-Error codes for the <a class="link" href="gio-GDBusError.html#G-DBUS-ERROR:CAPS" title="G_DBUS_ERROR"><code class="literal">G_DBUS_ERROR</code></a> error domain.
-</p>
-<div class="variablelist"><table border="0" class="variablelist">
-<colgroup>
-<col align="left" valign="top">
-<col>
-=======
 <a name="gio-GDBusError.functions_details"></a><h2>Functions</h2>
 <div class="refsect2">
 <a name="g-dbus-error-is-remote-error"></a><h3>g_dbus_error_is_remote_error ()</h3>
@@ -552,7 +373,6 @@
 <col width="150px" class="parameters_name">
 <col class="parameters_description">
 <col width="200px" class="parameters_annotations">
->>>>>>> 76bed778
 </colgroup>
 <tbody>
 <tr>
@@ -1019,359 +839,6 @@
 </td>
 <td class="enum_member_annotations"> </td>
 </tr>
-<<<<<<< HEAD
-</tbody>
-</table></div>
-<p class="since">Since 2.26</p>
-</div>
-<hr>
-<div class="refsect2">
-<a name="G-DBUS-ERROR:CAPS"></a><h3>G_DBUS_ERROR</h3>
-<pre class="programlisting">#define G_DBUS_ERROR g_dbus_error_quark()
-</pre>
-<p>
-Error domain for errors generated by a remote message bus. Errors
-in this domain will be from the <a class="link" href="gio-GDBusError.html#GDBusError" title="enum GDBusError"><span class="type">GDBusError</span></a> enumeration.  See
-<a href="./../glib/glib/glib-Error-Reporting.html#GError"><span class="type">GError</span></a> for more information on error domains.
-</p>
-<p>
-Note that errors in this error domain is intended only for
-returning errors from a remote message bus process. Errors
-generated locally in-process by e.g. <a class="link" href="GDBusConnection.html" title="GDBusConnection"><span class="type">GDBusConnection</span></a> is from the
-<a class="link" href="gio-GIOError.html#G-IO-ERROR:CAPS" title="G_IO_ERROR"><code class="literal">G_IO_ERROR</code></a> domain.
-</p>
-<p class="since">Since 2.26</p>
-</div>
-<hr>
-<div class="refsect2">
-<a name="g-dbus-error-is-remote-error"></a><h3>g_dbus_error_is_remote_error ()</h3>
-<pre class="programlisting"><a href="./../glib/glib/glib-Basic-Types.html#gboolean"><span class="returnvalue">gboolean</span></a>            g_dbus_error_is_remote_error        (<em class="parameter"><code>const <a href="./../glib/glib/glib-Error-Reporting.html#GError"><span class="type">GError</span></a> *error</code></em>);</pre>
-<p>
-Checks if <em class="parameter"><code>error</code></em> represents an error received via D-Bus from a remote peer. If so,
-use <a class="link" href="gio-GDBusError.html#g-dbus-error-get-remote-error" title="g_dbus_error_get_remote_error ()"><code class="function">g_dbus_error_get_remote_error()</code></a> to get the name of the error.
-</p>
-<div class="variablelist"><table border="0" class="variablelist">
-<colgroup>
-<col align="left" valign="top">
-<col>
-</colgroup>
-<tbody>
-<tr>
-<td><p><span class="term"><em class="parameter"><code>error</code></em> :</span></p></td>
-<td>A <a href="./../glib/glib/glib-Error-Reporting.html#GError"><span class="type">GError</span></a>.</td>
-</tr>
-<tr>
-<td><p><span class="term"><span class="emphasis"><em>Returns</em></span> :</span></p></td>
-<td>
-<a href="./../glib/glib/glib-Standard-Macros.html#TRUE:CAPS"><code class="literal">TRUE</code></a> if <em class="parameter"><code>error</code></em> represents an error from a remote peer,
-<a href="./../glib/glib/glib-Standard-Macros.html#FALSE:CAPS"><code class="literal">FALSE</code></a> otherwise.</td>
-</tr>
-</tbody>
-</table></div>
-<p class="since">Since 2.26</p>
-</div>
-<hr>
-<div class="refsect2">
-<a name="g-dbus-error-get-remote-error"></a><h3>g_dbus_error_get_remote_error ()</h3>
-<pre class="programlisting"><a href="./../glib/glib/glib-Basic-Types.html#gchar"><span class="returnvalue">gchar</span></a> *             g_dbus_error_get_remote_error       (<em class="parameter"><code>const <a href="./../glib/glib/glib-Error-Reporting.html#GError"><span class="type">GError</span></a> *error</code></em>);</pre>
-<p>
-Gets the D-Bus error name used for <em class="parameter"><code>error</code></em>, if any.
-</p>
-<p>
-This function is guaranteed to return a D-Bus error name for all
-<a href="./../glib/glib/glib-Error-Reporting.html#GError"><span class="type">GError</span></a>s returned from functions handling remote method
-calls (e.g. <a class="link" href="GDBusConnection.html#g-dbus-connection-call-finish" title="g_dbus_connection_call_finish ()"><code class="function">g_dbus_connection_call_finish()</code></a>) unless
-<a class="link" href="gio-GDBusError.html#g-dbus-error-strip-remote-error" title="g_dbus_error_strip_remote_error ()"><code class="function">g_dbus_error_strip_remote_error()</code></a> has been used on <em class="parameter"><code>error</code></em>.
-</p>
-<div class="variablelist"><table border="0" class="variablelist">
-<colgroup>
-<col align="left" valign="top">
-<col>
-</colgroup>
-<tbody>
-<tr>
-<td><p><span class="term"><em class="parameter"><code>error</code></em> :</span></p></td>
-<td>A <a href="./../glib/glib/glib-Error-Reporting.html#GError"><span class="type">GError</span></a>.</td>
-</tr>
-<tr>
-<td><p><span class="term"><span class="emphasis"><em>Returns</em></span> :</span></p></td>
-<td>An allocated string or <a href="./../glib/glib/glib-Standard-Macros.html#NULL:CAPS"><code class="literal">NULL</code></a> if the D-Bus error name could not be found. Free with <a href="./../glib/glib/glib-Memory-Allocation.html#g-free"><code class="function">g_free()</code></a>.</td>
-</tr>
-</tbody>
-</table></div>
-<p class="since">Since 2.26</p>
-</div>
-<hr>
-<div class="refsect2">
-<a name="g-dbus-error-strip-remote-error"></a><h3>g_dbus_error_strip_remote_error ()</h3>
-<pre class="programlisting"><a href="./../glib/glib/glib-Basic-Types.html#gboolean"><span class="returnvalue">gboolean</span></a>            g_dbus_error_strip_remote_error     (<em class="parameter"><code><a href="./../glib/glib/glib-Error-Reporting.html#GError"><span class="type">GError</span></a> *error</code></em>);</pre>
-<p>
-Looks for extra information in the error message used to recover
-the D-Bus error name and strips it if found. If stripped, the
-message field in <em class="parameter"><code>error</code></em> will correspond exactly to what was
-received on the wire.
-</p>
-<p>
-This is typically used when presenting errors to the end user.
-</p>
-<div class="variablelist"><table border="0" class="variablelist">
-<colgroup>
-<col align="left" valign="top">
-<col>
-</colgroup>
-<tbody>
-<tr>
-<td><p><span class="term"><em class="parameter"><code>error</code></em> :</span></p></td>
-<td>A <a href="./../glib/glib/glib-Error-Reporting.html#GError"><span class="type">GError</span></a>.</td>
-</tr>
-<tr>
-<td><p><span class="term"><span class="emphasis"><em>Returns</em></span> :</span></p></td>
-<td>
-<a href="./../glib/glib/glib-Standard-Macros.html#TRUE:CAPS"><code class="literal">TRUE</code></a> if information was stripped, <a href="./../glib/glib/glib-Standard-Macros.html#FALSE:CAPS"><code class="literal">FALSE</code></a> otherwise.</td>
-</tr>
-</tbody>
-</table></div>
-<p class="since">Since 2.26</p>
-</div>
-<hr>
-<div class="refsect2">
-<a name="GDBusErrorEntry"></a><h3>GDBusErrorEntry</h3>
-<pre class="programlisting">typedef struct {
-  gint         error_code;
-  const gchar *dbus_error_name;
-} GDBusErrorEntry;
-</pre>
-<p>
-Struct used in <a class="link" href="gio-GDBusError.html#g-dbus-error-register-error-domain" title="g_dbus_error_register_error_domain ()"><code class="function">g_dbus_error_register_error_domain()</code></a>.
-</p>
-<div class="variablelist"><table border="0" class="variablelist">
-<colgroup>
-<col align="left" valign="top">
-<col>
-</colgroup>
-<tbody>
-<tr>
-<td><p><span class="term"><a href="./../glib/glib/glib-Basic-Types.html#gint"><span class="type">gint</span></a> <em class="structfield"><code><a name="GDBusErrorEntry.error-code"></a>error_code</code></em>;</span></p></td>
-<td>An error code.</td>
-</tr>
-<tr>
-<td><p><span class="term">const <a href="./../glib/glib/glib-Basic-Types.html#gchar"><span class="type">gchar</span></a> *<em class="structfield"><code><a name="GDBusErrorEntry.dbus-error-name"></a>dbus_error_name</code></em>;</span></p></td>
-<td>The D-Bus error name to associate with <em class="parameter"><code>error_code</code></em>.</td>
-</tr>
-</tbody>
-</table></div>
-<p class="since">Since 2.26</p>
-</div>
-<hr>
-<div class="refsect2">
-<a name="g-dbus-error-register-error-domain"></a><h3>g_dbus_error_register_error_domain ()</h3>
-<pre class="programlisting"><span class="returnvalue">void</span>                g_dbus_error_register_error_domain  (<em class="parameter"><code>const <a href="./../glib/glib/glib-Basic-Types.html#gchar"><span class="type">gchar</span></a> *error_domain_quark_name</code></em>,
-                                                         <em class="parameter"><code>volatile <a href="./../glib/glib/glib-Basic-Types.html#gsize"><span class="type">gsize</span></a> *quark_volatile</code></em>,
-                                                         <em class="parameter"><code>const <a class="link" href="gio-GDBusError.html#GDBusErrorEntry" title="GDBusErrorEntry"><span class="type">GDBusErrorEntry</span></a> *entries</code></em>,
-                                                         <em class="parameter"><code><a href="./../glib/glib/glib-Basic-Types.html#guint"><span class="type">guint</span></a> num_entries</code></em>);</pre>
-<p>
-Helper function for associating a <a href="./../glib/glib/glib-Error-Reporting.html#GError"><span class="type">GError</span></a> error domain with D-Bus error names.
-</p>
-<div class="variablelist"><table border="0" class="variablelist">
-<colgroup>
-<col align="left" valign="top">
-<col>
-</colgroup>
-<tbody>
-<tr>
-<td><p><span class="term"><em class="parameter"><code>error_domain_quark_name</code></em> :</span></p></td>
-<td>The error domain name.</td>
-</tr>
-<tr>
-<td><p><span class="term"><em class="parameter"><code>quark_volatile</code></em> :</span></p></td>
-<td>A pointer where to store the <a href="./../glib/glib/glib-Quarks.html#GQuark"><span class="type">GQuark</span></a>.</td>
-</tr>
-<tr>
-<td><p><span class="term"><em class="parameter"><code>entries</code></em> :</span></p></td>
-<td>A pointer to <em class="parameter"><code>num_entries</code></em> <a class="link" href="gio-GDBusError.html#GDBusErrorEntry" title="GDBusErrorEntry"><span class="type">GDBusErrorEntry</span></a> struct items.</td>
-</tr>
-<tr>
-<td><p><span class="term"><em class="parameter"><code>num_entries</code></em> :</span></p></td>
-<td>Number of items to register.</td>
-</tr>
-</tbody>
-</table></div>
-<p class="since">Since 2.26</p>
-</div>
-<hr>
-<div class="refsect2">
-<a name="g-dbus-error-register-error"></a><h3>g_dbus_error_register_error ()</h3>
-<pre class="programlisting"><a href="./../glib/glib/glib-Basic-Types.html#gboolean"><span class="returnvalue">gboolean</span></a>            g_dbus_error_register_error         (<em class="parameter"><code><a href="./../glib/glib/glib-Quarks.html#GQuark"><span class="type">GQuark</span></a> error_domain</code></em>,
-                                                         <em class="parameter"><code><a href="./../glib/glib/glib-Basic-Types.html#gint"><span class="type">gint</span></a> error_code</code></em>,
-                                                         <em class="parameter"><code>const <a href="./../glib/glib/glib-Basic-Types.html#gchar"><span class="type">gchar</span></a> *dbus_error_name</code></em>);</pre>
-<p>
-Creates an association to map between <em class="parameter"><code>dbus_error_name</code></em> and
-<a href="./../glib/glib/glib-Error-Reporting.html#GError"><span class="type">GError</span></a>s specified by <em class="parameter"><code>error_domain</code></em> and <em class="parameter"><code>error_code</code></em>.
-</p>
-<p>
-This is typically done in the routine that returns the <a href="./../glib/glib/glib-Quarks.html#GQuark"><span class="type">GQuark</span></a> for
-an error domain.
-</p>
-<div class="variablelist"><table border="0" class="variablelist">
-<colgroup>
-<col align="left" valign="top">
-<col>
-</colgroup>
-<tbody>
-<tr>
-<td><p><span class="term"><em class="parameter"><code>error_domain</code></em> :</span></p></td>
-<td>A <a href="./../glib/glib/glib-Quarks.html#GQuark"><span class="type">GQuark</span></a> for a error domain.</td>
-</tr>
-<tr>
-<td><p><span class="term"><em class="parameter"><code>error_code</code></em> :</span></p></td>
-<td>An error code.</td>
-</tr>
-<tr>
-<td><p><span class="term"><em class="parameter"><code>dbus_error_name</code></em> :</span></p></td>
-<td>A D-Bus error name.</td>
-</tr>
-<tr>
-<td><p><span class="term"><span class="emphasis"><em>Returns</em></span> :</span></p></td>
-<td>
-<a href="./../glib/glib/glib-Standard-Macros.html#TRUE:CAPS"><code class="literal">TRUE</code></a> if the association was created, <a href="./../glib/glib/glib-Standard-Macros.html#FALSE:CAPS"><code class="literal">FALSE</code></a> if it already
-exists.</td>
-</tr>
-</tbody>
-</table></div>
-<p class="since">Since 2.26</p>
-</div>
-<hr>
-<div class="refsect2">
-<a name="g-dbus-error-unregister-error"></a><h3>g_dbus_error_unregister_error ()</h3>
-<pre class="programlisting"><a href="./../glib/glib/glib-Basic-Types.html#gboolean"><span class="returnvalue">gboolean</span></a>            g_dbus_error_unregister_error       (<em class="parameter"><code><a href="./../glib/glib/glib-Quarks.html#GQuark"><span class="type">GQuark</span></a> error_domain</code></em>,
-                                                         <em class="parameter"><code><a href="./../glib/glib/glib-Basic-Types.html#gint"><span class="type">gint</span></a> error_code</code></em>,
-                                                         <em class="parameter"><code>const <a href="./../glib/glib/glib-Basic-Types.html#gchar"><span class="type">gchar</span></a> *dbus_error_name</code></em>);</pre>
-<p>
-Destroys an association previously set up with <a class="link" href="gio-GDBusError.html#g-dbus-error-register-error" title="g_dbus_error_register_error ()"><code class="function">g_dbus_error_register_error()</code></a>.
-</p>
-<div class="variablelist"><table border="0" class="variablelist">
-<colgroup>
-<col align="left" valign="top">
-<col>
-</colgroup>
-<tbody>
-<tr>
-<td><p><span class="term"><em class="parameter"><code>error_domain</code></em> :</span></p></td>
-<td>A <a href="./../glib/glib/glib-Quarks.html#GQuark"><span class="type">GQuark</span></a> for a error domain.</td>
-</tr>
-<tr>
-<td><p><span class="term"><em class="parameter"><code>error_code</code></em> :</span></p></td>
-<td>An error code.</td>
-</tr>
-<tr>
-<td><p><span class="term"><em class="parameter"><code>dbus_error_name</code></em> :</span></p></td>
-<td>A D-Bus error name.</td>
-</tr>
-<tr>
-<td><p><span class="term"><span class="emphasis"><em>Returns</em></span> :</span></p></td>
-<td>
-<a href="./../glib/glib/glib-Standard-Macros.html#TRUE:CAPS"><code class="literal">TRUE</code></a> if the association was destroyed, <a href="./../glib/glib/glib-Standard-Macros.html#FALSE:CAPS"><code class="literal">FALSE</code></a> if it wasn't found.</td>
-</tr>
-</tbody>
-</table></div>
-<p class="since">Since 2.26</p>
-</div>
-<hr>
-<div class="refsect2">
-<a name="g-dbus-error-new-for-dbus-error"></a><h3>g_dbus_error_new_for_dbus_error ()</h3>
-<pre class="programlisting"><a href="./../glib/glib/glib-Error-Reporting.html#GError"><span class="returnvalue">GError</span></a> *            g_dbus_error_new_for_dbus_error     (<em class="parameter"><code>const <a href="./../glib/glib/glib-Basic-Types.html#gchar"><span class="type">gchar</span></a> *dbus_error_name</code></em>,
-                                                         <em class="parameter"><code>const <a href="./../glib/glib/glib-Basic-Types.html#gchar"><span class="type">gchar</span></a> *dbus_error_message</code></em>);</pre>
-<p>
-Creates a <a href="./../glib/glib/glib-Error-Reporting.html#GError"><span class="type">GError</span></a> based on the contents of <em class="parameter"><code>dbus_error_name</code></em> and
-<em class="parameter"><code>dbus_error_message</code></em>.
-</p>
-<p>
-Errors registered with <a class="link" href="gio-GDBusError.html#g-dbus-error-register-error" title="g_dbus_error_register_error ()"><code class="function">g_dbus_error_register_error()</code></a> will be looked
-up using <em class="parameter"><code>dbus_error_name</code></em> and if a match is found, the error domain
-and code is used. Applications can use <a class="link" href="gio-GDBusError.html#g-dbus-error-get-remote-error" title="g_dbus_error_get_remote_error ()"><code class="function">g_dbus_error_get_remote_error()</code></a>
-to recover <em class="parameter"><code>dbus_error_name</code></em>.
-</p>
-<p>
-If a match against a registered error is not found and the D-Bus
-error name is in a form as returned by <a class="link" href="gio-GDBusError.html#g-dbus-error-encode-gerror" title="g_dbus_error_encode_gerror ()"><code class="function">g_dbus_error_encode_gerror()</code></a>
-the error domain and code encoded in the name is used to
-create the <a href="./../glib/glib/glib-Error-Reporting.html#GError"><span class="type">GError</span></a>. Also, <em class="parameter"><code>dbus_error_name</code></em> is added to the error message
-such that it can be recovered with <a class="link" href="gio-GDBusError.html#g-dbus-error-get-remote-error" title="g_dbus_error_get_remote_error ()"><code class="function">g_dbus_error_get_remote_error()</code></a>.
-</p>
-<p>
-Otherwise, a <a href="./../glib/glib/glib-Error-Reporting.html#GError"><span class="type">GError</span></a> with the error code <a class="link" href="gio-GIOError.html#G-IO-ERROR-DBUS-ERROR:CAPS"><code class="literal">G_IO_ERROR_DBUS_ERROR</code></a>
-in the <a class="link" href="gio-GIOError.html#G-IO-ERROR:CAPS" title="G_IO_ERROR"><span class="type">G_IO_ERROR</span></a> error domain is returned. Also, <em class="parameter"><code>dbus_error_name</code></em> is
-added to the error message such that it can be recovered with
-<a class="link" href="gio-GDBusError.html#g-dbus-error-get-remote-error" title="g_dbus_error_get_remote_error ()"><code class="function">g_dbus_error_get_remote_error()</code></a>.
-</p>
-<p>
-In all three cases, <em class="parameter"><code>dbus_error_name</code></em> can always be recovered from the
-returned <a href="./../glib/glib/glib-Error-Reporting.html#GError"><span class="type">GError</span></a> using the <a class="link" href="gio-GDBusError.html#g-dbus-error-get-remote-error" title="g_dbus_error_get_remote_error ()"><code class="function">g_dbus_error_get_remote_error()</code></a> function
-(unless <a class="link" href="gio-GDBusError.html#g-dbus-error-strip-remote-error" title="g_dbus_error_strip_remote_error ()"><code class="function">g_dbus_error_strip_remote_error()</code></a> hasn't been used on the returned error).
-</p>
-<p>
-This function is typically only used in object mappings to prepare
-<a href="./../glib/glib/glib-Error-Reporting.html#GError"><span class="type">GError</span></a> instances for applications. Regular applications should not use
-it.
-</p>
-<div class="variablelist"><table border="0" class="variablelist">
-<colgroup>
-<col align="left" valign="top">
-<col>
-</colgroup>
-<tbody>
-<tr>
-<td><p><span class="term"><em class="parameter"><code>dbus_error_name</code></em> :</span></p></td>
-<td>D-Bus error name.</td>
-</tr>
-<tr>
-<td><p><span class="term"><em class="parameter"><code>dbus_error_message</code></em> :</span></p></td>
-<td>D-Bus error message.</td>
-</tr>
-<tr>
-<td><p><span class="term"><span class="emphasis"><em>Returns</em></span> :</span></p></td>
-<td>An allocated <a href="./../glib/glib/glib-Error-Reporting.html#GError"><span class="type">GError</span></a>. Free with <a href="./../glib/glib/glib-Error-Reporting.html#g-error-free"><code class="function">g_error_free()</code></a>.</td>
-</tr>
-</tbody>
-</table></div>
-<p class="since">Since 2.26</p>
-</div>
-<hr>
-<div class="refsect2">
-<a name="g-dbus-error-set-dbus-error"></a><h3>g_dbus_error_set_dbus_error ()</h3>
-<pre class="programlisting"><span class="returnvalue">void</span>                g_dbus_error_set_dbus_error         (<em class="parameter"><code><a href="./../glib/glib/glib-Error-Reporting.html#GError"><span class="type">GError</span></a> **error</code></em>,
-                                                         <em class="parameter"><code>const <a href="./../glib/glib/glib-Basic-Types.html#gchar"><span class="type">gchar</span></a> *dbus_error_name</code></em>,
-                                                         <em class="parameter"><code>const <a href="./../glib/glib/glib-Basic-Types.html#gchar"><span class="type">gchar</span></a> *dbus_error_message</code></em>,
-                                                         <em class="parameter"><code>const <a href="./../glib/glib/glib-Basic-Types.html#gchar"><span class="type">gchar</span></a> *format</code></em>,
-                                                         <em class="parameter"><code>...</code></em>);</pre>
-<p>
-Does nothing if <em class="parameter"><code>error</code></em> is <a href="./../glib/glib/glib-Standard-Macros.html#NULL:CAPS"><code class="literal">NULL</code></a>. Otherwise sets *<em class="parameter"><code>error</code></em> to
-a new <a href="./../glib/glib/glib-Error-Reporting.html#GError"><span class="type">GError</span></a> created with <a class="link" href="gio-GDBusError.html#g-dbus-error-new-for-dbus-error" title="g_dbus_error_new_for_dbus_error ()"><code class="function">g_dbus_error_new_for_dbus_error()</code></a>
-with <em class="parameter"><code>dbus_error_message</code></em> prepend with <em class="parameter"><code>format</code></em> (unless <a href="./../glib/glib/glib-Standard-Macros.html#NULL:CAPS"><code class="literal">NULL</code></a>).
-</p>
-<div class="variablelist"><table border="0" class="variablelist">
-<colgroup>
-<col align="left" valign="top">
-<col>
-</colgroup>
-<tbody>
-<tr>
-<td><p><span class="term"><em class="parameter"><code>error</code></em> :</span></p></td>
-<td>A pointer to a <a href="./../glib/glib/glib-Error-Reporting.html#GError"><span class="type">GError</span></a> or <a href="./../glib/glib/glib-Standard-Macros.html#NULL:CAPS"><code class="literal">NULL</code></a>.</td>
-</tr>
-<tr>
-<td><p><span class="term"><em class="parameter"><code>dbus_error_name</code></em> :</span></p></td>
-<td>D-Bus error name.</td>
-</tr>
-<tr>
-<td><p><span class="term"><em class="parameter"><code>dbus_error_message</code></em> :</span></p></td>
-<td>D-Bus error message.</td>
-</tr>
-<tr>
-<td><p><span class="term"><em class="parameter"><code>format</code></em> :</span></p></td>
-<td>
-<code class="function">printf()</code>-style format to prepend to <em class="parameter"><code>dbus_error_message</code></em> or <a href="./../glib/glib/glib-Standard-Macros.html#NULL:CAPS"><code class="literal">NULL</code></a>. <span class="annotation">[<acronym title="NULL is ok, both for passing and for returning."><span class="acronym">allow-none</span></acronym>]</span>
-=======
 <tr>
 <td class="enum_member_name"><p><a name="G-DBUS-ERROR-FILE-NOT-FOUND:CAPS"></a>G_DBUS_ERROR_FILE_NOT_FOUND</p></td>
 <td class="enum_member_description">
@@ -1560,21 +1027,15 @@
 <td class="enum_member_name"><p><a name="G-DBUS-ERROR-UNKNOWN-PROPERTY:CAPS"></a>G_DBUS_ERROR_UNKNOWN_PROPERTY</p></td>
 <td class="enum_member_description">
 <p>Property you tried to access isn't known by the object. Since 2.42</p>
->>>>>>> 76bed778
-</td>
-<td class="enum_member_annotations"> </td>
-</tr>
-<tr>
-<<<<<<< HEAD
-<td><p><span class="term"><em class="parameter"><code>...</code></em> :</span></p></td>
-<td>Arguments for <em class="parameter"><code>format</code></em>.</td>
-=======
+</td>
+<td class="enum_member_annotations"> </td>
+</tr>
+<tr>
 <td class="enum_member_name"><p><a name="G-DBUS-ERROR-PROPERTY-READ-ONLY:CAPS"></a>G_DBUS_ERROR_PROPERTY_READ_ONLY</p></td>
 <td class="enum_member_description">
 <p>Property you tried to set is read-only. Since 2.42</p>
 </td>
 <td class="enum_member_annotations"> </td>
->>>>>>> 76bed778
 </tr>
 </tbody>
 </table></div>
@@ -1583,81 +1044,6 @@
 </div>
 <hr>
 <div class="refsect2">
-<<<<<<< HEAD
-<a name="g-dbus-error-set-dbus-error-valist"></a><h3>g_dbus_error_set_dbus_error_valist ()</h3>
-<pre class="programlisting"><span class="returnvalue">void</span>                g_dbus_error_set_dbus_error_valist  (<em class="parameter"><code><a href="./../glib/glib/glib-Error-Reporting.html#GError"><span class="type">GError</span></a> **error</code></em>,
-                                                         <em class="parameter"><code>const <a href="./../glib/glib/glib-Basic-Types.html#gchar"><span class="type">gchar</span></a> *dbus_error_name</code></em>,
-                                                         <em class="parameter"><code>const <a href="./../glib/glib/glib-Basic-Types.html#gchar"><span class="type">gchar</span></a> *dbus_error_message</code></em>,
-                                                         <em class="parameter"><code>const <a href="./../glib/glib/glib-Basic-Types.html#gchar"><span class="type">gchar</span></a> *format</code></em>,
-                                                         <em class="parameter"><code><span class="type">va_list</span> var_args</code></em>);</pre>
-<p>
-Like <a class="link" href="gio-GDBusError.html#g-dbus-error-set-dbus-error" title="g_dbus_error_set_dbus_error ()"><code class="function">g_dbus_error_set_dbus_error()</code></a> but intended for language bindings.
-</p>
-<div class="variablelist"><table border="0" class="variablelist">
-<colgroup>
-<col align="left" valign="top">
-<col>
-</colgroup>
-<tbody>
-<tr>
-<td><p><span class="term"><em class="parameter"><code>error</code></em> :</span></p></td>
-<td>A pointer to a <a href="./../glib/glib/glib-Error-Reporting.html#GError"><span class="type">GError</span></a> or <a href="./../glib/glib/glib-Standard-Macros.html#NULL:CAPS"><code class="literal">NULL</code></a>.</td>
-</tr>
-<tr>
-<td><p><span class="term"><em class="parameter"><code>dbus_error_name</code></em> :</span></p></td>
-<td>D-Bus error name.</td>
-</tr>
-<tr>
-<td><p><span class="term"><em class="parameter"><code>dbus_error_message</code></em> :</span></p></td>
-<td>D-Bus error message.</td>
-</tr>
-<tr>
-<td><p><span class="term"><em class="parameter"><code>format</code></em> :</span></p></td>
-<td>
-<code class="function">printf()</code>-style format to prepend to <em class="parameter"><code>dbus_error_message</code></em> or <a href="./../glib/glib/glib-Standard-Macros.html#NULL:CAPS"><code class="literal">NULL</code></a>. <span class="annotation">[<acronym title="NULL is ok, both for passing and for returning."><span class="acronym">allow-none</span></acronym>]</span>
-</td>
-</tr>
-<tr>
-<td><p><span class="term"><em class="parameter"><code>var_args</code></em> :</span></p></td>
-<td>Arguments for <em class="parameter"><code>format</code></em>.</td>
-</tr>
-</tbody>
-</table></div>
-<p class="since">Since 2.26</p>
-</div>
-<hr>
-<div class="refsect2">
-<a name="g-dbus-error-encode-gerror"></a><h3>g_dbus_error_encode_gerror ()</h3>
-<pre class="programlisting"><a href="./../glib/glib/glib-Basic-Types.html#gchar"><span class="returnvalue">gchar</span></a> *             g_dbus_error_encode_gerror          (<em class="parameter"><code>const <a href="./../glib/glib/glib-Error-Reporting.html#GError"><span class="type">GError</span></a> *error</code></em>);</pre>
-<p>
-Creates a D-Bus error name to use for <em class="parameter"><code>error</code></em>. If <em class="parameter"><code>error</code></em> matches
-a registered error (cf. <a class="link" href="gio-GDBusError.html#g-dbus-error-register-error" title="g_dbus_error_register_error ()"><code class="function">g_dbus_error_register_error()</code></a>), the corresponding
-D-Bus error name will be returned.
-</p>
-<p>
-Otherwise the a name of the form
-<code class="literal">org.gtk.GDBus.UnmappedGError.Quark._ESCAPED_QUARK_NAME.Code_ERROR_CODE</code>
-will be used. This allows other GDBus applications to map the error
-on the wire back to a <a href="./../glib/glib/glib-Error-Reporting.html#GError"><span class="type">GError</span></a> using <a class="link" href="gio-GDBusError.html#g-dbus-error-new-for-dbus-error" title="g_dbus_error_new_for_dbus_error ()"><code class="function">g_dbus_error_new_for_dbus_error()</code></a>.
-</p>
-<p>
-This function is typically only used in object mappings to put a
-<a href="./../glib/glib/glib-Error-Reporting.html#GError"><span class="type">GError</span></a> on the wire. Regular applications should not use it.
-</p>
-<div class="variablelist"><table border="0" class="variablelist">
-<colgroup>
-<col align="left" valign="top">
-<col>
-</colgroup>
-<tbody>
-<tr>
-<td><p><span class="term"><em class="parameter"><code>error</code></em> :</span></p></td>
-<td>A <a href="./../glib/glib/glib-Error-Reporting.html#GError"><span class="type">GError</span></a>.</td>
-</tr>
-<tr>
-<td><p><span class="term"><span class="emphasis"><em>Returns</em></span> :</span></p></td>
-<td>A D-Bus error name (never <a href="./../glib/glib/glib-Standard-Macros.html#NULL:CAPS"><code class="literal">NULL</code></a>). Free with <a href="./../glib/glib/glib-Memory-Allocation.html#g-free"><code class="function">g_free()</code></a>.</td>
-=======
 <a name="G-DBUS-ERROR:CAPS"></a><h3>G_DBUS_ERROR</h3>
 <pre class="programlisting">#define G_DBUS_ERROR g_dbus_error_quark()
 </pre>
@@ -1698,7 +1084,6 @@
 <td class="struct_member_description"><p>The D-Bus error name to associate with <em class="parameter"><code>error_code</code></em>
 .</p></td>
 <td class="struct_member_annotations"> </td>
->>>>>>> 76bed778
 </tr>
 </tbody>
 </table></div>
@@ -1708,11 +1093,6 @@
 </div>
 </div>
 <div class="footer">
-<<<<<<< HEAD
-<hr>
-          Generated by GTK-Doc V1.18.1</div>
-=======
 <hr>Generated by GTK-Doc V1.24</div>
->>>>>>> 76bed778
 </body>
 </html>