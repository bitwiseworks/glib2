--- conflicted
+++ resolved
@@ -2,37 +2,12 @@
 <html>
 <head>
 <meta http-equiv="Content-Type" content="text/html; charset=UTF-8">
-<<<<<<< HEAD
-<title>Watching Bus Names</title>
-<meta name="generator" content="DocBook XSL Stylesheets V1.77.1">
-=======
 <title>Watching Bus Names: GIO Reference Manual</title>
 <meta name="generator" content="DocBook XSL Stylesheets V1.78.1">
->>>>>>> 76bed778
 <link rel="home" href="index.html" title="GIO Reference Manual">
 <link rel="up" href="gdbus-convenience.html" title="High-level D-Bus Support">
 <link rel="prev" href="gio-Owning-Bus-Names.html" title="Owning Bus Names">
 <link rel="next" href="GDBusInterface.html" title="GDBusInterface">
-<<<<<<< HEAD
-<meta name="generator" content="GTK-Doc V1.18.1 (XML mode)">
-<link rel="stylesheet" href="style.css" type="text/css">
-</head>
-<body bgcolor="white" text="black" link="#0000FF" vlink="#840084" alink="#0000FF">
-<table class="navigation" id="top" width="100%" summary="Navigation header" cellpadding="2" cellspacing="2">
-<tr valign="middle">
-<td><a accesskey="p" href="gio-Owning-Bus-Names.html"><img src="left.png" width="24" height="24" border="0" alt="Prev"></a></td>
-<td><a accesskey="u" href="gdbus-convenience.html"><img src="up.png" width="24" height="24" border="0" alt="Up"></a></td>
-<td><a accesskey="h" href="index.html"><img src="home.png" width="24" height="24" border="0" alt="Home"></a></td>
-<th width="100%" align="center">GIO Reference Manual</th>
-<td><a accesskey="n" href="GDBusInterface.html"><img src="right.png" width="24" height="24" border="0" alt="Next"></a></td>
-</tr>
-<tr><td colspan="5" class="shortcuts">
-<a href="#gio-Watching-Bus-Names.synopsis" class="shortcut">Top</a>
-                   | 
-                  <a href="#gio-Watching-Bus-Names.description" class="shortcut">Description</a>
-</td></tr>
-</table>
-=======
 <meta name="generator" content="GTK-Doc V1.24 (XML mode)">
 <link rel="stylesheet" href="style.css" type="text/css">
 </head>
@@ -47,7 +22,6 @@
 <td><a accesskey="p" href="gio-Owning-Bus-Names.html"><img src="left.png" width="16" height="16" border="0" alt="Prev"></a></td>
 <td><a accesskey="n" href="GDBusInterface.html"><img src="right.png" width="16" height="16" border="0" alt="Next"></a></td>
 </tr></table>
->>>>>>> 76bed778
 <div class="refentry">
 <a name="gio-Watching-Bus-Names"></a><div class="titlepage"></div>
 <div class="refnamediv"><table width="100%"><tr>
@@ -57,279 +31,6 @@
 </td>
 <td class="gallery_image" valign="top" align="right"></td>
 </tr></table></div>
-<<<<<<< HEAD
-<div class="refsynopsisdiv">
-<a name="gio-Watching-Bus-Names.synopsis"></a><h2>Synopsis</h2>
-<pre class="synopsis">
-#include &lt;gio/gio.h&gt;
-
-<span class="returnvalue">void</span>                (<a class="link" href="gio-Watching-Bus-Names.html#GBusNameAppearedCallback" title="GBusNameAppearedCallback ()">*GBusNameAppearedCallback</a>)         (<em class="parameter"><code><a class="link" href="GDBusConnection.html" title="GDBusConnection"><span class="type">GDBusConnection</span></a> *connection</code></em>,
-                                                         <em class="parameter"><code>const <a href="./../glib/glib/glib-Basic-Types.html#gchar"><span class="type">gchar</span></a> *name</code></em>,
-                                                         <em class="parameter"><code>const <a href="./../glib/glib/glib-Basic-Types.html#gchar"><span class="type">gchar</span></a> *name_owner</code></em>,
-                                                         <em class="parameter"><code><a href="./../glib/glib/glib-Basic-Types.html#gpointer"><span class="type">gpointer</span></a> user_data</code></em>);
-<span class="returnvalue">void</span>                (<a class="link" href="gio-Watching-Bus-Names.html#GBusNameVanishedCallback" title="GBusNameVanishedCallback ()">*GBusNameVanishedCallback</a>)         (<em class="parameter"><code><a class="link" href="GDBusConnection.html" title="GDBusConnection"><span class="type">GDBusConnection</span></a> *connection</code></em>,
-                                                         <em class="parameter"><code>const <a href="./../glib/glib/glib-Basic-Types.html#gchar"><span class="type">gchar</span></a> *name</code></em>,
-                                                         <em class="parameter"><code><a href="./../glib/glib/glib-Basic-Types.html#gpointer"><span class="type">gpointer</span></a> user_data</code></em>);
-enum                <a class="link" href="gio-Watching-Bus-Names.html#GBusNameWatcherFlags" title="enum GBusNameWatcherFlags">GBusNameWatcherFlags</a>;
-<a href="./../glib/glib/glib-Basic-Types.html#guint"><span class="returnvalue">guint</span></a>               <a class="link" href="gio-Watching-Bus-Names.html#g-bus-watch-name" title="g_bus_watch_name ()">g_bus_watch_name</a>                    (<em class="parameter"><code><a class="link" href="GDBusConnection.html#GBusType" title="enum GBusType"><span class="type">GBusType</span></a> bus_type</code></em>,
-                                                         <em class="parameter"><code>const <a href="./../glib/glib/glib-Basic-Types.html#gchar"><span class="type">gchar</span></a> *name</code></em>,
-                                                         <em class="parameter"><code><a class="link" href="gio-Watching-Bus-Names.html#GBusNameWatcherFlags" title="enum GBusNameWatcherFlags"><span class="type">GBusNameWatcherFlags</span></a> flags</code></em>,
-                                                         <em class="parameter"><code><a class="link" href="gio-Watching-Bus-Names.html#GBusNameAppearedCallback" title="GBusNameAppearedCallback ()"><span class="type">GBusNameAppearedCallback</span></a> name_appeared_handler</code></em>,
-                                                         <em class="parameter"><code><a class="link" href="gio-Watching-Bus-Names.html#GBusNameVanishedCallback" title="GBusNameVanishedCallback ()"><span class="type">GBusNameVanishedCallback</span></a> name_vanished_handler</code></em>,
-                                                         <em class="parameter"><code><a href="./../glib/glib/glib-Basic-Types.html#gpointer"><span class="type">gpointer</span></a> user_data</code></em>,
-                                                         <em class="parameter"><code><a href="./../glib/glib/glib-Datasets.html#GDestroyNotify"><span class="type">GDestroyNotify</span></a> user_data_free_func</code></em>);
-<a href="./../glib/glib/glib-Basic-Types.html#guint"><span class="returnvalue">guint</span></a>               <a class="link" href="gio-Watching-Bus-Names.html#g-bus-watch-name-on-connection" title="g_bus_watch_name_on_connection ()">g_bus_watch_name_on_connection</a>      (<em class="parameter"><code><a class="link" href="GDBusConnection.html" title="GDBusConnection"><span class="type">GDBusConnection</span></a> *connection</code></em>,
-                                                         <em class="parameter"><code>const <a href="./../glib/glib/glib-Basic-Types.html#gchar"><span class="type">gchar</span></a> *name</code></em>,
-                                                         <em class="parameter"><code><a class="link" href="gio-Watching-Bus-Names.html#GBusNameWatcherFlags" title="enum GBusNameWatcherFlags"><span class="type">GBusNameWatcherFlags</span></a> flags</code></em>,
-                                                         <em class="parameter"><code><a class="link" href="gio-Watching-Bus-Names.html#GBusNameAppearedCallback" title="GBusNameAppearedCallback ()"><span class="type">GBusNameAppearedCallback</span></a> name_appeared_handler</code></em>,
-                                                         <em class="parameter"><code><a class="link" href="gio-Watching-Bus-Names.html#GBusNameVanishedCallback" title="GBusNameVanishedCallback ()"><span class="type">GBusNameVanishedCallback</span></a> name_vanished_handler</code></em>,
-                                                         <em class="parameter"><code><a href="./../glib/glib/glib-Basic-Types.html#gpointer"><span class="type">gpointer</span></a> user_data</code></em>,
-                                                         <em class="parameter"><code><a href="./../glib/glib/glib-Datasets.html#GDestroyNotify"><span class="type">GDestroyNotify</span></a> user_data_free_func</code></em>);
-<span class="returnvalue">void</span>                <a class="link" href="gio-Watching-Bus-Names.html#g-bus-unwatch-name" title="g_bus_unwatch_name ()">g_bus_unwatch_name</a>                  (<em class="parameter"><code><a href="./../glib/glib/glib-Basic-Types.html#guint"><span class="type">guint</span></a> watcher_id</code></em>);
-<a href="./../glib/glib/glib-Basic-Types.html#guint"><span class="returnvalue">guint</span></a>               <a class="link" href="gio-Watching-Bus-Names.html#g-bus-watch-name-with-closures" title="g_bus_watch_name_with_closures ()">g_bus_watch_name_with_closures</a>      (<em class="parameter"><code><a class="link" href="GDBusConnection.html#GBusType" title="enum GBusType"><span class="type">GBusType</span></a> bus_type</code></em>,
-                                                         <em class="parameter"><code>const <a href="./../glib/glib/glib-Basic-Types.html#gchar"><span class="type">gchar</span></a> *name</code></em>,
-                                                         <em class="parameter"><code><a class="link" href="gio-Watching-Bus-Names.html#GBusNameWatcherFlags" title="enum GBusNameWatcherFlags"><span class="type">GBusNameWatcherFlags</span></a> flags</code></em>,
-                                                         <em class="parameter"><code><a href="./../gobject/gobject/gobject-Closures.html#GClosure"><span class="type">GClosure</span></a> *name_appeared_closure</code></em>,
-                                                         <em class="parameter"><code><a href="./../gobject/gobject/gobject-Closures.html#GClosure"><span class="type">GClosure</span></a> *name_vanished_closure</code></em>);
-<a href="./../glib/glib/glib-Basic-Types.html#guint"><span class="returnvalue">guint</span></a>               <a class="link" href="gio-Watching-Bus-Names.html#g-bus-watch-name-on-connection-with-closures" title="g_bus_watch_name_on_connection_with_closures ()">g_bus_watch_name_on_connection_with_closures</a>
-                                                        (<em class="parameter"><code><a class="link" href="GDBusConnection.html" title="GDBusConnection"><span class="type">GDBusConnection</span></a> *connection</code></em>,
-                                                         <em class="parameter"><code>const <a href="./../glib/glib/glib-Basic-Types.html#gchar"><span class="type">gchar</span></a> *name</code></em>,
-                                                         <em class="parameter"><code><a class="link" href="gio-Watching-Bus-Names.html#GBusNameWatcherFlags" title="enum GBusNameWatcherFlags"><span class="type">GBusNameWatcherFlags</span></a> flags</code></em>,
-                                                         <em class="parameter"><code><a href="./../gobject/gobject/gobject-Closures.html#GClosure"><span class="type">GClosure</span></a> *name_appeared_closure</code></em>,
-                                                         <em class="parameter"><code><a href="./../gobject/gobject/gobject-Closures.html#GClosure"><span class="type">GClosure</span></a> *name_vanished_closure</code></em>);
-</pre>
-</div>
-<div class="refsect1">
-<a name="gio-Watching-Bus-Names.description"></a><h2>Description</h2>
-<p>
-Convenience API for watching bus names.
-</p>
-<p>
-</p>
-<div class="example">
-<a name="gdbus-watching-names"></a><p class="title"><b>Example 9. Simple application watching a name</b></p>
-<div class="example-contents">
-  <table class="listing_frame" border="0" cellpadding="0" cellspacing="0">
-    <tbody>
-      <tr>
-        <td class="listing_lines" align="right"><pre>1
-2
-3
-4
-5
-6
-7
-8
-9
-10
-11
-12
-13
-14
-15
-16
-17
-18
-19
-20
-21
-22
-23
-24
-25
-26
-27
-28
-29
-30
-31
-32
-33
-34
-35
-36
-37
-38
-39
-40
-41
-42
-43
-44
-45
-46
-47
-48
-49
-50
-51
-52
-53
-54
-55
-56
-57
-58
-59
-60
-61
-62
-63
-64
-65
-66
-67
-68
-69
-70
-71
-72
-73
-74
-75
-76
-77
-78
-79
-80
-81
-82
-83
-84
-85
-86
-87
-88</pre></td>
-        <td class="listing_code"><pre class="programlisting"><span class="preproc">#include</span><span class="normal"> </span><span class="string">&lt;gio/gio.h&gt;</span>
-
-<span class="keyword">static</span><span class="normal"> </span><span class="usertype">gchar</span><span class="normal"> </span><span class="symbol">*</span><span class="normal">opt_name         </span><span class="symbol">=</span><span class="normal"> <a href="./../glib/glib/glib-Standard-Macros.html#NULL:CAPS">NULL</a></span><span class="symbol">;</span>
-<span class="keyword">static</span><span class="normal"> </span><span class="usertype">gboolean</span><span class="normal"> opt_system_bus </span><span class="symbol">=</span><span class="normal"> <a href="./../glib/glib/glib-Standard-Macros.html#FALSE:CAPS">FALSE</a></span><span class="symbol">;</span>
-<span class="keyword">static</span><span class="normal"> </span><span class="usertype">gboolean</span><span class="normal"> opt_auto_start </span><span class="symbol">=</span><span class="normal"> <a href="./../glib/glib/glib-Standard-Macros.html#FALSE:CAPS">FALSE</a></span><span class="symbol">;</span>
-
-<span class="keyword">static</span><span class="normal"> </span><span class="usertype">GOptionEntry</span><span class="normal"> opt_entries</span><span class="symbol">[]</span><span class="normal"> </span><span class="symbol">=</span>
-<span class="cbracket">{</span>
-<span class="normal">  </span><span class="cbracket">{</span><span class="normal"> </span><span class="string">"name"</span><span class="symbol">,</span><span class="normal"> </span><span class="string">'n'</span><span class="symbol">,</span><span class="normal"> </span><span class="number">0</span><span class="symbol">,</span><span class="normal"> <a href="./../glib/glib/glib-Commandline-option-parser.html#G-OPTION-ARG-STRING:CAPS">G_OPTION_ARG_STRING</a></span><span class="symbol">,</span><span class="normal"> </span><span class="symbol">&amp;</span><span class="normal">opt_name</span><span class="symbol">,</span><span class="normal"> </span><span class="string">"Name to watch"</span><span class="symbol">,</span><span class="normal"> <a href="./../glib/glib/glib-Standard-Macros.html#NULL:CAPS">NULL</a> </span><span class="cbracket">}</span><span class="symbol">,</span>
-<span class="normal">  </span><span class="cbracket">{</span><span class="normal"> </span><span class="string">"system-bus"</span><span class="symbol">,</span><span class="normal"> </span><span class="string">'s'</span><span class="symbol">,</span><span class="normal"> </span><span class="number">0</span><span class="symbol">,</span><span class="normal"> <a href="./../glib/glib/glib-Commandline-option-parser.html#G-OPTION-ARG-NONE:CAPS">G_OPTION_ARG_NONE</a></span><span class="symbol">,</span><span class="normal"> </span><span class="symbol">&amp;</span><span class="normal">opt_system_bus</span><span class="symbol">,</span><span class="normal"> </span><span class="string">"Use the system-bus instead of the session-bus"</span><span class="symbol">,</span><span class="normal"> <a href="./../glib/glib/glib-Standard-Macros.html#NULL:CAPS">NULL</a> </span><span class="cbracket">}</span><span class="symbol">,</span>
-<span class="normal">  </span><span class="cbracket">{</span><span class="normal"> </span><span class="string">"auto-start"</span><span class="symbol">,</span><span class="normal"> </span><span class="string">'a'</span><span class="symbol">,</span><span class="normal"> </span><span class="number">0</span><span class="symbol">,</span><span class="normal"> <a href="./../glib/glib/glib-Commandline-option-parser.html#G-OPTION-ARG-NONE:CAPS">G_OPTION_ARG_NONE</a></span><span class="symbol">,</span><span class="normal"> </span><span class="symbol">&amp;</span><span class="normal">opt_auto_start</span><span class="symbol">,</span><span class="normal"> </span><span class="string">"Instruct the bus to launch an owner for the name"</span><span class="symbol">,</span><span class="normal"> <a href="./../glib/glib/glib-Standard-Macros.html#NULL:CAPS">NULL</a></span><span class="cbracket">}</span><span class="symbol">,</span>
-<span class="normal">  </span><span class="cbracket">{</span><span class="normal"> <a href="./../glib/glib/glib-Standard-Macros.html#NULL:CAPS">NULL</a></span><span class="cbracket">}</span>
-<span class="cbracket">}</span><span class="symbol">;</span>
-
-<span class="keyword">static</span><span class="normal"> </span><span class="type">void</span>
-<span class="function">on_name_appeared</span><span class="normal"> </span><span class="symbol">(</span><span class="usertype">GDBusConnection</span><span class="normal"> </span><span class="symbol">*</span><span class="normal">connection</span><span class="symbol">,</span>
-<span class="normal">                  </span><span class="keyword">const</span><span class="normal"> </span><span class="usertype">gchar</span><span class="normal">     </span><span class="symbol">*</span><span class="normal">name</span><span class="symbol">,</span>
-<span class="normal">                  </span><span class="keyword">const</span><span class="normal"> </span><span class="usertype">gchar</span><span class="normal">     </span><span class="symbol">*</span><span class="normal">name_owner</span><span class="symbol">,</span>
-<span class="normal">                  </span><span class="usertype">gpointer</span><span class="normal">         user_data</span><span class="symbol">)</span>
-<span class="cbracket">{</span>
-<span class="normal">  </span><span class="function"><a href="./../glib/glib/glib-Warnings-and-Assertions.html#g-print">g_print</a></span><span class="normal"> </span><span class="symbol">(</span><span class="string">"Name %s on %s is owned by %s</span><span class="specialchar">\n</span><span class="string">"</span><span class="symbol">,</span>
-<span class="normal">           name</span><span class="symbol">,</span>
-<span class="normal">           opt_system_bus </span><span class="symbol">?</span><span class="normal"> </span><span class="string">"the system bus"</span><span class="normal"> </span><span class="symbol">:</span><span class="normal"> </span><span class="string">"the session bus"</span><span class="symbol">,</span>
-<span class="normal">           name_owner</span><span class="symbol">);</span>
-<span class="cbracket">}</span>
-
-<span class="keyword">static</span><span class="normal"> </span><span class="type">void</span>
-<span class="function">on_name_vanished</span><span class="normal"> </span><span class="symbol">(</span><span class="usertype">GDBusConnection</span><span class="normal"> </span><span class="symbol">*</span><span class="normal">connection</span><span class="symbol">,</span>
-<span class="normal">                  </span><span class="keyword">const</span><span class="normal"> </span><span class="usertype">gchar</span><span class="normal">     </span><span class="symbol">*</span><span class="normal">name</span><span class="symbol">,</span>
-<span class="normal">                  </span><span class="usertype">gpointer</span><span class="normal">         user_data</span><span class="symbol">)</span>
-<span class="cbracket">{</span>
-<span class="normal">  </span><span class="function"><a href="./../glib/glib/glib-Warnings-and-Assertions.html#g-print">g_print</a></span><span class="normal"> </span><span class="symbol">(</span><span class="string">"Name %s does not exist on %s</span><span class="specialchar">\n</span><span class="string">"</span><span class="symbol">,</span>
-<span class="normal">           name</span><span class="symbol">,</span>
-<span class="normal">           opt_system_bus </span><span class="symbol">?</span><span class="normal"> </span><span class="string">"the system bus"</span><span class="normal"> </span><span class="symbol">:</span><span class="normal"> </span><span class="string">"the session bus"</span><span class="symbol">);</span>
-<span class="cbracket">}</span>
-
-<span class="type">int</span>
-<span class="function">main</span><span class="normal"> </span><span class="symbol">(</span><span class="type">int</span><span class="normal"> argc</span><span class="symbol">,</span><span class="normal"> </span><span class="type">char</span><span class="normal"> </span><span class="symbol">*</span><span class="normal">argv</span><span class="symbol">[])</span>
-<span class="cbracket">{</span>
-<span class="normal">  </span><span class="usertype">guint</span><span class="normal"> watcher_id</span><span class="symbol">;</span>
-<span class="normal">  </span><span class="usertype">GMainLoop</span><span class="normal"> </span><span class="symbol">*</span><span class="normal">loop</span><span class="symbol">;</span>
-<span class="normal">  </span><span class="usertype">GOptionContext</span><span class="normal"> </span><span class="symbol">*</span><span class="normal">opt_context</span><span class="symbol">;</span>
-<span class="normal">  </span><span class="usertype">GError</span><span class="normal"> </span><span class="symbol">*</span><span class="normal">error</span><span class="symbol">;</span>
-<span class="normal">  </span><span class="usertype">GBusNameWatcherFlags</span><span class="normal"> flags</span><span class="symbol">;</span>
-
-<span class="normal">  </span><span class="function"><a href="./../gobject/gobject/gobject-Type-Information.html#g-type-init">g_type_init</a></span><span class="normal"> </span><span class="symbol">();</span>
-
-<span class="normal">  error </span><span class="symbol">=</span><span class="normal"> <a href="./../glib/glib/glib-Standard-Macros.html#NULL:CAPS">NULL</a></span><span class="symbol">;</span>
-<span class="normal">  opt_context </span><span class="symbol">=</span><span class="normal"> </span><span class="function"><a href="./../glib/glib/glib-Commandline-option-parser.html#g-option-context-new">g_option_context_new</a></span><span class="normal"> </span><span class="symbol">(</span><span class="string">"g_bus_watch_name() example"</span><span class="symbol">);</span>
-<span class="normal">  </span><span class="function"><a href="./../glib/glib/glib-Commandline-option-parser.html#g-option-context-set-summary">g_option_context_set_summary</a></span><span class="normal"> </span><span class="symbol">(</span><span class="normal">opt_context</span><span class="symbol">,</span>
-<span class="normal">                                </span><span class="string">"Example: to watch the power manager on the session bus, use:</span><span class="specialchar">\n</span><span class="string">"</span>
-<span class="normal">                                </span><span class="string">"</span><span class="specialchar">\n</span><span class="string">"</span>
-<span class="normal">                                </span><span class="string">"  ./example-watch-name -n org.gnome.PowerManager"</span><span class="symbol">);</span>
-<span class="normal">  </span><span class="function"><a href="./../glib/glib/glib-Commandline-option-parser.html#g-option-context-add-main-entries">g_option_context_add_main_entries</a></span><span class="normal"> </span><span class="symbol">(</span><span class="normal">opt_context</span><span class="symbol">,</span><span class="normal"> opt_entries</span><span class="symbol">,</span><span class="normal"> <a href="./../glib/glib/glib-Standard-Macros.html#NULL:CAPS">NULL</a></span><span class="symbol">);</span>
-<span class="normal">  </span><span class="keyword">if</span><span class="normal"> </span><span class="symbol">(!</span><span class="function"><a href="./../glib/glib/glib-Commandline-option-parser.html#g-option-context-parse">g_option_context_parse</a></span><span class="normal"> </span><span class="symbol">(</span><span class="normal">opt_context</span><span class="symbol">,</span><span class="normal"> </span><span class="symbol">&amp;</span><span class="normal">argc</span><span class="symbol">,</span><span class="normal"> </span><span class="symbol">&amp;</span><span class="normal">argv</span><span class="symbol">,</span><span class="normal"> </span><span class="symbol">&amp;</span><span class="normal">error</span><span class="symbol">))</span>
-<span class="normal">    </span><span class="cbracket">{</span>
-<span class="normal">      </span><span class="function"><a href="./../glib/glib/glib-Warnings-and-Assertions.html#g-printerr">g_printerr</a></span><span class="normal"> </span><span class="symbol">(</span><span class="string">"Error parsing options: %s"</span><span class="symbol">,</span><span class="normal"> error</span><span class="symbol">-&gt;</span><span class="normal">message</span><span class="symbol">);</span>
-<span class="normal">      </span><span class="keyword">goto</span><span class="normal"> out</span><span class="symbol">;</span>
-<span class="normal">    </span><span class="cbracket">}</span>
-<span class="normal">  </span><span class="keyword">if</span><span class="normal"> </span><span class="symbol">(</span><span class="normal">opt_name </span><span class="symbol">==</span><span class="normal"> <a href="./../glib/glib/glib-Standard-Macros.html#NULL:CAPS">NULL</a></span><span class="symbol">)</span>
-<span class="normal">    </span><span class="cbracket">{</span>
-<span class="normal">      </span><span class="function"><a href="./../glib/glib/glib-Warnings-and-Assertions.html#g-printerr">g_printerr</a></span><span class="normal"> </span><span class="symbol">(</span><span class="string">"Incorrect usage, try --help.</span><span class="specialchar">\n</span><span class="string">"</span><span class="symbol">);</span>
-<span class="normal">      </span><span class="keyword">goto</span><span class="normal"> out</span><span class="symbol">;</span>
-<span class="normal">    </span><span class="cbracket">}</span>
-
-<span class="normal">  flags </span><span class="symbol">=</span><span class="normal"> <a href="gio-Watching-Bus-Names.html#G-BUS-NAME-WATCHER-FLAGS-NONE:CAPS">G_BUS_NAME_WATCHER_FLAGS_NONE</a></span><span class="symbol">;</span>
-<span class="normal">  </span><span class="keyword">if</span><span class="normal"> </span><span class="symbol">(</span><span class="normal">opt_auto_start</span><span class="symbol">)</span>
-<span class="normal">    flags </span><span class="symbol">|=</span><span class="normal"> <a href="gio-Watching-Bus-Names.html#G-BUS-NAME-WATCHER-FLAGS-AUTO-START:CAPS">G_BUS_NAME_WATCHER_FLAGS_AUTO_START</a></span><span class="symbol">;</span>
-
-<span class="normal">  watcher_id </span><span class="symbol">=</span><span class="normal"> </span><span class="function"><a href="gio-Watching-Bus-Names.html#g-bus-watch-name">g_bus_watch_name</a></span><span class="normal"> </span><span class="symbol">(</span><span class="normal">opt_system_bus </span><span class="symbol">?</span><span class="normal"> <a href="GDBusConnection.html#G-BUS-TYPE-SYSTEM:CAPS">G_BUS_TYPE_SYSTEM</a> </span><span class="symbol">:</span><span class="normal"> <a href="GDBusConnection.html#G-BUS-TYPE-SESSION:CAPS">G_BUS_TYPE_SESSION</a></span><span class="symbol">,</span>
-<span class="normal">                                 opt_name</span><span class="symbol">,</span>
-<span class="normal">                                 flags</span><span class="symbol">,</span>
-<span class="normal">                                 on_name_appeared</span><span class="symbol">,</span>
-<span class="normal">                                 on_name_vanished</span><span class="symbol">,</span>
-<span class="normal">                                 <a href="./../glib/glib/glib-Standard-Macros.html#NULL:CAPS">NULL</a></span><span class="symbol">,</span>
-<span class="normal">                                 <a href="./../glib/glib/glib-Standard-Macros.html#NULL:CAPS">NULL</a></span><span class="symbol">);</span>
-
-<span class="normal">  loop </span><span class="symbol">=</span><span class="normal"> </span><span class="function"><a href="./../glib/glib/glib-The-Main-Event-Loop.html#g-main-loop-new">g_main_loop_new</a></span><span class="normal"> </span><span class="symbol">(</span><span class="normal"><a href="./../glib/glib/glib-Standard-Macros.html#NULL:CAPS">NULL</a></span><span class="symbol">,</span><span class="normal"> <a href="./../glib/glib/glib-Standard-Macros.html#FALSE:CAPS">FALSE</a></span><span class="symbol">);</span>
-<span class="normal">  </span><span class="function"><a href="./../glib/glib/glib-The-Main-Event-Loop.html#g-main-loop-run">g_main_loop_run</a></span><span class="normal"> </span><span class="symbol">(</span><span class="normal">loop</span><span class="symbol">);</span>
-
-<span class="normal">  </span><span class="function"><a href="gio-Watching-Bus-Names.html#g-bus-unwatch-name">g_bus_unwatch_name</a></span><span class="normal"> </span><span class="symbol">(</span><span class="normal">watcher_id</span><span class="symbol">);</span>
-
-<span class="label"> out:</span>
-<span class="normal">  </span><span class="function"><a href="./../glib/glib/glib-Commandline-option-parser.html#g-option-context-free">g_option_context_free</a></span><span class="normal"> </span><span class="symbol">(</span><span class="normal">opt_context</span><span class="symbol">);</span>
-<span class="normal">  </span><span class="function"><a href="./../glib/glib/glib-Memory-Allocation.html#g-free">g_free</a></span><span class="normal"> </span><span class="symbol">(</span><span class="normal">opt_name</span><span class="symbol">);</span>
-
-<span class="normal">  </span><span class="keyword">return</span><span class="normal"> </span><span class="number">0</span><span class="symbol">;</span>
-<span class="cbracket">}</span></pre></td>
-      </tr>
-    </tbody>
-  </table>
-</div>
-
-</div>
-<p><br class="example-break">
-</p>
-</div>
-<div class="refsect1">
-<a name="gio-Watching-Bus-Names.details"></a><h2>Details</h2>
-<div class="refsect2">
-<a name="GBusNameAppearedCallback"></a><h3>GBusNameAppearedCallback ()</h3>
-<pre class="programlisting"><span class="returnvalue">void</span>                (*GBusNameAppearedCallback)         (<em class="parameter"><code><a class="link" href="GDBusConnection.html" title="GDBusConnection"><span class="type">GDBusConnection</span></a> *connection</code></em>,
-                                                         <em class="parameter"><code>const <a href="./../glib/glib/glib-Basic-Types.html#gchar"><span class="type">gchar</span></a> *name</code></em>,
-                                                         <em class="parameter"><code>const <a href="./../glib/glib/glib-Basic-Types.html#gchar"><span class="type">gchar</span></a> *name_owner</code></em>,
-                                                         <em class="parameter"><code><a href="./../glib/glib/glib-Basic-Types.html#gpointer"><span class="type">gpointer</span></a> user_data</code></em>);</pre>
-<p>
-Invoked when the name being watched is known to have to have a owner.
-</p>
-<div class="variablelist"><table border="0" class="variablelist">
-<colgroup>
-<col align="left" valign="top">
-<col>
-</colgroup>
-<tbody>
-<tr>
-<td><p><span class="term"><em class="parameter"><code>connection</code></em> :</span></p></td>
-<td>The <a class="link" href="GDBusConnection.html" title="GDBusConnection"><span class="type">GDBusConnection</span></a> the name is being watched on.</td>
-</tr>
-<tr>
-<td><p><span class="term"><em class="parameter"><code>name</code></em> :</span></p></td>
-<td>The name being watched.</td>
-</tr>
-<tr>
-<td><p><span class="term"><em class="parameter"><code>name_owner</code></em> :</span></p></td>
-<td>Unique name of the owner of the name being watched.</td>
-</tr>
-<tr>
-<td><p><span class="term"><em class="parameter"><code>user_data</code></em> :</span></p></td>
-<td>User data passed to <a class="link" href="gio-Watching-Bus-Names.html#g-bus-watch-name" title="g_bus_watch_name ()"><code class="function">g_bus_watch_name()</code></a>.</td>
-=======
 <div class="refsect1">
 <a name="gio-Watching-Bus-Names.functions"></a><h2>Functions</h2>
 <div class="informaltable"><table width="100%" border="0">
@@ -393,39 +94,10 @@
 <td class="function_name">
 <a class="link" href="gio-Watching-Bus-Names.html#g-bus-watch-name-on-connection-with-closures" title="g_bus_watch_name_on_connection_with_closures ()">g_bus_watch_name_on_connection_with_closures</a> <span class="c_punctuation">()</span>
 </td>
->>>>>>> 76bed778
-</tr>
-</tbody>
-</table></div>
-</div>
-<<<<<<< HEAD
-<hr>
-<div class="refsect2">
-<a name="GBusNameVanishedCallback"></a><h3>GBusNameVanishedCallback ()</h3>
-<pre class="programlisting"><span class="returnvalue">void</span>                (*GBusNameVanishedCallback)         (<em class="parameter"><code><a class="link" href="GDBusConnection.html" title="GDBusConnection"><span class="type">GDBusConnection</span></a> *connection</code></em>,
-                                                         <em class="parameter"><code>const <a href="./../glib/glib/glib-Basic-Types.html#gchar"><span class="type">gchar</span></a> *name</code></em>,
-                                                         <em class="parameter"><code><a href="./../glib/glib/glib-Basic-Types.html#gpointer"><span class="type">gpointer</span></a> user_data</code></em>);</pre>
-<p>
-Invoked when the name being watched is known not to have to have a owner.
-</p>
-<div class="variablelist"><table border="0" class="variablelist">
-<colgroup>
-<col align="left" valign="top">
-<col>
-</colgroup>
-<tbody>
-<tr>
-<td><p><span class="term"><em class="parameter"><code>connection</code></em> :</span></p></td>
-<td>The <a class="link" href="GDBusConnection.html" title="GDBusConnection"><span class="type">GDBusConnection</span></a> the name is being watched on.</td>
-</tr>
-<tr>
-<td><p><span class="term"><em class="parameter"><code>name</code></em> :</span></p></td>
-<td>The name being watched.</td>
-</tr>
-<tr>
-<td><p><span class="term"><em class="parameter"><code>user_data</code></em> :</span></p></td>
-<td>User data passed to <a class="link" href="gio-Watching-Bus-Names.html#g-bus-watch-name" title="g_bus_watch_name ()"><code class="function">g_bus_watch_name()</code></a>.</td>
-=======
+</tr>
+</tbody>
+</table></div>
+</div>
 <div class="refsect1">
 <a name="gio-Watching-Bus-Names.other"></a><h2>Types and Values</h2>
 <div class="informaltable"><table width="100%" border="0">
@@ -488,7 +160,6 @@
 <td class="parameter_name"><p>user_data</p></td>
 <td class="parameter_description"><p>User data passed to <a class="link" href="gio-Watching-Bus-Names.html#g-bus-watch-name" title="g_bus_watch_name ()"><code class="function">g_bus_watch_name()</code></a>.</p></td>
 <td class="parameter_annotations"> </td>
->>>>>>> 76bed778
 </tr>
 </tbody>
 </table></div>
@@ -497,21 +168,6 @@
 </div>
 <hr>
 <div class="refsect2">
-<<<<<<< HEAD
-<a name="GBusNameWatcherFlags"></a><h3>enum GBusNameWatcherFlags</h3>
-<pre class="programlisting">typedef enum {
-  G_BUS_NAME_WATCHER_FLAGS_NONE = 0,
-  G_BUS_NAME_WATCHER_FLAGS_AUTO_START = (1&lt;&lt;0)
-} GBusNameWatcherFlags;
-</pre>
-<p>
-Flags used in <a class="link" href="gio-Watching-Bus-Names.html#g-bus-watch-name" title="g_bus_watch_name ()"><code class="function">g_bus_watch_name()</code></a>.
-</p>
-<div class="variablelist"><table border="0" class="variablelist">
-<colgroup>
-<col align="left" valign="top">
-<col>
-=======
 <a name="GBusNameVanishedCallback"></a><h3>GBusNameVanishedCallback ()</h3>
 <pre class="programlisting"><span class="returnvalue">void</span>
 <span class="c_punctuation">(</span>*GBusNameVanishedCallback<span class="c_punctuation">)</span> (<em class="parameter"><code><a class="link" href="GDBusConnection.html" title="GDBusConnection"><span class="type">GDBusConnection</span></a> *connection</code></em>,
@@ -529,7 +185,6 @@
 <col width="150px" class="parameters_name">
 <col class="parameters_description">
 <col width="200px" class="parameters_annotations">
->>>>>>> 76bed778
 </colgroup>
 <tbody>
 <tr>
@@ -555,19 +210,6 @@
 </div>
 <hr>
 <div class="refsect2">
-<<<<<<< HEAD
-<a name="g-bus-watch-name"></a><h3>g_bus_watch_name ()</h3>
-<pre class="programlisting"><a href="./../glib/glib/glib-Basic-Types.html#guint"><span class="returnvalue">guint</span></a>               g_bus_watch_name                    (<em class="parameter"><code><a class="link" href="GDBusConnection.html#GBusType" title="enum GBusType"><span class="type">GBusType</span></a> bus_type</code></em>,
-                                                         <em class="parameter"><code>const <a href="./../glib/glib/glib-Basic-Types.html#gchar"><span class="type">gchar</span></a> *name</code></em>,
-                                                         <em class="parameter"><code><a class="link" href="gio-Watching-Bus-Names.html#GBusNameWatcherFlags" title="enum GBusNameWatcherFlags"><span class="type">GBusNameWatcherFlags</span></a> flags</code></em>,
-                                                         <em class="parameter"><code><a class="link" href="gio-Watching-Bus-Names.html#GBusNameAppearedCallback" title="GBusNameAppearedCallback ()"><span class="type">GBusNameAppearedCallback</span></a> name_appeared_handler</code></em>,
-                                                         <em class="parameter"><code><a class="link" href="gio-Watching-Bus-Names.html#GBusNameVanishedCallback" title="GBusNameVanishedCallback ()"><span class="type">GBusNameVanishedCallback</span></a> name_vanished_handler</code></em>,
-                                                         <em class="parameter"><code><a href="./../glib/glib/glib-Basic-Types.html#gpointer"><span class="type">gpointer</span></a> user_data</code></em>,
-                                                         <em class="parameter"><code><a href="./../glib/glib/glib-Datasets.html#GDestroyNotify"><span class="type">GDestroyNotify</span></a> user_data_free_func</code></em>);</pre>
-<p>
-Starts watching <em class="parameter"><code>name</code></em> on the bus specified by <em class="parameter"><code>bus_type</code></em> and calls
-<em class="parameter"><code>name_appeared_handler</code></em> and <em class="parameter"><code>name_vanished_handler</code></em> when the name is
-=======
 <a name="g-bus-watch-name"></a><h3>g_bus_watch_name ()</h3>
 <pre class="programlisting"><a href="../glib/glib-Basic-Types.html#guint"><span class="returnvalue">guint</span></a>
 g_bus_watch_name (<em class="parameter"><code><a class="link" href="GDBusConnection.html#GBusType" title="enum GBusType"><span class="type">GBusType</span></a> bus_type</code></em>,
@@ -583,7 +225,6 @@
 <em class="parameter"><code>name_appeared_handler</code></em>
  and <em class="parameter"><code>name_vanished_handler</code></em>
  when the name is
->>>>>>> 76bed778
 known to have a owner respectively known to lose its
 owner. Callbacks will be invoked in the
 <a href="../glib/glib-The-Main-Event-Loop.html#g-main-context-push-thread-default">thread-default main context</a>
@@ -605,57 +246,6 @@
 is, if <em class="parameter"><code>name_appeared_handler</code></em>
  is invoked then you are
 guaranteed that the next time one of the handlers is invoked, it
-<<<<<<< HEAD
-will be <em class="parameter"><code>name_vanished_handler</code></em>. The reverse is also true.
-</p>
-<p>
-This behavior makes it very simple to write applications that wants
-to take action when a certain name exists, see <a class="xref" href="gio-Watching-Bus-Names.html#gdbus-watching-names" title="Example 9. Simple application watching a name">Example 9, “Simple application watching a name”</a>. Basically, the application
-should create object proxies in <em class="parameter"><code>name_appeared_handler</code></em> and destroy
-them again (if any) in <em class="parameter"><code>name_vanished_handler</code></em>.
-</p>
-<div class="variablelist"><table border="0" class="variablelist">
-<colgroup>
-<col align="left" valign="top">
-<col>
-</colgroup>
-<tbody>
-<tr>
-<td><p><span class="term"><em class="parameter"><code>bus_type</code></em> :</span></p></td>
-<td>The type of bus to watch a name on.</td>
-</tr>
-<tr>
-<td><p><span class="term"><em class="parameter"><code>name</code></em> :</span></p></td>
-<td>The name (well-known or unique) to watch.</td>
-</tr>
-<tr>
-<td><p><span class="term"><em class="parameter"><code>flags</code></em> :</span></p></td>
-<td>Flags from the <a class="link" href="gio-Watching-Bus-Names.html#GBusNameWatcherFlags" title="enum GBusNameWatcherFlags"><span class="type">GBusNameWatcherFlags</span></a> enumeration.</td>
-</tr>
-<tr>
-<td><p><span class="term"><em class="parameter"><code>name_appeared_handler</code></em> :</span></p></td>
-<td>Handler to invoke when <em class="parameter"><code>name</code></em> is known to exist or <a href="./../glib/glib/glib-Standard-Macros.html#NULL:CAPS"><code class="literal">NULL</code></a>. <span class="annotation">[<acronym title="NULL is ok, both for passing and for returning."><span class="acronym">allow-none</span></acronym>]</span>
-</td>
-</tr>
-<tr>
-<td><p><span class="term"><em class="parameter"><code>name_vanished_handler</code></em> :</span></p></td>
-<td>Handler to invoke when <em class="parameter"><code>name</code></em> is known to not exist or <a href="./../glib/glib/glib-Standard-Macros.html#NULL:CAPS"><code class="literal">NULL</code></a>. <span class="annotation">[<acronym title="NULL is ok, both for passing and for returning."><span class="acronym">allow-none</span></acronym>]</span>
-</td>
-</tr>
-<tr>
-<td><p><span class="term"><em class="parameter"><code>user_data</code></em> :</span></p></td>
-<td>User data to pass to handlers.</td>
-</tr>
-<tr>
-<td><p><span class="term"><em class="parameter"><code>user_data_free_func</code></em> :</span></p></td>
-<td>Function for freeing <em class="parameter"><code>user_data</code></em> or <a href="./../glib/glib/glib-Standard-Macros.html#NULL:CAPS"><code class="literal">NULL</code></a>. <span class="annotation">[<acronym title="NULL is ok, both for passing and for returning."><span class="acronym">allow-none</span></acronym>]</span>
-</td>
-</tr>
-<tr>
-<td><p><span class="term"><span class="emphasis"><em>Returns</em></span> :</span></p></td>
-<td>An identifier (never 0) that an be used with
-<a class="link" href="gio-Watching-Bus-Names.html#g-bus-unwatch-name" title="g_bus_unwatch_name ()"><code class="function">g_bus_unwatch_name()</code></a> to stop watching the name.</td>
-=======
 will be <em class="parameter"><code>name_vanished_handler</code></em>
 . The reverse is also true.</p>
 <p>This behavior makes it very simple to write applications that want
@@ -711,7 +301,6 @@
 <td class="parameter_description"><p> Function for freeing <em class="parameter"><code>user_data</code></em>
 or <a href="../glib/glib-Standard-Macros.html#NULL:CAPS"><code class="literal">NULL</code></a>. </p></td>
 <td class="parameter_annotations"><span class="annotation">[<acronym title="NULL is OK, both for passing and for returning."><span class="acronym">allow-none</span></acronym>]</span></td>
->>>>>>> 76bed778
 </tr>
 </tbody>
 </table></div>
@@ -725,61 +314,6 @@
 </div>
 <hr>
 <div class="refsect2">
-<<<<<<< HEAD
-<a name="g-bus-watch-name-on-connection"></a><h3>g_bus_watch_name_on_connection ()</h3>
-<pre class="programlisting"><a href="./../glib/glib/glib-Basic-Types.html#guint"><span class="returnvalue">guint</span></a>               g_bus_watch_name_on_connection      (<em class="parameter"><code><a class="link" href="GDBusConnection.html" title="GDBusConnection"><span class="type">GDBusConnection</span></a> *connection</code></em>,
-                                                         <em class="parameter"><code>const <a href="./../glib/glib/glib-Basic-Types.html#gchar"><span class="type">gchar</span></a> *name</code></em>,
-                                                         <em class="parameter"><code><a class="link" href="gio-Watching-Bus-Names.html#GBusNameWatcherFlags" title="enum GBusNameWatcherFlags"><span class="type">GBusNameWatcherFlags</span></a> flags</code></em>,
-                                                         <em class="parameter"><code><a class="link" href="gio-Watching-Bus-Names.html#GBusNameAppearedCallback" title="GBusNameAppearedCallback ()"><span class="type">GBusNameAppearedCallback</span></a> name_appeared_handler</code></em>,
-                                                         <em class="parameter"><code><a class="link" href="gio-Watching-Bus-Names.html#GBusNameVanishedCallback" title="GBusNameVanishedCallback ()"><span class="type">GBusNameVanishedCallback</span></a> name_vanished_handler</code></em>,
-                                                         <em class="parameter"><code><a href="./../glib/glib/glib-Basic-Types.html#gpointer"><span class="type">gpointer</span></a> user_data</code></em>,
-                                                         <em class="parameter"><code><a href="./../glib/glib/glib-Datasets.html#GDestroyNotify"><span class="type">GDestroyNotify</span></a> user_data_free_func</code></em>);</pre>
-<p>
-Like <a class="link" href="gio-Watching-Bus-Names.html#g-bus-watch-name" title="g_bus_watch_name ()"><code class="function">g_bus_watch_name()</code></a> but takes a <a class="link" href="GDBusConnection.html" title="GDBusConnection"><span class="type">GDBusConnection</span></a> instead of a
-<a class="link" href="GDBusConnection.html#GBusType" title="enum GBusType"><span class="type">GBusType</span></a>.
-</p>
-<div class="variablelist"><table border="0" class="variablelist">
-<colgroup>
-<col align="left" valign="top">
-<col>
-</colgroup>
-<tbody>
-<tr>
-<td><p><span class="term"><em class="parameter"><code>connection</code></em> :</span></p></td>
-<td>A <a class="link" href="GDBusConnection.html" title="GDBusConnection"><span class="type">GDBusConnection</span></a>.</td>
-</tr>
-<tr>
-<td><p><span class="term"><em class="parameter"><code>name</code></em> :</span></p></td>
-<td>The name (well-known or unique) to watch.</td>
-</tr>
-<tr>
-<td><p><span class="term"><em class="parameter"><code>flags</code></em> :</span></p></td>
-<td>Flags from the <a class="link" href="gio-Watching-Bus-Names.html#GBusNameWatcherFlags" title="enum GBusNameWatcherFlags"><span class="type">GBusNameWatcherFlags</span></a> enumeration.</td>
-</tr>
-<tr>
-<td><p><span class="term"><em class="parameter"><code>name_appeared_handler</code></em> :</span></p></td>
-<td>Handler to invoke when <em class="parameter"><code>name</code></em> is known to exist or <a href="./../glib/glib/glib-Standard-Macros.html#NULL:CAPS"><code class="literal">NULL</code></a>. <span class="annotation">[<acronym title="NULL is ok, both for passing and for returning."><span class="acronym">allow-none</span></acronym>]</span>
-</td>
-</tr>
-<tr>
-<td><p><span class="term"><em class="parameter"><code>name_vanished_handler</code></em> :</span></p></td>
-<td>Handler to invoke when <em class="parameter"><code>name</code></em> is known to not exist or <a href="./../glib/glib/glib-Standard-Macros.html#NULL:CAPS"><code class="literal">NULL</code></a>. <span class="annotation">[<acronym title="NULL is ok, both for passing and for returning."><span class="acronym">allow-none</span></acronym>]</span>
-</td>
-</tr>
-<tr>
-<td><p><span class="term"><em class="parameter"><code>user_data</code></em> :</span></p></td>
-<td>User data to pass to handlers.</td>
-</tr>
-<tr>
-<td><p><span class="term"><em class="parameter"><code>user_data_free_func</code></em> :</span></p></td>
-<td>Function for freeing <em class="parameter"><code>user_data</code></em> or <a href="./../glib/glib/glib-Standard-Macros.html#NULL:CAPS"><code class="literal">NULL</code></a>. <span class="annotation">[<acronym title="NULL is ok, both for passing and for returning."><span class="acronym">allow-none</span></acronym>]</span>
-</td>
-</tr>
-<tr>
-<td><p><span class="term"><span class="emphasis"><em>Returns</em></span> :</span></p></td>
-<td>An identifier (never 0) that an be used with
-<a class="link" href="gio-Watching-Bus-Names.html#g-bus-unwatch-name" title="g_bus_unwatch_name ()"><code class="function">g_bus_unwatch_name()</code></a> to stop watching the name.</td>
-=======
 <a name="g-bus-watch-name-on-connection"></a><h3>g_bus_watch_name_on_connection ()</h3>
 <pre class="programlisting"><a href="../glib/glib-Basic-Types.html#guint"><span class="returnvalue">guint</span></a>
 g_bus_watch_name_on_connection (<em class="parameter"><code><a class="link" href="GDBusConnection.html" title="GDBusConnection"><span class="type">GDBusConnection</span></a> *connection</code></em>,
@@ -837,7 +371,6 @@
 <td class="parameter_description"><p> Function for freeing <em class="parameter"><code>user_data</code></em>
 or <a href="../glib/glib-Standard-Macros.html#NULL:CAPS"><code class="literal">NULL</code></a>. </p></td>
 <td class="parameter_annotations"><span class="annotation">[<acronym title="NULL is OK, both for passing and for returning."><span class="acronym">allow-none</span></acronym>]</span></td>
->>>>>>> 76bed778
 </tr>
 </tbody>
 </table></div>
@@ -851,17 +384,6 @@
 </div>
 <hr>
 <div class="refsect2">
-<<<<<<< HEAD
-<a name="g-bus-unwatch-name"></a><h3>g_bus_unwatch_name ()</h3>
-<pre class="programlisting"><span class="returnvalue">void</span>                g_bus_unwatch_name                  (<em class="parameter"><code><a href="./../glib/glib/glib-Basic-Types.html#guint"><span class="type">guint</span></a> watcher_id</code></em>);</pre>
-<p>
-Stops watching a name.
-</p>
-<div class="variablelist"><table border="0" class="variablelist">
-<colgroup>
-<col align="left" valign="top">
-<col>
-=======
 <a name="g-bus-unwatch-name"></a><h3>g_bus_unwatch_name ()</h3>
 <pre class="programlisting"><span class="returnvalue">void</span>
 g_bus_unwatch_name (<em class="parameter"><code><a href="../glib/glib-Basic-Types.html#guint"><span class="type">guint</span></a> watcher_id</code></em>);</pre>
@@ -873,7 +395,6 @@
 <col width="150px" class="parameters_name">
 <col class="parameters_description">
 <col width="200px" class="parameters_annotations">
->>>>>>> 76bed778
 </colgroup>
 <tbody><tr>
 <td class="parameter_name"><p>watcher_id</p></td>
@@ -886,55 +407,6 @@
 </div>
 <hr>
 <div class="refsect2">
-<<<<<<< HEAD
-<a name="g-bus-watch-name-with-closures"></a><h3>g_bus_watch_name_with_closures ()</h3>
-<pre class="programlisting"><a href="./../glib/glib/glib-Basic-Types.html#guint"><span class="returnvalue">guint</span></a>               g_bus_watch_name_with_closures      (<em class="parameter"><code><a class="link" href="GDBusConnection.html#GBusType" title="enum GBusType"><span class="type">GBusType</span></a> bus_type</code></em>,
-                                                         <em class="parameter"><code>const <a href="./../glib/glib/glib-Basic-Types.html#gchar"><span class="type">gchar</span></a> *name</code></em>,
-                                                         <em class="parameter"><code><a class="link" href="gio-Watching-Bus-Names.html#GBusNameWatcherFlags" title="enum GBusNameWatcherFlags"><span class="type">GBusNameWatcherFlags</span></a> flags</code></em>,
-                                                         <em class="parameter"><code><a href="./../gobject/gobject/gobject-Closures.html#GClosure"><span class="type">GClosure</span></a> *name_appeared_closure</code></em>,
-                                                         <em class="parameter"><code><a href="./../gobject/gobject/gobject-Closures.html#GClosure"><span class="type">GClosure</span></a> *name_vanished_closure</code></em>);</pre>
-<p>
-Version of <a class="link" href="gio-Watching-Bus-Names.html#g-bus-watch-name" title="g_bus_watch_name ()"><code class="function">g_bus_watch_name()</code></a> using closures instead of callbacks for
-easier binding in other languages.
-</p>
-<div class="variablelist"><table border="0" class="variablelist">
-<colgroup>
-<col align="left" valign="top">
-<col>
-</colgroup>
-<tbody>
-<tr>
-<td><p><span class="term"><em class="parameter"><code>bus_type</code></em> :</span></p></td>
-<td>The type of bus to watch a name on.</td>
-</tr>
-<tr>
-<td><p><span class="term"><em class="parameter"><code>name</code></em> :</span></p></td>
-<td>The name (well-known or unique) to watch.</td>
-</tr>
-<tr>
-<td><p><span class="term"><em class="parameter"><code>flags</code></em> :</span></p></td>
-<td>Flags from the <a class="link" href="gio-Watching-Bus-Names.html#GBusNameWatcherFlags" title="enum GBusNameWatcherFlags"><span class="type">GBusNameWatcherFlags</span></a> enumeration.</td>
-</tr>
-<tr>
-<td><p><span class="term"><em class="parameter"><code>name_appeared_closure</code></em> :</span></p></td>
-<td>
-<a href="./../gobject/gobject/gobject-Closures.html#GClosure"><span class="type">GClosure</span></a> to invoke when <em class="parameter"><code>name</code></em> is known
-to exist or <a href="./../glib/glib/glib-Standard-Macros.html#NULL:CAPS"><code class="literal">NULL</code></a>. <span class="annotation">[<acronym title="NULL is ok, both for passing and for returning."><span class="acronym">allow-none</span></acronym>]</span>
-</td>
-</tr>
-<tr>
-<td><p><span class="term"><em class="parameter"><code>name_vanished_closure</code></em> :</span></p></td>
-<td>
-<a href="./../gobject/gobject/gobject-Closures.html#GClosure"><span class="type">GClosure</span></a> to invoke when <em class="parameter"><code>name</code></em> is known
-to not exist or <a href="./../glib/glib/glib-Standard-Macros.html#NULL:CAPS"><code class="literal">NULL</code></a>. <span class="annotation">[<acronym title="NULL is ok, both for passing and for returning."><span class="acronym">allow-none</span></acronym>]</span>
-</td>
-</tr>
-<tr>
-<td><p><span class="term"><span class="emphasis"><em>Returns</em></span> :</span></p></td>
-<td>An identifier (never 0) that an be used with
-<a class="link" href="gio-Watching-Bus-Names.html#g-bus-unwatch-name" title="g_bus_unwatch_name ()"><code class="function">g_bus_unwatch_name()</code></a> to stop watching the name.
-Rename to: g_bus_watch_name</td>
-=======
 <a name="g-bus-watch-name-with-closures"></a><h3>g_bus_watch_name_with_closures ()</h3>
 <pre class="programlisting"><a href="../glib/glib-Basic-Types.html#guint"><span class="returnvalue">guint</span></a>
 g_bus_watch_name_with_closures (<em class="parameter"><code><a class="link" href="GDBusConnection.html#GBusType" title="enum GBusType"><span class="type">GBusType</span></a> bus_type</code></em>,
@@ -982,7 +454,6 @@
 is known
 to not exist or <a href="../glib/glib-Standard-Macros.html#NULL:CAPS"><code class="literal">NULL</code></a>. </p></td>
 <td class="parameter_annotations"><span class="annotation">[<acronym title="NULL is OK, both for passing and for returning."><span class="acronym">allow-none</span></acronym>]</span></td>
->>>>>>> 76bed778
 </tr>
 </tbody>
 </table></div>
@@ -996,49 +467,6 @@
 </div>
 <hr>
 <div class="refsect2">
-<<<<<<< HEAD
-<a name="g-bus-watch-name-on-connection-with-closures"></a><h3>g_bus_watch_name_on_connection_with_closures ()</h3>
-<pre class="programlisting"><a href="./../glib/glib/glib-Basic-Types.html#guint"><span class="returnvalue">guint</span></a>               g_bus_watch_name_on_connection_with_closures
-                                                        (<em class="parameter"><code><a class="link" href="GDBusConnection.html" title="GDBusConnection"><span class="type">GDBusConnection</span></a> *connection</code></em>,
-                                                         <em class="parameter"><code>const <a href="./../glib/glib/glib-Basic-Types.html#gchar"><span class="type">gchar</span></a> *name</code></em>,
-                                                         <em class="parameter"><code><a class="link" href="gio-Watching-Bus-Names.html#GBusNameWatcherFlags" title="enum GBusNameWatcherFlags"><span class="type">GBusNameWatcherFlags</span></a> flags</code></em>,
-                                                         <em class="parameter"><code><a href="./../gobject/gobject/gobject-Closures.html#GClosure"><span class="type">GClosure</span></a> *name_appeared_closure</code></em>,
-                                                         <em class="parameter"><code><a href="./../gobject/gobject/gobject-Closures.html#GClosure"><span class="type">GClosure</span></a> *name_vanished_closure</code></em>);</pre>
-<p>
-Version of <a class="link" href="gio-Watching-Bus-Names.html#g-bus-watch-name-on-connection" title="g_bus_watch_name_on_connection ()"><code class="function">g_bus_watch_name_on_connection()</code></a> using closures instead of callbacks for
-easier binding in other languages.
-</p>
-<div class="variablelist"><table border="0" class="variablelist">
-<colgroup>
-<col align="left" valign="top">
-<col>
-</colgroup>
-<tbody>
-<tr>
-<td><p><span class="term"><em class="parameter"><code>connection</code></em> :</span></p></td>
-<td>A <a class="link" href="GDBusConnection.html" title="GDBusConnection"><span class="type">GDBusConnection</span></a>.</td>
-</tr>
-<tr>
-<td><p><span class="term"><em class="parameter"><code>name</code></em> :</span></p></td>
-<td>The name (well-known or unique) to watch.</td>
-</tr>
-<tr>
-<td><p><span class="term"><em class="parameter"><code>flags</code></em> :</span></p></td>
-<td>Flags from the <a class="link" href="gio-Watching-Bus-Names.html#GBusNameWatcherFlags" title="enum GBusNameWatcherFlags"><span class="type">GBusNameWatcherFlags</span></a> enumeration.</td>
-</tr>
-<tr>
-<td><p><span class="term"><em class="parameter"><code>name_appeared_closure</code></em> :</span></p></td>
-<td>
-<a href="./../gobject/gobject/gobject-Closures.html#GClosure"><span class="type">GClosure</span></a> to invoke when <em class="parameter"><code>name</code></em> is known
-to exist or <a href="./../glib/glib/glib-Standard-Macros.html#NULL:CAPS"><code class="literal">NULL</code></a>. <span class="annotation">[<acronym title="NULL is ok, both for passing and for returning."><span class="acronym">allow-none</span></acronym>]</span>
-</td>
-</tr>
-<tr>
-<td><p><span class="term"><em class="parameter"><code>name_vanished_closure</code></em> :</span></p></td>
-<td>
-<a href="./../gobject/gobject/gobject-Closures.html#GClosure"><span class="type">GClosure</span></a> to invoke when <em class="parameter"><code>name</code></em> is known
-to not exist or <a href="./../glib/glib/glib-Standard-Macros.html#NULL:CAPS"><code class="literal">NULL</code></a>. <span class="annotation">[<acronym title="NULL is ok, both for passing and for returning."><span class="acronym">allow-none</span></acronym>]</span>
-=======
 <a name="g-bus-watch-name-on-connection-with-closures"></a><h3>g_bus_watch_name_on_connection_with_closures ()</h3>
 <pre class="programlisting"><a href="../glib/glib-Basic-Types.html#guint"><span class="returnvalue">guint</span></a>
 g_bus_watch_name_on_connection_with_closures
@@ -1117,17 +545,10 @@
 <td class="enum_member_name"><p><a name="G-BUS-NAME-WATCHER-FLAGS-NONE:CAPS"></a>G_BUS_NAME_WATCHER_FLAGS_NONE</p></td>
 <td class="enum_member_description">
 <p>No flags set.</p>
->>>>>>> 76bed778
 </td>
 <td class="enum_member_annotations"> </td>
 </tr>
 <tr>
-<<<<<<< HEAD
-<td><p><span class="term"><span class="emphasis"><em>Returns</em></span> :</span></p></td>
-<td>An identifier (never 0) that an be used with
-<a class="link" href="gio-Watching-Bus-Names.html#g-bus-unwatch-name" title="g_bus_unwatch_name ()"><code class="function">g_bus_unwatch_name()</code></a> to stop watching the name.
-Rename to: g_bus_watch_name_on_connection</td>
-=======
 <td class="enum_member_name"><p><a name="G-BUS-NAME-WATCHER-FLAGS-AUTO-START:CAPS"></a>G_BUS_NAME_WATCHER_FLAGS_AUTO_START</p></td>
 <td class="enum_member_description">
 <p>If no-one owns the name when
@@ -1135,7 +556,6 @@
 name.</p>
 </td>
 <td class="enum_member_annotations"> </td>
->>>>>>> 76bed778
 </tr>
 </tbody>
 </table></div>
@@ -1145,11 +565,6 @@
 </div>
 </div>
 <div class="footer">
-<<<<<<< HEAD
-<hr>
-          Generated by GTK-Doc V1.18.1</div>
-=======
 <hr>Generated by GTK-Doc V1.24</div>
->>>>>>> 76bed778
 </body>
 </html>