--- conflicted
+++ resolved
@@ -2,45 +2,12 @@
 <html>
 <head>
 <meta http-equiv="Content-Type" content="text/html; charset=UTF-8">
-<<<<<<< HEAD
-<title>GInitable</title>
-<meta name="generator" content="DocBook XSL Stylesheets V1.77.1">
-=======
 <title>GInitable: GIO Reference Manual</title>
 <meta name="generator" content="DocBook XSL Stylesheets V1.78.1">
->>>>>>> 76bed778
 <link rel="home" href="index.html" title="GIO Reference Manual">
 <link rel="up" href="failable_initialization.html" title="Failable Initialization">
 <link rel="prev" href="failable_initialization.html" title="Failable Initialization">
 <link rel="next" href="GAsyncInitable.html" title="GAsyncInitable">
-<<<<<<< HEAD
-<meta name="generator" content="GTK-Doc V1.18.1 (XML mode)">
-<link rel="stylesheet" href="style.css" type="text/css">
-</head>
-<body bgcolor="white" text="black" link="#0000FF" vlink="#840084" alink="#0000FF">
-<table class="navigation" id="top" width="100%" summary="Navigation header" cellpadding="2" cellspacing="2">
-<tr valign="middle">
-<td><a accesskey="p" href="failable_initialization.html"><img src="left.png" width="24" height="24" border="0" alt="Prev"></a></td>
-<td><a accesskey="u" href="failable_initialization.html"><img src="up.png" width="24" height="24" border="0" alt="Up"></a></td>
-<td><a accesskey="h" href="index.html"><img src="home.png" width="24" height="24" border="0" alt="Home"></a></td>
-<th width="100%" align="center">GIO Reference Manual</th>
-<td><a accesskey="n" href="GAsyncInitable.html"><img src="right.png" width="24" height="24" border="0" alt="Next"></a></td>
-</tr>
-<tr><td colspan="5" class="shortcuts">
-<a href="#GInitable.synopsis" class="shortcut">Top</a>
-                   | 
-                  <a href="#GInitable.description" class="shortcut">Description</a>
-                   | 
-                  <a href="#GInitable.object-hierarchy" class="shortcut">Object Hierarchy</a>
-                   | 
-                  <a href="#GInitable.prerequisites" class="shortcut">Prerequisites</a>
-                   | 
-                  <a href="#GInitable.derived-interfaces" class="shortcut">Known Derived Interfaces</a>
-                   | 
-                  <a href="#GInitable.implementations" class="shortcut">Known Implementations</a>
-</td></tr>
-</table>
-=======
 <meta name="generator" content="GTK-Doc V1.24 (XML mode)">
 <link rel="stylesheet" href="style.css" type="text/css">
 </head>
@@ -59,7 +26,6 @@
 <td><a accesskey="p" href="failable_initialization.html"><img src="left.png" width="16" height="16" border="0" alt="Prev"></a></td>
 <td><a accesskey="n" href="GAsyncInitable.html"><img src="right.png" width="16" height="16" border="0" alt="Next"></a></td>
 </tr></table>
->>>>>>> 76bed778
 <div class="refentry">
 <a name="GInitable"></a><div class="titlepage"></div>
 <div class="refnamediv"><table width="100%"><tr>
@@ -69,34 +35,6 @@
 </td>
 <td class="gallery_image" valign="top" align="right"></td>
 </tr></table></div>
-<<<<<<< HEAD
-<div class="refsynopsisdiv">
-<a name="GInitable.synopsis"></a><h2>Synopsis</h2>
-<pre class="synopsis">
-#include &lt;gio/gio.h&gt;
-
-                    <a class="link" href="GInitable.html#GInitable-struct" title="GInitable">GInitable</a>;
-struct              <a class="link" href="GInitable.html#GInitableIface" title="struct GInitableIface">GInitableIface</a>;
-<a href="./../glib/glib/glib-Basic-Types.html#gboolean"><span class="returnvalue">gboolean</span></a>            <a class="link" href="GInitable.html#g-initable-init" title="g_initable_init ()">g_initable_init</a>                     (<em class="parameter"><code><a class="link" href="GInitable.html" title="GInitable"><span class="type">GInitable</span></a> *initable</code></em>,
-                                                         <em class="parameter"><code><a class="link" href="GCancellable.html" title="GCancellable"><span class="type">GCancellable</span></a> *cancellable</code></em>,
-                                                         <em class="parameter"><code><a href="./../glib/glib/glib-Error-Reporting.html#GError"><span class="type">GError</span></a> **error</code></em>);
-<a href="./../glib/glib/glib-Basic-Types.html#gpointer"><span class="returnvalue">gpointer</span></a>            <a class="link" href="GInitable.html#g-initable-new" title="g_initable_new ()">g_initable_new</a>                      (<em class="parameter"><code><a href="./../gobject/gobject/gobject-Type-Information.html#GType"><span class="type">GType</span></a> object_type</code></em>,
-                                                         <em class="parameter"><code><a class="link" href="GCancellable.html" title="GCancellable"><span class="type">GCancellable</span></a> *cancellable</code></em>,
-                                                         <em class="parameter"><code><a href="./../glib/glib/glib-Error-Reporting.html#GError"><span class="type">GError</span></a> **error</code></em>,
-                                                         <em class="parameter"><code>const <a href="./../glib/glib/glib-Basic-Types.html#gchar"><span class="type">gchar</span></a> *first_property_name</code></em>,
-                                                         <em class="parameter"><code>...</code></em>);
-<a href="./../gobject/gobject/gobject-The-Base-Object-Type.html#GObject"><span class="returnvalue">GObject</span></a> *           <a class="link" href="GInitable.html#g-initable-new-valist" title="g_initable_new_valist ()">g_initable_new_valist</a>               (<em class="parameter"><code><a href="./../gobject/gobject/gobject-Type-Information.html#GType"><span class="type">GType</span></a> object_type</code></em>,
-                                                         <em class="parameter"><code>const <a href="./../glib/glib/glib-Basic-Types.html#gchar"><span class="type">gchar</span></a> *first_property_name</code></em>,
-                                                         <em class="parameter"><code><span class="type">va_list</span> var_args</code></em>,
-                                                         <em class="parameter"><code><a class="link" href="GCancellable.html" title="GCancellable"><span class="type">GCancellable</span></a> *cancellable</code></em>,
-                                                         <em class="parameter"><code><a href="./../glib/glib/glib-Error-Reporting.html#GError"><span class="type">GError</span></a> **error</code></em>);
-<a href="./../glib/glib/glib-Basic-Types.html#gpointer"><span class="returnvalue">gpointer</span></a>            <a class="link" href="GInitable.html#g-initable-newv" title="g_initable_newv ()">g_initable_newv</a>                     (<em class="parameter"><code><a href="./../gobject/gobject/gobject-Type-Information.html#GType"><span class="type">GType</span></a> object_type</code></em>,
-                                                         <em class="parameter"><code><a href="./../glib/glib/glib-Basic-Types.html#guint"><span class="type">guint</span></a> n_parameters</code></em>,
-                                                         <em class="parameter"><code><a href="./../gobject/gobject/gobject-The-Base-Object-Type.html#GParameter"><span class="type">GParameter</span></a> *parameters</code></em>,
-                                                         <em class="parameter"><code><a class="link" href="GCancellable.html" title="GCancellable"><span class="type">GCancellable</span></a> *cancellable</code></em>,
-                                                         <em class="parameter"><code><a href="./../glib/glib/glib-Error-Reporting.html#GError"><span class="type">GError</span></a> **error</code></em>);
-</pre>
-=======
 <div class="refsect1">
 <a name="GInitable.functions"></a><h2>Functions</h2>
 <div class="informaltable"><table width="100%" border="0">
@@ -158,7 +96,6 @@
 </tr>
 </tbody>
 </table></div>
->>>>>>> 76bed778
 </div>
 <div class="refsect1">
 <a name="GInitable.object-hierarchy"></a><h2>Object Hierarchy</h2>
@@ -170,11 +107,7 @@
 <a name="GInitable.prerequisites"></a><h2>Prerequisites</h2>
 <p>
 GInitable requires
-<<<<<<< HEAD
- <a href="./../gobject/gobject/gobject-The-Base-Object-Type.html#GObject">GObject</a>.</p>
-=======
  <a href="../gobject/gobject-The-Base-Object-Type.html#GObject">GObject</a>.</p>
->>>>>>> 76bed778
 </div>
 <div class="refsect1">
 <a name="GInitable.derived-interfaces"></a><h2>Known Derived Interfaces</h2>
@@ -186,146 +119,6 @@
 <a name="GInitable.implementations"></a><h2>Known Implementations</h2>
 <p>
 GInitable is implemented by
-<<<<<<< HEAD
- <a class="link" href="GCharsetConverter.html" title="GCharsetConverter">GCharsetConverter</a>,  <a class="link" href="GDBusConnection.html" title="GDBusConnection">GDBusConnection</a>,  <a class="link" href="GDBusObjectManagerClient.html" title="GDBusObjectManagerClient">GDBusObjectManagerClient</a>,  <a class="link" href="GDBusProxy.html" title="GDBusProxy">GDBusProxy</a>,  <a class="link" href="GDBusServer.html" title="GDBusServer">GDBusServer</a> and  <a class="link" href="GSocket.html" title="GSocket">GSocket</a>.</p>
-</div>
-<div class="refsect1">
-<a name="GInitable.description"></a><h2>Description</h2>
-<p>
-<a class="link" href="GInitable.html" title="GInitable"><span class="type">GInitable</span></a> is implemented by objects that can fail during
-initialization. If an object implements this interface then
-it must be initialized as the first thing after construction,
-either via <a class="link" href="GInitable.html#g-initable-init" title="g_initable_init ()"><code class="function">g_initable_init()</code></a> or <a class="link" href="GAsyncInitable.html#g-async-initable-init-async" title="g_async_initable_init_async ()"><code class="function">g_async_initable_init_async()</code></a>
-(the latter is only available if it also implements <a class="link" href="GAsyncInitable.html" title="GAsyncInitable"><span class="type">GAsyncInitable</span></a>).
-</p>
-<p>
-If the object is not initialized, or initialization returns with an
-error, then all operations on the object except <a href="./../gobject/gobject/gobject-The-Base-Object-Type.html#g-object-ref"><code class="function">g_object_ref()</code></a> and
-<a href="./../gobject/gobject/gobject-The-Base-Object-Type.html#g-object-unref"><code class="function">g_object_unref()</code></a> are considered to be invalid, and have undefined
-behaviour. They will often fail with <a href="./../glib/glib/glib-Message-Logging.html#g-critical"><code class="function">g_critical()</code></a> or <a href="./../glib/glib/glib-Message-Logging.html#g-warning"><code class="function">g_warning()</code></a>, but
-this must not be relied on.
-</p>
-<p>
-Users of objects implementing this are not intended to use
-the interface method directly, instead it will be used automatically
-in various ways. For C applications you generally just call
-<a class="link" href="GInitable.html#g-initable-new" title="g_initable_new ()"><code class="function">g_initable_new()</code></a> directly, or indirectly via a <code class="function">foo_thing_new()</code> wrapper.
-This will call <a class="link" href="GInitable.html#g-initable-init" title="g_initable_init ()"><code class="function">g_initable_init()</code></a> under the cover, returning <a href="./../glib/glib/glib-Standard-Macros.html#NULL:CAPS"><code class="literal">NULL</code></a> and
-setting a <a href="./../glib/glib/glib-Error-Reporting.html#GError"><span class="type">GError</span></a> on failure (at which point the instance is
-unreferenced).
-</p>
-<p>
-For bindings in languages where the native constructor supports
-exceptions the binding could check for objects implemention <a class="link" href="GInitable.html" title="GInitable"><code class="literal">GInitable</code></a>
-during normal construction and automatically initialize them, throwing
-an exception on failure.
-</p>
-</div>
-<div class="refsect1">
-<a name="GInitable.details"></a><h2>Details</h2>
-<div class="refsect2">
-<a name="GInitable-struct"></a><h3>GInitable</h3>
-<pre class="programlisting">typedef struct _GInitable GInitable;</pre>
-<p>
-Interface for initializable objects.
-</p>
-<p class="since">Since 2.22</p>
-</div>
-<hr>
-<div class="refsect2">
-<a name="GInitableIface"></a><h3>struct GInitableIface</h3>
-<pre class="programlisting">struct GInitableIface {
-  GTypeInterface g_iface;
-
-  /* Virtual Table */
-
-  gboolean    (* init) (GInitable    *initable,
-			GCancellable *cancellable,
-			GError      **error);
-};
-</pre>
-<p>
-Provides an interface for initializing object such that initialization
-may fail.
-</p>
-<div class="variablelist"><table border="0" class="variablelist">
-<colgroup>
-<col align="left" valign="top">
-<col>
-</colgroup>
-<tbody>
-<tr>
-<td><p><span class="term"><a href="./../gobject/gobject/gobject-Type-Information.html#GTypeInterface"><span class="type">GTypeInterface</span></a> <em class="structfield"><code><a name="GInitableIface.g-iface"></a>g_iface</code></em>;</span></p></td>
-<td>The parent interface.</td>
-</tr>
-<tr>
-<td><p><span class="term"><em class="structfield"><code><a name="GInitableIface.init"></a>init</code></em> ()</span></p></td>
-<td>Initializes the object.</td>
-</tr>
-</tbody>
-</table></div>
-<p class="since">Since 2.22</p>
-</div>
-<hr>
-<div class="refsect2">
-<a name="g-initable-init"></a><h3>g_initable_init ()</h3>
-<pre class="programlisting"><a href="./../glib/glib/glib-Basic-Types.html#gboolean"><span class="returnvalue">gboolean</span></a>            g_initable_init                     (<em class="parameter"><code><a class="link" href="GInitable.html" title="GInitable"><span class="type">GInitable</span></a> *initable</code></em>,
-                                                         <em class="parameter"><code><a class="link" href="GCancellable.html" title="GCancellable"><span class="type">GCancellable</span></a> *cancellable</code></em>,
-                                                         <em class="parameter"><code><a href="./../glib/glib/glib-Error-Reporting.html#GError"><span class="type">GError</span></a> **error</code></em>);</pre>
-<p>
-Initializes the object implementing the interface.
-</p>
-<p>
-The object must be initialized before any real use after initial
-construction, either with this function or <a class="link" href="GAsyncInitable.html#g-async-initable-init-async" title="g_async_initable_init_async ()"><code class="function">g_async_initable_init_async()</code></a>.
-</p>
-<p>
-Implementations may also support cancellation. If <em class="parameter"><code>cancellable</code></em> is not <a href="./../glib/glib/glib-Standard-Macros.html#NULL:CAPS"><code class="literal">NULL</code></a>,
-then initialization can be cancelled by triggering the cancellable object
-from another thread. If the operation was cancelled, the error
-<a class="link" href="gio-GIOError.html#G-IO-ERROR-CANCELLED:CAPS"><code class="literal">G_IO_ERROR_CANCELLED</code></a> will be returned. If <em class="parameter"><code>cancellable</code></em> is not <a href="./../glib/glib/glib-Standard-Macros.html#NULL:CAPS"><code class="literal">NULL</code></a> and
-the object doesn't support cancellable initialization the error
-<a class="link" href="gio-GIOError.html#G-IO-ERROR-NOT-SUPPORTED:CAPS"><code class="literal">G_IO_ERROR_NOT_SUPPORTED</code></a> will be returned.
-</p>
-<p>
-If the object is not initialized, or initialization returns with an
-error, then all operations on the object except <a href="./../gobject/gobject/gobject-The-Base-Object-Type.html#g-object-ref"><code class="function">g_object_ref()</code></a> and
-<a href="./../gobject/gobject/gobject-The-Base-Object-Type.html#g-object-unref"><code class="function">g_object_unref()</code></a> are considered to be invalid, and have undefined
-behaviour. See the <a class="xref" href="">???</a> section introduction
-for more details.
-</p>
-<p>
-Implementations of this method must be idempotent, i.e. multiple calls
-to this function with the same argument should return the same results.
-Only the first call initializes the object, further calls return the result
-of the first call. This is so that it's safe to implement the singleton
-pattern in the GObject constructor function.
-</p>
-<div class="variablelist"><table border="0" class="variablelist">
-<colgroup>
-<col align="left" valign="top">
-<col>
-</colgroup>
-<tbody>
-<tr>
-<td><p><span class="term"><em class="parameter"><code>initable</code></em> :</span></p></td>
-<td>a <a class="link" href="GInitable.html" title="GInitable"><span class="type">GInitable</span></a>.</td>
-</tr>
-<tr>
-<td><p><span class="term"><em class="parameter"><code>cancellable</code></em> :</span></p></td>
-<td>optional <a class="link" href="GCancellable.html" title="GCancellable"><span class="type">GCancellable</span></a> object, <a href="./../glib/glib/glib-Standard-Macros.html#NULL:CAPS"><code class="literal">NULL</code></a> to ignore.</td>
-</tr>
-<tr>
-<td><p><span class="term"><em class="parameter"><code>error</code></em> :</span></p></td>
-<td>a <a href="./../glib/glib/glib-Error-Reporting.html#GError"><span class="type">GError</span></a> location to store the error occurring, or <a href="./../glib/glib/glib-Standard-Macros.html#NULL:CAPS"><code class="literal">NULL</code></a> to
-ignore.</td>
-</tr>
-<tr>
-<td><p><span class="term"><span class="emphasis"><em>Returns</em></span> :</span></p></td>
-<td>
-<a href="./../glib/glib/glib-Standard-Macros.html#TRUE:CAPS"><code class="literal">TRUE</code></a> if successful. If an error has occurred, this function will
-return <a href="./../glib/glib/glib-Standard-Macros.html#FALSE:CAPS"><code class="literal">FALSE</code></a> and set <em class="parameter"><code>error</code></em> appropriately if present.</td>
-=======
  <a class="link" href="GCharsetConverter.html" title="GCharsetConverter">GCharsetConverter</a>,  <a class="link" href="GDBusConnection.html" title="GDBusConnection">GDBusConnection</a>,  <a class="link" href="GDBusObjectManagerClient.html" title="GDBusObjectManagerClient">GDBusObjectManagerClient</a>,  <a class="link" href="GDBusProxy.html" title="GDBusProxy">GDBusProxy</a>,  <a class="link" href="GDBusServer.html" title="GDBusServer">GDBusServer</a>,  <a class="link" href="GInetAddressMask.html" title="GInetAddressMask">GInetAddressMask</a>,  <a class="link" href="GSocket.html" title="GSocket">GSocket</a> and  <a class="link" href="GSubprocess.html" title="GSubprocess">GSubprocess</a>.</p>
 </div>
 <div class="refsect1">
@@ -409,7 +202,6 @@
 <td class="parameter_description"><p>a <a href="../glib/glib-Error-Reporting.html#GError"><span class="type">GError</span></a> location to store the error occurring, or <a href="../glib/glib-Standard-Macros.html#NULL:CAPS"><code class="literal">NULL</code></a> to
 ignore.</p></td>
 <td class="parameter_annotations"> </td>
->>>>>>> 76bed778
 </tr>
 </tbody>
 </table></div>
@@ -424,53 +216,6 @@
 </div>
 <hr>
 <div class="refsect2">
-<<<<<<< HEAD
-<a name="g-initable-new"></a><h3>g_initable_new ()</h3>
-<pre class="programlisting"><a href="./../glib/glib/glib-Basic-Types.html#gpointer"><span class="returnvalue">gpointer</span></a>            g_initable_new                      (<em class="parameter"><code><a href="./../gobject/gobject/gobject-Type-Information.html#GType"><span class="type">GType</span></a> object_type</code></em>,
-                                                         <em class="parameter"><code><a class="link" href="GCancellable.html" title="GCancellable"><span class="type">GCancellable</span></a> *cancellable</code></em>,
-                                                         <em class="parameter"><code><a href="./../glib/glib/glib-Error-Reporting.html#GError"><span class="type">GError</span></a> **error</code></em>,
-                                                         <em class="parameter"><code>const <a href="./../glib/glib/glib-Basic-Types.html#gchar"><span class="type">gchar</span></a> *first_property_name</code></em>,
-                                                         <em class="parameter"><code>...</code></em>);</pre>
-<p>
-Helper function for constructing <a class="link" href="GInitable.html" title="GInitable"><span class="type">GInitable</span></a> object. This is
-similar to <a href="./../gobject/gobject/gobject-The-Base-Object-Type.html#g-object-new"><code class="function">g_object_new()</code></a> but also initializes the object
-and returns <a href="./../glib/glib/glib-Standard-Macros.html#NULL:CAPS"><code class="literal">NULL</code></a>, setting an error on failure.
-</p>
-<div class="variablelist"><table border="0" class="variablelist">
-<colgroup>
-<col align="left" valign="top">
-<col>
-</colgroup>
-<tbody>
-<tr>
-<td><p><span class="term"><em class="parameter"><code>object_type</code></em> :</span></p></td>
-<td>a <a href="./../gobject/gobject/gobject-Type-Information.html#GType"><span class="type">GType</span></a> supporting <a class="link" href="GInitable.html" title="GInitable"><span class="type">GInitable</span></a>.</td>
-</tr>
-<tr>
-<td><p><span class="term"><em class="parameter"><code>cancellable</code></em> :</span></p></td>
-<td>optional <a class="link" href="GCancellable.html" title="GCancellable"><span class="type">GCancellable</span></a> object, <a href="./../glib/glib/glib-Standard-Macros.html#NULL:CAPS"><code class="literal">NULL</code></a> to ignore.</td>
-</tr>
-<tr>
-<td><p><span class="term"><em class="parameter"><code>error</code></em> :</span></p></td>
-<td>a <a href="./../glib/glib/glib-Error-Reporting.html#GError"><span class="type">GError</span></a> location to store the error occurring, or <a href="./../glib/glib/glib-Standard-Macros.html#NULL:CAPS"><code class="literal">NULL</code></a> to
-ignore.</td>
-</tr>
-<tr>
-<td><p><span class="term"><em class="parameter"><code>first_property_name</code></em> :</span></p></td>
-<td>the name of the first property, or <a href="./../glib/glib/glib-Standard-Macros.html#NULL:CAPS"><code class="literal">NULL</code></a> if no
-properties. <span class="annotation">[<acronym title="NULL is ok, both for passing and for returning."><span class="acronym">allow-none</span></acronym>]</span>
-</td>
-</tr>
-<tr>
-<td><p><span class="term"><em class="parameter"><code>...</code></em> :</span></p></td>
-<td>the value if the first property, followed by and other property
-value pairs, and ended by <a href="./../glib/glib/glib-Standard-Macros.html#NULL:CAPS"><code class="literal">NULL</code></a>.</td>
-</tr>
-<tr>
-<td><p><span class="term"><span class="emphasis"><em>Returns</em></span> :</span></p></td>
-<td>a newly allocated <a href="./../gobject/gobject/gobject-The-Base-Object-Type.html#GObject"><span class="type">GObject</span></a>, or <a href="./../glib/glib/glib-Standard-Macros.html#NULL:CAPS"><code class="literal">NULL</code></a> on error. <span class="annotation">[<acronym title="Free data after the code is done."><span class="acronym">transfer full</span></acronym>]</span>
-</td>
-=======
 <a name="g-initable-new"></a><h3>g_initable_new ()</h3>
 <pre class="programlisting"><a href="../glib/glib-Basic-Types.html#gpointer"><span class="returnvalue">gpointer</span></a>
 g_initable_new (<em class="parameter"><code><a href="../gobject/gobject-Type-Information.html#GType"><span class="type">GType</span></a> object_type</code></em>,
@@ -517,7 +262,6 @@
 <td class="parameter_description"><p>the value if the first property, followed by and other property
 value pairs, and ended by <a href="../glib/glib-Standard-Macros.html#NULL:CAPS"><code class="literal">NULL</code></a>.</p></td>
 <td class="parameter_annotations"> </td>
->>>>>>> 76bed778
 </tr>
 </tbody>
 </table></div>
@@ -532,51 +276,6 @@
 </div>
 <hr>
 <div class="refsect2">
-<<<<<<< HEAD
-<a name="g-initable-new-valist"></a><h3>g_initable_new_valist ()</h3>
-<pre class="programlisting"><a href="./../gobject/gobject/gobject-The-Base-Object-Type.html#GObject"><span class="returnvalue">GObject</span></a> *           g_initable_new_valist               (<em class="parameter"><code><a href="./../gobject/gobject/gobject-Type-Information.html#GType"><span class="type">GType</span></a> object_type</code></em>,
-                                                         <em class="parameter"><code>const <a href="./../glib/glib/glib-Basic-Types.html#gchar"><span class="type">gchar</span></a> *first_property_name</code></em>,
-                                                         <em class="parameter"><code><span class="type">va_list</span> var_args</code></em>,
-                                                         <em class="parameter"><code><a class="link" href="GCancellable.html" title="GCancellable"><span class="type">GCancellable</span></a> *cancellable</code></em>,
-                                                         <em class="parameter"><code><a href="./../glib/glib/glib-Error-Reporting.html#GError"><span class="type">GError</span></a> **error</code></em>);</pre>
-<p>
-Helper function for constructing <a class="link" href="GInitable.html" title="GInitable"><span class="type">GInitable</span></a> object. This is
-similar to <a href="./../gobject/gobject/gobject-The-Base-Object-Type.html#g-object-new-valist"><code class="function">g_object_new_valist()</code></a> but also initializes the object
-and returns <a href="./../glib/glib/glib-Standard-Macros.html#NULL:CAPS"><code class="literal">NULL</code></a>, setting an error on failure.
-</p>
-<div class="variablelist"><table border="0" class="variablelist">
-<colgroup>
-<col align="left" valign="top">
-<col>
-</colgroup>
-<tbody>
-<tr>
-<td><p><span class="term"><em class="parameter"><code>object_type</code></em> :</span></p></td>
-<td>a <a href="./../gobject/gobject/gobject-Type-Information.html#GType"><span class="type">GType</span></a> supporting <a class="link" href="GInitable.html" title="GInitable"><span class="type">GInitable</span></a>.</td>
-</tr>
-<tr>
-<td><p><span class="term"><em class="parameter"><code>first_property_name</code></em> :</span></p></td>
-<td>the name of the first property, followed by
-the value, and other property value pairs, and ended by <a href="./../glib/glib/glib-Standard-Macros.html#NULL:CAPS"><code class="literal">NULL</code></a>.</td>
-</tr>
-<tr>
-<td><p><span class="term"><em class="parameter"><code>var_args</code></em> :</span></p></td>
-<td>The var args list generated from <em class="parameter"><code>first_property_name</code></em>.</td>
-</tr>
-<tr>
-<td><p><span class="term"><em class="parameter"><code>cancellable</code></em> :</span></p></td>
-<td>optional <a class="link" href="GCancellable.html" title="GCancellable"><span class="type">GCancellable</span></a> object, <a href="./../glib/glib/glib-Standard-Macros.html#NULL:CAPS"><code class="literal">NULL</code></a> to ignore.</td>
-</tr>
-<tr>
-<td><p><span class="term"><em class="parameter"><code>error</code></em> :</span></p></td>
-<td>a <a href="./../glib/glib/glib-Error-Reporting.html#GError"><span class="type">GError</span></a> location to store the error occurring, or <a href="./../glib/glib/glib-Standard-Macros.html#NULL:CAPS"><code class="literal">NULL</code></a> to
-ignore.</td>
-</tr>
-<tr>
-<td><p><span class="term"><span class="emphasis"><em>Returns</em></span> :</span></p></td>
-<td>a newly allocated <a href="./../gobject/gobject/gobject-The-Base-Object-Type.html#GObject"><span class="type">GObject</span></a>, or <a href="./../glib/glib/glib-Standard-Macros.html#NULL:CAPS"><code class="literal">NULL</code></a> on error. <span class="annotation">[<acronym title="Free data after the code is done."><span class="acronym">transfer full</span></acronym>]</span>
-</td>
-=======
 <a name="g-initable-new-valist"></a><h3>g_initable_new_valist ()</h3>
 <pre class="programlisting"><a href="../gobject/gobject-The-Base-Object-Type.html#GObject"><span class="returnvalue">GObject</span></a> *
 g_initable_new_valist (<em class="parameter"><code><a href="../gobject/gobject-Type-Information.html#GType"><span class="type">GType</span></a> object_type</code></em>,
@@ -623,7 +322,6 @@
 <td class="parameter_description"><p>a <a href="../glib/glib-Error-Reporting.html#GError"><span class="type">GError</span></a> location to store the error occurring, or <a href="../glib/glib-Standard-Macros.html#NULL:CAPS"><code class="literal">NULL</code></a> to
 ignore.</p></td>
 <td class="parameter_annotations"> </td>
->>>>>>> 76bed778
 </tr>
 </tbody>
 </table></div>
@@ -638,28 +336,6 @@
 </div>
 <hr>
 <div class="refsect2">
-<<<<<<< HEAD
-<a name="g-initable-newv"></a><h3>g_initable_newv ()</h3>
-<pre class="programlisting"><a href="./../glib/glib/glib-Basic-Types.html#gpointer"><span class="returnvalue">gpointer</span></a>            g_initable_newv                     (<em class="parameter"><code><a href="./../gobject/gobject/gobject-Type-Information.html#GType"><span class="type">GType</span></a> object_type</code></em>,
-                                                         <em class="parameter"><code><a href="./../glib/glib/glib-Basic-Types.html#guint"><span class="type">guint</span></a> n_parameters</code></em>,
-                                                         <em class="parameter"><code><a href="./../gobject/gobject/gobject-The-Base-Object-Type.html#GParameter"><span class="type">GParameter</span></a> *parameters</code></em>,
-                                                         <em class="parameter"><code><a class="link" href="GCancellable.html" title="GCancellable"><span class="type">GCancellable</span></a> *cancellable</code></em>,
-                                                         <em class="parameter"><code><a href="./../glib/glib/glib-Error-Reporting.html#GError"><span class="type">GError</span></a> **error</code></em>);</pre>
-<p>
-Helper function for constructing <a class="link" href="GInitable.html" title="GInitable"><span class="type">GInitable</span></a> object. This is
-similar to <a href="./../gobject/gobject/gobject-The-Base-Object-Type.html#g-object-newv"><code class="function">g_object_newv()</code></a> but also initializes the object
-and returns <a href="./../glib/glib/glib-Standard-Macros.html#NULL:CAPS"><code class="literal">NULL</code></a>, setting an error on failure.
-</p>
-<div class="variablelist"><table border="0" class="variablelist">
-<colgroup>
-<col align="left" valign="top">
-<col>
-</colgroup>
-<tbody>
-<tr>
-<td><p><span class="term"><em class="parameter"><code>object_type</code></em> :</span></p></td>
-<td>a <a href="./../gobject/gobject/gobject-Type-Information.html#GType"><span class="type">GType</span></a> supporting <a class="link" href="GInitable.html" title="GInitable"><span class="type">GInitable</span></a>.</td>
-=======
 <a name="g-initable-newv"></a><h3>g_initable_newv ()</h3>
 <pre class="programlisting"><a href="../glib/glib-Basic-Types.html#gpointer"><span class="returnvalue">gpointer</span></a>
 g_initable_newv (<em class="parameter"><code><a href="../gobject/gobject-Type-Information.html#GType"><span class="type">GType</span></a> object_type</code></em>,
@@ -683,7 +359,6 @@
 <td class="parameter_name"><p>object_type</p></td>
 <td class="parameter_description"><p>a <a href="../gobject/gobject-Type-Information.html#GType"><span class="type">GType</span></a> supporting <a class="link" href="GInitable.html" title="GInitable"><span class="type">GInitable</span></a>.</p></td>
 <td class="parameter_annotations"> </td>
->>>>>>> 76bed778
 </tr>
 <tr>
 <td class="parameter_name"><p>n_parameters</p></td>
@@ -692,25 +367,6 @@
 <td class="parameter_annotations"> </td>
 </tr>
 <tr>
-<<<<<<< HEAD
-<td><p><span class="term"><em class="parameter"><code>parameters</code></em> :</span></p></td>
-<td>the parameters to use to construct the object. <span class="annotation">[<acronym title="Parameter points to an array of items."><span class="acronym">array</span></acronym> length=n_parameters]</span>
-</td>
-</tr>
-<tr>
-<td><p><span class="term"><em class="parameter"><code>cancellable</code></em> :</span></p></td>
-<td>optional <a class="link" href="GCancellable.html" title="GCancellable"><span class="type">GCancellable</span></a> object, <a href="./../glib/glib/glib-Standard-Macros.html#NULL:CAPS"><code class="literal">NULL</code></a> to ignore.</td>
-</tr>
-<tr>
-<td><p><span class="term"><em class="parameter"><code>error</code></em> :</span></p></td>
-<td>a <a href="./../glib/glib/glib-Error-Reporting.html#GError"><span class="type">GError</span></a> location to store the error occurring, or <a href="./../glib/glib/glib-Standard-Macros.html#NULL:CAPS"><code class="literal">NULL</code></a> to
-ignore.</td>
-</tr>
-<tr>
-<td><p><span class="term"><span class="emphasis"><em>Returns</em></span> :</span></p></td>
-<td>a newly allocated <a href="./../gobject/gobject/gobject-The-Base-Object-Type.html#GObject"><span class="type">GObject</span></a>, or <a href="./../glib/glib/glib-Standard-Macros.html#NULL:CAPS"><code class="literal">NULL</code></a> on error. <span class="annotation">[<acronym title="Free data after the code is done."><span class="acronym">transfer full</span></acronym>]</span>
-</td>
-=======
 <td class="parameter_name"><p>parameters</p></td>
 <td class="parameter_description"><p> the parameters to use to construct the object. </p></td>
 <td class="parameter_annotations"><span class="annotation">[<acronym title="Parameter points to an array of items."><span class="acronym">array</span></acronym> length=n_parameters]</span></td>
@@ -779,28 +435,19 @@
 <td class="struct_member_name"><p><em class="structfield"><code><a name="GInitableIface.init"></a>init</code></em> ()</p></td>
 <td class="struct_member_description"><p>Initializes the object.</p></td>
 <td class="struct_member_annotations"> </td>
->>>>>>> 76bed778
-</tr>
-</tbody>
-</table></div>
-</div>
-<p class="since">Since: <a class="link" href="api-index-2-22.html#api-index-2.22">2.22</a></p>
-</div>
-<<<<<<< HEAD
-=======
-</div>
->>>>>>> 76bed778
+</tr>
+</tbody>
+</table></div>
+</div>
+<p class="since">Since: <a class="link" href="api-index-2-22.html#api-index-2.22">2.22</a></p>
+</div>
+</div>
 <div class="refsect1">
 <a name="GInitable.see-also"></a><h2>See Also</h2>
 <p><a class="link" href="GAsyncInitable.html" title="GAsyncInitable"><span class="type">GAsyncInitable</span></a></p>
 </div>
 </div>
 <div class="footer">
-<<<<<<< HEAD
-<hr>
-          Generated by GTK-Doc V1.18.1</div>
-=======
 <hr>Generated by GTK-Doc V1.24</div>
->>>>>>> 76bed778
 </body>
 </html>