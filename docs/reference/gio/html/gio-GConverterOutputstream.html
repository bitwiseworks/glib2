<!DOCTYPE html PUBLIC "-//W3C//DTD HTML 4.01 Transitional//EN">
<html>
<head>
<meta http-equiv="Content-Type" content="text/html; charset=UTF-8">
<<<<<<< HEAD
<title>GConverterOutputstream</title>
<meta name="generator" content="DocBook XSL Stylesheets V1.77.1">
=======
<title>GConverterOutputstream: GIO Reference Manual</title>
<meta name="generator" content="DocBook XSL Stylesheets V1.78.1">
>>>>>>> 76bed778
<link rel="home" href="index.html" title="GIO Reference Manual">
<link rel="up" href="streaming.html" title="Streaming I/O">
<link rel="prev" href="gio-GConverterInputstream.html" title="GConverterInputstream">
<link rel="next" href="GPollableInputStream.html" title="GPollableInputStream">
<<<<<<< HEAD
<meta name="generator" content="GTK-Doc V1.18.1 (XML mode)">
<link rel="stylesheet" href="style.css" type="text/css">
</head>
<body bgcolor="white" text="black" link="#0000FF" vlink="#840084" alink="#0000FF">
<table class="navigation" id="top" width="100%" summary="Navigation header" cellpadding="2" cellspacing="2">
<tr valign="middle">
<td><a accesskey="p" href="gio-GConverterInputstream.html"><img src="left.png" width="24" height="24" border="0" alt="Prev"></a></td>
<td><a accesskey="u" href="streaming.html"><img src="up.png" width="24" height="24" border="0" alt="Up"></a></td>
<td><a accesskey="h" href="index.html"><img src="home.png" width="24" height="24" border="0" alt="Home"></a></td>
<th width="100%" align="center">GIO Reference Manual</th>
<td><a accesskey="n" href="GPollableInputStream.html"><img src="right.png" width="24" height="24" border="0" alt="Next"></a></td>
</tr>
<tr><td colspan="5" class="shortcuts">
<a href="#gio-GConverterOutputstream.synopsis" class="shortcut">Top</a>
                   | 
                  <a href="#gio-GConverterOutputstream.description" class="shortcut">Description</a>
                   | 
                  <a href="#gio-GConverterOutputstream.object-hierarchy" class="shortcut">Object Hierarchy</a>
                   | 
                  <a href="#gio-GConverterOutputstream.implemented-interfaces" class="shortcut">Implemented Interfaces</a>
                   | 
                  <a href="#gio-GConverterOutputstream.properties" class="shortcut">Properties</a>
</td></tr>
</table>
=======
<meta name="generator" content="GTK-Doc V1.24 (XML mode)">
<link rel="stylesheet" href="style.css" type="text/css">
</head>
<body bgcolor="white" text="black" link="#0000FF" vlink="#840084" alink="#0000FF">
<table class="navigation" id="top" width="100%" summary="Navigation header" cellpadding="2" cellspacing="5"><tr valign="middle">
<td width="100%" align="left" class="shortcuts">
<a href="#" class="shortcut">Top</a><span id="nav_description">  <span class="dim">|</span> 
                  <a href="#gio-GConverterOutputstream.description" class="shortcut">Description</a></span><span id="nav_hierarchy">  <span class="dim">|</span> 
                  <a href="#gio-GConverterOutputstream.object-hierarchy" class="shortcut">Object Hierarchy</a></span><span id="nav_interfaces">  <span class="dim">|</span> 
                  <a href="#gio-GConverterOutputstream.implemented-interfaces" class="shortcut">Implemented Interfaces</a></span><span id="nav_properties">  <span class="dim">|</span> 
                  <a href="#gio-GConverterOutputstream.properties" class="shortcut">Properties</a></span>
</td>
<td><a accesskey="h" href="index.html"><img src="home.png" width="16" height="16" border="0" alt="Home"></a></td>
<td><a accesskey="u" href="streaming.html"><img src="up.png" width="16" height="16" border="0" alt="Up"></a></td>
<td><a accesskey="p" href="gio-GConverterInputstream.html"><img src="left.png" width="16" height="16" border="0" alt="Prev"></a></td>
<td><a accesskey="n" href="GPollableInputStream.html"><img src="right.png" width="16" height="16" border="0" alt="Next"></a></td>
</tr></table>
>>>>>>> 76bed778
<div class="refentry">
<a name="gio-GConverterOutputstream"></a><div class="titlepage"></div>
<div class="refnamediv"><table width="100%"><tr>
<td valign="top">
<h2><span class="refentrytitle"><a name="gio-GConverterOutputstream.top_of_page"></a>GConverterOutputstream</span></h2>
<p>GConverterOutputstream — Converter Output Stream</p>
</td>
<td class="gallery_image" valign="top" align="right"></td>
</tr></table></div>
<<<<<<< HEAD
<div class="refsynopsisdiv">
<a name="gio-GConverterOutputstream.synopsis"></a><h2>Synopsis</h2>
<a name="GConverterOutputStream"></a><pre class="synopsis">
#include &lt;gio/gio.h&gt;

                    <a class="link" href="gio-GConverterOutputstream.html#GConverterOutputStream-struct" title="GConverterOutputStream">GConverterOutputStream</a>;
<a class="link" href="GOutputStream.html" title="GOutputStream"><span class="returnvalue">GOutputStream</span></a> *     <a class="link" href="gio-GConverterOutputstream.html#g-converter-output-stream-new" title="g_converter_output_stream_new ()">g_converter_output_stream_new</a>       (<em class="parameter"><code><a class="link" href="GOutputStream.html" title="GOutputStream"><span class="type">GOutputStream</span></a> *base_stream</code></em>,
                                                         <em class="parameter"><code><a class="link" href="GConverter.html" title="GConverter"><span class="type">GConverter</span></a> *converter</code></em>);
<a class="link" href="GConverter.html" title="GConverter"><span class="returnvalue">GConverter</span></a> *        <a class="link" href="gio-GConverterOutputstream.html#g-converter-output-stream-get-converter" title="g_converter_output_stream_get_converter ()">g_converter_output_stream_get_converter</a>
                                                        (<em class="parameter"><code><a class="link" href="gio-GConverterOutputstream.html#GConverterOutputStream"><span class="type">GConverterOutputStream</span></a> *converter_stream</code></em>);
</pre>
</div>
<div class="refsect1">
<a name="gio-GConverterOutputstream.object-hierarchy"></a><h2>Object Hierarchy</h2>
<pre class="synopsis">
  <a href="./../gobject/gobject/gobject-The-Base-Object-Type.html#GObject">GObject</a>
   +----<a class="link" href="GOutputStream.html" title="GOutputStream">GOutputStream</a>
         +----<a class="link" href="GFilterOutputStream.html" title="GFilterOutputStream">GFilterOutputStream</a>
               +----GConverterOutputStream
</pre>
</div>
<div class="refsect1">
<a name="gio-GConverterOutputstream.implemented-interfaces"></a><h2>Implemented Interfaces</h2>
<p>
GConverterOutputStream implements
 <a class="link" href="GPollableOutputStream.html" title="GPollableOutputStream">GPollableOutputStream</a>.</p>
</div>
<div class="refsect1">
<a name="gio-GConverterOutputstream.properties"></a><h2>Properties</h2>
<pre class="synopsis">
  "<a class="link" href="gio-GConverterOutputstream.html#GConverterOutputStream--converter" title='The "converter" property'>converter</a>"                <a class="link" href="GConverter.html" title="GConverter"><span class="type">GConverter</span></a>*           : Read / Write / Construct Only
</pre>
</div>
<div class="refsect1">
<a name="gio-GConverterOutputstream.description"></a><h2>Description</h2>
<p>
Converter output stream implements <a class="link" href="GOutputStream.html" title="GOutputStream"><span class="type">GOutputStream</span></a> and allows
conversion of data of various types during reading.
</p>
<p>
As of GLib 2.34, <a class="link" href="gio-GConverterOutputstream.html#GConverterOutputStream"><span class="type">GConverterOutputStream</span></a> implements
<a class="link" href="GPollableOutputStream.html" title="GPollableOutputStream"><span class="type">GPollableOutputStream</span></a>.
</p>
</div>
<div class="refsect1">
<a name="gio-GConverterOutputstream.details"></a><h2>Details</h2>
<div class="refsect2">
<a name="GConverterOutputStream-struct"></a><h3>GConverterOutputStream</h3>
<pre class="programlisting">typedef struct _GConverterOutputStream GConverterOutputStream;</pre>
<p>
An implementation of <a class="link" href="GFilterOutputStream.html" title="GFilterOutputStream"><span class="type">GFilterOutputStream</span></a> that allows data
conversion.
</p>
</div>
<hr>
<div class="refsect2">
<a name="g-converter-output-stream-new"></a><h3>g_converter_output_stream_new ()</h3>
<pre class="programlisting"><a class="link" href="GOutputStream.html" title="GOutputStream"><span class="returnvalue">GOutputStream</span></a> *     g_converter_output_stream_new       (<em class="parameter"><code><a class="link" href="GOutputStream.html" title="GOutputStream"><span class="type">GOutputStream</span></a> *base_stream</code></em>,
                                                         <em class="parameter"><code><a class="link" href="GConverter.html" title="GConverter"><span class="type">GConverter</span></a> *converter</code></em>);</pre>
<p>
Creates a new converter output stream for the <em class="parameter"><code>base_stream</code></em>.
</p>
<div class="variablelist"><table border="0" class="variablelist">
<colgroup>
<col align="left" valign="top">
<col>
=======
<div class="refsect1">
<a name="gio-GConverterOutputstream.functions"></a><h2>Functions</h2>
<div class="informaltable"><table width="100%" border="0">
<colgroup>
<col width="150px" class="functions_return">
<col class="functions_name">
>>>>>>> 76bed778
</colgroup>
<tbody>
<tr>
<td class="function_type">
<a class="link" href="GOutputStream.html" title="GOutputStream"><span class="returnvalue">GOutputStream</span></a> *
</td>
<td class="function_name">
<a class="link" href="gio-GConverterOutputstream.html#g-converter-output-stream-new" title="g_converter_output_stream_new ()">g_converter_output_stream_new</a> <span class="c_punctuation">()</span>
</td>
</tr>
<tr>
<<<<<<< HEAD
<td><p><span class="term"><span class="emphasis"><em>Returns</em></span> :</span></p></td>
<td>a new <a class="link" href="GOutputStream.html" title="GOutputStream"><span class="type">GOutputStream</span></a>.</td>
=======
<td class="function_type">
<a class="link" href="GConverter.html" title="GConverter"><span class="returnvalue">GConverter</span></a> *
</td>
<td class="function_name">
<a class="link" href="gio-GConverterOutputstream.html#g-converter-output-stream-get-converter" title="g_converter_output_stream_get_converter ()">g_converter_output_stream_get_converter</a> <span class="c_punctuation">()</span>
</td>
>>>>>>> 76bed778
</tr>
</tbody>
</table></div>
</div>
<<<<<<< HEAD
<hr>
<div class="refsect2">
<a name="g-converter-output-stream-get-converter"></a><h3>g_converter_output_stream_get_converter ()</h3>
<pre class="programlisting"><a class="link" href="GConverter.html" title="GConverter"><span class="returnvalue">GConverter</span></a> *        g_converter_output_stream_get_converter
                                                        (<em class="parameter"><code><a class="link" href="gio-GConverterOutputstream.html#GConverterOutputStream"><span class="type">GConverterOutputStream</span></a> *converter_stream</code></em>);</pre>
<p>
Gets the <a class="link" href="GConverter.html" title="GConverter"><span class="type">GConverter</span></a> that is used by <em class="parameter"><code>converter_stream</code></em>.
</p>
<div class="variablelist"><table border="0" class="variablelist">
<colgroup>
<col align="left" valign="top">
<col>
=======
<div class="refsect1">
<a name="gio-GConverterOutputstream.properties"></a><h2>Properties</h2>
<div class="informaltable"><table border="0">
<colgroup>
<col width="150px" class="properties_type">
<col width="300px" class="properties_name">
<col width="200px" class="properties_flags">
</colgroup>
<tbody><tr>
<td class="property_type">
<a class="link" href="GConverter.html" title="GConverter"><span class="type">GConverter</span></a> *</td>
<td class="property_name"><a class="link" href="gio-GConverterOutputstream.html#GConverterOutputStream--converter" title="The “converter” property">converter</a></td>
<td class="property_flags">Read / Write / Construct Only</td>
</tr></tbody>
</table></div>
</div>
<a name="GConverterOutputStream"></a><div class="refsect1">
<a name="gio-GConverterOutputstream.other"></a><h2>Types and Values</h2>
<div class="informaltable"><table width="100%" border="0">
<colgroup>
<col width="150px" class="name">
<col class="description">
</colgroup>
<tbody><tr>
<td class="datatype_keyword"> </td>
<td class="function_name"><a class="link" href="gio-GConverterOutputstream.html#GConverterOutputStream-struct" title="GConverterOutputStream">GConverterOutputStream</a></td>
</tr></tbody>
</table></div>
</div>
<div class="refsect1">
<a name="gio-GConverterOutputstream.object-hierarchy"></a><h2>Object Hierarchy</h2>
<pre class="screen">    <a href="../gobject/gobject-The-Base-Object-Type.html#GObject">GObject</a>
    <span class="lineart">╰──</span> <a class="link" href="GOutputStream.html" title="GOutputStream">GOutputStream</a>
        <span class="lineart">╰──</span> <a class="link" href="GFilterOutputStream.html" title="GFilterOutputStream">GFilterOutputStream</a>
            <span class="lineart">╰──</span> GConverterOutputStream
</pre>
</div>
<div class="refsect1">
<a name="gio-GConverterOutputstream.implemented-interfaces"></a><h2>Implemented Interfaces</h2>
<p>
GConverterOutputStream implements
 <a class="link" href="GPollableOutputStream.html" title="GPollableOutputStream">GPollableOutputStream</a>.</p>
</div>
<div class="refsect1">
<a name="gio-GConverterOutputstream.includes"></a><h2>Includes</h2>
<pre class="synopsis">#include &lt;gio/gio.h&gt;
</pre>
</div>
<div class="refsect1">
<a name="gio-GConverterOutputstream.description"></a><h2>Description</h2>
<p>Converter output stream implements <a class="link" href="GOutputStream.html" title="GOutputStream"><span class="type">GOutputStream</span></a> and allows
conversion of data of various types during reading.</p>
<p>As of GLib 2.34, <a class="link" href="gio-GConverterOutputstream.html#GConverterOutputStream"><span class="type">GConverterOutputStream</span></a> implements
<a class="link" href="GPollableOutputStream.html" title="GPollableOutputStream"><span class="type">GPollableOutputStream</span></a>.</p>
</div>
<div class="refsect1">
<a name="gio-GConverterOutputstream.functions_details"></a><h2>Functions</h2>
<div class="refsect2">
<a name="g-converter-output-stream-new"></a><h3>g_converter_output_stream_new ()</h3>
<pre class="programlisting"><a class="link" href="GOutputStream.html" title="GOutputStream"><span class="returnvalue">GOutputStream</span></a> *
g_converter_output_stream_new (<em class="parameter"><code><a class="link" href="GOutputStream.html" title="GOutputStream"><span class="type">GOutputStream</span></a> *base_stream</code></em>,
                               <em class="parameter"><code><a class="link" href="GConverter.html" title="GConverter"><span class="type">GConverter</span></a> *converter</code></em>);</pre>
<p>Creates a new converter output stream for the <em class="parameter"><code>base_stream</code></em>
.</p>
<div class="refsect3">
<a name="id-1.4.7.24.11.2.5"></a><h4>Parameters</h4>
<div class="informaltable"><table width="100%" border="0">
<colgroup>
<col width="150px" class="parameters_name">
<col class="parameters_description">
<col width="200px" class="parameters_annotations">
>>>>>>> 76bed778
</colgroup>
<tbody>
<tr>
<td class="parameter_name"><p>base_stream</p></td>
<td class="parameter_description"><p>a <a class="link" href="GOutputStream.html" title="GOutputStream"><span class="type">GOutputStream</span></a></p></td>
<td class="parameter_annotations"> </td>
</tr>
<tr>
<<<<<<< HEAD
<td><p><span class="term"><span class="emphasis"><em>Returns</em></span> :</span></p></td>
<td>the converter of the converter output stream. <span class="annotation">[<acronym title="Don't free data after the code is done."><span class="acronym">transfer none</span></acronym>]</span>
</td>
=======
<td class="parameter_name"><p>converter</p></td>
<td class="parameter_description"><p>a <a class="link" href="GConverter.html" title="GConverter"><span class="type">GConverter</span></a></p></td>
<td class="parameter_annotations"> </td>
>>>>>>> 76bed778
</tr>
</tbody>
</table></div>
</div>
<div class="refsect3">
<a name="id-1.4.7.24.11.2.6"></a><h4>Returns</h4>
<p> a new <a class="link" href="GOutputStream.html" title="GOutputStream"><span class="type">GOutputStream</span></a>.</p>
</div>
<<<<<<< HEAD
<div class="refsect1">
<a name="gio-GConverterOutputstream.property-details"></a><h2>Property Details</h2>
<div class="refsect2">
<a name="GConverterOutputStream--converter"></a><h3>The <code class="literal">"converter"</code> property</h3>
<pre class="programlisting">  "converter"                <a class="link" href="GConverter.html" title="GConverter"><span class="type">GConverter</span></a>*           : Read / Write / Construct Only</pre>
=======
</div>
<hr>
<div class="refsect2">
<a name="g-converter-output-stream-get-converter"></a><h3>g_converter_output_stream_get_converter ()</h3>
<pre class="programlisting"><a class="link" href="GConverter.html" title="GConverter"><span class="returnvalue">GConverter</span></a> *
g_converter_output_stream_get_converter
                               (<em class="parameter"><code><a class="link" href="gio-GConverterOutputstream.html#GConverterOutputStream"><span class="type">GConverterOutputStream</span></a> *converter_stream</code></em>);</pre>
<p>Gets the <a class="link" href="GConverter.html" title="GConverter"><span class="type">GConverter</span></a> that is used by <em class="parameter"><code>converter_stream</code></em>
.</p>
<div class="refsect3">
<a name="id-1.4.7.24.11.3.5"></a><h4>Parameters</h4>
<div class="informaltable"><table width="100%" border="0">
<colgroup>
<col width="150px" class="parameters_name">
<col class="parameters_description">
<col width="200px" class="parameters_annotations">
</colgroup>
<tbody><tr>
<td class="parameter_name"><p>converter_stream</p></td>
<td class="parameter_description"><p>a <a class="link" href="gio-GConverterOutputstream.html#GConverterOutputStream"><span class="type">GConverterOutputStream</span></a></p></td>
<td class="parameter_annotations"> </td>
</tr></tbody>
</table></div>
</div>
<div class="refsect3">
<a name="id-1.4.7.24.11.3.6"></a><h4>Returns</h4>
<p> the converter of the converter output stream. </p>
<p><span class="annotation">[<acronym title="Don't free data after the code is done."><span class="acronym">transfer none</span></acronym>]</span></p>
</div>
<p class="since">Since: <a class="link" href="api-index-2-24.html#api-index-2.24">2.24</a></p>
</div>
</div>
<div class="refsect1">
<a name="gio-GConverterOutputstream.other_details"></a><h2>Types and Values</h2>
<div class="refsect2">
<a name="GConverterOutputStream-struct"></a><h3>GConverterOutputStream</h3>
<pre class="programlisting">typedef struct _GConverterOutputStream GConverterOutputStream;</pre>
<p>An implementation of <a class="link" href="GFilterOutputStream.html" title="GFilterOutputStream"><span class="type">GFilterOutputStream</span></a> that allows data
conversion.</p>
</div>
</div>
<div class="refsect1">
<a name="gio-GConverterOutputstream.property-details"></a><h2>Property Details</h2>
<div class="refsect2">
<a name="GConverterOutputStream--converter"></a><h3>The <code class="literal">“converter”</code> property</h3>
<pre class="programlisting">  “converter”                <a class="link" href="GConverter.html" title="GConverter"><span class="type">GConverter</span></a> *</pre>
>>>>>>> 76bed778
<p>The converter object.</p>
<p>Flags: Read / Write / Construct Only</p>
</div>
</div>
<div class="refsect1">
<a name="gio-GConverterOutputstream.see-also"></a><h2>See Also</h2>
<p><a class="link" href="GOutputStream.html" title="GOutputStream"><span class="type">GOutputStream</span></a>, <a class="link" href="GConverter.html" title="GConverter"><span class="type">GConverter</span></a></p>
</div>
</div>
<div class="footer">
<<<<<<< HEAD
<hr>
          Generated by GTK-Doc V1.18.1</div>
=======
<hr>Generated by GTK-Doc V1.24</div>
>>>>>>> 76bed778
</body>
</html><|MERGE_RESOLUTION|>--- conflicted
+++ resolved
@@ -2,43 +2,12 @@
 <html>
 <head>
 <meta http-equiv="Content-Type" content="text/html; charset=UTF-8">
-<<<<<<< HEAD
-<title>GConverterOutputstream</title>
-<meta name="generator" content="DocBook XSL Stylesheets V1.77.1">
-=======
 <title>GConverterOutputstream: GIO Reference Manual</title>
 <meta name="generator" content="DocBook XSL Stylesheets V1.78.1">
->>>>>>> 76bed778
 <link rel="home" href="index.html" title="GIO Reference Manual">
 <link rel="up" href="streaming.html" title="Streaming I/O">
 <link rel="prev" href="gio-GConverterInputstream.html" title="GConverterInputstream">
 <link rel="next" href="GPollableInputStream.html" title="GPollableInputStream">
-<<<<<<< HEAD
-<meta name="generator" content="GTK-Doc V1.18.1 (XML mode)">
-<link rel="stylesheet" href="style.css" type="text/css">
-</head>
-<body bgcolor="white" text="black" link="#0000FF" vlink="#840084" alink="#0000FF">
-<table class="navigation" id="top" width="100%" summary="Navigation header" cellpadding="2" cellspacing="2">
-<tr valign="middle">
-<td><a accesskey="p" href="gio-GConverterInputstream.html"><img src="left.png" width="24" height="24" border="0" alt="Prev"></a></td>
-<td><a accesskey="u" href="streaming.html"><img src="up.png" width="24" height="24" border="0" alt="Up"></a></td>
-<td><a accesskey="h" href="index.html"><img src="home.png" width="24" height="24" border="0" alt="Home"></a></td>
-<th width="100%" align="center">GIO Reference Manual</th>
-<td><a accesskey="n" href="GPollableInputStream.html"><img src="right.png" width="24" height="24" border="0" alt="Next"></a></td>
-</tr>
-<tr><td colspan="5" class="shortcuts">
-<a href="#gio-GConverterOutputstream.synopsis" class="shortcut">Top</a>
-                   | 
-                  <a href="#gio-GConverterOutputstream.description" class="shortcut">Description</a>
-                   | 
-                  <a href="#gio-GConverterOutputstream.object-hierarchy" class="shortcut">Object Hierarchy</a>
-                   | 
-                  <a href="#gio-GConverterOutputstream.implemented-interfaces" class="shortcut">Implemented Interfaces</a>
-                   | 
-                  <a href="#gio-GConverterOutputstream.properties" class="shortcut">Properties</a>
-</td></tr>
-</table>
-=======
 <meta name="generator" content="GTK-Doc V1.24 (XML mode)">
 <link rel="stylesheet" href="style.css" type="text/css">
 </head>
@@ -56,7 +25,6 @@
 <td><a accesskey="p" href="gio-GConverterInputstream.html"><img src="left.png" width="16" height="16" border="0" alt="Prev"></a></td>
 <td><a accesskey="n" href="GPollableInputStream.html"><img src="right.png" width="16" height="16" border="0" alt="Next"></a></td>
 </tr></table>
->>>>>>> 76bed778
 <div class="refentry">
 <a name="gio-GConverterOutputstream"></a><div class="titlepage"></div>
 <div class="refnamediv"><table width="100%"><tr>
@@ -66,81 +34,12 @@
 </td>
 <td class="gallery_image" valign="top" align="right"></td>
 </tr></table></div>
-<<<<<<< HEAD
-<div class="refsynopsisdiv">
-<a name="gio-GConverterOutputstream.synopsis"></a><h2>Synopsis</h2>
-<a name="GConverterOutputStream"></a><pre class="synopsis">
-#include &lt;gio/gio.h&gt;
-
-                    <a class="link" href="gio-GConverterOutputstream.html#GConverterOutputStream-struct" title="GConverterOutputStream">GConverterOutputStream</a>;
-<a class="link" href="GOutputStream.html" title="GOutputStream"><span class="returnvalue">GOutputStream</span></a> *     <a class="link" href="gio-GConverterOutputstream.html#g-converter-output-stream-new" title="g_converter_output_stream_new ()">g_converter_output_stream_new</a>       (<em class="parameter"><code><a class="link" href="GOutputStream.html" title="GOutputStream"><span class="type">GOutputStream</span></a> *base_stream</code></em>,
-                                                         <em class="parameter"><code><a class="link" href="GConverter.html" title="GConverter"><span class="type">GConverter</span></a> *converter</code></em>);
-<a class="link" href="GConverter.html" title="GConverter"><span class="returnvalue">GConverter</span></a> *        <a class="link" href="gio-GConverterOutputstream.html#g-converter-output-stream-get-converter" title="g_converter_output_stream_get_converter ()">g_converter_output_stream_get_converter</a>
-                                                        (<em class="parameter"><code><a class="link" href="gio-GConverterOutputstream.html#GConverterOutputStream"><span class="type">GConverterOutputStream</span></a> *converter_stream</code></em>);
-</pre>
-</div>
-<div class="refsect1">
-<a name="gio-GConverterOutputstream.object-hierarchy"></a><h2>Object Hierarchy</h2>
-<pre class="synopsis">
-  <a href="./../gobject/gobject/gobject-The-Base-Object-Type.html#GObject">GObject</a>
-   +----<a class="link" href="GOutputStream.html" title="GOutputStream">GOutputStream</a>
-         +----<a class="link" href="GFilterOutputStream.html" title="GFilterOutputStream">GFilterOutputStream</a>
-               +----GConverterOutputStream
-</pre>
-</div>
-<div class="refsect1">
-<a name="gio-GConverterOutputstream.implemented-interfaces"></a><h2>Implemented Interfaces</h2>
-<p>
-GConverterOutputStream implements
- <a class="link" href="GPollableOutputStream.html" title="GPollableOutputStream">GPollableOutputStream</a>.</p>
-</div>
-<div class="refsect1">
-<a name="gio-GConverterOutputstream.properties"></a><h2>Properties</h2>
-<pre class="synopsis">
-  "<a class="link" href="gio-GConverterOutputstream.html#GConverterOutputStream--converter" title='The "converter" property'>converter</a>"                <a class="link" href="GConverter.html" title="GConverter"><span class="type">GConverter</span></a>*           : Read / Write / Construct Only
-</pre>
-</div>
-<div class="refsect1">
-<a name="gio-GConverterOutputstream.description"></a><h2>Description</h2>
-<p>
-Converter output stream implements <a class="link" href="GOutputStream.html" title="GOutputStream"><span class="type">GOutputStream</span></a> and allows
-conversion of data of various types during reading.
-</p>
-<p>
-As of GLib 2.34, <a class="link" href="gio-GConverterOutputstream.html#GConverterOutputStream"><span class="type">GConverterOutputStream</span></a> implements
-<a class="link" href="GPollableOutputStream.html" title="GPollableOutputStream"><span class="type">GPollableOutputStream</span></a>.
-</p>
-</div>
-<div class="refsect1">
-<a name="gio-GConverterOutputstream.details"></a><h2>Details</h2>
-<div class="refsect2">
-<a name="GConverterOutputStream-struct"></a><h3>GConverterOutputStream</h3>
-<pre class="programlisting">typedef struct _GConverterOutputStream GConverterOutputStream;</pre>
-<p>
-An implementation of <a class="link" href="GFilterOutputStream.html" title="GFilterOutputStream"><span class="type">GFilterOutputStream</span></a> that allows data
-conversion.
-</p>
-</div>
-<hr>
-<div class="refsect2">
-<a name="g-converter-output-stream-new"></a><h3>g_converter_output_stream_new ()</h3>
-<pre class="programlisting"><a class="link" href="GOutputStream.html" title="GOutputStream"><span class="returnvalue">GOutputStream</span></a> *     g_converter_output_stream_new       (<em class="parameter"><code><a class="link" href="GOutputStream.html" title="GOutputStream"><span class="type">GOutputStream</span></a> *base_stream</code></em>,
-                                                         <em class="parameter"><code><a class="link" href="GConverter.html" title="GConverter"><span class="type">GConverter</span></a> *converter</code></em>);</pre>
-<p>
-Creates a new converter output stream for the <em class="parameter"><code>base_stream</code></em>.
-</p>
-<div class="variablelist"><table border="0" class="variablelist">
-<colgroup>
-<col align="left" valign="top">
-<col>
-=======
 <div class="refsect1">
 <a name="gio-GConverterOutputstream.functions"></a><h2>Functions</h2>
 <div class="informaltable"><table width="100%" border="0">
 <colgroup>
 <col width="150px" class="functions_return">
 <col class="functions_name">
->>>>>>> 76bed778
 </colgroup>
 <tbody>
 <tr>
@@ -152,35 +51,16 @@
 </td>
 </tr>
 <tr>
-<<<<<<< HEAD
-<td><p><span class="term"><span class="emphasis"><em>Returns</em></span> :</span></p></td>
-<td>a new <a class="link" href="GOutputStream.html" title="GOutputStream"><span class="type">GOutputStream</span></a>.</td>
-=======
 <td class="function_type">
 <a class="link" href="GConverter.html" title="GConverter"><span class="returnvalue">GConverter</span></a> *
 </td>
 <td class="function_name">
 <a class="link" href="gio-GConverterOutputstream.html#g-converter-output-stream-get-converter" title="g_converter_output_stream_get_converter ()">g_converter_output_stream_get_converter</a> <span class="c_punctuation">()</span>
 </td>
->>>>>>> 76bed778
 </tr>
 </tbody>
 </table></div>
 </div>
-<<<<<<< HEAD
-<hr>
-<div class="refsect2">
-<a name="g-converter-output-stream-get-converter"></a><h3>g_converter_output_stream_get_converter ()</h3>
-<pre class="programlisting"><a class="link" href="GConverter.html" title="GConverter"><span class="returnvalue">GConverter</span></a> *        g_converter_output_stream_get_converter
-                                                        (<em class="parameter"><code><a class="link" href="gio-GConverterOutputstream.html#GConverterOutputStream"><span class="type">GConverterOutputStream</span></a> *converter_stream</code></em>);</pre>
-<p>
-Gets the <a class="link" href="GConverter.html" title="GConverter"><span class="type">GConverter</span></a> that is used by <em class="parameter"><code>converter_stream</code></em>.
-</p>
-<div class="variablelist"><table border="0" class="variablelist">
-<colgroup>
-<col align="left" valign="top">
-<col>
-=======
 <div class="refsect1">
 <a name="gio-GConverterOutputstream.properties"></a><h2>Properties</h2>
 <div class="informaltable"><table border="0">
@@ -252,7 +132,6 @@
 <col width="150px" class="parameters_name">
 <col class="parameters_description">
 <col width="200px" class="parameters_annotations">
->>>>>>> 76bed778
 </colgroup>
 <tbody>
 <tr>
@@ -261,15 +140,9 @@
 <td class="parameter_annotations"> </td>
 </tr>
 <tr>
-<<<<<<< HEAD
-<td><p><span class="term"><span class="emphasis"><em>Returns</em></span> :</span></p></td>
-<td>the converter of the converter output stream. <span class="annotation">[<acronym title="Don't free data after the code is done."><span class="acronym">transfer none</span></acronym>]</span>
-</td>
-=======
 <td class="parameter_name"><p>converter</p></td>
 <td class="parameter_description"><p>a <a class="link" href="GConverter.html" title="GConverter"><span class="type">GConverter</span></a></p></td>
 <td class="parameter_annotations"> </td>
->>>>>>> 76bed778
 </tr>
 </tbody>
 </table></div>
@@ -278,13 +151,6 @@
 <a name="id-1.4.7.24.11.2.6"></a><h4>Returns</h4>
 <p> a new <a class="link" href="GOutputStream.html" title="GOutputStream"><span class="type">GOutputStream</span></a>.</p>
 </div>
-<<<<<<< HEAD
-<div class="refsect1">
-<a name="gio-GConverterOutputstream.property-details"></a><h2>Property Details</h2>
-<div class="refsect2">
-<a name="GConverterOutputStream--converter"></a><h3>The <code class="literal">"converter"</code> property</h3>
-<pre class="programlisting">  "converter"                <a class="link" href="GConverter.html" title="GConverter"><span class="type">GConverter</span></a>*           : Read / Write / Construct Only</pre>
-=======
 </div>
 <hr>
 <div class="refsect2">
@@ -331,7 +197,6 @@
 <div class="refsect2">
 <a name="GConverterOutputStream--converter"></a><h3>The <code class="literal">“converter”</code> property</h3>
 <pre class="programlisting">  “converter”                <a class="link" href="GConverter.html" title="GConverter"><span class="type">GConverter</span></a> *</pre>
->>>>>>> 76bed778
 <p>The converter object.</p>
 <p>Flags: Read / Write / Construct Only</p>
 </div>
@@ -342,11 +207,6 @@
 </div>
 </div>
 <div class="footer">
-<<<<<<< HEAD
-<hr>
-          Generated by GTK-Doc V1.18.1</div>
-=======
 <hr>Generated by GTK-Doc V1.24</div>
->>>>>>> 76bed778
 </body>
 </html>