--- conflicted
+++ resolved
@@ -2,41 +2,12 @@
 <html>
 <head>
 <meta http-equiv="Content-Type" content="text/html; charset=UTF-8">
-<<<<<<< HEAD
-<title>GSocketListener</title>
-<meta name="generator" content="DocBook XSL Stylesheets V1.77.1">
-=======
 <title>GSocketListener: GIO Reference Manual</title>
 <meta name="generator" content="DocBook XSL Stylesheets V1.78.1">
->>>>>>> 76bed778
 <link rel="home" href="index.html" title="GIO Reference Manual">
 <link rel="up" href="highlevel-socket.html" title="High-level network functionallity">
 <link rel="prev" href="GTcpWrapperConnection.html" title="GTcpWrapperConnection">
 <link rel="next" href="GSocketService.html" title="GSocketService">
-<<<<<<< HEAD
-<meta name="generator" content="GTK-Doc V1.18.1 (XML mode)">
-<link rel="stylesheet" href="style.css" type="text/css">
-</head>
-<body bgcolor="white" text="black" link="#0000FF" vlink="#840084" alink="#0000FF">
-<table class="navigation" id="top" width="100%" summary="Navigation header" cellpadding="2" cellspacing="2">
-<tr valign="middle">
-<td><a accesskey="p" href="GTcpWrapperConnection.html"><img src="left.png" width="24" height="24" border="0" alt="Prev"></a></td>
-<td><a accesskey="u" href="highlevel-socket.html"><img src="up.png" width="24" height="24" border="0" alt="Up"></a></td>
-<td><a accesskey="h" href="index.html"><img src="home.png" width="24" height="24" border="0" alt="Home"></a></td>
-<th width="100%" align="center">GIO Reference Manual</th>
-<td><a accesskey="n" href="GSocketService.html"><img src="right.png" width="24" height="24" border="0" alt="Next"></a></td>
-</tr>
-<tr><td colspan="5" class="shortcuts">
-<a href="#GSocketListener.synopsis" class="shortcut">Top</a>
-                   | 
-                  <a href="#GSocketListener.description" class="shortcut">Description</a>
-                   | 
-                  <a href="#GSocketListener.object-hierarchy" class="shortcut">Object Hierarchy</a>
-                   | 
-                  <a href="#GSocketListener.properties" class="shortcut">Properties</a>
-</td></tr>
-</table>
-=======
 <meta name="generator" content="GTK-Doc V1.24 (XML mode)">
 <link rel="stylesheet" href="style.css" type="text/css">
 </head>
@@ -54,7 +25,6 @@
 <td><a accesskey="p" href="GTcpWrapperConnection.html"><img src="left.png" width="16" height="16" border="0" alt="Prev"></a></td>
 <td><a accesskey="n" href="GSocketService.html"><img src="right.png" width="16" height="16" border="0" alt="Next"></a></td>
 </tr></table>
->>>>>>> 76bed778
 <div class="refentry">
 <a name="GSocketListener"></a><div class="titlepage"></div>
 <div class="refnamediv"><table width="100%"><tr>
@@ -64,73 +34,6 @@
 </td>
 <td class="gallery_image" valign="top" align="right"></td>
 </tr></table></div>
-<<<<<<< HEAD
-<div class="refsynopsisdiv">
-<a name="GSocketListener.synopsis"></a><h2>Synopsis</h2>
-<pre class="synopsis">                    <a class="link" href="GSocketListener.html#GSocketListener-struct" title="GSocketListener">GSocketListener</a>;
-<a class="link" href="GSocketListener.html" title="GSocketListener"><span class="returnvalue">GSocketListener</span></a> *   <a class="link" href="GSocketListener.html#g-socket-listener-new" title="g_socket_listener_new ()">g_socket_listener_new</a>               (<em class="parameter"><code><span class="type">void</span></code></em>);
-<a href="./../glib/glib/glib-Basic-Types.html#gboolean"><span class="returnvalue">gboolean</span></a>            <a class="link" href="GSocketListener.html#g-socket-listener-add-socket" title="g_socket_listener_add_socket ()">g_socket_listener_add_socket</a>        (<em class="parameter"><code><a class="link" href="GSocketListener.html" title="GSocketListener"><span class="type">GSocketListener</span></a> *listener</code></em>,
-                                                         <em class="parameter"><code><a class="link" href="GSocket.html" title="GSocket"><span class="type">GSocket</span></a> *socket</code></em>,
-                                                         <em class="parameter"><code><a href="./../gobject/gobject/gobject-The-Base-Object-Type.html#GObject"><span class="type">GObject</span></a> *source_object</code></em>,
-                                                         <em class="parameter"><code><a href="./../glib/glib/glib-Error-Reporting.html#GError"><span class="type">GError</span></a> **error</code></em>);
-<a href="./../glib/glib/glib-Basic-Types.html#gboolean"><span class="returnvalue">gboolean</span></a>            <a class="link" href="GSocketListener.html#g-socket-listener-add-address" title="g_socket_listener_add_address ()">g_socket_listener_add_address</a>       (<em class="parameter"><code><a class="link" href="GSocketListener.html" title="GSocketListener"><span class="type">GSocketListener</span></a> *listener</code></em>,
-                                                         <em class="parameter"><code><a class="link" href="GSocketAddress.html" title="GSocketAddress"><span class="type">GSocketAddress</span></a> *address</code></em>,
-                                                         <em class="parameter"><code><a class="link" href="GSocket.html#GSocketType" title="enum GSocketType"><span class="type">GSocketType</span></a> type</code></em>,
-                                                         <em class="parameter"><code><a class="link" href="GSocket.html#GSocketProtocol" title="enum GSocketProtocol"><span class="type">GSocketProtocol</span></a> protocol</code></em>,
-                                                         <em class="parameter"><code><a href="./../gobject/gobject/gobject-The-Base-Object-Type.html#GObject"><span class="type">GObject</span></a> *source_object</code></em>,
-                                                         <em class="parameter"><code><a class="link" href="GSocketAddress.html" title="GSocketAddress"><span class="type">GSocketAddress</span></a> **effective_address</code></em>,
-                                                         <em class="parameter"><code><a href="./../glib/glib/glib-Error-Reporting.html#GError"><span class="type">GError</span></a> **error</code></em>);
-<a href="./../glib/glib/glib-Basic-Types.html#gboolean"><span class="returnvalue">gboolean</span></a>            <a class="link" href="GSocketListener.html#g-socket-listener-add-inet-port" title="g_socket_listener_add_inet_port ()">g_socket_listener_add_inet_port</a>     (<em class="parameter"><code><a class="link" href="GSocketListener.html" title="GSocketListener"><span class="type">GSocketListener</span></a> *listener</code></em>,
-                                                         <em class="parameter"><code><a href="./../glib/glib/glib-Basic-Types.html#guint16"><span class="type">guint16</span></a> port</code></em>,
-                                                         <em class="parameter"><code><a href="./../gobject/gobject/gobject-The-Base-Object-Type.html#GObject"><span class="type">GObject</span></a> *source_object</code></em>,
-                                                         <em class="parameter"><code><a href="./../glib/glib/glib-Error-Reporting.html#GError"><span class="type">GError</span></a> **error</code></em>);
-<a href="./../glib/glib/glib-Basic-Types.html#guint16"><span class="returnvalue">guint16</span></a>             <a class="link" href="GSocketListener.html#g-socket-listener-add-any-inet-port" title="g_socket_listener_add_any_inet_port ()">g_socket_listener_add_any_inet_port</a> (<em class="parameter"><code><a class="link" href="GSocketListener.html" title="GSocketListener"><span class="type">GSocketListener</span></a> *listener</code></em>,
-                                                         <em class="parameter"><code><a href="./../gobject/gobject/gobject-The-Base-Object-Type.html#GObject"><span class="type">GObject</span></a> *source_object</code></em>,
-                                                         <em class="parameter"><code><a href="./../glib/glib/glib-Error-Reporting.html#GError"><span class="type">GError</span></a> **error</code></em>);
-<a class="link" href="GSocketConnection.html" title="GSocketConnection"><span class="returnvalue">GSocketConnection</span></a> * <a class="link" href="GSocketListener.html#g-socket-listener-accept" title="g_socket_listener_accept ()">g_socket_listener_accept</a>            (<em class="parameter"><code><a class="link" href="GSocketListener.html" title="GSocketListener"><span class="type">GSocketListener</span></a> *listener</code></em>,
-                                                         <em class="parameter"><code><a href="./../gobject/gobject/gobject-The-Base-Object-Type.html#GObject"><span class="type">GObject</span></a> **source_object</code></em>,
-                                                         <em class="parameter"><code><a class="link" href="GCancellable.html" title="GCancellable"><span class="type">GCancellable</span></a> *cancellable</code></em>,
-                                                         <em class="parameter"><code><a href="./../glib/glib/glib-Error-Reporting.html#GError"><span class="type">GError</span></a> **error</code></em>);
-<span class="returnvalue">void</span>                <a class="link" href="GSocketListener.html#g-socket-listener-accept-async" title="g_socket_listener_accept_async ()">g_socket_listener_accept_async</a>      (<em class="parameter"><code><a class="link" href="GSocketListener.html" title="GSocketListener"><span class="type">GSocketListener</span></a> *listener</code></em>,
-                                                         <em class="parameter"><code><a class="link" href="GCancellable.html" title="GCancellable"><span class="type">GCancellable</span></a> *cancellable</code></em>,
-                                                         <em class="parameter"><code><a class="link" href="GAsyncResult.html#GAsyncReadyCallback" title="GAsyncReadyCallback ()"><span class="type">GAsyncReadyCallback</span></a> callback</code></em>,
-                                                         <em class="parameter"><code><a href="./../glib/glib/glib-Basic-Types.html#gpointer"><span class="type">gpointer</span></a> user_data</code></em>);
-<a class="link" href="GSocketConnection.html" title="GSocketConnection"><span class="returnvalue">GSocketConnection</span></a> * <a class="link" href="GSocketListener.html#g-socket-listener-accept-finish" title="g_socket_listener_accept_finish ()">g_socket_listener_accept_finish</a>     (<em class="parameter"><code><a class="link" href="GSocketListener.html" title="GSocketListener"><span class="type">GSocketListener</span></a> *listener</code></em>,
-                                                         <em class="parameter"><code><a class="link" href="GAsyncResult.html" title="GAsyncResult"><span class="type">GAsyncResult</span></a> *result</code></em>,
-                                                         <em class="parameter"><code><a href="./../gobject/gobject/gobject-The-Base-Object-Type.html#GObject"><span class="type">GObject</span></a> **source_object</code></em>,
-                                                         <em class="parameter"><code><a href="./../glib/glib/glib-Error-Reporting.html#GError"><span class="type">GError</span></a> **error</code></em>);
-<a class="link" href="GSocket.html" title="GSocket"><span class="returnvalue">GSocket</span></a> *           <a class="link" href="GSocketListener.html#g-socket-listener-accept-socket" title="g_socket_listener_accept_socket ()">g_socket_listener_accept_socket</a>     (<em class="parameter"><code><a class="link" href="GSocketListener.html" title="GSocketListener"><span class="type">GSocketListener</span></a> *listener</code></em>,
-                                                         <em class="parameter"><code><a href="./../gobject/gobject/gobject-The-Base-Object-Type.html#GObject"><span class="type">GObject</span></a> **source_object</code></em>,
-                                                         <em class="parameter"><code><a class="link" href="GCancellable.html" title="GCancellable"><span class="type">GCancellable</span></a> *cancellable</code></em>,
-                                                         <em class="parameter"><code><a href="./../glib/glib/glib-Error-Reporting.html#GError"><span class="type">GError</span></a> **error</code></em>);
-<span class="returnvalue">void</span>                <a class="link" href="GSocketListener.html#g-socket-listener-accept-socket-async" title="g_socket_listener_accept_socket_async ()">g_socket_listener_accept_socket_async</a>
-                                                        (<em class="parameter"><code><a class="link" href="GSocketListener.html" title="GSocketListener"><span class="type">GSocketListener</span></a> *listener</code></em>,
-                                                         <em class="parameter"><code><a class="link" href="GCancellable.html" title="GCancellable"><span class="type">GCancellable</span></a> *cancellable</code></em>,
-                                                         <em class="parameter"><code><a class="link" href="GAsyncResult.html#GAsyncReadyCallback" title="GAsyncReadyCallback ()"><span class="type">GAsyncReadyCallback</span></a> callback</code></em>,
-                                                         <em class="parameter"><code><a href="./../glib/glib/glib-Basic-Types.html#gpointer"><span class="type">gpointer</span></a> user_data</code></em>);
-<a class="link" href="GSocket.html" title="GSocket"><span class="returnvalue">GSocket</span></a> *           <a class="link" href="GSocketListener.html#g-socket-listener-accept-socket-finish" title="g_socket_listener_accept_socket_finish ()">g_socket_listener_accept_socket_finish</a>
-                                                        (<em class="parameter"><code><a class="link" href="GSocketListener.html" title="GSocketListener"><span class="type">GSocketListener</span></a> *listener</code></em>,
-                                                         <em class="parameter"><code><a class="link" href="GAsyncResult.html" title="GAsyncResult"><span class="type">GAsyncResult</span></a> *result</code></em>,
-                                                         <em class="parameter"><code><a href="./../gobject/gobject/gobject-The-Base-Object-Type.html#GObject"><span class="type">GObject</span></a> **source_object</code></em>,
-                                                         <em class="parameter"><code><a href="./../glib/glib/glib-Error-Reporting.html#GError"><span class="type">GError</span></a> **error</code></em>);
-<span class="returnvalue">void</span>                <a class="link" href="GSocketListener.html#g-socket-listener-close" title="g_socket_listener_close ()">g_socket_listener_close</a>             (<em class="parameter"><code><a class="link" href="GSocketListener.html" title="GSocketListener"><span class="type">GSocketListener</span></a> *listener</code></em>);
-<span class="returnvalue">void</span>                <a class="link" href="GSocketListener.html#g-socket-listener-set-backlog" title="g_socket_listener_set_backlog ()">g_socket_listener_set_backlog</a>       (<em class="parameter"><code><a class="link" href="GSocketListener.html" title="GSocketListener"><span class="type">GSocketListener</span></a> *listener</code></em>,
-                                                         <em class="parameter"><code><span class="type">int</span> listen_backlog</code></em>);
-</pre>
-</div>
-<div class="refsect1">
-<a name="GSocketListener.object-hierarchy"></a><h2>Object Hierarchy</h2>
-<pre class="synopsis">
-  <a href="./../gobject/gobject/gobject-The-Base-Object-Type.html#GObject">GObject</a>
-   +----GSocketListener
-         +----<a class="link" href="GSocketService.html" title="GSocketService">GSocketService</a>
-</pre>
-</div>
-<div class="refsect1">
-<a name="GSocketListener.properties"></a><h2>Properties</h2>
-<pre class="synopsis">
-  "<a class="link" href="GSocketListener.html#GSocketListener--listen-backlog" title='The "listen-backlog" property'>listen-backlog</a>"           <a href="./../glib/glib/glib-Basic-Types.html#gint"><span class="type">gint</span></a>                  : Read / Write / Construct
-=======
 <div class="refsect1">
 <a name="GSocketListener.functions"></a><h2>Functions</h2>
 <div class="informaltable"><table width="100%" border="0">
@@ -305,7 +208,6 @@
 <div class="refsect1">
 <a name="GSocketListener.includes"></a><h2>Includes</h2>
 <pre class="synopsis">#include &lt;gio/gio.h&gt;
->>>>>>> 76bed778
 </pre>
 </div>
 <div class="refsect1">
@@ -318,47 +220,6 @@
 that makes this even easier.</p>
 </div>
 <div class="refsect1">
-<<<<<<< HEAD
-<a name="GSocketListener.details"></a><h2>Details</h2>
-<div class="refsect2">
-<a name="GSocketListener-struct"></a><h3>GSocketListener</h3>
-<pre class="programlisting">typedef struct _GSocketListener GSocketListener;</pre>
-<p>
-A helper class for network servers to listen for and accept connections.
-</p>
-<p class="since">Since 2.22</p>
-</div>
-<hr>
-<div class="refsect2">
-<a name="g-socket-listener-new"></a><h3>g_socket_listener_new ()</h3>
-<pre class="programlisting"><a class="link" href="GSocketListener.html" title="GSocketListener"><span class="returnvalue">GSocketListener</span></a> *   g_socket_listener_new               (<em class="parameter"><code><span class="type">void</span></code></em>);</pre>
-<p>
-Creates a new <a class="link" href="GSocketListener.html" title="GSocketListener"><span class="type">GSocketListener</span></a> with no sockets to listen for.
-New listeners can be added with e.g. <a class="link" href="GSocketListener.html#g-socket-listener-add-address" title="g_socket_listener_add_address ()"><code class="function">g_socket_listener_add_address()</code></a>
-or <a class="link" href="GSocketListener.html#g-socket-listener-add-inet-port" title="g_socket_listener_add_inet_port ()"><code class="function">g_socket_listener_add_inet_port()</code></a>.
-</p>
-<div class="variablelist"><table border="0" class="variablelist">
-<colgroup>
-<col align="left" valign="top">
-<col>
-</colgroup>
-<tbody><tr>
-<td><p><span class="term"><span class="emphasis"><em>Returns</em></span> :</span></p></td>
-<td>a new <a class="link" href="GSocketListener.html" title="GSocketListener"><span class="type">GSocketListener</span></a>.</td>
-</tr></tbody>
-</table></div>
-<p class="since">Since 2.22</p>
-</div>
-<hr>
-<div class="refsect2">
-<a name="g-socket-listener-add-socket"></a><h3>g_socket_listener_add_socket ()</h3>
-<pre class="programlisting"><a href="./../glib/glib/glib-Basic-Types.html#gboolean"><span class="returnvalue">gboolean</span></a>            g_socket_listener_add_socket        (<em class="parameter"><code><a class="link" href="GSocketListener.html" title="GSocketListener"><span class="type">GSocketListener</span></a> *listener</code></em>,
-                                                         <em class="parameter"><code><a class="link" href="GSocket.html" title="GSocket"><span class="type">GSocket</span></a> *socket</code></em>,
-                                                         <em class="parameter"><code><a href="./../gobject/gobject/gobject-The-Base-Object-Type.html#GObject"><span class="type">GObject</span></a> *source_object</code></em>,
-                                                         <em class="parameter"><code><a href="./../glib/glib/glib-Error-Reporting.html#GError"><span class="type">GError</span></a> **error</code></em>);</pre>
-<p>
-Adds <em class="parameter"><code>socket</code></em> to the set of sockets that we try to accept
-=======
 <a name="GSocketListener.functions_details"></a><h2>Functions</h2>
 <div class="refsect2">
 <a name="g-socket-listener-new"></a><h3>g_socket_listener_new ()</h3>
@@ -383,21 +244,12 @@
                               <em class="parameter"><code><a href="../glib/glib-Error-Reporting.html#GError"><span class="type">GError</span></a> **error</code></em>);</pre>
 <p>Adds <em class="parameter"><code>socket</code></em>
  to the set of sockets that we try to accept
->>>>>>> 76bed778
 new clients from. The socket must be bound to a local
 address and listened to.</p>
 <p><em class="parameter"><code>source_object</code></em>
  will be passed out in the various calls
 to accept to identify this particular source, which is
 useful if you're listening on multiple addresses and do
-<<<<<<< HEAD
-different things depending on what address is connected to.
-</p>
-<div class="variablelist"><table border="0" class="variablelist">
-<colgroup>
-<col align="left" valign="top">
-<col>
-=======
 different things depending on what address is connected to.</p>
 <p>The <em class="parameter"><code>socket</code></em>
  will not be automatically closed when the <em class="parameter"><code>listener</code></em>
@@ -414,7 +266,6 @@
 <col width="150px" class="parameters_name">
 <col class="parameters_description">
 <col width="200px" class="parameters_annotations">
->>>>>>> 76bed778
 </colgroup>
 <tbody>
 <tr>
@@ -428,21 +279,6 @@
 <td class="parameter_annotations"> </td>
 </tr>
 <tr>
-<<<<<<< HEAD
-<td><p><span class="term"><em class="parameter"><code>source_object</code></em> :</span></p></td>
-<td>Optional <a href="./../gobject/gobject/gobject-The-Base-Object-Type.html#GObject"><span class="type">GObject</span></a> identifying this source. <span class="annotation">[<acronym title="NULL is ok, both for passing and for returning."><span class="acronym">allow-none</span></acronym>]</span>
-</td>
-</tr>
-<tr>
-<td><p><span class="term"><em class="parameter"><code>error</code></em> :</span></p></td>
-<td>
-<a href="./../glib/glib/glib-Error-Reporting.html#GError"><span class="type">GError</span></a> for error reporting, or <a href="./../glib/glib/glib-Standard-Macros.html#NULL:CAPS"><code class="literal">NULL</code></a> to ignore.</td>
-</tr>
-<tr>
-<td><p><span class="term"><span class="emphasis"><em>Returns</em></span> :</span></p></td>
-<td>
-<a href="./../glib/glib/glib-Standard-Macros.html#TRUE:CAPS"><code class="literal">TRUE</code></a> on success, <a href="./../glib/glib/glib-Standard-Macros.html#FALSE:CAPS"><code class="literal">FALSE</code></a> on error.</td>
-=======
 <td class="parameter_name"><p>source_object</p></td>
 <td class="parameter_description"><p> Optional <a href="../gobject/gobject-The-Base-Object-Type.html#GObject"><span class="type">GObject</span></a> identifying this source. </p></td>
 <td class="parameter_annotations"><span class="annotation">[<acronym title="NULL is OK, both for passing and for returning."><span class="acronym">allow-none</span></acronym>]</span></td>
@@ -451,7 +287,6 @@
 <td class="parameter_name"><p>error</p></td>
 <td class="parameter_description"><p><a href="../glib/glib-Error-Reporting.html#GError"><span class="type">GError</span></a> for error reporting, or <a href="../glib/glib-Standard-Macros.html#NULL:CAPS"><code class="literal">NULL</code></a> to ignore.</p></td>
 <td class="parameter_annotations"> </td>
->>>>>>> 76bed778
 </tr>
 </tbody>
 </table></div>
@@ -464,44 +299,6 @@
 </div>
 <hr>
 <div class="refsect2">
-<<<<<<< HEAD
-<a name="g-socket-listener-add-address"></a><h3>g_socket_listener_add_address ()</h3>
-<pre class="programlisting"><a href="./../glib/glib/glib-Basic-Types.html#gboolean"><span class="returnvalue">gboolean</span></a>            g_socket_listener_add_address       (<em class="parameter"><code><a class="link" href="GSocketListener.html" title="GSocketListener"><span class="type">GSocketListener</span></a> *listener</code></em>,
-                                                         <em class="parameter"><code><a class="link" href="GSocketAddress.html" title="GSocketAddress"><span class="type">GSocketAddress</span></a> *address</code></em>,
-                                                         <em class="parameter"><code><a class="link" href="GSocket.html#GSocketType" title="enum GSocketType"><span class="type">GSocketType</span></a> type</code></em>,
-                                                         <em class="parameter"><code><a class="link" href="GSocket.html#GSocketProtocol" title="enum GSocketProtocol"><span class="type">GSocketProtocol</span></a> protocol</code></em>,
-                                                         <em class="parameter"><code><a href="./../gobject/gobject/gobject-The-Base-Object-Type.html#GObject"><span class="type">GObject</span></a> *source_object</code></em>,
-                                                         <em class="parameter"><code><a class="link" href="GSocketAddress.html" title="GSocketAddress"><span class="type">GSocketAddress</span></a> **effective_address</code></em>,
-                                                         <em class="parameter"><code><a href="./../glib/glib/glib-Error-Reporting.html#GError"><span class="type">GError</span></a> **error</code></em>);</pre>
-<p>
-Creates a socket of type <em class="parameter"><code>type</code></em> and protocol <em class="parameter"><code>protocol</code></em>, binds
-it to <em class="parameter"><code>address</code></em> and adds it to the set of sockets we're accepting
-sockets from.
-</p>
-<p>
-Note that adding an IPv6 address, depending on the platform,
-may or may not result in a listener that also accepts IPv4
-connections.  For more deterministic behavior, see
-<a class="link" href="GSocketListener.html#g-socket-listener-add-inet-port" title="g_socket_listener_add_inet_port ()"><code class="function">g_socket_listener_add_inet_port()</code></a>.
-</p>
-<p>
-<em class="parameter"><code>source_object</code></em> will be passed out in the various calls
-to accept to identify this particular source, which is
-useful if you're listening on multiple addresses and do
-different things depending on what address is connected to.
-</p>
-<p>
-If successful and <em class="parameter"><code>effective_address</code></em> is non-<a href="./../glib/glib/glib-Standard-Macros.html#NULL:CAPS"><code class="literal">NULL</code></a> then it will
-be set to the address that the binding actually occurred at.  This
-is helpful for determining the port number that was used for when
-requesting a binding to port 0 (ie: "any port").  This address, if
-requested, belongs to the caller and must be freed.
-</p>
-<div class="variablelist"><table border="0" class="variablelist">
-<colgroup>
-<col align="left" valign="top">
-<col>
-=======
 <a name="g-socket-listener-add-address"></a><h3>g_socket_listener_add_address ()</h3>
 <pre class="programlisting"><a href="../glib/glib-Basic-Types.html#gboolean"><span class="returnvalue">gboolean</span></a>
 g_socket_listener_add_address (<em class="parameter"><code><a class="link" href="GSocketListener.html" title="GSocketListener"><span class="type">GSocketListener</span></a> *listener</code></em>,
@@ -539,7 +336,6 @@
 <col width="150px" class="parameters_name">
 <col class="parameters_description">
 <col width="200px" class="parameters_annotations">
->>>>>>> 76bed778
 </colgroup>
 <tbody>
 <tr>
@@ -558,26 +354,6 @@
 <td class="parameter_annotations"> </td>
 </tr>
 <tr>
-<<<<<<< HEAD
-<td><p><span class="term"><em class="parameter"><code>source_object</code></em> :</span></p></td>
-<td>Optional <a href="./../gobject/gobject/gobject-The-Base-Object-Type.html#GObject"><span class="type">GObject</span></a> identifying this source. <span class="annotation">[<acronym title="NULL is ok, both for passing and for returning."><span class="acronym">allow-none</span></acronym>]</span>
-</td>
-</tr>
-<tr>
-<td><p><span class="term"><em class="parameter"><code>effective_address</code></em> :</span></p></td>
-<td>location to store the address that was bound to, or <a href="./../glib/glib/glib-Standard-Macros.html#NULL:CAPS"><code class="literal">NULL</code></a>. <span class="annotation">[<acronym title="Parameter for returning results. Default is transfer full."><span class="acronym">out</span></acronym>][<acronym title="NULL is ok, both for passing and for returning."><span class="acronym">allow-none</span></acronym>]</span>
-</td>
-</tr>
-<tr>
-<td><p><span class="term"><em class="parameter"><code>error</code></em> :</span></p></td>
-<td>
-<a href="./../glib/glib/glib-Error-Reporting.html#GError"><span class="type">GError</span></a> for error reporting, or <a href="./../glib/glib/glib-Standard-Macros.html#NULL:CAPS"><code class="literal">NULL</code></a> to ignore.</td>
-</tr>
-<tr>
-<td><p><span class="term"><span class="emphasis"><em>Returns</em></span> :</span></p></td>
-<td>
-<a href="./../glib/glib/glib-Standard-Macros.html#TRUE:CAPS"><code class="literal">TRUE</code></a> on success, <a href="./../glib/glib/glib-Standard-Macros.html#FALSE:CAPS"><code class="literal">FALSE</code></a> on error.</td>
-=======
 <td class="parameter_name"><p>protocol</p></td>
 <td class="parameter_description"><p>a <a class="link" href="GSocket.html#GSocketProtocol" title="enum GSocketProtocol"><span class="type">GSocketProtocol</span></a></p></td>
 <td class="parameter_annotations"> </td>
@@ -596,7 +372,6 @@
 <td class="parameter_name"><p>error</p></td>
 <td class="parameter_description"><p><a href="../glib/glib-Error-Reporting.html#GError"><span class="type">GError</span></a> for error reporting, or <a href="../glib/glib-Standard-Macros.html#NULL:CAPS"><code class="literal">NULL</code></a> to ignore.</p></td>
 <td class="parameter_annotations"> </td>
->>>>>>> 76bed778
 </tr>
 </tbody>
 </table></div>
@@ -609,15 +384,6 @@
 </div>
 <hr>
 <div class="refsect2">
-<<<<<<< HEAD
-<a name="g-socket-listener-add-inet-port"></a><h3>g_socket_listener_add_inet_port ()</h3>
-<pre class="programlisting"><a href="./../glib/glib/glib-Basic-Types.html#gboolean"><span class="returnvalue">gboolean</span></a>            g_socket_listener_add_inet_port     (<em class="parameter"><code><a class="link" href="GSocketListener.html" title="GSocketListener"><span class="type">GSocketListener</span></a> *listener</code></em>,
-                                                         <em class="parameter"><code><a href="./../glib/glib/glib-Basic-Types.html#guint16"><span class="type">guint16</span></a> port</code></em>,
-                                                         <em class="parameter"><code><a href="./../gobject/gobject/gobject-The-Base-Object-Type.html#GObject"><span class="type">GObject</span></a> *source_object</code></em>,
-                                                         <em class="parameter"><code><a href="./../glib/glib/glib-Error-Reporting.html#GError"><span class="type">GError</span></a> **error</code></em>);</pre>
-<p>
-Helper function for <a class="link" href="GSocketListener.html#g-socket-listener-add-address" title="g_socket_listener_add_address ()"><code class="function">g_socket_listener_add_address()</code></a> that
-=======
 <a name="g-socket-listener-add-inet-port"></a><h3>g_socket_listener_add_inet_port ()</h3>
 <pre class="programlisting"><a href="../glib/glib-Basic-Types.html#gboolean"><span class="returnvalue">gboolean</span></a>
 g_socket_listener_add_inet_port (<em class="parameter"><code><a class="link" href="GSocketListener.html" title="GSocketListener"><span class="type">GSocketListener</span></a> *listener</code></em>,
@@ -625,21 +391,12 @@
                                  <em class="parameter"><code><a href="../gobject/gobject-The-Base-Object-Type.html#GObject"><span class="type">GObject</span></a> *source_object</code></em>,
                                  <em class="parameter"><code><a href="../glib/glib-Error-Reporting.html#GError"><span class="type">GError</span></a> **error</code></em>);</pre>
 <p>Helper function for <a class="link" href="GSocketListener.html#g-socket-listener-add-address" title="g_socket_listener_add_address ()"><code class="function">g_socket_listener_add_address()</code></a> that
->>>>>>> 76bed778
 creates a TCP/IP socket listening on IPv4 and IPv6 (if
 supported) on the specified port on all interfaces.</p>
 <p><em class="parameter"><code>source_object</code></em>
  will be passed out in the various calls
 to accept to identify this particular source, which is
 useful if you're listening on multiple addresses and do
-<<<<<<< HEAD
-different things depending on what address is connected to.
-</p>
-<div class="variablelist"><table border="0" class="variablelist">
-<colgroup>
-<col align="left" valign="top">
-<col>
-=======
 different things depending on what address is connected to.</p>
 <div class="refsect3">
 <a name="id-1.4.14.7.10.5.6"></a><h4>Parameters</h4>
@@ -648,34 +405,14 @@
 <col width="150px" class="parameters_name">
 <col class="parameters_description">
 <col width="200px" class="parameters_annotations">
->>>>>>> 76bed778
-</colgroup>
-<tbody>
-<tr>
-<td class="parameter_name"><p>listener</p></td>
-<td class="parameter_description"><p>a <a class="link" href="GSocketListener.html" title="GSocketListener"><span class="type">GSocketListener</span></a></p></td>
-<td class="parameter_annotations"> </td>
-</tr>
-<tr>
-<<<<<<< HEAD
-<td><p><span class="term"><em class="parameter"><code>port</code></em> :</span></p></td>
-<td>an IP port number (non-zero)</td>
-</tr>
-<tr>
-<td><p><span class="term"><em class="parameter"><code>source_object</code></em> :</span></p></td>
-<td>Optional <a href="./../gobject/gobject/gobject-The-Base-Object-Type.html#GObject"><span class="type">GObject</span></a> identifying this source. <span class="annotation">[<acronym title="NULL is ok, both for passing and for returning."><span class="acronym">allow-none</span></acronym>]</span>
-</td>
-</tr>
-<tr>
-<td><p><span class="term"><em class="parameter"><code>error</code></em> :</span></p></td>
-<td>
-<a href="./../glib/glib/glib-Error-Reporting.html#GError"><span class="type">GError</span></a> for error reporting, or <a href="./../glib/glib/glib-Standard-Macros.html#NULL:CAPS"><code class="literal">NULL</code></a> to ignore.</td>
-</tr>
-<tr>
-<td><p><span class="term"><span class="emphasis"><em>Returns</em></span> :</span></p></td>
-<td>
-<a href="./../glib/glib/glib-Standard-Macros.html#TRUE:CAPS"><code class="literal">TRUE</code></a> on success, <a href="./../glib/glib/glib-Standard-Macros.html#FALSE:CAPS"><code class="literal">FALSE</code></a> on error.</td>
-=======
+</colgroup>
+<tbody>
+<tr>
+<td class="parameter_name"><p>listener</p></td>
+<td class="parameter_description"><p>a <a class="link" href="GSocketListener.html" title="GSocketListener"><span class="type">GSocketListener</span></a></p></td>
+<td class="parameter_annotations"> </td>
+</tr>
+<tr>
 <td class="parameter_name"><p>port</p></td>
 <td class="parameter_description"><p>an IP port number (non-zero)</p></td>
 <td class="parameter_annotations"> </td>
@@ -689,7 +426,6 @@
 <td class="parameter_name"><p>error</p></td>
 <td class="parameter_description"><p><a href="../glib/glib-Error-Reporting.html#GError"><span class="type">GError</span></a> for error reporting, or <a href="../glib/glib-Standard-Macros.html#NULL:CAPS"><code class="literal">NULL</code></a> to ignore.</p></td>
 <td class="parameter_annotations"> </td>
->>>>>>> 76bed778
 </tr>
 </tbody>
 </table></div>
@@ -702,50 +438,6 @@
 </div>
 <hr>
 <div class="refsect2">
-<<<<<<< HEAD
-<a name="g-socket-listener-add-any-inet-port"></a><h3>g_socket_listener_add_any_inet_port ()</h3>
-<pre class="programlisting"><a href="./../glib/glib/glib-Basic-Types.html#guint16"><span class="returnvalue">guint16</span></a>             g_socket_listener_add_any_inet_port (<em class="parameter"><code><a class="link" href="GSocketListener.html" title="GSocketListener"><span class="type">GSocketListener</span></a> *listener</code></em>,
-                                                         <em class="parameter"><code><a href="./../gobject/gobject/gobject-The-Base-Object-Type.html#GObject"><span class="type">GObject</span></a> *source_object</code></em>,
-                                                         <em class="parameter"><code><a href="./../glib/glib/glib-Error-Reporting.html#GError"><span class="type">GError</span></a> **error</code></em>);</pre>
-<p>
-Listens for TCP connections on any available port number for both
-IPv6 and IPv4 (if each is available).
-</p>
-<p>
-This is useful if you need to have a socket for incoming connections
-but don't care about the specific port number.
-</p>
-<p>
-<em class="parameter"><code>source_object</code></em> will be passed out in the various calls
-to accept to identify this particular source, which is
-useful if you're listening on multiple addresses and do
-different things depending on what address is connected to.
-</p>
-<div class="variablelist"><table border="0" class="variablelist">
-<colgroup>
-<col align="left" valign="top">
-<col>
-</colgroup>
-<tbody>
-<tr>
-<td><p><span class="term"><em class="parameter"><code>listener</code></em> :</span></p></td>
-<td>a <a class="link" href="GSocketListener.html" title="GSocketListener"><span class="type">GSocketListener</span></a>
-</td>
-</tr>
-<tr>
-<td><p><span class="term"><em class="parameter"><code>source_object</code></em> :</span></p></td>
-<td>Optional <a href="./../gobject/gobject/gobject-The-Base-Object-Type.html#GObject"><span class="type">GObject</span></a> identifying this source. <span class="annotation">[<acronym title="NULL is ok, both for passing and for returning."><span class="acronym">allow-none</span></acronym>]</span>
-</td>
-</tr>
-<tr>
-<td><p><span class="term"><em class="parameter"><code>error</code></em> :</span></p></td>
-<td>a <a href="./../glib/glib/glib-Error-Reporting.html#GError"><span class="type">GError</span></a> location to store the error occurring, or <a href="./../glib/glib/glib-Standard-Macros.html#NULL:CAPS"><code class="literal">NULL</code></a> to
-ignore.</td>
-</tr>
-<tr>
-<td><p><span class="term"><span class="emphasis"><em>Returns</em></span> :</span></p></td>
-<td>the port number, or 0 in case of failure.</td>
-=======
 <a name="g-socket-listener-add-any-inet-port"></a><h3>g_socket_listener_add_any_inet_port ()</h3>
 <pre class="programlisting"><a href="../glib/glib-Basic-Types.html#guint16"><span class="returnvalue">guint16</span></a>
 g_socket_listener_add_any_inet_port (<em class="parameter"><code><a class="link" href="GSocketListener.html" title="GSocketListener"><span class="type">GSocketListener</span></a> *listener</code></em>,
@@ -784,7 +476,6 @@
 <td class="parameter_description"><p>a <a href="../glib/glib-Error-Reporting.html#GError"><span class="type">GError</span></a> location to store the error occurring, or <a href="../glib/glib-Standard-Macros.html#NULL:CAPS"><code class="literal">NULL</code></a> to
 ignore.</p></td>
 <td class="parameter_annotations"> </td>
->>>>>>> 76bed778
 </tr>
 </tbody>
 </table></div>
@@ -797,32 +488,6 @@
 </div>
 <hr>
 <div class="refsect2">
-<<<<<<< HEAD
-<a name="g-socket-listener-accept"></a><h3>g_socket_listener_accept ()</h3>
-<pre class="programlisting"><a class="link" href="GSocketConnection.html" title="GSocketConnection"><span class="returnvalue">GSocketConnection</span></a> * g_socket_listener_accept            (<em class="parameter"><code><a class="link" href="GSocketListener.html" title="GSocketListener"><span class="type">GSocketListener</span></a> *listener</code></em>,
-                                                         <em class="parameter"><code><a href="./../gobject/gobject/gobject-The-Base-Object-Type.html#GObject"><span class="type">GObject</span></a> **source_object</code></em>,
-                                                         <em class="parameter"><code><a class="link" href="GCancellable.html" title="GCancellable"><span class="type">GCancellable</span></a> *cancellable</code></em>,
-                                                         <em class="parameter"><code><a href="./../glib/glib/glib-Error-Reporting.html#GError"><span class="type">GError</span></a> **error</code></em>);</pre>
-<p>
-Blocks waiting for a client to connect to any of the sockets added
-to the listener. Returns a <a class="link" href="GSocketConnection.html" title="GSocketConnection"><span class="type">GSocketConnection</span></a> for the socket that was
-accepted.
-</p>
-<p>
-If <em class="parameter"><code>source_object</code></em> is not <a href="./../glib/glib/glib-Standard-Macros.html#NULL:CAPS"><code class="literal">NULL</code></a> it will be filled out with the source
-object specified when the corresponding socket or address was added
-to the listener.
-</p>
-<p>
-If <em class="parameter"><code>cancellable</code></em> is not <a href="./../glib/glib/glib-Standard-Macros.html#NULL:CAPS"><code class="literal">NULL</code></a>, then the operation can be cancelled by
-triggering the cancellable object from another thread. If the operation
-was cancelled, the error <a class="link" href="gio-GIOError.html#G-IO-ERROR-CANCELLED:CAPS"><code class="literal">G_IO_ERROR_CANCELLED</code></a> will be returned.
-</p>
-<div class="variablelist"><table border="0" class="variablelist">
-<colgroup>
-<col align="left" valign="top">
-<col>
-=======
 <a name="g-socket-listener-accept"></a><h3>g_socket_listener_accept ()</h3>
 <pre class="programlisting"><a class="link" href="GSocketConnection.html" title="GSocketConnection"><span class="returnvalue">GSocketConnection</span></a> *
 g_socket_listener_accept (<em class="parameter"><code><a class="link" href="GSocketListener.html" title="GSocketListener"><span class="type">GSocketListener</span></a> *listener</code></em>,
@@ -847,35 +512,14 @@
 <col width="150px" class="parameters_name">
 <col class="parameters_description">
 <col width="200px" class="parameters_annotations">
->>>>>>> 76bed778
-</colgroup>
-<tbody>
-<tr>
-<td class="parameter_name"><p>listener</p></td>
-<td class="parameter_description"><p>a <a class="link" href="GSocketListener.html" title="GSocketListener"><span class="type">GSocketListener</span></a></p></td>
-<td class="parameter_annotations"> </td>
-</tr>
-<tr>
-<<<<<<< HEAD
-<td><p><span class="term"><em class="parameter"><code>source_object</code></em> :</span></p></td>
-<td>location where <a href="./../gobject/gobject/gobject-The-Base-Object-Type.html#GObject"><span class="type">GObject</span></a> pointer will be stored, or <a href="./../glib/glib/glib-Standard-Macros.html#NULL:CAPS"><code class="literal">NULL</code></a>. <span class="annotation">[<acronym title="Parameter for returning results. Default is transfer full."><span class="acronym">out</span></acronym>][<acronym title="Don't free data after the code is done."><span class="acronym">transfer none</span></acronym>][<acronym title="NULL is ok, both for passing and for returning."><span class="acronym">allow-none</span></acronym>]</span>
-</td>
-</tr>
-<tr>
-<td><p><span class="term"><em class="parameter"><code>cancellable</code></em> :</span></p></td>
-<td>optional <a class="link" href="GCancellable.html" title="GCancellable"><span class="type">GCancellable</span></a> object, <a href="./../glib/glib/glib-Standard-Macros.html#NULL:CAPS"><code class="literal">NULL</code></a> to ignore. <span class="annotation">[<acronym title="NULL is ok, both for passing and for returning."><span class="acronym">allow-none</span></acronym>]</span>
-</td>
-</tr>
-<tr>
-<td><p><span class="term"><em class="parameter"><code>error</code></em> :</span></p></td>
-<td>
-<a href="./../glib/glib/glib-Error-Reporting.html#GError"><span class="type">GError</span></a> for error reporting, or <a href="./../glib/glib/glib-Standard-Macros.html#NULL:CAPS"><code class="literal">NULL</code></a> to ignore.</td>
-</tr>
-<tr>
-<td><p><span class="term"><span class="emphasis"><em>Returns</em></span> :</span></p></td>
-<td>a <a class="link" href="GSocketConnection.html" title="GSocketConnection"><span class="type">GSocketConnection</span></a> on success, <a href="./../glib/glib/glib-Standard-Macros.html#NULL:CAPS"><code class="literal">NULL</code></a> on error. <span class="annotation">[<acronym title="Free data after the code is done."><span class="acronym">transfer full</span></acronym>]</span>
-</td>
-=======
+</colgroup>
+<tbody>
+<tr>
+<td class="parameter_name"><p>listener</p></td>
+<td class="parameter_description"><p>a <a class="link" href="GSocketListener.html" title="GSocketListener"><span class="type">GSocketListener</span></a></p></td>
+<td class="parameter_annotations"> </td>
+</tr>
+<tr>
 <td class="parameter_name"><p>source_object</p></td>
 <td class="parameter_description"><p> location where <a href="../gobject/gobject-The-Base-Object-Type.html#GObject"><span class="type">GObject</span></a> pointer will be stored, or <a href="../glib/glib-Standard-Macros.html#NULL:CAPS"><code class="literal">NULL</code></a>. </p></td>
 <td class="parameter_annotations"><span class="annotation">[<acronym title="Parameter for returning results. Default is transfer full."><span class="acronym">out</span></acronym>][<acronym title="Don't free data after the code is done."><span class="acronym">transfer none</span></acronym>][<acronym title="NULL is OK, both for passing and for returning."><span class="acronym">allow-none</span></acronym>]</span></td>
@@ -889,7 +533,6 @@
 <td class="parameter_name"><p>error</p></td>
 <td class="parameter_description"><p><a href="../glib/glib-Error-Reporting.html#GError"><span class="type">GError</span></a> for error reporting, or <a href="../glib/glib-Standard-Macros.html#NULL:CAPS"><code class="literal">NULL</code></a> to ignore.</p></td>
 <td class="parameter_annotations"> </td>
->>>>>>> 76bed778
 </tr>
 </tbody>
 </table></div>
@@ -903,25 +546,6 @@
 </div>
 <hr>
 <div class="refsect2">
-<<<<<<< HEAD
-<a name="g-socket-listener-accept-async"></a><h3>g_socket_listener_accept_async ()</h3>
-<pre class="programlisting"><span class="returnvalue">void</span>                g_socket_listener_accept_async      (<em class="parameter"><code><a class="link" href="GSocketListener.html" title="GSocketListener"><span class="type">GSocketListener</span></a> *listener</code></em>,
-                                                         <em class="parameter"><code><a class="link" href="GCancellable.html" title="GCancellable"><span class="type">GCancellable</span></a> *cancellable</code></em>,
-                                                         <em class="parameter"><code><a class="link" href="GAsyncResult.html#GAsyncReadyCallback" title="GAsyncReadyCallback ()"><span class="type">GAsyncReadyCallback</span></a> callback</code></em>,
-                                                         <em class="parameter"><code><a href="./../glib/glib/glib-Basic-Types.html#gpointer"><span class="type">gpointer</span></a> user_data</code></em>);</pre>
-<p>
-This is the asynchronous version of <a class="link" href="GSocketListener.html#g-socket-listener-accept" title="g_socket_listener_accept ()"><code class="function">g_socket_listener_accept()</code></a>.
-</p>
-<p>
-When the operation is finished <em class="parameter"><code>callback</code></em> will be
-called. You can then call <a class="link" href="GSocketListener.html#g-socket-listener-accept-socket" title="g_socket_listener_accept_socket ()"><code class="function">g_socket_listener_accept_socket()</code></a>
-to get the result of the operation.
-</p>
-<div class="variablelist"><table border="0" class="variablelist">
-<colgroup>
-<col align="left" valign="top">
-<col>
-=======
 <a name="g-socket-listener-accept-async"></a><h3>g_socket_listener_accept_async ()</h3>
 <pre class="programlisting"><span class="returnvalue">void</span>
 g_socket_listener_accept_async (<em class="parameter"><code><a class="link" href="GSocketListener.html" title="GSocketListener"><span class="type">GSocketListener</span></a> *listener</code></em>,
@@ -940,30 +564,14 @@
 <col width="150px" class="parameters_name">
 <col class="parameters_description">
 <col width="200px" class="parameters_annotations">
->>>>>>> 76bed778
-</colgroup>
-<tbody>
-<tr>
-<td class="parameter_name"><p>listener</p></td>
-<td class="parameter_description"><p>a <a class="link" href="GSocketListener.html" title="GSocketListener"><span class="type">GSocketListener</span></a></p></td>
-<td class="parameter_annotations"> </td>
-</tr>
-<tr>
-<<<<<<< HEAD
-<td><p><span class="term"><em class="parameter"><code>cancellable</code></em> :</span></p></td>
-<td>a <a class="link" href="GCancellable.html" title="GCancellable"><span class="type">GCancellable</span></a>, or <a href="./../glib/glib/glib-Standard-Macros.html#NULL:CAPS"><code class="literal">NULL</code></a>. <span class="annotation">[<acronym title="NULL is ok, both for passing and for returning."><span class="acronym">allow-none</span></acronym>]</span>
-</td>
-</tr>
-<tr>
-<td><p><span class="term"><em class="parameter"><code>callback</code></em> :</span></p></td>
-<td>a <a class="link" href="GAsyncResult.html#GAsyncReadyCallback" title="GAsyncReadyCallback ()"><span class="type">GAsyncReadyCallback</span></a>. <span class="annotation">[<acronym title="The callback is valid until first called."><span class="acronym">scope async</span></acronym>]</span>
-</td>
-</tr>
-<tr>
-<td><p><span class="term"><em class="parameter"><code>user_data</code></em> :</span></p></td>
-<td>user data for the callback. <span class="annotation">[<acronym title="This parameter is a 'user_data', for callbacks; many bindings can pass NULL here."><span class="acronym">closure</span></acronym>]</span>
-</td>
-=======
+</colgroup>
+<tbody>
+<tr>
+<td class="parameter_name"><p>listener</p></td>
+<td class="parameter_description"><p>a <a class="link" href="GSocketListener.html" title="GSocketListener"><span class="type">GSocketListener</span></a></p></td>
+<td class="parameter_annotations"> </td>
+</tr>
+<tr>
 <td class="parameter_name"><p>cancellable</p></td>
 <td class="parameter_description"><p> a <a class="link" href="GCancellable.html" title="GCancellable"><span class="type">GCancellable</span></a>, or <a href="../glib/glib-Standard-Macros.html#NULL:CAPS"><code class="literal">NULL</code></a>. </p></td>
 <td class="parameter_annotations"><span class="annotation">[<acronym title="NULL is OK, both for passing and for returning."><span class="acronym">allow-none</span></acronym>]</span></td>
@@ -977,29 +585,14 @@
 <td class="parameter_name"><p>user_data</p></td>
 <td class="parameter_description"><p> user data for the callback. </p></td>
 <td class="parameter_annotations"><span class="annotation">[<acronym title="This parameter is a 'user_data', for callbacks; many bindings can pass NULL here."><span class="acronym">closure</span></acronym>]</span></td>
->>>>>>> 76bed778
-</tr>
-</tbody>
-</table></div>
-</div>
-<p class="since">Since: <a class="link" href="api-index-2-22.html#api-index-2.22">2.22</a></p>
-</div>
-<hr>
-<div class="refsect2">
-<<<<<<< HEAD
-<a name="g-socket-listener-accept-finish"></a><h3>g_socket_listener_accept_finish ()</h3>
-<pre class="programlisting"><a class="link" href="GSocketConnection.html" title="GSocketConnection"><span class="returnvalue">GSocketConnection</span></a> * g_socket_listener_accept_finish     (<em class="parameter"><code><a class="link" href="GSocketListener.html" title="GSocketListener"><span class="type">GSocketListener</span></a> *listener</code></em>,
-                                                         <em class="parameter"><code><a class="link" href="GAsyncResult.html" title="GAsyncResult"><span class="type">GAsyncResult</span></a> *result</code></em>,
-                                                         <em class="parameter"><code><a href="./../gobject/gobject/gobject-The-Base-Object-Type.html#GObject"><span class="type">GObject</span></a> **source_object</code></em>,
-                                                         <em class="parameter"><code><a href="./../glib/glib/glib-Error-Reporting.html#GError"><span class="type">GError</span></a> **error</code></em>);</pre>
-<p>
-Finishes an async accept operation. See <a class="link" href="GSocketListener.html#g-socket-listener-accept-async" title="g_socket_listener_accept_async ()"><code class="function">g_socket_listener_accept_async()</code></a>
-</p>
-<div class="variablelist"><table border="0" class="variablelist">
-<colgroup>
-<col align="left" valign="top">
-<col>
-=======
+</tr>
+</tbody>
+</table></div>
+</div>
+<p class="since">Since: <a class="link" href="api-index-2-22.html#api-index-2.22">2.22</a></p>
+</div>
+<hr>
+<div class="refsect2">
 <a name="g-socket-listener-accept-finish"></a><h3>g_socket_listener_accept_finish ()</h3>
 <pre class="programlisting"><a class="link" href="GSocketConnection.html" title="GSocketConnection"><span class="returnvalue">GSocketConnection</span></a> *
 g_socket_listener_accept_finish (<em class="parameter"><code><a class="link" href="GSocketListener.html" title="GSocketListener"><span class="type">GSocketListener</span></a> *listener</code></em>,
@@ -1014,34 +607,14 @@
 <col width="150px" class="parameters_name">
 <col class="parameters_description">
 <col width="200px" class="parameters_annotations">
->>>>>>> 76bed778
-</colgroup>
-<tbody>
-<tr>
-<td class="parameter_name"><p>listener</p></td>
-<td class="parameter_description"><p>a <a class="link" href="GSocketListener.html" title="GSocketListener"><span class="type">GSocketListener</span></a></p></td>
-<td class="parameter_annotations"> </td>
-</tr>
-<tr>
-<<<<<<< HEAD
-<td><p><span class="term"><em class="parameter"><code>result</code></em> :</span></p></td>
-<td>a <a class="link" href="GAsyncResult.html" title="GAsyncResult"><span class="type">GAsyncResult</span></a>.</td>
-</tr>
-<tr>
-<td><p><span class="term"><em class="parameter"><code>source_object</code></em> :</span></p></td>
-<td>Optional <a href="./../gobject/gobject/gobject-The-Base-Object-Type.html#GObject"><span class="type">GObject</span></a> identifying this source. <span class="annotation">[<acronym title="Parameter for returning results. Default is transfer full."><span class="acronym">out</span></acronym>][<acronym title="Don't free data after the code is done."><span class="acronym">transfer none</span></acronym>][<acronym title="NULL is ok, both for passing and for returning."><span class="acronym">allow-none</span></acronym>]</span>
-</td>
-</tr>
-<tr>
-<td><p><span class="term"><em class="parameter"><code>error</code></em> :</span></p></td>
-<td>a <a href="./../glib/glib/glib-Error-Reporting.html#GError"><span class="type">GError</span></a> location to store the error occurring, or <a href="./../glib/glib/glib-Standard-Macros.html#NULL:CAPS"><code class="literal">NULL</code></a> to
-ignore.</td>
-</tr>
-<tr>
-<td><p><span class="term"><span class="emphasis"><em>Returns</em></span> :</span></p></td>
-<td>a <a class="link" href="GSocketConnection.html" title="GSocketConnection"><span class="type">GSocketConnection</span></a> on success, <a href="./../glib/glib/glib-Standard-Macros.html#NULL:CAPS"><code class="literal">NULL</code></a> on error. <span class="annotation">[<acronym title="Free data after the code is done."><span class="acronym">transfer full</span></acronym>]</span>
-</td>
-=======
+</colgroup>
+<tbody>
+<tr>
+<td class="parameter_name"><p>listener</p></td>
+<td class="parameter_description"><p>a <a class="link" href="GSocketListener.html" title="GSocketListener"><span class="type">GSocketListener</span></a></p></td>
+<td class="parameter_annotations"> </td>
+</tr>
+<tr>
 <td class="parameter_name"><p>result</p></td>
 <td class="parameter_description"><p>a <a class="link" href="GAsyncResult.html" title="GAsyncResult"><span class="type">GAsyncResult</span></a>.</p></td>
 <td class="parameter_annotations"> </td>
@@ -1056,7 +629,6 @@
 <td class="parameter_description"><p>a <a href="../glib/glib-Error-Reporting.html#GError"><span class="type">GError</span></a> location to store the error occurring, or <a href="../glib/glib-Standard-Macros.html#NULL:CAPS"><code class="literal">NULL</code></a> to
 ignore.</p></td>
 <td class="parameter_annotations"> </td>
->>>>>>> 76bed778
 </tr>
 </tbody>
 </table></div>
@@ -1070,62 +642,6 @@
 </div>
 <hr>
 <div class="refsect2">
-<<<<<<< HEAD
-<a name="g-socket-listener-accept-socket"></a><h3>g_socket_listener_accept_socket ()</h3>
-<pre class="programlisting"><a class="link" href="GSocket.html" title="GSocket"><span class="returnvalue">GSocket</span></a> *           g_socket_listener_accept_socket     (<em class="parameter"><code><a class="link" href="GSocketListener.html" title="GSocketListener"><span class="type">GSocketListener</span></a> *listener</code></em>,
-                                                         <em class="parameter"><code><a href="./../gobject/gobject/gobject-The-Base-Object-Type.html#GObject"><span class="type">GObject</span></a> **source_object</code></em>,
-                                                         <em class="parameter"><code><a class="link" href="GCancellable.html" title="GCancellable"><span class="type">GCancellable</span></a> *cancellable</code></em>,
-                                                         <em class="parameter"><code><a href="./../glib/glib/glib-Error-Reporting.html#GError"><span class="type">GError</span></a> **error</code></em>);</pre>
-<p>
-Blocks waiting for a client to connect to any of the sockets added
-to the listener. Returns the <a class="link" href="GSocket.html" title="GSocket"><span class="type">GSocket</span></a> that was accepted.
-</p>
-<p>
-If you want to accept the high-level <a class="link" href="GSocketConnection.html" title="GSocketConnection"><span class="type">GSocketConnection</span></a>, not a <a class="link" href="GSocket.html" title="GSocket"><span class="type">GSocket</span></a>,
-which is often the case, then you should use <a class="link" href="GSocketListener.html#g-socket-listener-accept" title="g_socket_listener_accept ()"><code class="function">g_socket_listener_accept()</code></a>
-instead.
-</p>
-<p>
-If <em class="parameter"><code>source_object</code></em> is not <a href="./../glib/glib/glib-Standard-Macros.html#NULL:CAPS"><code class="literal">NULL</code></a> it will be filled out with the source
-object specified when the corresponding socket or address was added
-to the listener.
-</p>
-<p>
-If <em class="parameter"><code>cancellable</code></em> is not <a href="./../glib/glib/glib-Standard-Macros.html#NULL:CAPS"><code class="literal">NULL</code></a>, then the operation can be cancelled by
-triggering the cancellable object from another thread. If the operation
-was cancelled, the error <a class="link" href="gio-GIOError.html#G-IO-ERROR-CANCELLED:CAPS"><code class="literal">G_IO_ERROR_CANCELLED</code></a> will be returned.
-</p>
-<div class="variablelist"><table border="0" class="variablelist">
-<colgroup>
-<col align="left" valign="top">
-<col>
-</colgroup>
-<tbody>
-<tr>
-<td><p><span class="term"><em class="parameter"><code>listener</code></em> :</span></p></td>
-<td>a <a class="link" href="GSocketListener.html" title="GSocketListener"><span class="type">GSocketListener</span></a>
-</td>
-</tr>
-<tr>
-<td><p><span class="term"><em class="parameter"><code>source_object</code></em> :</span></p></td>
-<td>location where <a href="./../gobject/gobject/gobject-The-Base-Object-Type.html#GObject"><span class="type">GObject</span></a> pointer will be stored, or <a href="./../glib/glib/glib-Standard-Macros.html#NULL:CAPS"><code class="literal">NULL</code></a>. <span class="annotation">[<acronym title="Parameter for returning results. Default is transfer full."><span class="acronym">out</span></acronym>][<acronym title="Don't free data after the code is done."><span class="acronym">transfer none</span></acronym>][<acronym title="NULL is ok, both for passing and for returning."><span class="acronym">allow-none</span></acronym>]</span>
-</td>
-</tr>
-<tr>
-<td><p><span class="term"><em class="parameter"><code>cancellable</code></em> :</span></p></td>
-<td>optional <a class="link" href="GCancellable.html" title="GCancellable"><span class="type">GCancellable</span></a> object, <a href="./../glib/glib/glib-Standard-Macros.html#NULL:CAPS"><code class="literal">NULL</code></a> to ignore. <span class="annotation">[<acronym title="NULL is ok, both for passing and for returning."><span class="acronym">allow-none</span></acronym>]</span>
-</td>
-</tr>
-<tr>
-<td><p><span class="term"><em class="parameter"><code>error</code></em> :</span></p></td>
-<td>
-<a href="./../glib/glib/glib-Error-Reporting.html#GError"><span class="type">GError</span></a> for error reporting, or <a href="./../glib/glib/glib-Standard-Macros.html#NULL:CAPS"><code class="literal">NULL</code></a> to ignore.</td>
-</tr>
-<tr>
-<td><p><span class="term"><span class="emphasis"><em>Returns</em></span> :</span></p></td>
-<td>a <a class="link" href="GSocket.html" title="GSocket"><span class="type">GSocket</span></a> on success, <a href="./../glib/glib/glib-Standard-Macros.html#NULL:CAPS"><code class="literal">NULL</code></a> on error. <span class="annotation">[<acronym title="Free data after the code is done."><span class="acronym">transfer full</span></acronym>]</span>
-</td>
-=======
 <a name="g-socket-listener-accept-socket"></a><h3>g_socket_listener_accept_socket ()</h3>
 <pre class="programlisting"><a class="link" href="GSocket.html" title="GSocket"><span class="returnvalue">GSocket</span></a> *
 g_socket_listener_accept_socket (<em class="parameter"><code><a class="link" href="GSocketListener.html" title="GSocketListener"><span class="type">GSocketListener</span></a> *listener</code></em>,
@@ -1173,7 +689,6 @@
 <td class="parameter_name"><p>error</p></td>
 <td class="parameter_description"><p><a href="../glib/glib-Error-Reporting.html#GError"><span class="type">GError</span></a> for error reporting, or <a href="../glib/glib-Standard-Macros.html#NULL:CAPS"><code class="literal">NULL</code></a> to ignore.</p></td>
 <td class="parameter_annotations"> </td>
->>>>>>> 76bed778
 </tr>
 </tbody>
 </table></div>
@@ -1187,26 +702,6 @@
 </div>
 <hr>
 <div class="refsect2">
-<<<<<<< HEAD
-<a name="g-socket-listener-accept-socket-async"></a><h3>g_socket_listener_accept_socket_async ()</h3>
-<pre class="programlisting"><span class="returnvalue">void</span>                g_socket_listener_accept_socket_async
-                                                        (<em class="parameter"><code><a class="link" href="GSocketListener.html" title="GSocketListener"><span class="type">GSocketListener</span></a> *listener</code></em>,
-                                                         <em class="parameter"><code><a class="link" href="GCancellable.html" title="GCancellable"><span class="type">GCancellable</span></a> *cancellable</code></em>,
-                                                         <em class="parameter"><code><a class="link" href="GAsyncResult.html#GAsyncReadyCallback" title="GAsyncReadyCallback ()"><span class="type">GAsyncReadyCallback</span></a> callback</code></em>,
-                                                         <em class="parameter"><code><a href="./../glib/glib/glib-Basic-Types.html#gpointer"><span class="type">gpointer</span></a> user_data</code></em>);</pre>
-<p>
-This is the asynchronous version of <a class="link" href="GSocketListener.html#g-socket-listener-accept-socket" title="g_socket_listener_accept_socket ()"><code class="function">g_socket_listener_accept_socket()</code></a>.
-</p>
-<p>
-When the operation is finished <em class="parameter"><code>callback</code></em> will be
-called. You can then call <a class="link" href="GSocketListener.html#g-socket-listener-accept-socket-finish" title="g_socket_listener_accept_socket_finish ()"><code class="function">g_socket_listener_accept_socket_finish()</code></a>
-to get the result of the operation.
-</p>
-<div class="variablelist"><table border="0" class="variablelist">
-<colgroup>
-<col align="left" valign="top">
-<col>
-=======
 <a name="g-socket-listener-accept-socket-async"></a><h3>g_socket_listener_accept_socket_async ()</h3>
 <pre class="programlisting"><span class="returnvalue">void</span>
 g_socket_listener_accept_socket_async (<em class="parameter"><code><a class="link" href="GSocketListener.html" title="GSocketListener"><span class="type">GSocketListener</span></a> *listener</code></em>,
@@ -1225,30 +720,14 @@
 <col width="150px" class="parameters_name">
 <col class="parameters_description">
 <col width="200px" class="parameters_annotations">
->>>>>>> 76bed778
-</colgroup>
-<tbody>
-<tr>
-<td class="parameter_name"><p>listener</p></td>
-<td class="parameter_description"><p>a <a class="link" href="GSocketListener.html" title="GSocketListener"><span class="type">GSocketListener</span></a></p></td>
-<td class="parameter_annotations"> </td>
-</tr>
-<tr>
-<<<<<<< HEAD
-<td><p><span class="term"><em class="parameter"><code>cancellable</code></em> :</span></p></td>
-<td>a <a class="link" href="GCancellable.html" title="GCancellable"><span class="type">GCancellable</span></a>, or <a href="./../glib/glib/glib-Standard-Macros.html#NULL:CAPS"><code class="literal">NULL</code></a>. <span class="annotation">[<acronym title="NULL is ok, both for passing and for returning."><span class="acronym">allow-none</span></acronym>]</span>
-</td>
-</tr>
-<tr>
-<td><p><span class="term"><em class="parameter"><code>callback</code></em> :</span></p></td>
-<td>a <a class="link" href="GAsyncResult.html#GAsyncReadyCallback" title="GAsyncReadyCallback ()"><span class="type">GAsyncReadyCallback</span></a>. <span class="annotation">[<acronym title="The callback is valid until first called."><span class="acronym">scope async</span></acronym>]</span>
-</td>
-</tr>
-<tr>
-<td><p><span class="term"><em class="parameter"><code>user_data</code></em> :</span></p></td>
-<td>user data for the callback. <span class="annotation">[<acronym title="This parameter is a 'user_data', for callbacks; many bindings can pass NULL here."><span class="acronym">closure</span></acronym>]</span>
-</td>
-=======
+</colgroup>
+<tbody>
+<tr>
+<td class="parameter_name"><p>listener</p></td>
+<td class="parameter_description"><p>a <a class="link" href="GSocketListener.html" title="GSocketListener"><span class="type">GSocketListener</span></a></p></td>
+<td class="parameter_annotations"> </td>
+</tr>
+<tr>
 <td class="parameter_name"><p>cancellable</p></td>
 <td class="parameter_description"><p> a <a class="link" href="GCancellable.html" title="GCancellable"><span class="type">GCancellable</span></a>, or <a href="../glib/glib-Standard-Macros.html#NULL:CAPS"><code class="literal">NULL</code></a>. </p></td>
 <td class="parameter_annotations"><span class="annotation">[<acronym title="NULL is OK, both for passing and for returning."><span class="acronym">allow-none</span></acronym>]</span></td>
@@ -1262,30 +741,14 @@
 <td class="parameter_name"><p>user_data</p></td>
 <td class="parameter_description"><p> user data for the callback. </p></td>
 <td class="parameter_annotations"><span class="annotation">[<acronym title="This parameter is a 'user_data', for callbacks; many bindings can pass NULL here."><span class="acronym">closure</span></acronym>]</span></td>
->>>>>>> 76bed778
-</tr>
-</tbody>
-</table></div>
-</div>
-<p class="since">Since: <a class="link" href="api-index-2-22.html#api-index-2.22">2.22</a></p>
-</div>
-<hr>
-<div class="refsect2">
-<<<<<<< HEAD
-<a name="g-socket-listener-accept-socket-finish"></a><h3>g_socket_listener_accept_socket_finish ()</h3>
-<pre class="programlisting"><a class="link" href="GSocket.html" title="GSocket"><span class="returnvalue">GSocket</span></a> *           g_socket_listener_accept_socket_finish
-                                                        (<em class="parameter"><code><a class="link" href="GSocketListener.html" title="GSocketListener"><span class="type">GSocketListener</span></a> *listener</code></em>,
-                                                         <em class="parameter"><code><a class="link" href="GAsyncResult.html" title="GAsyncResult"><span class="type">GAsyncResult</span></a> *result</code></em>,
-                                                         <em class="parameter"><code><a href="./../gobject/gobject/gobject-The-Base-Object-Type.html#GObject"><span class="type">GObject</span></a> **source_object</code></em>,
-                                                         <em class="parameter"><code><a href="./../glib/glib/glib-Error-Reporting.html#GError"><span class="type">GError</span></a> **error</code></em>);</pre>
-<p>
-Finishes an async accept operation. See <a class="link" href="GSocketListener.html#g-socket-listener-accept-socket-async" title="g_socket_listener_accept_socket_async ()"><code class="function">g_socket_listener_accept_socket_async()</code></a>
-</p>
-<div class="variablelist"><table border="0" class="variablelist">
-<colgroup>
-<col align="left" valign="top">
-<col>
-=======
+</tr>
+</tbody>
+</table></div>
+</div>
+<p class="since">Since: <a class="link" href="api-index-2-22.html#api-index-2.22">2.22</a></p>
+</div>
+<hr>
+<div class="refsect2">
 <a name="g-socket-listener-accept-socket-finish"></a><h3>g_socket_listener_accept_socket_finish ()</h3>
 <pre class="programlisting"><a class="link" href="GSocket.html" title="GSocket"><span class="returnvalue">GSocket</span></a> *
 g_socket_listener_accept_socket_finish
@@ -1301,34 +764,14 @@
 <col width="150px" class="parameters_name">
 <col class="parameters_description">
 <col width="200px" class="parameters_annotations">
->>>>>>> 76bed778
-</colgroup>
-<tbody>
-<tr>
-<td class="parameter_name"><p>listener</p></td>
-<td class="parameter_description"><p>a <a class="link" href="GSocketListener.html" title="GSocketListener"><span class="type">GSocketListener</span></a></p></td>
-<td class="parameter_annotations"> </td>
-</tr>
-<tr>
-<<<<<<< HEAD
-<td><p><span class="term"><em class="parameter"><code>result</code></em> :</span></p></td>
-<td>a <a class="link" href="GAsyncResult.html" title="GAsyncResult"><span class="type">GAsyncResult</span></a>.</td>
-</tr>
-<tr>
-<td><p><span class="term"><em class="parameter"><code>source_object</code></em> :</span></p></td>
-<td>Optional <a href="./../gobject/gobject/gobject-The-Base-Object-Type.html#GObject"><span class="type">GObject</span></a> identifying this source. <span class="annotation">[<acronym title="Parameter for returning results. Default is transfer full."><span class="acronym">out</span></acronym>][<acronym title="Don't free data after the code is done."><span class="acronym">transfer none</span></acronym>][<acronym title="NULL is ok, both for passing and for returning."><span class="acronym">allow-none</span></acronym>]</span>
-</td>
-</tr>
-<tr>
-<td><p><span class="term"><em class="parameter"><code>error</code></em> :</span></p></td>
-<td>a <a href="./../glib/glib/glib-Error-Reporting.html#GError"><span class="type">GError</span></a> location to store the error occurring, or <a href="./../glib/glib/glib-Standard-Macros.html#NULL:CAPS"><code class="literal">NULL</code></a> to
-ignore.</td>
-</tr>
-<tr>
-<td><p><span class="term"><span class="emphasis"><em>Returns</em></span> :</span></p></td>
-<td>a <a class="link" href="GSocket.html" title="GSocket"><span class="type">GSocket</span></a> on success, <a href="./../glib/glib/glib-Standard-Macros.html#NULL:CAPS"><code class="literal">NULL</code></a> on error. <span class="annotation">[<acronym title="Free data after the code is done."><span class="acronym">transfer full</span></acronym>]</span>
-</td>
-=======
+</colgroup>
+<tbody>
+<tr>
+<td class="parameter_name"><p>listener</p></td>
+<td class="parameter_description"><p>a <a class="link" href="GSocketListener.html" title="GSocketListener"><span class="type">GSocketListener</span></a></p></td>
+<td class="parameter_annotations"> </td>
+</tr>
+<tr>
 <td class="parameter_name"><p>result</p></td>
 <td class="parameter_description"><p>a <a class="link" href="GAsyncResult.html" title="GAsyncResult"><span class="type">GAsyncResult</span></a>.</p></td>
 <td class="parameter_annotations"> </td>
@@ -1343,7 +786,6 @@
 <td class="parameter_description"><p>a <a href="../glib/glib-Error-Reporting.html#GError"><span class="type">GError</span></a> location to store the error occurring, or <a href="../glib/glib-Standard-Macros.html#NULL:CAPS"><code class="literal">NULL</code></a> to
 ignore.</p></td>
 <td class="parameter_annotations"> </td>
->>>>>>> 76bed778
 </tr>
 </tbody>
 </table></div>
@@ -1357,17 +799,6 @@
 </div>
 <hr>
 <div class="refsect2">
-<<<<<<< HEAD
-<a name="g-socket-listener-close"></a><h3>g_socket_listener_close ()</h3>
-<pre class="programlisting"><span class="returnvalue">void</span>                g_socket_listener_close             (<em class="parameter"><code><a class="link" href="GSocketListener.html" title="GSocketListener"><span class="type">GSocketListener</span></a> *listener</code></em>);</pre>
-<p>
-Closes all the sockets in the listener.
-</p>
-<div class="variablelist"><table border="0" class="variablelist">
-<colgroup>
-<col align="left" valign="top">
-<col>
-=======
 <a name="g-socket-listener-close"></a><h3>g_socket_listener_close ()</h3>
 <pre class="programlisting"><span class="returnvalue">void</span>
 g_socket_listener_close (<em class="parameter"><code><a class="link" href="GSocketListener.html" title="GSocketListener"><span class="type">GSocketListener</span></a> *listener</code></em>);</pre>
@@ -1379,7 +810,6 @@
 <col width="150px" class="parameters_name">
 <col class="parameters_description">
 <col width="200px" class="parameters_annotations">
->>>>>>> 76bed778
 </colgroup>
 <tbody><tr>
 <td class="parameter_name"><p>listener</p></td>
@@ -1433,21 +863,6 @@
 </div>
 <hr>
 <div class="refsect2">
-<<<<<<< HEAD
-<a name="g-socket-listener-set-backlog"></a><h3>g_socket_listener_set_backlog ()</h3>
-<pre class="programlisting"><span class="returnvalue">void</span>                g_socket_listener_set_backlog       (<em class="parameter"><code><a class="link" href="GSocketListener.html" title="GSocketListener"><span class="type">GSocketListener</span></a> *listener</code></em>,
-                                                         <em class="parameter"><code><span class="type">int</span> listen_backlog</code></em>);</pre>
-<p>
-Sets the listen backlog on the sockets in the listener.
-</p>
-<p>
-See <a class="link" href="GSocket.html#g-socket-set-listen-backlog" title="g_socket_set_listen_backlog ()"><code class="function">g_socket_set_listen_backlog()</code></a> for details
-</p>
-<div class="variablelist"><table border="0" class="variablelist">
-<colgroup>
-<col align="left" valign="top">
-<col>
-=======
 <a name="GSocketListenerEvent"></a><h3>enum GSocketListenerEvent</h3>
 <p>Describes an event occurring on a <a class="link" href="GSocketListener.html" title="GSocketListener"><span class="type">GSocketListener</span></a>. See the
 <a class="link" href="GSocketListener.html#GSocketListener-event" title="The “event” signal"><span class="type">“event”</span></a> signal for more details.</p>
@@ -1459,7 +874,6 @@
 <col width="300px" class="enum_members_name">
 <col class="enum_members_description">
 <col width="200px" class="enum_members_annotations">
->>>>>>> 76bed778
 </colgroup>
 <tbody>
 <tr>
@@ -1470,10 +884,6 @@
 <td class="enum_member_annotations"> </td>
 </tr>
 <tr>
-<<<<<<< HEAD
-<td><p><span class="term"><em class="parameter"><code>listen_backlog</code></em> :</span></p></td>
-<td>an integer</td>
-=======
 <td class="enum_member_name"><p><a name="G-SOCKET-LISTENER-BOUND:CAPS"></a>G_SOCKET_LISTENER_BOUND</p></td>
 <td class="enum_member_description">
 <p>The listener has bound a socket.</p>
@@ -1495,7 +905,6 @@
   this socket.</p>
 </td>
 <td class="enum_member_annotations"> </td>
->>>>>>> 76bed778
 </tr>
 </tbody>
 </table></div>
@@ -1506,13 +915,8 @@
 <div class="refsect1">
 <a name="GSocketListener.property-details"></a><h2>Property Details</h2>
 <div class="refsect2">
-<<<<<<< HEAD
-<a name="GSocketListener--listen-backlog"></a><h3>The <code class="literal">"listen-backlog"</code> property</h3>
-<pre class="programlisting">  "listen-backlog"           <a href="./../glib/glib/glib-Basic-Types.html#gint"><span class="type">gint</span></a>                  : Read / Write / Construct</pre>
-=======
 <a name="GSocketListener--listen-backlog"></a><h3>The <code class="literal">“listen-backlog”</code> property</h3>
 <pre class="programlisting">  “listen-backlog”           <a href="../glib/glib-Basic-Types.html#gint"><span class="type">gint</span></a></pre>
->>>>>>> 76bed778
 <p>outstanding connections in the listen queue.</p>
 <p>Flags: Read / Write / Construct</p>
 <p>Allowed values: [0,2000]</p>
@@ -1520,8 +924,6 @@
 </div>
 </div>
 <div class="refsect1">
-<<<<<<< HEAD
-=======
 <a name="GSocketListener.signal-details"></a><h2>Signal Details</h2>
 <div class="refsect2">
 <a name="GSocketListener-event"></a><h3>The <code class="literal">“event”</code> signal</h3>
@@ -1574,17 +976,11 @@
 </div>
 </div>
 <div class="refsect1">
->>>>>>> 76bed778
 <a name="GSocketListener.see-also"></a><h2>See Also</h2>
 <p><a class="link" href="GThreadedSocketService.html" title="GThreadedSocketService"><span class="type">GThreadedSocketService</span></a>, <a class="link" href="GSocketService.html" title="GSocketService"><span class="type">GSocketService</span></a>.</p>
 </div>
 </div>
 <div class="footer">
-<<<<<<< HEAD
-<hr>
-          Generated by GTK-Doc V1.18.1</div>
-=======
 <hr>Generated by GTK-Doc V1.24</div>
->>>>>>> 76bed778
 </body>
 </html>