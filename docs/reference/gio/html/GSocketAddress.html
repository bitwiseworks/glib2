--- conflicted
+++ resolved
@@ -2,38 +2,6 @@
 <html>
 <head>
 <meta http-equiv="Content-Type" content="text/html; charset=UTF-8">
-<<<<<<< HEAD
-<title>GSocketAddress</title>
-<meta name="generator" content="DocBook XSL Stylesheets V1.77.1">
-<link rel="home" href="index.html" title="GIO Reference Manual">
-<link rel="up" href="networking.html" title="Low-level network support">
-<link rel="prev" href="gio-GInetAddressMask.html" title="GInetAddressMask">
-<link rel="next" href="GInetSocketAddress.html" title="GInetSocketAddress">
-<meta name="generator" content="GTK-Doc V1.18.1 (XML mode)">
-<link rel="stylesheet" href="style.css" type="text/css">
-</head>
-<body bgcolor="white" text="black" link="#0000FF" vlink="#840084" alink="#0000FF">
-<table class="navigation" id="top" width="100%" summary="Navigation header" cellpadding="2" cellspacing="2">
-<tr valign="middle">
-<td><a accesskey="p" href="gio-GInetAddressMask.html"><img src="left.png" width="24" height="24" border="0" alt="Prev"></a></td>
-<td><a accesskey="u" href="networking.html"><img src="up.png" width="24" height="24" border="0" alt="Up"></a></td>
-<td><a accesskey="h" href="index.html"><img src="home.png" width="24" height="24" border="0" alt="Home"></a></td>
-<th width="100%" align="center">GIO Reference Manual</th>
-<td><a accesskey="n" href="GInetSocketAddress.html"><img src="right.png" width="24" height="24" border="0" alt="Next"></a></td>
-</tr>
-<tr><td colspan="5" class="shortcuts">
-<a href="#GSocketAddress.synopsis" class="shortcut">Top</a>
-                   | 
-                  <a href="#GSocketAddress.description" class="shortcut">Description</a>
-                   | 
-                  <a href="#GSocketAddress.object-hierarchy" class="shortcut">Object Hierarchy</a>
-                   | 
-                  <a href="#GSocketAddress.implemented-interfaces" class="shortcut">Implemented Interfaces</a>
-                   | 
-                  <a href="#GSocketAddress.properties" class="shortcut">Properties</a>
-</td></tr>
-</table>
-=======
 <title>GSocketAddress: GIO Reference Manual</title>
 <meta name="generator" content="DocBook XSL Stylesheets V1.78.1">
 <link rel="home" href="index.html" title="GIO Reference Manual">
@@ -57,7 +25,6 @@
 <td><a accesskey="p" href="GInetAddressMask.html"><img src="left.png" width="16" height="16" border="0" alt="Prev"></a></td>
 <td><a accesskey="n" href="GInetSocketAddress.html"><img src="right.png" width="16" height="16" border="0" alt="Next"></a></td>
 </tr></table>
->>>>>>> 76bed778
 <div class="refentry">
 <a name="GSocketAddress"></a><div class="titlepage"></div>
 <div class="refnamediv"><table width="100%"><tr>
@@ -68,88 +35,12 @@
 </td>
 <td class="gallery_image" valign="top" align="right"></td>
 </tr></table></div>
-<<<<<<< HEAD
-<div class="refsynopsisdiv">
-<a name="GSocketAddress.synopsis"></a><h2>Synopsis</h2>
-<pre class="synopsis">                    <a class="link" href="GSocketAddress.html#GSocketAddress-struct" title="GSocketAddress">GSocketAddress</a>;
-enum                <a class="link" href="GSocketAddress.html#GSocketFamily" title="enum GSocketFamily">GSocketFamily</a>;
-<a class="link" href="GSocketAddress.html" title="GSocketAddress"><span class="returnvalue">GSocketAddress</span></a> *    <a class="link" href="GSocketAddress.html#g-socket-address-new-from-native" title="g_socket_address_new_from_native ()">g_socket_address_new_from_native</a>    (<em class="parameter"><code><a href="./../glib/glib/glib-Basic-Types.html#gpointer"><span class="type">gpointer</span></a> native</code></em>,
-                                                         <em class="parameter"><code><a href="./../glib/glib/glib-Basic-Types.html#gsize"><span class="type">gsize</span></a> len</code></em>);
-<a class="link" href="GSocketAddress.html#GSocketFamily" title="enum GSocketFamily"><span class="returnvalue">GSocketFamily</span></a>       <a class="link" href="GSocketAddress.html#g-socket-address-get-family" title="g_socket_address_get_family ()">g_socket_address_get_family</a>         (<em class="parameter"><code><a class="link" href="GSocketAddress.html" title="GSocketAddress"><span class="type">GSocketAddress</span></a> *address</code></em>);
-<a href="./../glib/glib/glib-Basic-Types.html#gboolean"><span class="returnvalue">gboolean</span></a>            <a class="link" href="GSocketAddress.html#g-socket-address-to-native" title="g_socket_address_to_native ()">g_socket_address_to_native</a>          (<em class="parameter"><code><a class="link" href="GSocketAddress.html" title="GSocketAddress"><span class="type">GSocketAddress</span></a> *address</code></em>,
-                                                         <em class="parameter"><code><a href="./../glib/glib/glib-Basic-Types.html#gpointer"><span class="type">gpointer</span></a> dest</code></em>,
-                                                         <em class="parameter"><code><a href="./../glib/glib/glib-Basic-Types.html#gsize"><span class="type">gsize</span></a> destlen</code></em>,
-                                                         <em class="parameter"><code><a href="./../glib/glib/glib-Error-Reporting.html#GError"><span class="type">GError</span></a> **error</code></em>);
-<a href="./../glib/glib/glib-Basic-Types.html#gssize"><span class="returnvalue">gssize</span></a>              <a class="link" href="GSocketAddress.html#g-socket-address-get-native-size" title="g_socket_address_get_native_size ()">g_socket_address_get_native_size</a>    (<em class="parameter"><code><a class="link" href="GSocketAddress.html" title="GSocketAddress"><span class="type">GSocketAddress</span></a> *address</code></em>);
-</pre>
-</div>
-<div class="refsect1">
-<a name="GSocketAddress.object-hierarchy"></a><h2>Object Hierarchy</h2>
-<pre class="synopsis">
-  <a href="./../gobject/gobject/gobject-The-Base-Object-Type.html#GObject">GObject</a>
-   +----GSocketAddress
-         +----<a class="link" href="GInetSocketAddress.html" title="GInetSocketAddress">GInetSocketAddress</a>
-         +----<a class="link" href="GUnixSocketAddress.html" title="GUnixSocketAddress">GUnixSocketAddress</a>
-</pre>
-</div>
-<div class="refsect1">
-<a name="GSocketAddress.implemented-interfaces"></a><h2>Implemented Interfaces</h2>
-<p>
-GSocketAddress implements
- <a class="link" href="GSocketConnectable.html" title="GSocketConnectable">GSocketConnectable</a>.</p>
-</div>
-<div class="refsect1">
-<a name="GSocketAddress.properties"></a><h2>Properties</h2>
-<pre class="synopsis">
-  "<a class="link" href="GSocketAddress.html#GSocketAddress--family" title='The "family" property'>family</a>"                   <a class="link" href="GSocketAddress.html#GSocketFamily" title="enum GSocketFamily"><span class="type">GSocketFamily</span></a>         : Read
-</pre>
-</div>
-<div class="refsect1">
-<a name="GSocketAddress.description"></a><h2>Description</h2>
-<p>
-<a class="link" href="GSocketAddress.html" title="GSocketAddress"><span class="type">GSocketAddress</span></a> is the equivalent of <span class="type">struct sockaddr</span>
-in the BSD sockets API. This is an abstract class; use
-<a class="link" href="GInetSocketAddress.html" title="GInetSocketAddress"><span class="type">GInetSocketAddress</span></a> for internet sockets, or <a class="link" href="GUnixSocketAddress.html" title="GUnixSocketAddress"><span class="type">GUnixSocketAddress</span></a>
-for UNIX domain sockets.
-</p>
-</div>
-<div class="refsect1">
-<a name="GSocketAddress.details"></a><h2>Details</h2>
-<div class="refsect2">
-<a name="GSocketAddress-struct"></a><h3>GSocketAddress</h3>
-<pre class="programlisting">typedef struct _GSocketAddress GSocketAddress;</pre>
-<p>
-A socket endpoint address, corresponding to <span class="type">struct sockaddr</span>
-or one of its subtypes.
-</p>
-</div>
-<hr>
-<div class="refsect2">
-<a name="GSocketFamily"></a><h3>enum GSocketFamily</h3>
-<pre class="programlisting">typedef enum {
-  G_SOCKET_FAMILY_INVALID,
-  G_SOCKET_FAMILY_UNIX = GLIB_SYSDEF_AF_UNIX,
-  G_SOCKET_FAMILY_IPV4 = GLIB_SYSDEF_AF_INET,
-  G_SOCKET_FAMILY_IPV6 = GLIB_SYSDEF_AF_INET6
-} GSocketFamily;
-</pre>
-<p>
-The protocol family of a <a class="link" href="GSocketAddress.html" title="GSocketAddress"><span class="type">GSocketAddress</span></a>. (These values are
-identical to the system defines <code class="literal">AF_INET</code>, <code class="literal">AF_INET6</code> and <code class="literal">AF_UNIX</code>,
-if available.)
-</p>
-<div class="variablelist"><table border="0" class="variablelist">
-<colgroup>
-<col align="left" valign="top">
-<col>
-=======
 <div class="refsect1">
 <a name="GSocketAddress.functions"></a><h2>Functions</h2>
 <div class="informaltable"><table width="100%" border="0">
 <colgroup>
 <col width="150px" class="functions_return">
 <col class="functions_name">
->>>>>>> 76bed778
 </colgroup>
 <tbody>
 <tr>
@@ -187,21 +78,6 @@
 </tbody>
 </table></div>
 </div>
-<<<<<<< HEAD
-<hr>
-<div class="refsect2">
-<a name="g-socket-address-new-from-native"></a><h3>g_socket_address_new_from_native ()</h3>
-<pre class="programlisting"><a class="link" href="GSocketAddress.html" title="GSocketAddress"><span class="returnvalue">GSocketAddress</span></a> *    g_socket_address_new_from_native    (<em class="parameter"><code><a href="./../glib/glib/glib-Basic-Types.html#gpointer"><span class="type">gpointer</span></a> native</code></em>,
-                                                         <em class="parameter"><code><a href="./../glib/glib/glib-Basic-Types.html#gsize"><span class="type">gsize</span></a> len</code></em>);</pre>
-<p>
-Creates a <a class="link" href="GSocketAddress.html" title="GSocketAddress"><span class="type">GSocketAddress</span></a> subclass corresponding to the native
-<span class="type">struct sockaddr</span> <em class="parameter"><code>native</code></em>.
-</p>
-<div class="variablelist"><table border="0" class="variablelist">
-<colgroup>
-<col align="left" valign="top">
-<col>
-=======
 <div class="refsect1">
 <a name="GSocketAddress.properties"></a><h2>Properties</h2>
 <div class="informaltable"><table border="0">
@@ -223,7 +99,6 @@
 <colgroup>
 <col width="150px" class="name">
 <col class="description">
->>>>>>> 76bed778
 </colgroup>
 <tbody>
 <tr>
@@ -231,31 +106,12 @@
 <td class="function_name"><a class="link" href="GSocketAddress.html#GSocketAddress-struct" title="GSocketAddress">GSocketAddress</a></td>
 </tr>
 <tr>
-<<<<<<< HEAD
-<td><p><span class="term"><span class="emphasis"><em>Returns</em></span> :</span></p></td>
-<td>a new <a class="link" href="GSocketAddress.html" title="GSocketAddress"><span class="type">GSocketAddress</span></a> if <em class="parameter"><code>native</code></em> could successfully be converted,
-otherwise <a href="./../glib/glib/glib-Standard-Macros.html#NULL:CAPS"><code class="literal">NULL</code></a>.</td>
-=======
 <td class="datatype_keyword">enum</td>
 <td class="function_name"><a class="link" href="GSocketAddress.html#GSocketFamily" title="enum GSocketFamily">GSocketFamily</a></td>
->>>>>>> 76bed778
-</tr>
-</tbody>
-</table></div>
-</div>
-<<<<<<< HEAD
-<hr>
-<div class="refsect2">
-<a name="g-socket-address-get-family"></a><h3>g_socket_address_get_family ()</h3>
-<pre class="programlisting"><a class="link" href="GSocketAddress.html#GSocketFamily" title="enum GSocketFamily"><span class="returnvalue">GSocketFamily</span></a>       g_socket_address_get_family         (<em class="parameter"><code><a class="link" href="GSocketAddress.html" title="GSocketAddress"><span class="type">GSocketAddress</span></a> *address</code></em>);</pre>
-<p>
-Gets the socket family type of <em class="parameter"><code>address</code></em>.
-</p>
-<div class="variablelist"><table border="0" class="variablelist">
-<colgroup>
-<col align="left" valign="top">
-<col>
-=======
+</tr>
+</tbody>
+</table></div>
+</div>
 <div class="refsect1">
 <a name="GSocketAddress.object-hierarchy"></a><h2>Object Hierarchy</h2>
 <pre class="screen">    <a href="../gobject/gobject-The-Base-Object-Type.html#GObject">GObject</a>
@@ -298,7 +154,6 @@
 <col width="150px" class="parameters_name">
 <col class="parameters_description">
 <col width="200px" class="parameters_annotations">
->>>>>>> 76bed778
 </colgroup>
 <tbody>
 <tr>
@@ -307,15 +162,10 @@
 <td class="parameter_annotations"> </td>
 </tr>
 <tr>
-<<<<<<< HEAD
-<td><p><span class="term"><span class="emphasis"><em>Returns</em></span> :</span></p></td>
-<td>the socket family type of <em class="parameter"><code>address</code></em>.</td>
-=======
 <td class="parameter_name"><p>len</p></td>
 <td class="parameter_description"><p>the size of the memory location pointed to by <em class="parameter"><code>native</code></em>
 </p></td>
 <td class="parameter_annotations"> </td>
->>>>>>> 76bed778
 </tr>
 </tbody>
 </table></div>
@@ -330,53 +180,6 @@
 </div>
 <hr>
 <div class="refsect2">
-<<<<<<< HEAD
-<a name="g-socket-address-to-native"></a><h3>g_socket_address_to_native ()</h3>
-<pre class="programlisting"><a href="./../glib/glib/glib-Basic-Types.html#gboolean"><span class="returnvalue">gboolean</span></a>            g_socket_address_to_native          (<em class="parameter"><code><a class="link" href="GSocketAddress.html" title="GSocketAddress"><span class="type">GSocketAddress</span></a> *address</code></em>,
-                                                         <em class="parameter"><code><a href="./../glib/glib/glib-Basic-Types.html#gpointer"><span class="type">gpointer</span></a> dest</code></em>,
-                                                         <em class="parameter"><code><a href="./../glib/glib/glib-Basic-Types.html#gsize"><span class="type">gsize</span></a> destlen</code></em>,
-                                                         <em class="parameter"><code><a href="./../glib/glib/glib-Error-Reporting.html#GError"><span class="type">GError</span></a> **error</code></em>);</pre>
-<p>
-Converts a <a class="link" href="GSocketAddress.html" title="GSocketAddress"><span class="type">GSocketAddress</span></a> to a native <span class="type">struct
-sockaddr</span>, which can be passed to low-level functions like
-<code class="function">connect()</code> or <code class="function">bind()</code>.
-</p>
-<p>
-If not enough space is available, a <a class="link" href="gio-GIOError.html#G-IO-ERROR-NO-SPACE:CAPS"><code class="literal">G_IO_ERROR_NO_SPACE</code></a> error is
-returned. If the address type is not known on the system
-then a <a class="link" href="gio-GIOError.html#G-IO-ERROR-NOT-SUPPORTED:CAPS"><code class="literal">G_IO_ERROR_NOT_SUPPORTED</code></a> error is returned.
-</p>
-<div class="variablelist"><table border="0" class="variablelist">
-<colgroup>
-<col align="left" valign="top">
-<col>
-</colgroup>
-<tbody>
-<tr>
-<td><p><span class="term"><em class="parameter"><code>address</code></em> :</span></p></td>
-<td>a <a class="link" href="GSocketAddress.html" title="GSocketAddress"><span class="type">GSocketAddress</span></a>
-</td>
-</tr>
-<tr>
-<td><p><span class="term"><em class="parameter"><code>dest</code></em> :</span></p></td>
-<td>a pointer to a memory location that will contain the native
-<span class="type">struct sockaddr</span>.</td>
-</tr>
-<tr>
-<td><p><span class="term"><em class="parameter"><code>destlen</code></em> :</span></p></td>
-<td>the size of <em class="parameter"><code>dest</code></em>. Must be at least as large as
-<a class="link" href="GSocketAddress.html#g-socket-address-get-native-size" title="g_socket_address_get_native_size ()"><code class="function">g_socket_address_get_native_size()</code></a>.</td>
-</tr>
-<tr>
-<td><p><span class="term"><em class="parameter"><code>error</code></em> :</span></p></td>
-<td>
-<a href="./../glib/glib/glib-Error-Reporting.html#GError"><span class="type">GError</span></a> for error reporting, or <a href="./../glib/glib/glib-Standard-Macros.html#NULL:CAPS"><code class="literal">NULL</code></a> to ignore.</td>
-</tr>
-<tr>
-<td><p><span class="term"><span class="emphasis"><em>Returns</em></span> :</span></p></td>
-<td>
-<a href="./../glib/glib/glib-Standard-Macros.html#TRUE:CAPS"><code class="literal">TRUE</code></a> if <em class="parameter"><code>dest</code></em> was filled in, <a href="./../glib/glib/glib-Standard-Macros.html#FALSE:CAPS"><code class="literal">FALSE</code></a> on error</td>
-=======
 <a name="g-socket-address-get-family"></a><h3>g_socket_address_get_family ()</h3>
 <pre class="programlisting"><a class="link" href="GSocketAddress.html#GSocketFamily" title="enum GSocketFamily"><span class="returnvalue">GSocketFamily</span></a>
 g_socket_address_get_family (<em class="parameter"><code><a class="link" href="GSocketAddress.html" title="GSocketAddress"><span class="type">GSocketAddress</span></a> *address</code></em>);</pre>
@@ -448,7 +251,6 @@
 <td class="parameter_name"><p>error</p></td>
 <td class="parameter_description"><p><a href="../glib/glib-Error-Reporting.html#GError"><span class="type">GError</span></a> for error reporting, or <a href="../glib/glib-Standard-Macros.html#NULL:CAPS"><code class="literal">NULL</code></a> to ignore</p></td>
 <td class="parameter_annotations"> </td>
->>>>>>> 76bed778
 </tr>
 </tbody>
 </table></div>
@@ -462,19 +264,6 @@
 </div>
 <hr>
 <div class="refsect2">
-<<<<<<< HEAD
-<a name="g-socket-address-get-native-size"></a><h3>g_socket_address_get_native_size ()</h3>
-<pre class="programlisting"><a href="./../glib/glib/glib-Basic-Types.html#gssize"><span class="returnvalue">gssize</span></a>              g_socket_address_get_native_size    (<em class="parameter"><code><a class="link" href="GSocketAddress.html" title="GSocketAddress"><span class="type">GSocketAddress</span></a> *address</code></em>);</pre>
-<p>
-Gets the size of <em class="parameter"><code>address</code></em>'s native <span class="type">struct sockaddr</span>.
-You can use this to allocate memory to pass to
-<a class="link" href="GSocketAddress.html#g-socket-address-to-native" title="g_socket_address_to_native ()"><code class="function">g_socket_address_to_native()</code></a>.
-</p>
-<div class="variablelist"><table border="0" class="variablelist">
-<colgroup>
-<col align="left" valign="top">
-<col>
-=======
 <a name="g-socket-address-get-native-size"></a><h3>g_socket_address_get_native_size ()</h3>
 <pre class="programlisting"><a href="../glib/glib-Basic-Types.html#gssize"><span class="returnvalue">gssize</span></a>
 g_socket_address_get_native_size (<em class="parameter"><code><a class="link" href="GSocketAddress.html" title="GSocketAddress"><span class="type">GSocketAddress</span></a> *address</code></em>);</pre>
@@ -527,7 +316,6 @@
 <col width="300px" class="enum_members_name">
 <col class="enum_members_description">
 <col width="200px" class="enum_members_annotations">
->>>>>>> 76bed778
 </colgroup>
 <tbody>
 <tr>
@@ -552,17 +340,11 @@
 <td class="enum_member_annotations"> </td>
 </tr>
 <tr>
-<<<<<<< HEAD
-<td><p><span class="term"><span class="emphasis"><em>Returns</em></span> :</span></p></td>
-<td>the size of the native <span class="type">struct sockaddr</span> that
-<em class="parameter"><code>address</code></em> represents</td>
-=======
 <td class="enum_member_name"><p><a name="G-SOCKET-FAMILY-IPV6:CAPS"></a>G_SOCKET_FAMILY_IPV6</p></td>
 <td class="enum_member_description">
 <p>the IPv6 family</p>
 </td>
 <td class="enum_member_annotations"> </td>
->>>>>>> 76bed778
 </tr>
 </tbody>
 </table></div>
@@ -573,13 +355,8 @@
 <div class="refsect1">
 <a name="GSocketAddress.property-details"></a><h2>Property Details</h2>
 <div class="refsect2">
-<<<<<<< HEAD
-<a name="GSocketAddress--family"></a><h3>The <code class="literal">"family"</code> property</h3>
-<pre class="programlisting">  "family"                   <a class="link" href="GSocketAddress.html#GSocketFamily" title="enum GSocketFamily"><span class="type">GSocketFamily</span></a>         : Read</pre>
-=======
 <a name="GSocketAddress--family"></a><h3>The <code class="literal">“family”</code> property</h3>
 <pre class="programlisting">  “family”                   <a class="link" href="GSocketAddress.html#GSocketFamily" title="enum GSocketFamily"><span class="type">GSocketFamily</span></a></pre>
->>>>>>> 76bed778
 <p>The family of the socket address.</p>
 <p>Flags: Read</p>
 <p>Default value: G_SOCKET_FAMILY_INVALID</p>
@@ -587,11 +364,6 @@
 </div>
 </div>
 <div class="footer">
-<<<<<<< HEAD
-<hr>
-          Generated by GTK-Doc V1.18.1</div>
-=======
 <hr>Generated by GTK-Doc V1.24</div>
->>>>>>> 76bed778
 </body>
 </html>