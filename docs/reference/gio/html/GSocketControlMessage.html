<!DOCTYPE html PUBLIC "-//W3C//DTD HTML 4.01 Transitional//EN">
<html>
<head>
<meta http-equiv="Content-Type" content="text/html; charset=UTF-8">
<<<<<<< HEAD
<title>GSocketControlMessage</title>
<meta name="generator" content="DocBook XSL Stylesheets V1.77.1">
=======
<title>GSocketControlMessage: GIO Reference Manual</title>
<meta name="generator" content="DocBook XSL Stylesheets V1.78.1">
>>>>>>> 76bed778
<link rel="home" href="index.html" title="GIO Reference Manual">
<link rel="up" href="networking.html" title="Low-level network support">
<link rel="prev" href="GUnixSocketAddress.html" title="GUnixSocketAddress">
<link rel="next" href="GUnixFDList.html" title="GUnixFDList">
<<<<<<< HEAD
<meta name="generator" content="GTK-Doc V1.18.1 (XML mode)">
<link rel="stylesheet" href="style.css" type="text/css">
</head>
<body bgcolor="white" text="black" link="#0000FF" vlink="#840084" alink="#0000FF">
<table class="navigation" id="top" width="100%" summary="Navigation header" cellpadding="2" cellspacing="2">
<tr valign="middle">
<td><a accesskey="p" href="GUnixSocketAddress.html"><img src="left.png" width="24" height="24" border="0" alt="Prev"></a></td>
<td><a accesskey="u" href="networking.html"><img src="up.png" width="24" height="24" border="0" alt="Up"></a></td>
<td><a accesskey="h" href="index.html"><img src="home.png" width="24" height="24" border="0" alt="Home"></a></td>
<th width="100%" align="center">GIO Reference Manual</th>
<td><a accesskey="n" href="GUnixFDList.html"><img src="right.png" width="24" height="24" border="0" alt="Next"></a></td>
</tr>
<tr><td colspan="5" class="shortcuts">
<a href="#GSocketControlMessage.synopsis" class="shortcut">Top</a>
                   | 
                  <a href="#GSocketControlMessage.description" class="shortcut">Description</a>
                   | 
                  <a href="#GSocketControlMessage.object-hierarchy" class="shortcut">Object Hierarchy</a>
</td></tr>
</table>
=======
<meta name="generator" content="GTK-Doc V1.24 (XML mode)">
<link rel="stylesheet" href="style.css" type="text/css">
</head>
<body bgcolor="white" text="black" link="#0000FF" vlink="#840084" alink="#0000FF">
<table class="navigation" id="top" width="100%" summary="Navigation header" cellpadding="2" cellspacing="5"><tr valign="middle">
<td width="100%" align="left" class="shortcuts">
<a href="#" class="shortcut">Top</a><span id="nav_description">  <span class="dim">|</span> 
                  <a href="#GSocketControlMessage.description" class="shortcut">Description</a></span><span id="nav_hierarchy">  <span class="dim">|</span> 
                  <a href="#GSocketControlMessage.object-hierarchy" class="shortcut">Object Hierarchy</a></span>
</td>
<td><a accesskey="h" href="index.html"><img src="home.png" width="16" height="16" border="0" alt="Home"></a></td>
<td><a accesskey="u" href="networking.html"><img src="up.png" width="16" height="16" border="0" alt="Up"></a></td>
<td><a accesskey="p" href="GUnixSocketAddress.html"><img src="left.png" width="16" height="16" border="0" alt="Prev"></a></td>
<td><a accesskey="n" href="GUnixFDList.html"><img src="right.png" width="16" height="16" border="0" alt="Next"></a></td>
</tr></table>
>>>>>>> 76bed778
<div class="refentry">
<a name="GSocketControlMessage"></a><div class="titlepage"></div>
<div class="refnamediv"><table width="100%"><tr>
<td valign="top">
<h2><span class="refentrytitle"><a name="GSocketControlMessage.top_of_page"></a>GSocketControlMessage</span></h2>
<p>GSocketControlMessage — A GSocket control message</p>
</td>
<td class="gallery_image" valign="top" align="right"></td>
</tr></table></div>
<<<<<<< HEAD
<div class="refsynopsisdiv">
<a name="GSocketControlMessage.synopsis"></a><h2>Synopsis</h2>
<pre class="synopsis">                    <a class="link" href="GSocketControlMessage.html#GSocketControlMessage-struct" title="GSocketControlMessage">GSocketControlMessage</a>;
<a class="link" href="GSocketControlMessage.html" title="GSocketControlMessage"><span class="returnvalue">GSocketControlMessage</span></a> * <a class="link" href="GSocketControlMessage.html#g-socket-control-message-deserialize" title="g_socket_control_message_deserialize ()">g_socket_control_message_deserialize</a>
                                                        (<em class="parameter"><code><span class="type">int</span> level</code></em>,
                                                         <em class="parameter"><code><span class="type">int</span> type</code></em>,
                                                         <em class="parameter"><code><a href="./../glib/glib/glib-Basic-Types.html#gsize"><span class="type">gsize</span></a> size</code></em>,
                                                         <em class="parameter"><code><a href="./../glib/glib/glib-Basic-Types.html#gpointer"><span class="type">gpointer</span></a> data</code></em>);
<span class="returnvalue">int</span>                 <a class="link" href="GSocketControlMessage.html#g-socket-control-message-get-level" title="g_socket_control_message_get_level ()">g_socket_control_message_get_level</a>  (<em class="parameter"><code><a class="link" href="GSocketControlMessage.html" title="GSocketControlMessage"><span class="type">GSocketControlMessage</span></a> *message</code></em>);
<span class="returnvalue">int</span>                 <a class="link" href="GSocketControlMessage.html#g-socket-control-message-get-msg-type" title="g_socket_control_message_get_msg_type ()">g_socket_control_message_get_msg_type</a>
                                                        (<em class="parameter"><code><a class="link" href="GSocketControlMessage.html" title="GSocketControlMessage"><span class="type">GSocketControlMessage</span></a> *message</code></em>);
<a href="./../glib/glib/glib-Basic-Types.html#gsize"><span class="returnvalue">gsize</span></a>               <a class="link" href="GSocketControlMessage.html#g-socket-control-message-get-size" title="g_socket_control_message_get_size ()">g_socket_control_message_get_size</a>   (<em class="parameter"><code><a class="link" href="GSocketControlMessage.html" title="GSocketControlMessage"><span class="type">GSocketControlMessage</span></a> *message</code></em>);
<span class="returnvalue">void</span>                <a class="link" href="GSocketControlMessage.html#g-socket-control-message-serialize" title="g_socket_control_message_serialize ()">g_socket_control_message_serialize</a>  (<em class="parameter"><code><a class="link" href="GSocketControlMessage.html" title="GSocketControlMessage"><span class="type">GSocketControlMessage</span></a> *message</code></em>,
                                                         <em class="parameter"><code><a href="./../glib/glib/glib-Basic-Types.html#gpointer"><span class="type">gpointer</span></a> data</code></em>);
</pre>
</div>
<div class="refsect1">
<a name="GSocketControlMessage.object-hierarchy"></a><h2>Object Hierarchy</h2>
<pre class="synopsis">
  <a href="./../gobject/gobject/gobject-The-Base-Object-Type.html#GObject">GObject</a>
   +----GSocketControlMessage
         +----<a class="link" href="GUnixFDMessage.html" title="GUnixFDMessage">GUnixFDMessage</a>
         +----<a class="link" href="GUnixCredentialsMessage.html" title="GUnixCredentialsMessage">GUnixCredentialsMessage</a>
</pre>
</div>
<div class="refsect1">
<a name="GSocketControlMessage.description"></a><h2>Description</h2>
<p>
A <a class="link" href="GSocketControlMessage.html" title="GSocketControlMessage"><span class="type">GSocketControlMessage</span></a> is a special-purpose utility message that
can be sent to or received from a <a class="link" href="GSocket.html" title="GSocket"><span class="type">GSocket</span></a>. These types of
messages are often called "ancillary data".
</p>
<p>
The message can represent some sort of special instruction to or
information from the socket or can represent a special kind of
transfer to the peer (for example, sending a file description over
a UNIX socket).
</p>
<p>
These messages are sent with <a class="link" href="GSocket.html#g-socket-send-message" title="g_socket_send_message ()"><code class="function">g_socket_send_message()</code></a> and received
with <a class="link" href="GSocket.html#g-socket-receive-message" title="g_socket_receive_message ()"><code class="function">g_socket_receive_message()</code></a>.
</p>
<p>
To extend the set of control message that can be sent, subclass this
class and override the get_size, get_level, get_type and serialize
methods.
</p>
<p>
To extend the set of control messages that can be received, subclass
this class and implement the deserialize method. Also, make sure your
class is registered with the GType typesystem before calling
<a class="link" href="GSocket.html#g-socket-receive-message" title="g_socket_receive_message ()"><code class="function">g_socket_receive_message()</code></a> to read such a message.
</p>
</div>
<div class="refsect1">
<a name="GSocketControlMessage.details"></a><h2>Details</h2>
<div class="refsect2">
<a name="GSocketControlMessage-struct"></a><h3>GSocketControlMessage</h3>
<pre class="programlisting">typedef struct _GSocketControlMessage GSocketControlMessage;</pre>
<p>
Base class for socket-type specific control messages that can be sent and
received over <a class="link" href="GSocket.html" title="GSocket"><span class="type">GSocket</span></a>.
</p>
</div>
<hr>
<div class="refsect2">
<a name="g-socket-control-message-deserialize"></a><h3>g_socket_control_message_deserialize ()</h3>
<pre class="programlisting"><a class="link" href="GSocketControlMessage.html" title="GSocketControlMessage"><span class="returnvalue">GSocketControlMessage</span></a> * g_socket_control_message_deserialize
                                                        (<em class="parameter"><code><span class="type">int</span> level</code></em>,
                                                         <em class="parameter"><code><span class="type">int</span> type</code></em>,
                                                         <em class="parameter"><code><a href="./../glib/glib/glib-Basic-Types.html#gsize"><span class="type">gsize</span></a> size</code></em>,
                                                         <em class="parameter"><code><a href="./../glib/glib/glib-Basic-Types.html#gpointer"><span class="type">gpointer</span></a> data</code></em>);</pre>
<p>
Tries to deserialize a socket control message of a given
<em class="parameter"><code>level</code></em> and <em class="parameter"><code>type</code></em>. This will ask all known (to GType) subclasses
of <a class="link" href="GSocketControlMessage.html" title="GSocketControlMessage"><span class="type">GSocketControlMessage</span></a> if they can understand this kind
of message and if so deserialize it into a <a class="link" href="GSocketControlMessage.html" title="GSocketControlMessage"><span class="type">GSocketControlMessage</span></a>.
</p>
<p>
If there is no implementation for this kind of control message, <a href="./../glib/glib/glib-Standard-Macros.html#NULL:CAPS"><code class="literal">NULL</code></a>
will be returned.
</p>
<div class="variablelist"><table border="0" class="variablelist">
<colgroup>
<col align="left" valign="top">
<col>
</colgroup>
<tbody>
<tr>
<td><p><span class="term"><em class="parameter"><code>level</code></em> :</span></p></td>
<td>a socket level</td>
=======
<div class="refsect1">
<a name="GSocketControlMessage.functions"></a><h2>Functions</h2>
<div class="informaltable"><table width="100%" border="0">
<colgroup>
<col width="150px" class="functions_return">
<col class="functions_name">
</colgroup>
<tbody>
<tr>
<td class="function_type">
<a class="link" href="GSocketControlMessage.html" title="GSocketControlMessage"><span class="returnvalue">GSocketControlMessage</span></a> *
</td>
<td class="function_name">
<a class="link" href="GSocketControlMessage.html#g-socket-control-message-deserialize" title="g_socket_control_message_deserialize ()">g_socket_control_message_deserialize</a> <span class="c_punctuation">()</span>
</td>
>>>>>>> 76bed778
</tr>
<tr>
<td class="function_type">
<span class="returnvalue">int</span>
</td>
<td class="function_name">
<a class="link" href="GSocketControlMessage.html#g-socket-control-message-get-level" title="g_socket_control_message_get_level ()">g_socket_control_message_get_level</a> <span class="c_punctuation">()</span>
</td>
</tr>
<tr>
<<<<<<< HEAD
<td><p><span class="term"><em class="parameter"><code>size</code></em> :</span></p></td>
<td>the size of the data in bytes</td>
</tr>
<tr>
<td><p><span class="term"><em class="parameter"><code>data</code></em> :</span></p></td>
<td>pointer to the message data. <span class="annotation">[<acronym title="Parameter points to an array of items."><span class="acronym">array</span></acronym> length=size][<acronym title="Generics and defining elements of containers and arrays."><span class="acronym">element-type</span></acronym> guint8]</span>
</td>
</tr>
<tr>
<td><p><span class="term"><span class="emphasis"><em>Returns</em></span> :</span></p></td>
<td>the deserialized message or <a href="./../glib/glib/glib-Standard-Macros.html#NULL:CAPS"><code class="literal">NULL</code></a>. <span class="annotation">[<acronym title="Free data after the code is done."><span class="acronym">transfer full</span></acronym>]</span>
=======
<td class="function_type">
<span class="returnvalue">int</span>
</td>
<td class="function_name">
<a class="link" href="GSocketControlMessage.html#g-socket-control-message-get-msg-type" title="g_socket_control_message_get_msg_type ()">g_socket_control_message_get_msg_type</a> <span class="c_punctuation">()</span>
</td>
</tr>
<tr>
<td class="function_type">
<a href="../glib/glib-Basic-Types.html#gsize"><span class="returnvalue">gsize</span></a>
</td>
<td class="function_name">
<a class="link" href="GSocketControlMessage.html#g-socket-control-message-get-size" title="g_socket_control_message_get_size ()">g_socket_control_message_get_size</a> <span class="c_punctuation">()</span>
</td>
</tr>
<tr>
<td class="function_type">
<span class="returnvalue">void</span>
</td>
<td class="function_name">
<a class="link" href="GSocketControlMessage.html#g-socket-control-message-serialize" title="g_socket_control_message_serialize ()">g_socket_control_message_serialize</a> <span class="c_punctuation">()</span>
>>>>>>> 76bed778
</td>
</tr>
</tbody>
</table></div>
</div>
<<<<<<< HEAD
<hr>
<div class="refsect2">
<a name="g-socket-control-message-get-level"></a><h3>g_socket_control_message_get_level ()</h3>
<pre class="programlisting"><span class="returnvalue">int</span>                 g_socket_control_message_get_level  (<em class="parameter"><code><a class="link" href="GSocketControlMessage.html" title="GSocketControlMessage"><span class="type">GSocketControlMessage</span></a> *message</code></em>);</pre>
<p>
Returns the "level" (i.e. the originating protocol) of the control message.
This is often SOL_SOCKET.
</p>
<div class="variablelist"><table border="0" class="variablelist">
<colgroup>
<col align="left" valign="top">
<col>
=======
<div class="refsect1">
<a name="GSocketControlMessage.other"></a><h2>Types and Values</h2>
<div class="informaltable"><table width="100%" border="0">
<colgroup>
<col width="150px" class="name">
<col class="description">
</colgroup>
<tbody><tr>
<td class="datatype_keyword"> </td>
<td class="function_name"><a class="link" href="GSocketControlMessage.html#GSocketControlMessage-struct" title="GSocketControlMessage">GSocketControlMessage</a></td>
</tr></tbody>
</table></div>
</div>
<div class="refsect1">
<a name="GSocketControlMessage.object-hierarchy"></a><h2>Object Hierarchy</h2>
<pre class="screen">    <a href="../gobject/gobject-The-Base-Object-Type.html#GObject">GObject</a>
    <span class="lineart">╰──</span> GSocketControlMessage
        <span class="lineart">├──</span> <a class="link" href="GUnixCredentialsMessage.html" title="GUnixCredentialsMessage">GUnixCredentialsMessage</a>
        <span class="lineart">╰──</span> <a class="link" href="GUnixFDMessage.html" title="GUnixFDMessage">GUnixFDMessage</a>
</pre>
</div>
<div class="refsect1">
<a name="GSocketControlMessage.includes"></a><h2>Includes</h2>
<pre class="synopsis">#include &lt;gio/gio.h&gt;
</pre>
</div>
<div class="refsect1">
<a name="GSocketControlMessage.description"></a><h2>Description</h2>
<p>A <a class="link" href="GSocketControlMessage.html" title="GSocketControlMessage"><span class="type">GSocketControlMessage</span></a> is a special-purpose utility message that
can be sent to or received from a <a class="link" href="GSocket.html" title="GSocket"><span class="type">GSocket</span></a>. These types of
messages are often called "ancillary data".</p>
<p>The message can represent some sort of special instruction to or
information from the socket or can represent a special kind of
transfer to the peer (for example, sending a file descriptor over
a UNIX socket).</p>
<p>These messages are sent with <a class="link" href="GSocket.html#g-socket-send-message" title="g_socket_send_message ()"><code class="function">g_socket_send_message()</code></a> and received
with <a class="link" href="GSocket.html#g-socket-receive-message" title="g_socket_receive_message ()"><code class="function">g_socket_receive_message()</code></a>.</p>
<p>To extend the set of control message that can be sent, subclass this
class and override the get_size, get_level, get_type and serialize
methods.</p>
<p>To extend the set of control messages that can be received, subclass
this class and implement the deserialize method. Also, make sure your
class is registered with the GType typesystem before calling
<a class="link" href="GSocket.html#g-socket-receive-message" title="g_socket_receive_message ()"><code class="function">g_socket_receive_message()</code></a> to read such a message.</p>
</div>
<div class="refsect1">
<a name="GSocketControlMessage.functions_details"></a><h2>Functions</h2>
<div class="refsect2">
<a name="g-socket-control-message-deserialize"></a><h3>g_socket_control_message_deserialize ()</h3>
<pre class="programlisting"><a class="link" href="GSocketControlMessage.html" title="GSocketControlMessage"><span class="returnvalue">GSocketControlMessage</span></a> *
g_socket_control_message_deserialize (<em class="parameter"><code><span class="type">int</span> level</code></em>,
                                      <em class="parameter"><code><span class="type">int</span> type</code></em>,
                                      <em class="parameter"><code><a href="../glib/glib-Basic-Types.html#gsize"><span class="type">gsize</span></a> size</code></em>,
                                      <em class="parameter"><code><a href="../glib/glib-Basic-Types.html#gpointer"><span class="type">gpointer</span></a> data</code></em>);</pre>
<p>Tries to deserialize a socket control message of a given
<em class="parameter"><code>level</code></em>
 and <em class="parameter"><code>type</code></em>
. This will ask all known (to GType) subclasses
of <a class="link" href="GSocketControlMessage.html" title="GSocketControlMessage"><span class="type">GSocketControlMessage</span></a> if they can understand this kind
of message and if so deserialize it into a <a class="link" href="GSocketControlMessage.html" title="GSocketControlMessage"><span class="type">GSocketControlMessage</span></a>.</p>
<p>If there is no implementation for this kind of control message, <a href="../glib/glib-Standard-Macros.html#NULL:CAPS"><code class="literal">NULL</code></a>
will be returned.</p>
<div class="refsect3">
<a name="id-1.4.13.8.8.2.6"></a><h4>Parameters</h4>
<div class="informaltable"><table width="100%" border="0">
<colgroup>
<col width="150px" class="parameters_name">
<col class="parameters_description">
<col width="200px" class="parameters_annotations">
>>>>>>> 76bed778
</colgroup>
<tbody>
<tr>
<td class="parameter_name"><p>level</p></td>
<td class="parameter_description"><p>a socket level</p></td>
<td class="parameter_annotations"> </td>
</tr>
<tr>
<<<<<<< HEAD
<td><p><span class="term"><span class="emphasis"><em>Returns</em></span> :</span></p></td>
<td>an integer describing the level</td>
</tr>
</tbody>
</table></div>
<p class="since">Since 2.22</p>
</div>
<hr>
<div class="refsect2">
<a name="g-socket-control-message-get-msg-type"></a><h3>g_socket_control_message_get_msg_type ()</h3>
<pre class="programlisting"><span class="returnvalue">int</span>                 g_socket_control_message_get_msg_type
                                                        (<em class="parameter"><code><a class="link" href="GSocketControlMessage.html" title="GSocketControlMessage"><span class="type">GSocketControlMessage</span></a> *message</code></em>);</pre>
<p>
Returns the protocol specific type of the control message.
For instance, for UNIX fd passing this would be SCM_RIGHTS.
</p>
<div class="variablelist"><table border="0" class="variablelist">
<colgroup>
<col align="left" valign="top">
<col>
</colgroup>
<tbody>
=======
<td class="parameter_name"><p>type</p></td>
<td class="parameter_description"><p>a socket control message type for the given <em class="parameter"><code>level</code></em>
</p></td>
<td class="parameter_annotations"> </td>
</tr>
>>>>>>> 76bed778
<tr>
<td class="parameter_name"><p>size</p></td>
<td class="parameter_description"><p>the size of the data in bytes</p></td>
<td class="parameter_annotations"> </td>
</tr>
<tr>
<<<<<<< HEAD
<td><p><span class="term"><span class="emphasis"><em>Returns</em></span> :</span></p></td>
<td>an integer describing the type of control message</td>
=======
<td class="parameter_name"><p>data</p></td>
<td class="parameter_description"><p> pointer to the message data. </p></td>
<td class="parameter_annotations"><span class="annotation">[<acronym title="Parameter points to an array of items."><span class="acronym">array</span></acronym> length=size][<acronym title="Generics and defining elements of containers and arrays."><span class="acronym">element-type</span></acronym> guint8]</span></td>
>>>>>>> 76bed778
</tr>
</tbody>
</table></div>
</div>
<div class="refsect3">
<a name="id-1.4.13.8.8.2.7"></a><h4>Returns</h4>
<p> the deserialized message or <a href="../glib/glib-Standard-Macros.html#NULL:CAPS"><code class="literal">NULL</code></a>. </p>
<p><span class="annotation">[<acronym title="Free data after the code is done."><span class="acronym">transfer full</span></acronym>]</span></p>
</div>
<p class="since">Since: <a class="link" href="api-index-2-22.html#api-index-2.22">2.22</a></p>
</div>
<hr>
<div class="refsect2">
<<<<<<< HEAD
<a name="g-socket-control-message-get-size"></a><h3>g_socket_control_message_get_size ()</h3>
<pre class="programlisting"><a href="./../glib/glib/glib-Basic-Types.html#gsize"><span class="returnvalue">gsize</span></a>               g_socket_control_message_get_size   (<em class="parameter"><code><a class="link" href="GSocketControlMessage.html" title="GSocketControlMessage"><span class="type">GSocketControlMessage</span></a> *message</code></em>);</pre>
<p>
Returns the space required for the control message, not including
headers or alignment.
</p>
<div class="variablelist"><table border="0" class="variablelist">
<colgroup>
<col align="left" valign="top">
<col>
</colgroup>
<tbody>
<tr>
<td><p><span class="term"><em class="parameter"><code>message</code></em> :</span></p></td>
<td>a <a class="link" href="GSocketControlMessage.html" title="GSocketControlMessage"><span class="type">GSocketControlMessage</span></a>
</td>
</tr>
<tr>
<td><p><span class="term"><span class="emphasis"><em>Returns</em></span> :</span></p></td>
<td>The number of bytes required.</td>
</tr>
</tbody>
=======
<a name="g-socket-control-message-get-level"></a><h3>g_socket_control_message_get_level ()</h3>
<pre class="programlisting"><span class="returnvalue">int</span>
g_socket_control_message_get_level (<em class="parameter"><code><a class="link" href="GSocketControlMessage.html" title="GSocketControlMessage"><span class="type">GSocketControlMessage</span></a> *message</code></em>);</pre>
<p>Returns the "level" (i.e. the originating protocol) of the control message.
This is often SOL_SOCKET.</p>
<div class="refsect3">
<a name="id-1.4.13.8.8.3.5"></a><h4>Parameters</h4>
<div class="informaltable"><table width="100%" border="0">
<colgroup>
<col width="150px" class="parameters_name">
<col class="parameters_description">
<col width="200px" class="parameters_annotations">
</colgroup>
<tbody><tr>
<td class="parameter_name"><p>message</p></td>
<td class="parameter_description"><p>a <a class="link" href="GSocketControlMessage.html" title="GSocketControlMessage"><span class="type">GSocketControlMessage</span></a></p></td>
<td class="parameter_annotations"> </td>
</tr></tbody>
>>>>>>> 76bed778
</table></div>
</div>
<div class="refsect3">
<a name="id-1.4.13.8.8.3.6"></a><h4>Returns</h4>
<p> an integer describing the level</p>
</div>
<p class="since">Since: <a class="link" href="api-index-2-22.html#api-index-2.22">2.22</a></p>
</div>
<hr>
<div class="refsect2">
<a name="g-socket-control-message-get-msg-type"></a><h3>g_socket_control_message_get_msg_type ()</h3>
<pre class="programlisting"><span class="returnvalue">int</span>
g_socket_control_message_get_msg_type (<em class="parameter"><code><a class="link" href="GSocketControlMessage.html" title="GSocketControlMessage"><span class="type">GSocketControlMessage</span></a> *message</code></em>);</pre>
<p>Returns the protocol specific type of the control message.
For instance, for UNIX fd passing this would be SCM_RIGHTS.</p>
<div class="refsect3">
<a name="id-1.4.13.8.8.4.5"></a><h4>Parameters</h4>
<div class="informaltable"><table width="100%" border="0">
<colgroup>
<col width="150px" class="parameters_name">
<col class="parameters_description">
<col width="200px" class="parameters_annotations">
</colgroup>
<tbody><tr>
<td class="parameter_name"><p>message</p></td>
<td class="parameter_description"><p>a <a class="link" href="GSocketControlMessage.html" title="GSocketControlMessage"><span class="type">GSocketControlMessage</span></a></p></td>
<td class="parameter_annotations"> </td>
</tr></tbody>
</table></div>
</div>
<div class="refsect3">
<a name="id-1.4.13.8.8.4.6"></a><h4>Returns</h4>
<p> an integer describing the type of control message</p>
</div>
<p class="since">Since: <a class="link" href="api-index-2-22.html#api-index-2.22">2.22</a></p>
</div>
<hr>
<div class="refsect2">
<<<<<<< HEAD
<a name="g-socket-control-message-serialize"></a><h3>g_socket_control_message_serialize ()</h3>
<pre class="programlisting"><span class="returnvalue">void</span>                g_socket_control_message_serialize  (<em class="parameter"><code><a class="link" href="GSocketControlMessage.html" title="GSocketControlMessage"><span class="type">GSocketControlMessage</span></a> *message</code></em>,
                                                         <em class="parameter"><code><a href="./../glib/glib/glib-Basic-Types.html#gpointer"><span class="type">gpointer</span></a> data</code></em>);</pre>
<p>
Converts the data in the message to bytes placed in the
message.
</p>
<p>
<em class="parameter"><code>data</code></em> is guaranteed to have enough space to fit the size
returned by <a class="link" href="GSocketControlMessage.html#g-socket-control-message-get-size" title="g_socket_control_message_get_size ()"><code class="function">g_socket_control_message_get_size()</code></a> on this
object.
</p>
<div class="variablelist"><table border="0" class="variablelist">
<colgroup>
<col align="left" valign="top">
<col>
=======
<a name="g-socket-control-message-get-size"></a><h3>g_socket_control_message_get_size ()</h3>
<pre class="programlisting"><a href="../glib/glib-Basic-Types.html#gsize"><span class="returnvalue">gsize</span></a>
g_socket_control_message_get_size (<em class="parameter"><code><a class="link" href="GSocketControlMessage.html" title="GSocketControlMessage"><span class="type">GSocketControlMessage</span></a> *message</code></em>);</pre>
<p>Returns the space required for the control message, not including
headers or alignment.</p>
<div class="refsect3">
<a name="id-1.4.13.8.8.5.5"></a><h4>Parameters</h4>
<div class="informaltable"><table width="100%" border="0">
<colgroup>
<col width="150px" class="parameters_name">
<col class="parameters_description">
<col width="200px" class="parameters_annotations">
</colgroup>
<tbody><tr>
<td class="parameter_name"><p>message</p></td>
<td class="parameter_description"><p>a <a class="link" href="GSocketControlMessage.html" title="GSocketControlMessage"><span class="type">GSocketControlMessage</span></a></p></td>
<td class="parameter_annotations"> </td>
</tr></tbody>
</table></div>
</div>
<div class="refsect3">
<a name="id-1.4.13.8.8.5.6"></a><h4>Returns</h4>
<p> The number of bytes required.</p>
</div>
<p class="since">Since: <a class="link" href="api-index-2-22.html#api-index-2.22">2.22</a></p>
</div>
<hr>
<div class="refsect2">
<a name="g-socket-control-message-serialize"></a><h3>g_socket_control_message_serialize ()</h3>
<pre class="programlisting"><span class="returnvalue">void</span>
g_socket_control_message_serialize (<em class="parameter"><code><a class="link" href="GSocketControlMessage.html" title="GSocketControlMessage"><span class="type">GSocketControlMessage</span></a> *message</code></em>,
                                    <em class="parameter"><code><a href="../glib/glib-Basic-Types.html#gpointer"><span class="type">gpointer</span></a> data</code></em>);</pre>
<p>Converts the data in the message to bytes placed in the
message.</p>
<p><em class="parameter"><code>data</code></em>
 is guaranteed to have enough space to fit the size
returned by <a class="link" href="GSocketControlMessage.html#g-socket-control-message-get-size" title="g_socket_control_message_get_size ()"><code class="function">g_socket_control_message_get_size()</code></a> on this
object.</p>
<div class="refsect3">
<a name="id-1.4.13.8.8.6.6"></a><h4>Parameters</h4>
<div class="informaltable"><table width="100%" border="0">
<colgroup>
<col width="150px" class="parameters_name">
<col class="parameters_description">
<col width="200px" class="parameters_annotations">
>>>>>>> 76bed778
</colgroup>
<tbody>
<tr>
<td class="parameter_name"><p>message</p></td>
<td class="parameter_description"><p>a <a class="link" href="GSocketControlMessage.html" title="GSocketControlMessage"><span class="type">GSocketControlMessage</span></a></p></td>
<td class="parameter_annotations"> </td>
</tr>
<tr>
<<<<<<< HEAD
<td><p><span class="term"><em class="parameter"><code>data</code></em> :</span></p></td>
<td>A buffer to write data to</td>
=======
<td class="parameter_name"><p>data</p></td>
<td class="parameter_description"><p>A buffer to write data to</p></td>
<td class="parameter_annotations"> </td>
>>>>>>> 76bed778
</tr>
</tbody>
</table></div>
</div>
<p class="since">Since: <a class="link" href="api-index-2-22.html#api-index-2.22">2.22</a></p>
</div>
<<<<<<< HEAD
=======
</div>
<div class="refsect1">
<a name="GSocketControlMessage.other_details"></a><h2>Types and Values</h2>
<div class="refsect2">
<a name="GSocketControlMessage-struct"></a><h3>GSocketControlMessage</h3>
<pre class="programlisting">typedef struct _GSocketControlMessage GSocketControlMessage;</pre>
<p>Base class for socket-type specific control messages that can be sent and
received over <a class="link" href="GSocket.html" title="GSocket"><span class="type">GSocket</span></a>.</p>
</div>
</div>
>>>>>>> 76bed778
<div class="refsect1">
<a name="GSocketControlMessage.see-also"></a><h2>See Also</h2>
<p><a class="link" href="GSocket.html" title="GSocket"><span class="type">GSocket</span></a>.</p>
</div>
</div>
<div class="footer">
<<<<<<< HEAD
<hr>
          Generated by GTK-Doc V1.18.1</div>
=======
<hr>Generated by GTK-Doc V1.24</div>
>>>>>>> 76bed778
</body>
</html><|MERGE_RESOLUTION|>--- conflicted
+++ resolved
@@ -2,39 +2,12 @@
 <html>
 <head>
 <meta http-equiv="Content-Type" content="text/html; charset=UTF-8">
-<<<<<<< HEAD
-<title>GSocketControlMessage</title>
-<meta name="generator" content="DocBook XSL Stylesheets V1.77.1">
-=======
 <title>GSocketControlMessage: GIO Reference Manual</title>
 <meta name="generator" content="DocBook XSL Stylesheets V1.78.1">
->>>>>>> 76bed778
 <link rel="home" href="index.html" title="GIO Reference Manual">
 <link rel="up" href="networking.html" title="Low-level network support">
 <link rel="prev" href="GUnixSocketAddress.html" title="GUnixSocketAddress">
 <link rel="next" href="GUnixFDList.html" title="GUnixFDList">
-<<<<<<< HEAD
-<meta name="generator" content="GTK-Doc V1.18.1 (XML mode)">
-<link rel="stylesheet" href="style.css" type="text/css">
-</head>
-<body bgcolor="white" text="black" link="#0000FF" vlink="#840084" alink="#0000FF">
-<table class="navigation" id="top" width="100%" summary="Navigation header" cellpadding="2" cellspacing="2">
-<tr valign="middle">
-<td><a accesskey="p" href="GUnixSocketAddress.html"><img src="left.png" width="24" height="24" border="0" alt="Prev"></a></td>
-<td><a accesskey="u" href="networking.html"><img src="up.png" width="24" height="24" border="0" alt="Up"></a></td>
-<td><a accesskey="h" href="index.html"><img src="home.png" width="24" height="24" border="0" alt="Home"></a></td>
-<th width="100%" align="center">GIO Reference Manual</th>
-<td><a accesskey="n" href="GUnixFDList.html"><img src="right.png" width="24" height="24" border="0" alt="Next"></a></td>
-</tr>
-<tr><td colspan="5" class="shortcuts">
-<a href="#GSocketControlMessage.synopsis" class="shortcut">Top</a>
-                   | 
-                  <a href="#GSocketControlMessage.description" class="shortcut">Description</a>
-                   | 
-                  <a href="#GSocketControlMessage.object-hierarchy" class="shortcut">Object Hierarchy</a>
-</td></tr>
-</table>
-=======
 <meta name="generator" content="GTK-Doc V1.24 (XML mode)">
 <link rel="stylesheet" href="style.css" type="text/css">
 </head>
@@ -50,7 +23,6 @@
 <td><a accesskey="p" href="GUnixSocketAddress.html"><img src="left.png" width="16" height="16" border="0" alt="Prev"></a></td>
 <td><a accesskey="n" href="GUnixFDList.html"><img src="right.png" width="16" height="16" border="0" alt="Next"></a></td>
 </tr></table>
->>>>>>> 76bed778
 <div class="refentry">
 <a name="GSocketControlMessage"></a><div class="titlepage"></div>
 <div class="refnamediv"><table width="100%"><tr>
@@ -60,99 +32,6 @@
 </td>
 <td class="gallery_image" valign="top" align="right"></td>
 </tr></table></div>
-<<<<<<< HEAD
-<div class="refsynopsisdiv">
-<a name="GSocketControlMessage.synopsis"></a><h2>Synopsis</h2>
-<pre class="synopsis">                    <a class="link" href="GSocketControlMessage.html#GSocketControlMessage-struct" title="GSocketControlMessage">GSocketControlMessage</a>;
-<a class="link" href="GSocketControlMessage.html" title="GSocketControlMessage"><span class="returnvalue">GSocketControlMessage</span></a> * <a class="link" href="GSocketControlMessage.html#g-socket-control-message-deserialize" title="g_socket_control_message_deserialize ()">g_socket_control_message_deserialize</a>
-                                                        (<em class="parameter"><code><span class="type">int</span> level</code></em>,
-                                                         <em class="parameter"><code><span class="type">int</span> type</code></em>,
-                                                         <em class="parameter"><code><a href="./../glib/glib/glib-Basic-Types.html#gsize"><span class="type">gsize</span></a> size</code></em>,
-                                                         <em class="parameter"><code><a href="./../glib/glib/glib-Basic-Types.html#gpointer"><span class="type">gpointer</span></a> data</code></em>);
-<span class="returnvalue">int</span>                 <a class="link" href="GSocketControlMessage.html#g-socket-control-message-get-level" title="g_socket_control_message_get_level ()">g_socket_control_message_get_level</a>  (<em class="parameter"><code><a class="link" href="GSocketControlMessage.html" title="GSocketControlMessage"><span class="type">GSocketControlMessage</span></a> *message</code></em>);
-<span class="returnvalue">int</span>                 <a class="link" href="GSocketControlMessage.html#g-socket-control-message-get-msg-type" title="g_socket_control_message_get_msg_type ()">g_socket_control_message_get_msg_type</a>
-                                                        (<em class="parameter"><code><a class="link" href="GSocketControlMessage.html" title="GSocketControlMessage"><span class="type">GSocketControlMessage</span></a> *message</code></em>);
-<a href="./../glib/glib/glib-Basic-Types.html#gsize"><span class="returnvalue">gsize</span></a>               <a class="link" href="GSocketControlMessage.html#g-socket-control-message-get-size" title="g_socket_control_message_get_size ()">g_socket_control_message_get_size</a>   (<em class="parameter"><code><a class="link" href="GSocketControlMessage.html" title="GSocketControlMessage"><span class="type">GSocketControlMessage</span></a> *message</code></em>);
-<span class="returnvalue">void</span>                <a class="link" href="GSocketControlMessage.html#g-socket-control-message-serialize" title="g_socket_control_message_serialize ()">g_socket_control_message_serialize</a>  (<em class="parameter"><code><a class="link" href="GSocketControlMessage.html" title="GSocketControlMessage"><span class="type">GSocketControlMessage</span></a> *message</code></em>,
-                                                         <em class="parameter"><code><a href="./../glib/glib/glib-Basic-Types.html#gpointer"><span class="type">gpointer</span></a> data</code></em>);
-</pre>
-</div>
-<div class="refsect1">
-<a name="GSocketControlMessage.object-hierarchy"></a><h2>Object Hierarchy</h2>
-<pre class="synopsis">
-  <a href="./../gobject/gobject/gobject-The-Base-Object-Type.html#GObject">GObject</a>
-   +----GSocketControlMessage
-         +----<a class="link" href="GUnixFDMessage.html" title="GUnixFDMessage">GUnixFDMessage</a>
-         +----<a class="link" href="GUnixCredentialsMessage.html" title="GUnixCredentialsMessage">GUnixCredentialsMessage</a>
-</pre>
-</div>
-<div class="refsect1">
-<a name="GSocketControlMessage.description"></a><h2>Description</h2>
-<p>
-A <a class="link" href="GSocketControlMessage.html" title="GSocketControlMessage"><span class="type">GSocketControlMessage</span></a> is a special-purpose utility message that
-can be sent to or received from a <a class="link" href="GSocket.html" title="GSocket"><span class="type">GSocket</span></a>. These types of
-messages are often called "ancillary data".
-</p>
-<p>
-The message can represent some sort of special instruction to or
-information from the socket or can represent a special kind of
-transfer to the peer (for example, sending a file description over
-a UNIX socket).
-</p>
-<p>
-These messages are sent with <a class="link" href="GSocket.html#g-socket-send-message" title="g_socket_send_message ()"><code class="function">g_socket_send_message()</code></a> and received
-with <a class="link" href="GSocket.html#g-socket-receive-message" title="g_socket_receive_message ()"><code class="function">g_socket_receive_message()</code></a>.
-</p>
-<p>
-To extend the set of control message that can be sent, subclass this
-class and override the get_size, get_level, get_type and serialize
-methods.
-</p>
-<p>
-To extend the set of control messages that can be received, subclass
-this class and implement the deserialize method. Also, make sure your
-class is registered with the GType typesystem before calling
-<a class="link" href="GSocket.html#g-socket-receive-message" title="g_socket_receive_message ()"><code class="function">g_socket_receive_message()</code></a> to read such a message.
-</p>
-</div>
-<div class="refsect1">
-<a name="GSocketControlMessage.details"></a><h2>Details</h2>
-<div class="refsect2">
-<a name="GSocketControlMessage-struct"></a><h3>GSocketControlMessage</h3>
-<pre class="programlisting">typedef struct _GSocketControlMessage GSocketControlMessage;</pre>
-<p>
-Base class for socket-type specific control messages that can be sent and
-received over <a class="link" href="GSocket.html" title="GSocket"><span class="type">GSocket</span></a>.
-</p>
-</div>
-<hr>
-<div class="refsect2">
-<a name="g-socket-control-message-deserialize"></a><h3>g_socket_control_message_deserialize ()</h3>
-<pre class="programlisting"><a class="link" href="GSocketControlMessage.html" title="GSocketControlMessage"><span class="returnvalue">GSocketControlMessage</span></a> * g_socket_control_message_deserialize
-                                                        (<em class="parameter"><code><span class="type">int</span> level</code></em>,
-                                                         <em class="parameter"><code><span class="type">int</span> type</code></em>,
-                                                         <em class="parameter"><code><a href="./../glib/glib/glib-Basic-Types.html#gsize"><span class="type">gsize</span></a> size</code></em>,
-                                                         <em class="parameter"><code><a href="./../glib/glib/glib-Basic-Types.html#gpointer"><span class="type">gpointer</span></a> data</code></em>);</pre>
-<p>
-Tries to deserialize a socket control message of a given
-<em class="parameter"><code>level</code></em> and <em class="parameter"><code>type</code></em>. This will ask all known (to GType) subclasses
-of <a class="link" href="GSocketControlMessage.html" title="GSocketControlMessage"><span class="type">GSocketControlMessage</span></a> if they can understand this kind
-of message and if so deserialize it into a <a class="link" href="GSocketControlMessage.html" title="GSocketControlMessage"><span class="type">GSocketControlMessage</span></a>.
-</p>
-<p>
-If there is no implementation for this kind of control message, <a href="./../glib/glib/glib-Standard-Macros.html#NULL:CAPS"><code class="literal">NULL</code></a>
-will be returned.
-</p>
-<div class="variablelist"><table border="0" class="variablelist">
-<colgroup>
-<col align="left" valign="top">
-<col>
-</colgroup>
-<tbody>
-<tr>
-<td><p><span class="term"><em class="parameter"><code>level</code></em> :</span></p></td>
-<td>a socket level</td>
-=======
 <div class="refsect1">
 <a name="GSocketControlMessage.functions"></a><h2>Functions</h2>
 <div class="informaltable"><table width="100%" border="0">
@@ -168,7 +47,6 @@
 <td class="function_name">
 <a class="link" href="GSocketControlMessage.html#g-socket-control-message-deserialize" title="g_socket_control_message_deserialize ()">g_socket_control_message_deserialize</a> <span class="c_punctuation">()</span>
 </td>
->>>>>>> 76bed778
 </tr>
 <tr>
 <td class="function_type">
@@ -179,19 +57,6 @@
 </td>
 </tr>
 <tr>
-<<<<<<< HEAD
-<td><p><span class="term"><em class="parameter"><code>size</code></em> :</span></p></td>
-<td>the size of the data in bytes</td>
-</tr>
-<tr>
-<td><p><span class="term"><em class="parameter"><code>data</code></em> :</span></p></td>
-<td>pointer to the message data. <span class="annotation">[<acronym title="Parameter points to an array of items."><span class="acronym">array</span></acronym> length=size][<acronym title="Generics and defining elements of containers and arrays."><span class="acronym">element-type</span></acronym> guint8]</span>
-</td>
-</tr>
-<tr>
-<td><p><span class="term"><span class="emphasis"><em>Returns</em></span> :</span></p></td>
-<td>the deserialized message or <a href="./../glib/glib/glib-Standard-Macros.html#NULL:CAPS"><code class="literal">NULL</code></a>. <span class="annotation">[<acronym title="Free data after the code is done."><span class="acronym">transfer full</span></acronym>]</span>
-=======
 <td class="function_type">
 <span class="returnvalue">int</span>
 </td>
@@ -213,26 +78,11 @@
 </td>
 <td class="function_name">
 <a class="link" href="GSocketControlMessage.html#g-socket-control-message-serialize" title="g_socket_control_message_serialize ()">g_socket_control_message_serialize</a> <span class="c_punctuation">()</span>
->>>>>>> 76bed778
 </td>
 </tr>
 </tbody>
 </table></div>
 </div>
-<<<<<<< HEAD
-<hr>
-<div class="refsect2">
-<a name="g-socket-control-message-get-level"></a><h3>g_socket_control_message_get_level ()</h3>
-<pre class="programlisting"><span class="returnvalue">int</span>                 g_socket_control_message_get_level  (<em class="parameter"><code><a class="link" href="GSocketControlMessage.html" title="GSocketControlMessage"><span class="type">GSocketControlMessage</span></a> *message</code></em>);</pre>
-<p>
-Returns the "level" (i.e. the originating protocol) of the control message.
-This is often SOL_SOCKET.
-</p>
-<div class="variablelist"><table border="0" class="variablelist">
-<colgroup>
-<col align="left" valign="top">
-<col>
-=======
 <div class="refsect1">
 <a name="GSocketControlMessage.other"></a><h2>Types and Values</h2>
 <div class="informaltable"><table width="100%" border="0">
@@ -302,7 +152,6 @@
 <col width="150px" class="parameters_name">
 <col class="parameters_description">
 <col width="200px" class="parameters_annotations">
->>>>>>> 76bed778
 </colgroup>
 <tbody>
 <tr>
@@ -311,50 +160,20 @@
 <td class="parameter_annotations"> </td>
 </tr>
 <tr>
-<<<<<<< HEAD
-<td><p><span class="term"><span class="emphasis"><em>Returns</em></span> :</span></p></td>
-<td>an integer describing the level</td>
-</tr>
-</tbody>
-</table></div>
-<p class="since">Since 2.22</p>
-</div>
-<hr>
-<div class="refsect2">
-<a name="g-socket-control-message-get-msg-type"></a><h3>g_socket_control_message_get_msg_type ()</h3>
-<pre class="programlisting"><span class="returnvalue">int</span>                 g_socket_control_message_get_msg_type
-                                                        (<em class="parameter"><code><a class="link" href="GSocketControlMessage.html" title="GSocketControlMessage"><span class="type">GSocketControlMessage</span></a> *message</code></em>);</pre>
-<p>
-Returns the protocol specific type of the control message.
-For instance, for UNIX fd passing this would be SCM_RIGHTS.
-</p>
-<div class="variablelist"><table border="0" class="variablelist">
-<colgroup>
-<col align="left" valign="top">
-<col>
-</colgroup>
-<tbody>
-=======
 <td class="parameter_name"><p>type</p></td>
 <td class="parameter_description"><p>a socket control message type for the given <em class="parameter"><code>level</code></em>
 </p></td>
 <td class="parameter_annotations"> </td>
 </tr>
->>>>>>> 76bed778
 <tr>
 <td class="parameter_name"><p>size</p></td>
 <td class="parameter_description"><p>the size of the data in bytes</p></td>
 <td class="parameter_annotations"> </td>
 </tr>
 <tr>
-<<<<<<< HEAD
-<td><p><span class="term"><span class="emphasis"><em>Returns</em></span> :</span></p></td>
-<td>an integer describing the type of control message</td>
-=======
 <td class="parameter_name"><p>data</p></td>
 <td class="parameter_description"><p> pointer to the message data. </p></td>
 <td class="parameter_annotations"><span class="annotation">[<acronym title="Parameter points to an array of items."><span class="acronym">array</span></acronym> length=size][<acronym title="Generics and defining elements of containers and arrays."><span class="acronym">element-type</span></acronym> guint8]</span></td>
->>>>>>> 76bed778
 </tr>
 </tbody>
 </table></div>
@@ -368,30 +187,6 @@
 </div>
 <hr>
 <div class="refsect2">
-<<<<<<< HEAD
-<a name="g-socket-control-message-get-size"></a><h3>g_socket_control_message_get_size ()</h3>
-<pre class="programlisting"><a href="./../glib/glib/glib-Basic-Types.html#gsize"><span class="returnvalue">gsize</span></a>               g_socket_control_message_get_size   (<em class="parameter"><code><a class="link" href="GSocketControlMessage.html" title="GSocketControlMessage"><span class="type">GSocketControlMessage</span></a> *message</code></em>);</pre>
-<p>
-Returns the space required for the control message, not including
-headers or alignment.
-</p>
-<div class="variablelist"><table border="0" class="variablelist">
-<colgroup>
-<col align="left" valign="top">
-<col>
-</colgroup>
-<tbody>
-<tr>
-<td><p><span class="term"><em class="parameter"><code>message</code></em> :</span></p></td>
-<td>a <a class="link" href="GSocketControlMessage.html" title="GSocketControlMessage"><span class="type">GSocketControlMessage</span></a>
-</td>
-</tr>
-<tr>
-<td><p><span class="term"><span class="emphasis"><em>Returns</em></span> :</span></p></td>
-<td>The number of bytes required.</td>
-</tr>
-</tbody>
-=======
 <a name="g-socket-control-message-get-level"></a><h3>g_socket_control_message_get_level ()</h3>
 <pre class="programlisting"><span class="returnvalue">int</span>
 g_socket_control_message_get_level (<em class="parameter"><code><a class="link" href="GSocketControlMessage.html" title="GSocketControlMessage"><span class="type">GSocketControlMessage</span></a> *message</code></em>);</pre>
@@ -410,7 +205,6 @@
 <td class="parameter_description"><p>a <a class="link" href="GSocketControlMessage.html" title="GSocketControlMessage"><span class="type">GSocketControlMessage</span></a></p></td>
 <td class="parameter_annotations"> </td>
 </tr></tbody>
->>>>>>> 76bed778
 </table></div>
 </div>
 <div class="refsect3">
@@ -449,24 +243,6 @@
 </div>
 <hr>
 <div class="refsect2">
-<<<<<<< HEAD
-<a name="g-socket-control-message-serialize"></a><h3>g_socket_control_message_serialize ()</h3>
-<pre class="programlisting"><span class="returnvalue">void</span>                g_socket_control_message_serialize  (<em class="parameter"><code><a class="link" href="GSocketControlMessage.html" title="GSocketControlMessage"><span class="type">GSocketControlMessage</span></a> *message</code></em>,
-                                                         <em class="parameter"><code><a href="./../glib/glib/glib-Basic-Types.html#gpointer"><span class="type">gpointer</span></a> data</code></em>);</pre>
-<p>
-Converts the data in the message to bytes placed in the
-message.
-</p>
-<p>
-<em class="parameter"><code>data</code></em> is guaranteed to have enough space to fit the size
-returned by <a class="link" href="GSocketControlMessage.html#g-socket-control-message-get-size" title="g_socket_control_message_get_size ()"><code class="function">g_socket_control_message_get_size()</code></a> on this
-object.
-</p>
-<div class="variablelist"><table border="0" class="variablelist">
-<colgroup>
-<col align="left" valign="top">
-<col>
-=======
 <a name="g-socket-control-message-get-size"></a><h3>g_socket_control_message_get_size ()</h3>
 <pre class="programlisting"><a href="../glib/glib-Basic-Types.html#gsize"><span class="returnvalue">gsize</span></a>
 g_socket_control_message_get_size (<em class="parameter"><code><a class="link" href="GSocketControlMessage.html" title="GSocketControlMessage"><span class="type">GSocketControlMessage</span></a> *message</code></em>);</pre>
@@ -512,7 +288,6 @@
 <col width="150px" class="parameters_name">
 <col class="parameters_description">
 <col width="200px" class="parameters_annotations">
->>>>>>> 76bed778
 </colgroup>
 <tbody>
 <tr>
@@ -521,22 +296,15 @@
 <td class="parameter_annotations"> </td>
 </tr>
 <tr>
-<<<<<<< HEAD
-<td><p><span class="term"><em class="parameter"><code>data</code></em> :</span></p></td>
-<td>A buffer to write data to</td>
-=======
 <td class="parameter_name"><p>data</p></td>
 <td class="parameter_description"><p>A buffer to write data to</p></td>
 <td class="parameter_annotations"> </td>
->>>>>>> 76bed778
 </tr>
 </tbody>
 </table></div>
 </div>
 <p class="since">Since: <a class="link" href="api-index-2-22.html#api-index-2.22">2.22</a></p>
 </div>
-<<<<<<< HEAD
-=======
 </div>
 <div class="refsect1">
 <a name="GSocketControlMessage.other_details"></a><h2>Types and Values</h2>
@@ -547,18 +315,12 @@
 received over <a class="link" href="GSocket.html" title="GSocket"><span class="type">GSocket</span></a>.</p>
 </div>
 </div>
->>>>>>> 76bed778
 <div class="refsect1">
 <a name="GSocketControlMessage.see-also"></a><h2>See Also</h2>
 <p><a class="link" href="GSocket.html" title="GSocket"><span class="type">GSocket</span></a>.</p>
 </div>
 </div>
 <div class="footer">
-<<<<<<< HEAD
-<hr>
-          Generated by GTK-Doc V1.18.1</div>
-=======
 <hr>Generated by GTK-Doc V1.24</div>
->>>>>>> 76bed778
 </body>
 </html>