--- conflicted
+++ resolved
@@ -2,43 +2,12 @@
 <html>
 <head>
 <meta http-equiv="Content-Type" content="text/html; charset=UTF-8">
-<<<<<<< HEAD
-<title>GMountOperation</title>
-<meta name="generator" content="DocBook XSL Stylesheets V1.77.1">
-=======
 <title>GMountOperation: GIO Reference Manual</title>
 <meta name="generator" content="DocBook XSL Stylesheets V1.78.1">
->>>>>>> 76bed778
 <link rel="home" href="index.html" title="GIO Reference Manual">
 <link rel="up" href="file_ops.html" title="File Operations">
 <link rel="prev" href="gio-GIOError.html" title="GIOError">
 <link rel="next" href="file_mon.html" title="File System Monitoring">
-<<<<<<< HEAD
-<meta name="generator" content="GTK-Doc V1.18.1 (XML mode)">
-<link rel="stylesheet" href="style.css" type="text/css">
-</head>
-<body bgcolor="white" text="black" link="#0000FF" vlink="#840084" alink="#0000FF">
-<table class="navigation" id="top" width="100%" summary="Navigation header" cellpadding="2" cellspacing="2">
-<tr valign="middle">
-<td><a accesskey="p" href="gio-GIOError.html"><img src="left.png" width="24" height="24" border="0" alt="Prev"></a></td>
-<td><a accesskey="u" href="file_ops.html"><img src="up.png" width="24" height="24" border="0" alt="Up"></a></td>
-<td><a accesskey="h" href="index.html"><img src="home.png" width="24" height="24" border="0" alt="Home"></a></td>
-<th width="100%" align="center">GIO Reference Manual</th>
-<td><a accesskey="n" href="file_mon.html"><img src="right.png" width="24" height="24" border="0" alt="Next"></a></td>
-</tr>
-<tr><td colspan="5" class="shortcuts">
-<a href="#GMountOperation.synopsis" class="shortcut">Top</a>
-                   | 
-                  <a href="#GMountOperation.description" class="shortcut">Description</a>
-                   | 
-                  <a href="#GMountOperation.object-hierarchy" class="shortcut">Object Hierarchy</a>
-                   | 
-                  <a href="#GMountOperation.properties" class="shortcut">Properties</a>
-                   | 
-                  <a href="#GMountOperation.signals" class="shortcut">Signals</a>
-</td></tr>
-</table>
-=======
 <meta name="generator" content="GTK-Doc V1.24 (XML mode)">
 <link rel="stylesheet" href="style.css" type="text/css">
 </head>
@@ -56,7 +25,6 @@
 <td><a accesskey="p" href="gio-GIOError.html"><img src="left.png" width="16" height="16" border="0" alt="Prev"></a></td>
 <td><a accesskey="n" href="file_mon.html"><img src="right.png" width="16" height="16" border="0" alt="Next"></a></td>
 </tr></table>
->>>>>>> 76bed778
 <div class="refentry">
 <a name="GMountOperation"></a><div class="titlepage"></div>
 <div class="refnamediv"><table width="100%"><tr>
@@ -66,123 +34,12 @@
 </td>
 <td class="gallery_image" valign="top" align="right"></td>
 </tr></table></div>
-<<<<<<< HEAD
-<div class="refsynopsisdiv">
-<a name="GMountOperation.synopsis"></a><h2>Synopsis</h2>
-<a name="GAskPasswordFlags"></a><pre class="synopsis">
-#include &lt;gio/gio.h&gt;
-
-enum                <a class="link" href="GMountOperation.html#GAskPasswordFlags-enum" title="enum GAskPasswordFlags">GAskPasswordFlags</a>;
-enum                <a class="link" href="GMountOperation.html#GPasswordSave" title="enum GPasswordSave">GPasswordSave</a>;
-                    <a class="link" href="GMountOperation.html#GMountOperation-struct" title="GMountOperation">GMountOperation</a>;
-enum                <a class="link" href="GMountOperation.html#GMountOperationResult" title="enum GMountOperationResult">GMountOperationResult</a>;
-<a class="link" href="GMountOperation.html" title="GMountOperation"><span class="returnvalue">GMountOperation</span></a> *   <a class="link" href="GMountOperation.html#g-mount-operation-new" title="g_mount_operation_new ()">g_mount_operation_new</a>               (<em class="parameter"><code><span class="type">void</span></code></em>);
-const <span class="returnvalue">char</span> *        <a class="link" href="GMountOperation.html#g-mount-operation-get-username" title="g_mount_operation_get_username ()">g_mount_operation_get_username</a>      (<em class="parameter"><code><a class="link" href="GMountOperation.html" title="GMountOperation"><span class="type">GMountOperation</span></a> *op</code></em>);
-<span class="returnvalue">void</span>                <a class="link" href="GMountOperation.html#g-mount-operation-set-username" title="g_mount_operation_set_username ()">g_mount_operation_set_username</a>      (<em class="parameter"><code><a class="link" href="GMountOperation.html" title="GMountOperation"><span class="type">GMountOperation</span></a> *op</code></em>,
-                                                         <em class="parameter"><code>const <span class="type">char</span> *username</code></em>);
-const <span class="returnvalue">char</span> *        <a class="link" href="GMountOperation.html#g-mount-operation-get-password" title="g_mount_operation_get_password ()">g_mount_operation_get_password</a>      (<em class="parameter"><code><a class="link" href="GMountOperation.html" title="GMountOperation"><span class="type">GMountOperation</span></a> *op</code></em>);
-<span class="returnvalue">void</span>                <a class="link" href="GMountOperation.html#g-mount-operation-set-password" title="g_mount_operation_set_password ()">g_mount_operation_set_password</a>      (<em class="parameter"><code><a class="link" href="GMountOperation.html" title="GMountOperation"><span class="type">GMountOperation</span></a> *op</code></em>,
-                                                         <em class="parameter"><code>const <span class="type">char</span> *password</code></em>);
-<a href="./../glib/glib/glib-Basic-Types.html#gboolean"><span class="returnvalue">gboolean</span></a>            <a class="link" href="GMountOperation.html#g-mount-operation-get-anonymous" title="g_mount_operation_get_anonymous ()">g_mount_operation_get_anonymous</a>     (<em class="parameter"><code><a class="link" href="GMountOperation.html" title="GMountOperation"><span class="type">GMountOperation</span></a> *op</code></em>);
-<span class="returnvalue">void</span>                <a class="link" href="GMountOperation.html#g-mount-operation-set-anonymous" title="g_mount_operation_set_anonymous ()">g_mount_operation_set_anonymous</a>     (<em class="parameter"><code><a class="link" href="GMountOperation.html" title="GMountOperation"><span class="type">GMountOperation</span></a> *op</code></em>,
-                                                         <em class="parameter"><code><a href="./../glib/glib/glib-Basic-Types.html#gboolean"><span class="type">gboolean</span></a> anonymous</code></em>);
-const <span class="returnvalue">char</span> *        <a class="link" href="GMountOperation.html#g-mount-operation-get-domain" title="g_mount_operation_get_domain ()">g_mount_operation_get_domain</a>        (<em class="parameter"><code><a class="link" href="GMountOperation.html" title="GMountOperation"><span class="type">GMountOperation</span></a> *op</code></em>);
-<span class="returnvalue">void</span>                <a class="link" href="GMountOperation.html#g-mount-operation-set-domain" title="g_mount_operation_set_domain ()">g_mount_operation_set_domain</a>        (<em class="parameter"><code><a class="link" href="GMountOperation.html" title="GMountOperation"><span class="type">GMountOperation</span></a> *op</code></em>,
-                                                         <em class="parameter"><code>const <span class="type">char</span> *domain</code></em>);
-<a class="link" href="GMountOperation.html#GPasswordSave" title="enum GPasswordSave"><span class="returnvalue">GPasswordSave</span></a>       <a class="link" href="GMountOperation.html#g-mount-operation-get-password-save" title="g_mount_operation_get_password_save ()">g_mount_operation_get_password_save</a> (<em class="parameter"><code><a class="link" href="GMountOperation.html" title="GMountOperation"><span class="type">GMountOperation</span></a> *op</code></em>);
-<span class="returnvalue">void</span>                <a class="link" href="GMountOperation.html#g-mount-operation-set-password-save" title="g_mount_operation_set_password_save ()">g_mount_operation_set_password_save</a> (<em class="parameter"><code><a class="link" href="GMountOperation.html" title="GMountOperation"><span class="type">GMountOperation</span></a> *op</code></em>,
-                                                         <em class="parameter"><code><a class="link" href="GMountOperation.html#GPasswordSave" title="enum GPasswordSave"><span class="type">GPasswordSave</span></a> save</code></em>);
-<span class="returnvalue">int</span>                 <a class="link" href="GMountOperation.html#g-mount-operation-get-choice" title="g_mount_operation_get_choice ()">g_mount_operation_get_choice</a>        (<em class="parameter"><code><a class="link" href="GMountOperation.html" title="GMountOperation"><span class="type">GMountOperation</span></a> *op</code></em>);
-<span class="returnvalue">void</span>                <a class="link" href="GMountOperation.html#g-mount-operation-set-choice" title="g_mount_operation_set_choice ()">g_mount_operation_set_choice</a>        (<em class="parameter"><code><a class="link" href="GMountOperation.html" title="GMountOperation"><span class="type">GMountOperation</span></a> *op</code></em>,
-                                                         <em class="parameter"><code><span class="type">int</span> choice</code></em>);
-<span class="returnvalue">void</span>                <a class="link" href="GMountOperation.html#g-mount-operation-reply" title="g_mount_operation_reply ()">g_mount_operation_reply</a>             (<em class="parameter"><code><a class="link" href="GMountOperation.html" title="GMountOperation"><span class="type">GMountOperation</span></a> *op</code></em>,
-                                                         <em class="parameter"><code><a class="link" href="GMountOperation.html#GMountOperationResult" title="enum GMountOperationResult"><span class="type">GMountOperationResult</span></a> result</code></em>);
-</pre>
-</div>
-<div class="refsect1">
-<a name="GMountOperation.object-hierarchy"></a><h2>Object Hierarchy</h2>
-<pre class="synopsis">
-  GFlags
-   +----GAskPasswordFlags
-</pre>
-<pre class="synopsis">
-  <a href="./../gobject/gobject/gobject-The-Base-Object-Type.html#GObject">GObject</a>
-   +----GMountOperation
-</pre>
-</div>
-<div class="refsect1">
-<a name="GMountOperation.properties"></a><h2>Properties</h2>
-<pre class="synopsis">
-  "<a class="link" href="GMountOperation.html#GMountOperation--anonymous" title='The "anonymous" property'>anonymous</a>"                <a href="./../glib/glib/glib-Basic-Types.html#gboolean"><span class="type">gboolean</span></a>              : Read / Write
-  "<a class="link" href="GMountOperation.html#GMountOperation--choice" title='The "choice" property'>choice</a>"                   <a href="./../glib/glib/glib-Basic-Types.html#gint"><span class="type">gint</span></a>                  : Read / Write
-  "<a class="link" href="GMountOperation.html#GMountOperation--domain" title='The "domain" property'>domain</a>"                   <a href="./../glib/glib/glib-Basic-Types.html#gchar"><span class="type">gchar</span></a>*                : Read / Write
-  "<a class="link" href="GMountOperation.html#GMountOperation--password" title='The "password" property'>password</a>"                 <a href="./../glib/glib/glib-Basic-Types.html#gchar"><span class="type">gchar</span></a>*                : Read / Write
-  "<a class="link" href="GMountOperation.html#GMountOperation--password-save" title='The "password-save" property'>password-save</a>"            <a class="link" href="GMountOperation.html#GPasswordSave" title="enum GPasswordSave"><span class="type">GPasswordSave</span></a>         : Read / Write
-  "<a class="link" href="GMountOperation.html#GMountOperation--username" title='The "username" property'>username</a>"                 <a href="./../glib/glib/glib-Basic-Types.html#gchar"><span class="type">gchar</span></a>*                : Read / Write
-</pre>
-</div>
-<div class="refsect1">
-<a name="GMountOperation.signals"></a><h2>Signals</h2>
-<pre class="synopsis">
-  "<a class="link" href="GMountOperation.html#GMountOperation-aborted" title='The "aborted" signal'>aborted</a>"                                        : <a href="./../gobject/gobject/gobject-Signals.html#G-SIGNAL-RUN-LAST:CAPS"><code class="literal">Run Last</code></a>
-  "<a class="link" href="GMountOperation.html#GMountOperation-ask-password" title='The "ask-password" signal'>ask-password</a>"                                   : <a href="./../gobject/gobject/gobject-Signals.html#G-SIGNAL-RUN-LAST:CAPS"><code class="literal">Run Last</code></a>
-  "<a class="link" href="GMountOperation.html#GMountOperation-ask-question" title='The "ask-question" signal'>ask-question</a>"                                   : <a href="./../gobject/gobject/gobject-Signals.html#G-SIGNAL-RUN-LAST:CAPS"><code class="literal">Run Last</code></a>
-  "<a class="link" href="GMountOperation.html#GMountOperation-reply" title='The "reply" signal'>reply</a>"                                          : <a href="./../gobject/gobject/gobject-Signals.html#G-SIGNAL-RUN-LAST:CAPS"><code class="literal">Run Last</code></a>
-  "<a class="link" href="GMountOperation.html#GMountOperation-show-processes" title='The "show-processes" signal'>show-processes</a>"                                 : <a href="./../gobject/gobject/gobject-Signals.html#G-SIGNAL-RUN-LAST:CAPS"><code class="literal">Run Last</code></a>
-  "<a class="link" href="GMountOperation.html#GMountOperation-show-unmount-progress" title='The "show-unmount-progress" signal'>show-unmount-progress</a>"                          : <a href="./../gobject/gobject/gobject-Signals.html#G-SIGNAL-RUN-LAST:CAPS"><code class="literal">Run Last</code></a>
-</pre>
-</div>
-<div class="refsect1">
-<a name="GMountOperation.description"></a><h2>Description</h2>
-<p>
-<a class="link" href="GMountOperation.html" title="GMountOperation"><span class="type">GMountOperation</span></a> provides a mechanism for interacting with the user.
-It can be used for authenticating mountable operations, such as loop
-mounting files, hard drive partitions or server locations. It can
-also be used to ask the user questions or show a list of applications
-preventing unmount or eject operations from completing.
-</p>
-<p>
-Note that <a class="link" href="GMountOperation.html" title="GMountOperation"><span class="type">GMountOperation</span></a> is used for more than just <a class="link" href="GMount.html" title="GMount"><span class="type">GMount</span></a>
-objects – for example it is also used in <a class="link" href="GDrive.html#g-drive-start" title="g_drive_start ()"><code class="function">g_drive_start()</code></a> and
-<a class="link" href="GDrive.html#g-drive-stop" title="g_drive_stop ()"><code class="function">g_drive_stop()</code></a>.
-</p>
-<p>
-Users should instantiate a subclass of this that implements all the
-various callbacks to show the required dialogs, such as
-<a href="http://library.gnome.org/devel/gtk3/gtk-Filesystem-utilities.html#GtkMountOperation"><span class="type">GtkMountOperation</span></a>. If no user interaction is desired (for example
-when automounting filesystems at login time), usually <a href="./../glib/glib/glib-Standard-Macros.html#NULL:CAPS"><code class="literal">NULL</code></a> can be
-passed, see each method taking a <a class="link" href="GMountOperation.html" title="GMountOperation"><span class="type">GMountOperation</span></a> for details.
-</p>
-</div>
-<div class="refsect1">
-<a name="GMountOperation.details"></a><h2>Details</h2>
-<div class="refsect2">
-<a name="GAskPasswordFlags-enum"></a><h3>enum GAskPasswordFlags</h3>
-<pre class="programlisting">typedef enum {
-  G_ASK_PASSWORD_NEED_PASSWORD       = (1 &lt;&lt; 0),
-  G_ASK_PASSWORD_NEED_USERNAME       = (1 &lt;&lt; 1),
-  G_ASK_PASSWORD_NEED_DOMAIN         = (1 &lt;&lt; 2),
-  G_ASK_PASSWORD_SAVING_SUPPORTED    = (1 &lt;&lt; 3),
-  G_ASK_PASSWORD_ANONYMOUS_SUPPORTED = (1 &lt;&lt; 4)
-} GAskPasswordFlags;
-</pre>
-<p>
-<a class="link" href="GMountOperation.html#GAskPasswordFlags"><span class="type">GAskPasswordFlags</span></a> are used to request specific information from the
-user, or to notify the user of their choices in an authentication
-situation.
-</p>
-<div class="variablelist"><table border="0" class="variablelist">
-<colgroup>
-<col align="left" valign="top">
-<col>
-=======
 <div class="refsect1">
 <a name="GMountOperation.functions"></a><h2>Functions</h2>
 <div class="informaltable"><table width="100%" border="0">
 <colgroup>
 <col width="150px" class="functions_return">
 <col class="functions_name">
->>>>>>> 76bed778
 </colgroup>
 <tbody>
 <tr>
@@ -223,34 +80,6 @@
 <a class="link" href="GMountOperation.html#g-mount-operation-set-password" title="g_mount_operation_set_password ()">g_mount_operation_set_password</a> <span class="c_punctuation">()</span>
 </td>
 </tr>
-<<<<<<< HEAD
-</tbody>
-</table></div>
-</div>
-<hr>
-<div class="refsect2">
-<a name="GPasswordSave"></a><h3>enum GPasswordSave</h3>
-<pre class="programlisting">typedef enum {
-  G_PASSWORD_SAVE_NEVER,
-  G_PASSWORD_SAVE_FOR_SESSION,
-  G_PASSWORD_SAVE_PERMANENTLY
-} GPasswordSave;
-</pre>
-<p>
-<a class="link" href="GMountOperation.html#GPasswordSave" title="enum GPasswordSave"><span class="type">GPasswordSave</span></a> is used to indicate the lifespan of a saved password.
-</p>
-<p>
-<span class="type">Gvfs</span> stores passwords in the Gnome keyring when this flag allows it
-to, and later retrieves it again from there.
-</p>
-<div class="variablelist"><table border="0" class="variablelist">
-<colgroup>
-<col align="left" valign="top">
-<col>
-</colgroup>
-<tbody>
-=======
->>>>>>> 76bed778
 <tr>
 <td class="function_type">
 <a href="../glib/glib-Basic-Types.html#gboolean"><span class="returnvalue">gboolean</span></a>
@@ -274,40 +103,6 @@
 <a class="link" href="GMountOperation.html#g-mount-operation-get-domain" title="g_mount_operation_get_domain ()">g_mount_operation_get_domain</a> <span class="c_punctuation">()</span>
 </td>
 </tr>
-<<<<<<< HEAD
-</tbody>
-</table></div>
-</div>
-<hr>
-<div class="refsect2">
-<a name="GMountOperation-struct"></a><h3>GMountOperation</h3>
-<pre class="programlisting">typedef struct _GMountOperation GMountOperation;</pre>
-<p>
-Class for providing authentication methods for mounting operations,
-such as mounting a file locally, or authenticating with a server.
-</p>
-</div>
-<hr>
-<div class="refsect2">
-<a name="GMountOperationResult"></a><h3>enum GMountOperationResult</h3>
-<pre class="programlisting">typedef enum {
-  G_MOUNT_OPERATION_HANDLED,
-  G_MOUNT_OPERATION_ABORTED,
-  G_MOUNT_OPERATION_UNHANDLED
-} GMountOperationResult;
-</pre>
-<p>
-<a class="link" href="GMountOperation.html#GMountOperationResult" title="enum GMountOperationResult"><span class="type">GMountOperationResult</span></a> is returned as a result when a request for
-information is send by the mounting operation.
-</p>
-<div class="variablelist"><table border="0" class="variablelist">
-<colgroup>
-<col align="left" valign="top">
-<col>
-</colgroup>
-<tbody>
-=======
->>>>>>> 76bed778
 <tr>
 <td class="function_type">
 <span class="returnvalue">void</span>
@@ -332,49 +127,6 @@
 <a class="link" href="GMountOperation.html#g-mount-operation-set-password-save" title="g_mount_operation_set_password_save ()">g_mount_operation_set_password_save</a> <span class="c_punctuation">()</span>
 </td>
 </tr>
-<<<<<<< HEAD
-</tbody>
-</table></div>
-</div>
-<hr>
-<div class="refsect2">
-<a name="g-mount-operation-new"></a><h3>g_mount_operation_new ()</h3>
-<pre class="programlisting"><a class="link" href="GMountOperation.html" title="GMountOperation"><span class="returnvalue">GMountOperation</span></a> *   g_mount_operation_new               (<em class="parameter"><code><span class="type">void</span></code></em>);</pre>
-<p>
-Creates a new mount operation.
-</p>
-<div class="variablelist"><table border="0" class="variablelist">
-<colgroup>
-<col align="left" valign="top">
-<col>
-</colgroup>
-<tbody><tr>
-<td><p><span class="term"><span class="emphasis"><em>Returns</em></span> :</span></p></td>
-<td>a <a class="link" href="GMountOperation.html" title="GMountOperation"><span class="type">GMountOperation</span></a>.</td>
-</tr></tbody>
-</table></div>
-</div>
-<hr>
-<div class="refsect2">
-<a name="g-mount-operation-get-username"></a><h3>g_mount_operation_get_username ()</h3>
-<pre class="programlisting">const <span class="returnvalue">char</span> *        g_mount_operation_get_username      (<em class="parameter"><code><a class="link" href="GMountOperation.html" title="GMountOperation"><span class="type">GMountOperation</span></a> *op</code></em>);</pre>
-<p>
-Get the user name from the mount operation.
-</p>
-<div class="variablelist"><table border="0" class="variablelist">
-<colgroup>
-<col align="left" valign="top">
-<col>
-</colgroup>
-<tbody>
-<tr>
-<td><p><span class="term"><em class="parameter"><code>op</code></em> :</span></p></td>
-<td>a <a class="link" href="GMountOperation.html" title="GMountOperation"><span class="type">GMountOperation</span></a>.</td>
-</tr>
-<tr>
-<td><p><span class="term"><span class="emphasis"><em>Returns</em></span> :</span></p></td>
-<td>a string containing the user name.</td>
-=======
 <tr>
 <td class="function_type">
 <span class="returnvalue">int</span>
@@ -443,34 +195,10 @@
 <a href="../glib/glib-Basic-Types.html#gchar"><span class="type">gchar</span></a> *</td>
 <td class="property_name"><a class="link" href="GMountOperation.html#GMountOperation--username" title="The “username” property">username</a></td>
 <td class="property_flags">Read / Write</td>
->>>>>>> 76bed778
-</tr>
-</tbody>
-</table></div>
-</div>
-<<<<<<< HEAD
-<hr>
-<div class="refsect2">
-<a name="g-mount-operation-set-username"></a><h3>g_mount_operation_set_username ()</h3>
-<pre class="programlisting"><span class="returnvalue">void</span>                g_mount_operation_set_username      (<em class="parameter"><code><a class="link" href="GMountOperation.html" title="GMountOperation"><span class="type">GMountOperation</span></a> *op</code></em>,
-                                                         <em class="parameter"><code>const <span class="type">char</span> *username</code></em>);</pre>
-<p>
-Sets the user name within <em class="parameter"><code>op</code></em> to <em class="parameter"><code>username</code></em>.
-</p>
-<div class="variablelist"><table border="0" class="variablelist">
-<colgroup>
-<col align="left" valign="top">
-<col>
-</colgroup>
-<tbody>
-<tr>
-<td><p><span class="term"><em class="parameter"><code>op</code></em> :</span></p></td>
-<td>a <a class="link" href="GMountOperation.html" title="GMountOperation"><span class="type">GMountOperation</span></a>.</td>
-</tr>
-<tr>
-<td><p><span class="term"><em class="parameter"><code>username</code></em> :</span></p></td>
-<td>input username.</td>
-=======
+</tr>
+</tbody>
+</table></div>
+</div>
 <div class="refsect1">
 <a name="GMountOperation.signals"></a><h2>Signals</h2>
 <div class="informaltable"><table border="0">
@@ -509,33 +237,10 @@
 <td class="signal_type"><span class="returnvalue">void</span></td>
 <td class="signal_name"><a class="link" href="GMountOperation.html#GMountOperation-show-unmount-progress" title="The “show-unmount-progress” signal">show-unmount-progress</a></td>
 <td class="signal_flags"><a href="../gobject/gobject-Signals.html#G-SIGNAL-RUN-LAST:CAPS">Run Last</a></td>
->>>>>>> 76bed778
-</tr>
-</tbody>
-</table></div>
-</div>
-<<<<<<< HEAD
-<hr>
-<div class="refsect2">
-<a name="g-mount-operation-get-password"></a><h3>g_mount_operation_get_password ()</h3>
-<pre class="programlisting">const <span class="returnvalue">char</span> *        g_mount_operation_get_password      (<em class="parameter"><code><a class="link" href="GMountOperation.html" title="GMountOperation"><span class="type">GMountOperation</span></a> *op</code></em>);</pre>
-<p>
-Gets a password from the mount operation.
-</p>
-<div class="variablelist"><table border="0" class="variablelist">
-<colgroup>
-<col align="left" valign="top">
-<col>
-</colgroup>
-<tbody>
-<tr>
-<td><p><span class="term"><em class="parameter"><code>op</code></em> :</span></p></td>
-<td>a <a class="link" href="GMountOperation.html" title="GMountOperation"><span class="type">GMountOperation</span></a>.</td>
-</tr>
-<tr>
-<td><p><span class="term"><span class="emphasis"><em>Returns</em></span> :</span></p></td>
-<td>a string containing the password within <em class="parameter"><code>op</code></em>.</td>
-=======
+</tr>
+</tbody>
+</table></div>
+</div>
 <div class="refsect1">
 <a name="GMountOperation.other"></a><h2>Types and Values</h2>
 <div class="informaltable"><table width="100%" border="0">
@@ -559,7 +264,6 @@
 <tr>
 <td class="datatype_keyword">enum</td>
 <td class="function_name"><a class="link" href="GMountOperation.html#GMountOperationResult" title="enum GMountOperationResult">GMountOperationResult</a></td>
->>>>>>> 76bed778
 </tr>
 </tbody>
 </table></div>
@@ -631,27 +335,6 @@
 </div>
 <hr>
 <div class="refsect2">
-<<<<<<< HEAD
-<a name="g-mount-operation-set-password"></a><h3>g_mount_operation_set_password ()</h3>
-<pre class="programlisting"><span class="returnvalue">void</span>                g_mount_operation_set_password      (<em class="parameter"><code><a class="link" href="GMountOperation.html" title="GMountOperation"><span class="type">GMountOperation</span></a> *op</code></em>,
-                                                         <em class="parameter"><code>const <span class="type">char</span> *password</code></em>);</pre>
-<p>
-Sets the mount operation's password to <em class="parameter"><code>password</code></em>.
-</p>
-<div class="variablelist"><table border="0" class="variablelist">
-<colgroup>
-<col align="left" valign="top">
-<col>
-</colgroup>
-<tbody>
-<tr>
-<td><p><span class="term"><em class="parameter"><code>op</code></em> :</span></p></td>
-<td>a <a class="link" href="GMountOperation.html" title="GMountOperation"><span class="type">GMountOperation</span></a>.</td>
-</tr>
-<tr>
-<td><p><span class="term"><em class="parameter"><code>password</code></em> :</span></p></td>
-<td>password to set.</td>
-=======
 <a name="g-mount-operation-set-username"></a><h3>g_mount_operation_set_username ()</h3>
 <pre class="programlisting"><span class="returnvalue">void</span>
 g_mount_operation_set_username (<em class="parameter"><code><a class="link" href="GMountOperation.html" title="GMountOperation"><span class="type">GMountOperation</span></a> *op</code></em>,
@@ -677,7 +360,6 @@
 <td class="parameter_name"><p>username</p></td>
 <td class="parameter_description"><p>input username.</p></td>
 <td class="parameter_annotations"> </td>
->>>>>>> 76bed778
 </tr>
 </tbody>
 </table></div>
@@ -712,28 +394,6 @@
 </div>
 <hr>
 <div class="refsect2">
-<<<<<<< HEAD
-<a name="g-mount-operation-get-anonymous"></a><h3>g_mount_operation_get_anonymous ()</h3>
-<pre class="programlisting"><a href="./../glib/glib/glib-Basic-Types.html#gboolean"><span class="returnvalue">gboolean</span></a>            g_mount_operation_get_anonymous     (<em class="parameter"><code><a class="link" href="GMountOperation.html" title="GMountOperation"><span class="type">GMountOperation</span></a> *op</code></em>);</pre>
-<p>
-Check to see whether the mount operation is being used 
-for an anonymous user.
-</p>
-<div class="variablelist"><table border="0" class="variablelist">
-<colgroup>
-<col align="left" valign="top">
-<col>
-</colgroup>
-<tbody>
-<tr>
-<td><p><span class="term"><em class="parameter"><code>op</code></em> :</span></p></td>
-<td>a <a class="link" href="GMountOperation.html" title="GMountOperation"><span class="type">GMountOperation</span></a>.</td>
-</tr>
-<tr>
-<td><p><span class="term"><span class="emphasis"><em>Returns</em></span> :</span></p></td>
-<td>
-<a href="./../glib/glib/glib-Standard-Macros.html#TRUE:CAPS"><code class="literal">TRUE</code></a> if mount operation is anonymous.</td>
-=======
 <a name="g-mount-operation-set-password"></a><h3>g_mount_operation_set_password ()</h3>
 <pre class="programlisting"><span class="returnvalue">void</span>
 g_mount_operation_set_password (<em class="parameter"><code><a class="link" href="GMountOperation.html" title="GMountOperation"><span class="type">GMountOperation</span></a> *op</code></em>,
@@ -758,7 +418,6 @@
 <td class="parameter_name"><p>password</p></td>
 <td class="parameter_description"><p>password to set.</p></td>
 <td class="parameter_annotations"> </td>
->>>>>>> 76bed778
 </tr>
 </tbody>
 </table></div>
@@ -793,27 +452,6 @@
 </div>
 <hr>
 <div class="refsect2">
-<<<<<<< HEAD
-<a name="g-mount-operation-set-anonymous"></a><h3>g_mount_operation_set_anonymous ()</h3>
-<pre class="programlisting"><span class="returnvalue">void</span>                g_mount_operation_set_anonymous     (<em class="parameter"><code><a class="link" href="GMountOperation.html" title="GMountOperation"><span class="type">GMountOperation</span></a> *op</code></em>,
-                                                         <em class="parameter"><code><a href="./../glib/glib/glib-Basic-Types.html#gboolean"><span class="type">gboolean</span></a> anonymous</code></em>);</pre>
-<p>
-Sets the mount operation to use an anonymous user if <em class="parameter"><code>anonymous</code></em> is <a href="./../glib/glib/glib-Standard-Macros.html#TRUE:CAPS"><code class="literal">TRUE</code></a>.
-</p>
-<div class="variablelist"><table border="0" class="variablelist">
-<colgroup>
-<col align="left" valign="top">
-<col>
-</colgroup>
-<tbody>
-<tr>
-<td><p><span class="term"><em class="parameter"><code>op</code></em> :</span></p></td>
-<td>a <a class="link" href="GMountOperation.html" title="GMountOperation"><span class="type">GMountOperation</span></a>.</td>
-</tr>
-<tr>
-<td><p><span class="term"><em class="parameter"><code>anonymous</code></em> :</span></p></td>
-<td>boolean value.</td>
-=======
 <a name="g-mount-operation-set-anonymous"></a><h3>g_mount_operation_set_anonymous ()</h3>
 <pre class="programlisting"><span class="returnvalue">void</span>
 g_mount_operation_set_anonymous (<em class="parameter"><code><a class="link" href="GMountOperation.html" title="GMountOperation"><span class="type">GMountOperation</span></a> *op</code></em>,
@@ -838,34 +476,13 @@
 <td class="parameter_name"><p>anonymous</p></td>
 <td class="parameter_description"><p>boolean value.</p></td>
 <td class="parameter_annotations"> </td>
->>>>>>> 76bed778
-</tr>
-</tbody>
-</table></div>
-</div>
-</div>
-<hr>
-<div class="refsect2">
-<<<<<<< HEAD
-<a name="g-mount-operation-get-domain"></a><h3>g_mount_operation_get_domain ()</h3>
-<pre class="programlisting">const <span class="returnvalue">char</span> *        g_mount_operation_get_domain        (<em class="parameter"><code><a class="link" href="GMountOperation.html" title="GMountOperation"><span class="type">GMountOperation</span></a> *op</code></em>);</pre>
-<p>
-Gets the domain of the mount operation.
-</p>
-<div class="variablelist"><table border="0" class="variablelist">
-<colgroup>
-<col align="left" valign="top">
-<col>
-</colgroup>
-<tbody>
-<tr>
-<td><p><span class="term"><em class="parameter"><code>op</code></em> :</span></p></td>
-<td>a <a class="link" href="GMountOperation.html" title="GMountOperation"><span class="type">GMountOperation</span></a>.</td>
-</tr>
-<tr>
-<td><p><span class="term"><span class="emphasis"><em>Returns</em></span> :</span></p></td>
-<td>a string set to the domain.</td>
-=======
+</tr>
+</tbody>
+</table></div>
+</div>
+</div>
+<hr>
+<div class="refsect2">
 <a name="g-mount-operation-get-domain"></a><h3>g_mount_operation_get_domain ()</h3>
 <pre class="programlisting">const <span class="returnvalue">char</span> *
 g_mount_operation_get_domain (<em class="parameter"><code><a class="link" href="GMountOperation.html" title="GMountOperation"><span class="type">GMountOperation</span></a> *op</code></em>);</pre>
@@ -915,7 +532,6 @@
 <td class="parameter_name"><p>domain</p></td>
 <td class="parameter_description"><p>the domain to set.</p></td>
 <td class="parameter_annotations"> </td>
->>>>>>> 76bed778
 </tr>
 </tbody>
 </table></div>
@@ -949,27 +565,6 @@
 </div>
 <hr>
 <div class="refsect2">
-<<<<<<< HEAD
-<a name="g-mount-operation-set-domain"></a><h3>g_mount_operation_set_domain ()</h3>
-<pre class="programlisting"><span class="returnvalue">void</span>                g_mount_operation_set_domain        (<em class="parameter"><code><a class="link" href="GMountOperation.html" title="GMountOperation"><span class="type">GMountOperation</span></a> *op</code></em>,
-                                                         <em class="parameter"><code>const <span class="type">char</span> *domain</code></em>);</pre>
-<p>
-Sets the mount operation's domain.
-</p>
-<div class="variablelist"><table border="0" class="variablelist">
-<colgroup>
-<col align="left" valign="top">
-<col>
-</colgroup>
-<tbody>
-<tr>
-<td><p><span class="term"><em class="parameter"><code>op</code></em> :</span></p></td>
-<td>a <a class="link" href="GMountOperation.html" title="GMountOperation"><span class="type">GMountOperation</span></a>.</td>
-</tr>
-<tr>
-<td><p><span class="term"><em class="parameter"><code>domain</code></em> :</span></p></td>
-<td>the domain to set.</td>
-=======
 <a name="g-mount-operation-set-password-save"></a><h3>g_mount_operation_set_password_save ()</h3>
 <pre class="programlisting"><span class="returnvalue">void</span>
 g_mount_operation_set_password_save (<em class="parameter"><code><a class="link" href="GMountOperation.html" title="GMountOperation"><span class="type">GMountOperation</span></a> *op</code></em>,
@@ -993,7 +588,6 @@
 <td class="parameter_name"><p>save</p></td>
 <td class="parameter_description"><p>a set of <a class="link" href="GMountOperation.html#GPasswordSave" title="enum GPasswordSave"><span class="type">GPasswordSave</span></a> flags.</p></td>
 <td class="parameter_annotations"> </td>
->>>>>>> 76bed778
 </tr>
 </tbody>
 </table></div>
@@ -1028,26 +622,6 @@
 </div>
 <hr>
 <div class="refsect2">
-<<<<<<< HEAD
-<a name="g-mount-operation-get-password-save"></a><h3>g_mount_operation_get_password_save ()</h3>
-<pre class="programlisting"><a class="link" href="GMountOperation.html#GPasswordSave" title="enum GPasswordSave"><span class="returnvalue">GPasswordSave</span></a>       g_mount_operation_get_password_save (<em class="parameter"><code><a class="link" href="GMountOperation.html" title="GMountOperation"><span class="type">GMountOperation</span></a> *op</code></em>);</pre>
-<p>
-Gets the state of saving passwords for the mount operation.
-</p>
-<div class="variablelist"><table border="0" class="variablelist">
-<colgroup>
-<col align="left" valign="top">
-<col>
-</colgroup>
-<tbody>
-<tr>
-<td><p><span class="term"><em class="parameter"><code>op</code></em> :</span></p></td>
-<td>a <a class="link" href="GMountOperation.html" title="GMountOperation"><span class="type">GMountOperation</span></a>.</td>
-</tr>
-<tr>
-<td><p><span class="term"><span class="emphasis"><em>Returns</em></span> :</span></p></td>
-<td>a <a class="link" href="GMountOperation.html#GPasswordSave" title="enum GPasswordSave"><span class="type">GPasswordSave</span></a> flag.</td>
-=======
 <a name="g-mount-operation-set-choice"></a><h3>g_mount_operation_set_choice ()</h3>
 <pre class="programlisting"><span class="returnvalue">void</span>
 g_mount_operation_set_choice (<em class="parameter"><code><a class="link" href="GMountOperation.html" title="GMountOperation"><span class="type">GMountOperation</span></a> *op</code></em>,
@@ -1071,35 +645,13 @@
 <td class="parameter_name"><p>choice</p></td>
 <td class="parameter_description"><p>an integer.</p></td>
 <td class="parameter_annotations"> </td>
->>>>>>> 76bed778
-</tr>
-</tbody>
-</table></div>
-</div>
-</div>
-<hr>
-<div class="refsect2">
-<<<<<<< HEAD
-<a name="g-mount-operation-set-password-save"></a><h3>g_mount_operation_set_password_save ()</h3>
-<pre class="programlisting"><span class="returnvalue">void</span>                g_mount_operation_set_password_save (<em class="parameter"><code><a class="link" href="GMountOperation.html" title="GMountOperation"><span class="type">GMountOperation</span></a> *op</code></em>,
-                                                         <em class="parameter"><code><a class="link" href="GMountOperation.html#GPasswordSave" title="enum GPasswordSave"><span class="type">GPasswordSave</span></a> save</code></em>);</pre>
-<p>
-Sets the state of saving passwords for the mount operation.
-</p>
-<div class="variablelist"><table border="0" class="variablelist">
-<colgroup>
-<col align="left" valign="top">
-<col>
-</colgroup>
-<tbody>
-<tr>
-<td><p><span class="term"><em class="parameter"><code>op</code></em> :</span></p></td>
-<td>a <a class="link" href="GMountOperation.html" title="GMountOperation"><span class="type">GMountOperation</span></a>.</td>
-</tr>
-<tr>
-<td><p><span class="term"><em class="parameter"><code>save</code></em> :</span></p></td>
-<td>a set of <a class="link" href="GMountOperation.html#GPasswordSave" title="enum GPasswordSave"><span class="type">GPasswordSave</span></a> flags.</td>
-=======
+</tr>
+</tbody>
+</table></div>
+</div>
+</div>
+<hr>
+<div class="refsect2">
 <a name="g-mount-operation-reply"></a><h3>g_mount_operation_reply ()</h3>
 <pre class="programlisting"><span class="returnvalue">void</span>
 g_mount_operation_reply (<em class="parameter"><code><a class="link" href="GMountOperation.html" title="GMountOperation"><span class="type">GMountOperation</span></a> *op</code></em>,
@@ -1123,34 +675,10 @@
 <td class="parameter_name"><p>result</p></td>
 <td class="parameter_description"><p>a <a class="link" href="GMountOperation.html#GMountOperationResult" title="enum GMountOperationResult"><span class="type">GMountOperationResult</span></a></p></td>
 <td class="parameter_annotations"> </td>
->>>>>>> 76bed778
-</tr>
-</tbody>
-</table></div>
-</div>
-<<<<<<< HEAD
-<hr>
-<div class="refsect2">
-<a name="g-mount-operation-get-choice"></a><h3>g_mount_operation_get_choice ()</h3>
-<pre class="programlisting"><span class="returnvalue">int</span>                 g_mount_operation_get_choice        (<em class="parameter"><code><a class="link" href="GMountOperation.html" title="GMountOperation"><span class="type">GMountOperation</span></a> *op</code></em>);</pre>
-<p>
-Gets a choice from the mount operation.
-</p>
-<div class="variablelist"><table border="0" class="variablelist">
-<colgroup>
-<col align="left" valign="top">
-<col>
-</colgroup>
-<tbody>
-<tr>
-<td><p><span class="term"><em class="parameter"><code>op</code></em> :</span></p></td>
-<td>a <a class="link" href="GMountOperation.html" title="GMountOperation"><span class="type">GMountOperation</span></a>.</td>
-</tr>
-<tr>
-<td><p><span class="term"><span class="emphasis"><em>Returns</em></span> :</span></p></td>
-<td>an integer containing an index of the user's choice from
-the choice's list, or <code class="literal">0</code>.</td>
-=======
+</tr>
+</tbody>
+</table></div>
+</div>
 </div>
 </div>
 <div class="refsect1">
@@ -1203,35 +731,13 @@
 <p>operation supports anonymous users.</p>
 </td>
 <td class="enum_member_annotations"> </td>
->>>>>>> 76bed778
-</tr>
-</tbody>
-</table></div>
-</div>
-</div>
-<hr>
-<div class="refsect2">
-<<<<<<< HEAD
-<a name="g-mount-operation-set-choice"></a><h3>g_mount_operation_set_choice ()</h3>
-<pre class="programlisting"><span class="returnvalue">void</span>                g_mount_operation_set_choice        (<em class="parameter"><code><a class="link" href="GMountOperation.html" title="GMountOperation"><span class="type">GMountOperation</span></a> *op</code></em>,
-                                                         <em class="parameter"><code><span class="type">int</span> choice</code></em>);</pre>
-<p>
-Sets a default choice for the mount operation.
-</p>
-<div class="variablelist"><table border="0" class="variablelist">
-<colgroup>
-<col align="left" valign="top">
-<col>
-</colgroup>
-<tbody>
-<tr>
-<td><p><span class="term"><em class="parameter"><code>op</code></em> :</span></p></td>
-<td>a <a class="link" href="GMountOperation.html" title="GMountOperation"><span class="type">GMountOperation</span></a>.</td>
-</tr>
-<tr>
-<td><p><span class="term"><em class="parameter"><code>choice</code></em> :</span></p></td>
-<td>an integer.</td>
-=======
+</tr>
+</tbody>
+</table></div>
+</div>
+</div>
+<hr>
+<div class="refsect2">
 <a name="GPasswordSave"></a><h3>enum GPasswordSave</h3>
 <p><a class="link" href="GMountOperation.html#GPasswordSave" title="enum GPasswordSave"><span class="type">GPasswordSave</span></a> is used to indicate the lifespan of a saved password.</p>
 <p><span class="type">Gvfs</span> stores passwords in the Gnome keyring when this flag allows it
@@ -1265,7 +771,6 @@
 <p>save a password permanently.</p>
 </td>
 <td class="enum_member_annotations"> </td>
->>>>>>> 76bed778
 </tr>
 </tbody>
 </table></div>
@@ -1280,18 +785,6 @@
 </div>
 <hr>
 <div class="refsect2">
-<<<<<<< HEAD
-<a name="g-mount-operation-reply"></a><h3>g_mount_operation_reply ()</h3>
-<pre class="programlisting"><span class="returnvalue">void</span>                g_mount_operation_reply             (<em class="parameter"><code><a class="link" href="GMountOperation.html" title="GMountOperation"><span class="type">GMountOperation</span></a> *op</code></em>,
-                                                         <em class="parameter"><code><a class="link" href="GMountOperation.html#GMountOperationResult" title="enum GMountOperationResult"><span class="type">GMountOperationResult</span></a> result</code></em>);</pre>
-<p>
-Emits the <a class="link" href="GMountOperation.html#GMountOperation-reply" title='The "reply" signal'><span class="type">"reply"</span></a> signal.
-</p>
-<div class="variablelist"><table border="0" class="variablelist">
-<colgroup>
-<col align="left" valign="top">
-<col>
-=======
 <a name="GMountOperationResult"></a><h3>enum GMountOperationResult</h3>
 <p><a class="link" href="GMountOperation.html#GMountOperationResult" title="enum GMountOperationResult"><span class="type">GMountOperationResult</span></a> is returned as a result when a request for
 information is send by the mounting operation.</p>
@@ -1302,7 +795,6 @@
 <col width="300px" class="enum_members_name">
 <col class="enum_members_description">
 <col width="200px" class="enum_members_annotations">
->>>>>>> 76bed778
 </colgroup>
 <tbody>
 <tr>
@@ -1333,16 +825,6 @@
 </table></div>
 </div>
 </div>
-<<<<<<< HEAD
-<div class="refsect1">
-<a name="GMountOperation.property-details"></a><h2>Property Details</h2>
-<div class="refsect2">
-<a name="GMountOperation--anonymous"></a><h3>The <code class="literal">"anonymous"</code> property</h3>
-<pre class="programlisting">  "anonymous"                <a href="./../glib/glib/glib-Basic-Types.html#gboolean"><span class="type">gboolean</span></a>              : Read / Write</pre>
-<p>
-Whether to use an anonymous user when authenticating.
-</p>
-=======
 </div>
 <div class="refsect1">
 <a name="GMountOperation.property-details"></a><h2>Property Details</h2>
@@ -1351,118 +833,57 @@
 <pre class="programlisting">  “anonymous”                <a href="../glib/glib-Basic-Types.html#gboolean"><span class="type">gboolean</span></a></pre>
 <p>Whether to use an anonymous user when authenticating.</p>
 <p>Flags: Read / Write</p>
->>>>>>> 76bed778
 <p>Default value: FALSE</p>
 </div>
 <hr>
 <div class="refsect2">
-<<<<<<< HEAD
-<a name="GMountOperation--choice"></a><h3>The <code class="literal">"choice"</code> property</h3>
-<pre class="programlisting">  "choice"                   <a href="./../glib/glib/glib-Basic-Types.html#gint"><span class="type">gint</span></a>                  : Read / Write</pre>
-<p>
-The index of the user's choice when a question is asked during the
-mount operation. See the <a class="link" href="GMountOperation.html#GMountOperation-ask-question" title='The "ask-question" signal'><span class="type">"ask-question"</span></a> signal.
-</p>
-=======
 <a name="GMountOperation--choice"></a><h3>The <code class="literal">“choice”</code> property</h3>
 <pre class="programlisting">  “choice”                   <a href="../glib/glib-Basic-Types.html#gint"><span class="type">gint</span></a></pre>
 <p>The index of the user's choice when a question is asked during the
 
 mount operation. See the <a class="link" href="GMountOperation.html#GMountOperation-ask-question" title="The “ask-question” signal"><span class="type">“ask-question”</span></a> signal.</p>
 <p>Flags: Read / Write</p>
->>>>>>> 76bed778
 <p>Allowed values: &gt;= 0</p>
 <p>Default value: 0</p>
 </div>
 <hr>
 <div class="refsect2">
-<<<<<<< HEAD
-<a name="GMountOperation--domain"></a><h3>The <code class="literal">"domain"</code> property</h3>
-<pre class="programlisting">  "domain"                   <a href="./../glib/glib/glib-Basic-Types.html#gchar"><span class="type">gchar</span></a>*                : Read / Write</pre>
-<p>
-The domain to use for the mount operation.
-</p>
-=======
 <a name="GMountOperation--domain"></a><h3>The <code class="literal">“domain”</code> property</h3>
 <pre class="programlisting">  “domain”                   <a href="../glib/glib-Basic-Types.html#gchar"><span class="type">gchar</span></a> *</pre>
 <p>The domain to use for the mount operation.</p>
 <p>Flags: Read / Write</p>
->>>>>>> 76bed778
 <p>Default value: NULL</p>
 </div>
 <hr>
 <div class="refsect2">
-<<<<<<< HEAD
-<a name="GMountOperation--password"></a><h3>The <code class="literal">"password"</code> property</h3>
-<pre class="programlisting">  "password"                 <a href="./../glib/glib/glib-Basic-Types.html#gchar"><span class="type">gchar</span></a>*                : Read / Write</pre>
-<p>
-The password that is used for authentication when carrying out
-the mount operation.
-</p>
-=======
 <a name="GMountOperation--password"></a><h3>The <code class="literal">“password”</code> property</h3>
 <pre class="programlisting">  “password”                 <a href="../glib/glib-Basic-Types.html#gchar"><span class="type">gchar</span></a> *</pre>
 <p>The password that is used for authentication when carrying out
 the mount operation.</p>
 <p>Flags: Read / Write</p>
->>>>>>> 76bed778
 <p>Default value: NULL</p>
 </div>
 <hr>
 <div class="refsect2">
-<<<<<<< HEAD
-<a name="GMountOperation--password-save"></a><h3>The <code class="literal">"password-save"</code> property</h3>
-<pre class="programlisting">  "password-save"            <a class="link" href="GMountOperation.html#GPasswordSave" title="enum GPasswordSave"><span class="type">GPasswordSave</span></a>         : Read / Write</pre>
-<p>
-Determines if and how the password information should be saved.
-</p>
-=======
 <a name="GMountOperation--password-save"></a><h3>The <code class="literal">“password-save”</code> property</h3>
 <pre class="programlisting">  “password-save”            <a class="link" href="GMountOperation.html#GPasswordSave" title="enum GPasswordSave"><span class="type">GPasswordSave</span></a></pre>
 <p>Determines if and how the password information should be saved.</p>
 <p>Flags: Read / Write</p>
->>>>>>> 76bed778
 <p>Default value: G_PASSWORD_SAVE_NEVER</p>
 </div>
 <hr>
 <div class="refsect2">
-<<<<<<< HEAD
-<a name="GMountOperation--username"></a><h3>The <code class="literal">"username"</code> property</h3>
-<pre class="programlisting">  "username"                 <a href="./../glib/glib/glib-Basic-Types.html#gchar"><span class="type">gchar</span></a>*                : Read / Write</pre>
-<p>
-The user name that is used for authentication when carrying out
-the mount operation.
-</p>
-=======
 <a name="GMountOperation--username"></a><h3>The <code class="literal">“username”</code> property</h3>
 <pre class="programlisting">  “username”                 <a href="../glib/glib-Basic-Types.html#gchar"><span class="type">gchar</span></a> *</pre>
 <p>The user name that is used for authentication when carrying out
 the mount operation.</p>
 <p>Flags: Read / Write</p>
->>>>>>> 76bed778
 <p>Default value: NULL</p>
 </div>
 </div>
 <div class="refsect1">
 <a name="GMountOperation.signal-details"></a><h2>Signal Details</h2>
 <div class="refsect2">
-<<<<<<< HEAD
-<a name="GMountOperation-aborted"></a><h3>The <code class="literal">"aborted"</code> signal</h3>
-<pre class="programlisting"><span class="returnvalue">void</span>                user_function                      (<a class="link" href="GMountOperation.html" title="GMountOperation"><span class="type">GMountOperation</span></a> *arg0,
-                                                        <a href="./../glib/glib/glib-Basic-Types.html#gpointer"><span class="type">gpointer</span></a>         user_data)      : <a href="./../gobject/gobject/gobject-Signals.html#G-SIGNAL-RUN-LAST:CAPS"><code class="literal">Run Last</code></a></pre>
-<p>
-Emitted by the backend when e.g. a device becomes unavailable
-while a mount operation is in progress.
-</p>
-<p>
-Implementations of GMountOperation should handle this signal
-by dismissing open password dialogs.
-</p>
-<div class="variablelist"><table border="0" class="variablelist">
-<colgroup>
-<col align="left" valign="top">
-<col>
-=======
 <a name="GMountOperation-aborted"></a><h3>The <code class="literal">“aborted”</code> signal</h3>
 <pre class="programlisting"><span class="returnvalue">void</span>
 user_function (<a class="link" href="GMountOperation.html" title="GMountOperation"><span class="type">GMountOperation</span></a> *arg0,
@@ -1478,7 +899,6 @@
 <col width="150px" class="parameters_name">
 <col class="parameters_description">
 <col width="200px" class="parameters_annotations">
->>>>>>> 76bed778
 </colgroup>
 <tbody><tr>
 <td class="parameter_name"><p>user_data</p></td>
@@ -1492,48 +912,6 @@
 </div>
 <hr>
 <div class="refsect2">
-<<<<<<< HEAD
-<a name="GMountOperation-ask-password"></a><h3>The <code class="literal">"ask-password"</code> signal</h3>
-<pre class="programlisting"><span class="returnvalue">void</span>                user_function                      (<a class="link" href="GMountOperation.html" title="GMountOperation"><span class="type">GMountOperation</span></a>  *op,
-                                                        <a href="./../glib/glib/glib-Basic-Types.html#gchar"><span class="type">gchar</span></a>            *message,
-                                                        <a href="./../glib/glib/glib-Basic-Types.html#gchar"><span class="type">gchar</span></a>            *default_user,
-                                                        <a href="./../glib/glib/glib-Basic-Types.html#gchar"><span class="type">gchar</span></a>            *default_domain,
-                                                        <a class="link" href="GMountOperation.html#GAskPasswordFlags"><span class="type">GAskPasswordFlags</span></a> flags,
-                                                        <a href="./../glib/glib/glib-Basic-Types.html#gpointer"><span class="type">gpointer</span></a>          user_data)           : <a href="./../gobject/gobject/gobject-Signals.html#G-SIGNAL-RUN-LAST:CAPS"><code class="literal">Run Last</code></a></pre>
-<p>
-Emitted when a mount operation asks the user for a password.
-</p>
-<p>
-If the message contains a line break, the first line should be
-presented as a heading. For example, it may be used as the
-primary text in a <a href="http://library.gnome.org/devel/gtk3/GtkMessageDialog.html"><span class="type">GtkMessageDialog</span></a>.
-</p>
-<div class="variablelist"><table border="0" class="variablelist">
-<colgroup>
-<col align="left" valign="top">
-<col>
-</colgroup>
-<tbody>
-<tr>
-<td><p><span class="term"><em class="parameter"><code>op</code></em> :</span></p></td>
-<td>a <a class="link" href="GMountOperation.html" title="GMountOperation"><span class="type">GMountOperation</span></a> requesting a password.</td>
-</tr>
-<tr>
-<td><p><span class="term"><em class="parameter"><code>message</code></em> :</span></p></td>
-<td>string containing a message to display to the user.</td>
-</tr>
-<tr>
-<td><p><span class="term"><em class="parameter"><code>default_user</code></em> :</span></p></td>
-<td>string containing the default user name.</td>
-</tr>
-<tr>
-<td><p><span class="term"><em class="parameter"><code>default_domain</code></em> :</span></p></td>
-<td>string containing the default domain.</td>
-</tr>
-<tr>
-<td><p><span class="term"><em class="parameter"><code>flags</code></em> :</span></p></td>
-<td>a set of <a class="link" href="GMountOperation.html#GAskPasswordFlags"><span class="type">GAskPasswordFlags</span></a>.</td>
-=======
 <a name="GMountOperation-ask-password"></a><h3>The <code class="literal">“ask-password”</code> signal</h3>
 <pre class="programlisting"><span class="returnvalue">void</span>
 user_function (<a class="link" href="GMountOperation.html" title="GMountOperation"><span class="type">GMountOperation</span></a>  *op,
@@ -1579,7 +957,6 @@
 <td class="parameter_name"><p>flags</p></td>
 <td class="parameter_description"><p>a set of <a class="link" href="GMountOperation.html#GAskPasswordFlags" title="enum GAskPasswordFlags"><span class="type">GAskPasswordFlags</span></a>.</p></td>
 <td class="parameter_annotations"> </td>
->>>>>>> 76bed778
 </tr>
 <tr>
 <td class="parameter_name"><p>user_data</p></td>
@@ -1593,39 +970,6 @@
 </div>
 <hr>
 <div class="refsect2">
-<<<<<<< HEAD
-<a name="GMountOperation-ask-question"></a><h3>The <code class="literal">"ask-question"</code> signal</h3>
-<pre class="programlisting"><span class="returnvalue">void</span>                user_function                      (<a class="link" href="GMountOperation.html" title="GMountOperation"><span class="type">GMountOperation</span></a> *op,
-                                                        <a href="./../glib/glib/glib-Basic-Types.html#gchar"><span class="type">gchar</span></a>           *message,
-                                                        <a href="./../gobject/gobject/gobject-Boxed-Types.html#GStrv"><span class="type">GStrv</span></a>            choices,
-                                                        <a href="./../glib/glib/glib-Basic-Types.html#gpointer"><span class="type">gpointer</span></a>         user_data)      : <a href="./../gobject/gobject/gobject-Signals.html#G-SIGNAL-RUN-LAST:CAPS"><code class="literal">Run Last</code></a></pre>
-<p>
-Emitted when asking the user a question and gives a list of
-choices for the user to choose from.
-</p>
-<p>
-If the message contains a line break, the first line should be
-presented as a heading. For example, it may be used as the
-primary text in a <a href="http://library.gnome.org/devel/gtk3/GtkMessageDialog.html"><span class="type">GtkMessageDialog</span></a>.
-</p>
-<div class="variablelist"><table border="0" class="variablelist">
-<colgroup>
-<col align="left" valign="top">
-<col>
-</colgroup>
-<tbody>
-<tr>
-<td><p><span class="term"><em class="parameter"><code>op</code></em> :</span></p></td>
-<td>a <a class="link" href="GMountOperation.html" title="GMountOperation"><span class="type">GMountOperation</span></a> asking a question.</td>
-</tr>
-<tr>
-<td><p><span class="term"><em class="parameter"><code>message</code></em> :</span></p></td>
-<td>string containing a message to display to the user.</td>
-</tr>
-<tr>
-<td><p><span class="term"><em class="parameter"><code>choices</code></em> :</span></p></td>
-<td>an array of strings for each possible choice.</td>
-=======
 <a name="GMountOperation-ask-question"></a><h3>The <code class="literal">“ask-question”</code> signal</h3>
 <pre class="programlisting"><span class="returnvalue">void</span>
 user_function (<a class="link" href="GMountOperation.html" title="GMountOperation"><span class="type">GMountOperation</span></a> *op,
@@ -1660,7 +1004,6 @@
 <td class="parameter_name"><p>choices</p></td>
 <td class="parameter_description"><p>an array of strings for each possible choice.</p></td>
 <td class="parameter_annotations"> </td>
->>>>>>> 76bed778
 </tr>
 <tr>
 <td class="parameter_name"><p>user_data</p></td>
@@ -1674,28 +1017,6 @@
 </div>
 <hr>
 <div class="refsect2">
-<<<<<<< HEAD
-<a name="GMountOperation-reply"></a><h3>The <code class="literal">"reply"</code> signal</h3>
-<pre class="programlisting"><span class="returnvalue">void</span>                user_function                      (<a class="link" href="GMountOperation.html" title="GMountOperation"><span class="type">GMountOperation</span></a>      *op,
-                                                        <a class="link" href="GMountOperation.html#GMountOperationResult" title="enum GMountOperationResult"><span class="type">GMountOperationResult</span></a> result,
-                                                        <a href="./../glib/glib/glib-Basic-Types.html#gpointer"><span class="type">gpointer</span></a>              user_data)      : <a href="./../gobject/gobject/gobject-Signals.html#G-SIGNAL-RUN-LAST:CAPS"><code class="literal">Run Last</code></a></pre>
-<p>
-Emitted when the user has replied to the mount operation.
-</p>
-<div class="variablelist"><table border="0" class="variablelist">
-<colgroup>
-<col align="left" valign="top">
-<col>
-</colgroup>
-<tbody>
-<tr>
-<td><p><span class="term"><em class="parameter"><code>op</code></em> :</span></p></td>
-<td>a <a class="link" href="GMountOperation.html" title="GMountOperation"><span class="type">GMountOperation</span></a>.</td>
-</tr>
-<tr>
-<td><p><span class="term"><em class="parameter"><code>result</code></em> :</span></p></td>
-<td>a <a class="link" href="GMountOperation.html#GMountOperationResult" title="enum GMountOperationResult"><span class="type">GMountOperationResult</span></a> indicating how the request was handled</td>
-=======
 <a name="GMountOperation-reply"></a><h3>The <code class="literal">“reply”</code> signal</h3>
 <pre class="programlisting"><span class="returnvalue">void</span>
 user_function (<a class="link" href="GMountOperation.html" title="GMountOperation"><span class="type">GMountOperation</span></a>      *op,
@@ -1720,7 +1041,6 @@
 <td class="parameter_name"><p>result</p></td>
 <td class="parameter_description"><p>a <a class="link" href="GMountOperation.html#GMountOperationResult" title="enum GMountOperationResult"><span class="type">GMountOperationResult</span></a> indicating how the request was handled</p></td>
 <td class="parameter_annotations"> </td>
->>>>>>> 76bed778
 </tr>
 <tr>
 <td class="parameter_name"><p>user_data</p></td>
@@ -1734,20 +1054,6 @@
 </div>
 <hr>
 <div class="refsect2">
-<<<<<<< HEAD
-<a name="GMountOperation-show-processes"></a><h3>The <code class="literal">"show-processes"</code> signal</h3>
-<pre class="programlisting"><span class="returnvalue">void</span>                user_function                      (<a class="link" href="GMountOperation.html" title="GMountOperation"><span class="type">GMountOperation</span></a> *op,
-                                                        <a href="./../glib/glib/glib-Basic-Types.html#gchar"><span class="type">gchar</span></a>           *message,
-                                                        <a href="./../glib/glib/glib-Arrays.html#GArray"><span class="type">GArray</span></a>          *processes,
-                                                        <a href="./../gobject/gobject/gobject-Boxed-Types.html#GStrv"><span class="type">GStrv</span></a>            choices,
-                                                        <a href="./../glib/glib/glib-Basic-Types.html#gpointer"><span class="type">gpointer</span></a>         user_data)      : <a href="./../gobject/gobject/gobject-Signals.html#G-SIGNAL-RUN-LAST:CAPS"><code class="literal">Run Last</code></a></pre>
-<p>
-Emitted when one or more processes are blocking an operation
-e.g. unmounting/ejecting a <a class="link" href="GMount.html" title="GMount"><span class="type">GMount</span></a> or stopping a <a class="link" href="GDrive.html" title="GDrive"><span class="type">GDrive</span></a>.
-</p>
-<p>
-Note that this signal may be emitted several times to update the
-=======
 <a name="GMountOperation-show-processes"></a><h3>The <code class="literal">“show-processes”</code> signal</h3>
 <pre class="programlisting"><span class="returnvalue">void</span>
 user_function (<a class="link" href="GMountOperation.html" title="GMountOperation"><span class="type">GMountOperation</span></a> *op,
@@ -1758,40 +1064,12 @@
 <p>Emitted when one or more processes are blocking an operation
 e.g. unmounting/ejecting a <a class="link" href="GMount.html" title="GMount"><span class="type">GMount</span></a> or stopping a <a class="link" href="GDrive.html" title="GDrive"><span class="type">GDrive</span></a>.</p>
 <p>Note that this signal may be emitted several times to update the
->>>>>>> 76bed778
 list of blocking processes as processes close files. The
 application should only respond with <a class="link" href="GMountOperation.html#g-mount-operation-reply" title="g_mount_operation_reply ()"><code class="function">g_mount_operation_reply()</code></a> to
 the latest signal (setting <a class="link" href="GMountOperation.html#GMountOperation--choice" title="The “choice” property"><span class="type">“choice”</span></a> to the choice
 the user made).</p>
 <p>If the message contains a line break, the first line should be
 presented as a heading. For example, it may be used as the
-<<<<<<< HEAD
-primary text in a <a href="http://library.gnome.org/devel/gtk3/GtkMessageDialog.html"><span class="type">GtkMessageDialog</span></a>.
-</p>
-<div class="variablelist"><table border="0" class="variablelist">
-<colgroup>
-<col align="left" valign="top">
-<col>
-</colgroup>
-<tbody>
-<tr>
-<td><p><span class="term"><em class="parameter"><code>op</code></em> :</span></p></td>
-<td>a <a class="link" href="GMountOperation.html" title="GMountOperation"><span class="type">GMountOperation</span></a>.</td>
-</tr>
-<tr>
-<td><p><span class="term"><em class="parameter"><code>message</code></em> :</span></p></td>
-<td>string containing a message to display to the user.</td>
-</tr>
-<tr>
-<td><p><span class="term"><em class="parameter"><code>processes</code></em> :</span></p></td>
-<td>an array of <a href="./../glib/glib/glib-The-Main-Event-Loop.html#GPid"><span class="type">GPid</span></a> for processes
-blocking the operation. <span class="annotation">[<acronym title="Generics and defining elements of containers and arrays."><span class="acronym">element-type</span></acronym> GPid]</span>
-</td>
-</tr>
-<tr>
-<td><p><span class="term"><em class="parameter"><code>choices</code></em> :</span></p></td>
-<td>an array of strings for each possible choice.</td>
-=======
 primary text in a <span class="type">GtkMessageDialog</span>.</p>
 <div class="refsect3">
 <a name="id-1.4.2.7.13.6.7"></a><h4>Parameters</h4>
@@ -1871,7 +1149,6 @@
 <td class="parameter_name"><p>op</p></td>
 <td class="parameter_description"><p>a <a class="link" href="GMountOperation.html" title="GMountOperation"><span class="type">GMountOperation</span></a>:</p></td>
 <td class="parameter_annotations"> </td>
->>>>>>> 76bed778
 </tr>
 <tr>
 <td class="parameter_name"><p>message</p></td>
@@ -1902,76 +1179,9 @@
 <p>Flags: <a href="../gobject/gobject-Signals.html#G-SIGNAL-RUN-LAST:CAPS">Run Last</a></p>
 <p class="since">Since: <a class="link" href="api-index-2-34.html#api-index-2.34">2.34</a></p>
 </div>
-<hr>
-<div class="refsect2">
-<a name="GMountOperation-show-unmount-progress"></a><h3>The <code class="literal">"show-unmount-progress"</code> signal</h3>
-<pre class="programlisting"><span class="returnvalue">void</span>                user_function                      (<a class="link" href="GMountOperation.html" title="GMountOperation"><span class="type">GMountOperation</span></a> *op,
-                                                        <a href="./../glib/glib/glib-Basic-Types.html#gchar"><span class="type">gchar</span></a>           *message,
-                                                        <a href="./../glib/glib/glib-Basic-Types.html#gint64"><span class="type">gint64</span></a>           time_left,
-                                                        <a href="./../glib/glib/glib-Basic-Types.html#gint64"><span class="type">gint64</span></a>           bytes_left,
-                                                        <a href="./../glib/glib/glib-Basic-Types.html#gpointer"><span class="type">gpointer</span></a>         user_data)       : <a href="./../gobject/gobject/gobject-Signals.html#G-SIGNAL-RUN-LAST:CAPS"><code class="literal">Run Last</code></a></pre>
-<p>
-Emitted when an unmount operation has been busy for more than some time
-(typically 1.5 seconds).
-</p>
-<p>
-When unmounting or ejecting a volume, the kernel might need to flush
-pending data in its buffers to the volume stable storage, and this operation
-can take a considerable amount of time. This signal may be emitted several
-times as long as the unmount operation is outstanding, and then one
-last time when the operation is completed, with <em class="parameter"><code>bytes_left</code></em> set to zero.
-</p>
-<p>
-Implementations of GMountOperation should handle this signal by
-showing an UI notification, and then dismiss it, or show another notification
-of completion, when <em class="parameter"><code>bytes_left</code></em> reaches zero.
-</p>
-<p>
-If the message contains a line break, the first line should be
-presented as a heading. For example, it may be used as the
-primary text in a <a href="http://library.gnome.org/devel/gtk3/GtkMessageDialog.html"><span class="type">GtkMessageDialog</span></a>.
-</p>
-<div class="variablelist"><table border="0" class="variablelist">
-<colgroup>
-<col align="left" valign="top">
-<col>
-</colgroup>
-<tbody>
-<tr>
-<td><p><span class="term"><em class="parameter"><code>op</code></em> :</span></p></td>
-<td>a <a class="link" href="GMountOperation.html" title="GMountOperation"><span class="type">GMountOperation</span></a>:</td>
-</tr>
-<tr>
-<td><p><span class="term"><em class="parameter"><code>message</code></em> :</span></p></td>
-<td>string containing a mesage to display to the user</td>
-</tr>
-<tr>
-<td><p><span class="term"><em class="parameter"><code>time_left</code></em> :</span></p></td>
-<td>the estimated time left before the operation completes,
-in microseconds, or -1</td>
-</tr>
-<tr>
-<td><p><span class="term"><em class="parameter"><code>bytes_left</code></em> :</span></p></td>
-<td>the amount of bytes to be written before the operation
-completes (or -1 if such amount is not known), or zero if the operation
-is completed</td>
-</tr>
-<tr>
-<td><p><span class="term"><em class="parameter"><code>user_data</code></em> :</span></p></td>
-<td>user data set when the signal handler was connected.</td>
-</tr>
-</tbody>
-</table></div>
-<p class="since">Since 2.34</p>
-</div>
 </div>
 </div>
 <div class="footer">
-<<<<<<< HEAD
-<hr>
-          Generated by GTK-Doc V1.18.1</div>
-=======
 <hr>Generated by GTK-Doc V1.24</div>
->>>>>>> 76bed778
 </body>
 </html>