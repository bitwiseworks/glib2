<!DOCTYPE html PUBLIC "-//W3C//DTD HTML 4.01 Transitional//EN">
<html>
<head>
<meta http-equiv="Content-Type" content="text/html; charset=UTF-8">
<<<<<<< HEAD
<title>GFileInputStream</title>
<meta name="generator" content="DocBook XSL Stylesheets V1.77.1">
=======
<title>GFileInputStream: GIO Reference Manual</title>
<meta name="generator" content="DocBook XSL Stylesheets V1.78.1">
>>>>>>> 76bed778
<link rel="home" href="index.html" title="GIO Reference Manual">
<link rel="up" href="streaming.html" title="Streaming I/O">
<link rel="prev" href="GSimpleIOStream.html" title="GSimpleIOStream">
<link rel="next" href="GFileOutputStream.html" title="GFileOutputStream">
<<<<<<< HEAD
<meta name="generator" content="GTK-Doc V1.18.1 (XML mode)">
<link rel="stylesheet" href="style.css" type="text/css">
</head>
<body bgcolor="white" text="black" link="#0000FF" vlink="#840084" alink="#0000FF">
<table class="navigation" id="top" width="100%" summary="Navigation header" cellpadding="2" cellspacing="2">
<tr valign="middle">
<td><a accesskey="p" href="GIOStream.html"><img src="left.png" width="24" height="24" border="0" alt="Prev"></a></td>
<td><a accesskey="u" href="streaming.html"><img src="up.png" width="24" height="24" border="0" alt="Up"></a></td>
<td><a accesskey="h" href="index.html"><img src="home.png" width="24" height="24" border="0" alt="Home"></a></td>
<th width="100%" align="center">GIO Reference Manual</th>
<td><a accesskey="n" href="GFileOutputStream.html"><img src="right.png" width="24" height="24" border="0" alt="Next"></a></td>
</tr>
<tr><td colspan="5" class="shortcuts">
<a href="#GFileInputStream.synopsis" class="shortcut">Top</a>
                   | 
                  <a href="#GFileInputStream.description" class="shortcut">Description</a>
                   | 
                  <a href="#GFileInputStream.object-hierarchy" class="shortcut">Object Hierarchy</a>
                   | 
                  <a href="#GFileInputStream.implemented-interfaces" class="shortcut">Implemented Interfaces</a>
</td></tr>
</table>
=======
<meta name="generator" content="GTK-Doc V1.24 (XML mode)">
<link rel="stylesheet" href="style.css" type="text/css">
</head>
<body bgcolor="white" text="black" link="#0000FF" vlink="#840084" alink="#0000FF">
<table class="navigation" id="top" width="100%" summary="Navigation header" cellpadding="2" cellspacing="5"><tr valign="middle">
<td width="100%" align="left" class="shortcuts">
<a href="#" class="shortcut">Top</a><span id="nav_description">  <span class="dim">|</span> 
                  <a href="#GFileInputStream.description" class="shortcut">Description</a></span><span id="nav_hierarchy">  <span class="dim">|</span> 
                  <a href="#GFileInputStream.object-hierarchy" class="shortcut">Object Hierarchy</a></span><span id="nav_interfaces">  <span class="dim">|</span> 
                  <a href="#GFileInputStream.implemented-interfaces" class="shortcut">Implemented Interfaces</a></span>
</td>
<td><a accesskey="h" href="index.html"><img src="home.png" width="16" height="16" border="0" alt="Home"></a></td>
<td><a accesskey="u" href="streaming.html"><img src="up.png" width="16" height="16" border="0" alt="Up"></a></td>
<td><a accesskey="p" href="GSimpleIOStream.html"><img src="left.png" width="16" height="16" border="0" alt="Prev"></a></td>
<td><a accesskey="n" href="GFileOutputStream.html"><img src="right.png" width="16" height="16" border="0" alt="Next"></a></td>
</tr></table>
>>>>>>> 76bed778
<div class="refentry">
<a name="GFileInputStream"></a><div class="titlepage"></div>
<div class="refnamediv"><table width="100%"><tr>
<td valign="top">
<h2><span class="refentrytitle"><a name="GFileInputStream.top_of_page"></a>GFileInputStream</span></h2>
<p>GFileInputStream — File input streaming operations</p>
</td>
<td class="gallery_image" valign="top" align="right"></td>
</tr></table></div>
<<<<<<< HEAD
<div class="refsynopsisdiv">
<a name="GFileInputStream.synopsis"></a><h2>Synopsis</h2>
<pre class="synopsis">
#include &lt;gio/gio.h&gt;

                    <a class="link" href="GFileInputStream.html#GFileInputStream-struct" title="GFileInputStream">GFileInputStream</a>;
<a class="link" href="GFileInfo.html" title="GFileInfo"><span class="returnvalue">GFileInfo</span></a> *         <a class="link" href="GFileInputStream.html#g-file-input-stream-query-info" title="g_file_input_stream_query_info ()">g_file_input_stream_query_info</a>      (<em class="parameter"><code><a class="link" href="GFileInputStream.html" title="GFileInputStream"><span class="type">GFileInputStream</span></a> *stream</code></em>,
                                                         <em class="parameter"><code>const <span class="type">char</span> *attributes</code></em>,
                                                         <em class="parameter"><code><a class="link" href="GCancellable.html" title="GCancellable"><span class="type">GCancellable</span></a> *cancellable</code></em>,
                                                         <em class="parameter"><code><a href="./../glib/glib/glib-Error-Reporting.html#GError"><span class="type">GError</span></a> **error</code></em>);
<span class="returnvalue">void</span>                <a class="link" href="GFileInputStream.html#g-file-input-stream-query-info-async" title="g_file_input_stream_query_info_async ()">g_file_input_stream_query_info_async</a>
                                                        (<em class="parameter"><code><a class="link" href="GFileInputStream.html" title="GFileInputStream"><span class="type">GFileInputStream</span></a> *stream</code></em>,
                                                         <em class="parameter"><code>const <span class="type">char</span> *attributes</code></em>,
                                                         <em class="parameter"><code><span class="type">int</span> io_priority</code></em>,
                                                         <em class="parameter"><code><a class="link" href="GCancellable.html" title="GCancellable"><span class="type">GCancellable</span></a> *cancellable</code></em>,
                                                         <em class="parameter"><code><a class="link" href="GAsyncResult.html#GAsyncReadyCallback" title="GAsyncReadyCallback ()"><span class="type">GAsyncReadyCallback</span></a> callback</code></em>,
                                                         <em class="parameter"><code><a href="./../glib/glib/glib-Basic-Types.html#gpointer"><span class="type">gpointer</span></a> user_data</code></em>);
<a class="link" href="GFileInfo.html" title="GFileInfo"><span class="returnvalue">GFileInfo</span></a> *         <a class="link" href="GFileInputStream.html#g-file-input-stream-query-info-finish" title="g_file_input_stream_query_info_finish ()">g_file_input_stream_query_info_finish</a>
                                                        (<em class="parameter"><code><a class="link" href="GFileInputStream.html" title="GFileInputStream"><span class="type">GFileInputStream</span></a> *stream</code></em>,
                                                         <em class="parameter"><code><a class="link" href="GAsyncResult.html" title="GAsyncResult"><span class="type">GAsyncResult</span></a> *result</code></em>,
                                                         <em class="parameter"><code><a href="./../glib/glib/glib-Error-Reporting.html#GError"><span class="type">GError</span></a> **error</code></em>);
</pre>
</div>
<div class="refsect1">
<a name="GFileInputStream.object-hierarchy"></a><h2>Object Hierarchy</h2>
<pre class="synopsis">
  <a href="./../gobject/gobject/gobject-The-Base-Object-Type.html#GObject">GObject</a>
   +----<a class="link" href="GInputStream.html" title="GInputStream">GInputStream</a>
         +----GFileInputStream
=======
<div class="refsect1">
<a name="GFileInputStream.functions"></a><h2>Functions</h2>
<div class="informaltable"><table width="100%" border="0">
<colgroup>
<col width="150px" class="functions_return">
<col class="functions_name">
</colgroup>
<tbody>
<tr>
<td class="function_type">
<a class="link" href="GFileInfo.html" title="GFileInfo"><span class="returnvalue">GFileInfo</span></a> *
</td>
<td class="function_name">
<a class="link" href="GFileInputStream.html#g-file-input-stream-query-info" title="g_file_input_stream_query_info ()">g_file_input_stream_query_info</a> <span class="c_punctuation">()</span>
</td>
</tr>
<tr>
<td class="function_type">
<span class="returnvalue">void</span>
</td>
<td class="function_name">
<a class="link" href="GFileInputStream.html#g-file-input-stream-query-info-async" title="g_file_input_stream_query_info_async ()">g_file_input_stream_query_info_async</a> <span class="c_punctuation">()</span>
</td>
</tr>
<tr>
<td class="function_type">
<a class="link" href="GFileInfo.html" title="GFileInfo"><span class="returnvalue">GFileInfo</span></a> *
</td>
<td class="function_name">
<a class="link" href="GFileInputStream.html#g-file-input-stream-query-info-finish" title="g_file_input_stream_query_info_finish ()">g_file_input_stream_query_info_finish</a> <span class="c_punctuation">()</span>
</td>
</tr>
</tbody>
</table></div>
</div>
<div class="refsect1">
<a name="GFileInputStream.other"></a><h2>Types and Values</h2>
<div class="informaltable"><table width="100%" border="0">
<colgroup>
<col width="150px" class="name">
<col class="description">
</colgroup>
<tbody><tr>
<td class="datatype_keyword"> </td>
<td class="function_name"><a class="link" href="GFileInputStream.html#GFileInputStream-struct" title="GFileInputStream">GFileInputStream</a></td>
</tr></tbody>
</table></div>
</div>
<div class="refsect1">
<a name="GFileInputStream.object-hierarchy"></a><h2>Object Hierarchy</h2>
<pre class="screen">    <a href="../gobject/gobject-The-Base-Object-Type.html#GObject">GObject</a>
    <span class="lineart">╰──</span> <a class="link" href="GInputStream.html" title="GInputStream">GInputStream</a>
        <span class="lineart">╰──</span> GFileInputStream
>>>>>>> 76bed778
</pre>
</div>
<div class="refsect1">
<a name="GFileInputStream.implemented-interfaces"></a><h2>Implemented Interfaces</h2>
<p>
GFileInputStream implements
 <a class="link" href="GSeekable.html" title="GSeekable">GSeekable</a>.</p>
</div>
<div class="refsect1">
<<<<<<< HEAD
=======
<a name="GFileInputStream.includes"></a><h2>Includes</h2>
<pre class="synopsis">#include &lt;gio/gio.h&gt;
</pre>
</div>
<div class="refsect1">
>>>>>>> 76bed778
<a name="GFileInputStream.description"></a><h2>Description</h2>
<p>GFileInputStream provides input streams that take their
content from a file.</p>
<p>GFileInputStream implements <a class="link" href="GSeekable.html" title="GSeekable"><span class="type">GSeekable</span></a>, which allows the input 
stream to jump to arbitrary positions in the file, provided the 
filesystem of the file allows it. To find the position of a file
<<<<<<< HEAD
input stream, use <a class="link" href="GSeekable.html#g-seekable-tell" title="g_seekable_tell ()"><code class="function">g_seekable_tell()</code></a>. To find out if a file input
stream supports seeking, use <a class="link" href="GSeekable.html#g-seekable-can-seek" title="g_seekable_can_seek ()"><code class="function">g_seekable_can_seek()</code></a>.
To position a file input stream, use <a class="link" href="GSeekable.html#g-seekable-seek" title="g_seekable_seek ()"><code class="function">g_seekable_seek()</code></a>.
</p>
</div>
<div class="refsect1">
<a name="GFileInputStream.details"></a><h2>Details</h2>
<div class="refsect2">
<a name="GFileInputStream-struct"></a><h3>GFileInputStream</h3>
<pre class="programlisting">typedef struct _GFileInputStream GFileInputStream;</pre>
<p>
A subclass of GInputStream for opened files. This adds
a few file-specific operations and seeking.
</p>
<p>
<a class="link" href="GFileInputStream.html" title="GFileInputStream"><span class="type">GFileInputStream</span></a> implements <a class="link" href="GSeekable.html" title="GSeekable"><span class="type">GSeekable</span></a>.
</p>
</div>
<hr>
<div class="refsect2">
<a name="g-file-input-stream-query-info"></a><h3>g_file_input_stream_query_info ()</h3>
<pre class="programlisting"><a class="link" href="GFileInfo.html" title="GFileInfo"><span class="returnvalue">GFileInfo</span></a> *         g_file_input_stream_query_info      (<em class="parameter"><code><a class="link" href="GFileInputStream.html" title="GFileInputStream"><span class="type">GFileInputStream</span></a> *stream</code></em>,
                                                         <em class="parameter"><code>const <span class="type">char</span> *attributes</code></em>,
                                                         <em class="parameter"><code><a class="link" href="GCancellable.html" title="GCancellable"><span class="type">GCancellable</span></a> *cancellable</code></em>,
                                                         <em class="parameter"><code><a href="./../glib/glib/glib-Error-Reporting.html#GError"><span class="type">GError</span></a> **error</code></em>);</pre>
<p>
Queries a file input stream the given <em class="parameter"><code>attributes</code></em>. This function blocks 
=======
input stream, use <a class="link" href="GSeekable.html#g-seekable-tell" title="g_seekable_tell ()"><code class="function">g_seekable_tell()</code></a>. To find out if a file input
stream supports seeking, use <a class="link" href="GSeekable.html#g-seekable-can-seek" title="g_seekable_can_seek ()"><code class="function">g_seekable_can_seek()</code></a>.
To position a file input stream, use <a class="link" href="GSeekable.html#g-seekable-seek" title="g_seekable_seek ()"><code class="function">g_seekable_seek()</code></a>.</p>
</div>
<div class="refsect1">
<a name="GFileInputStream.functions_details"></a><h2>Functions</h2>
<div class="refsect2">
<a name="g-file-input-stream-query-info"></a><h3>g_file_input_stream_query_info ()</h3>
<pre class="programlisting"><a class="link" href="GFileInfo.html" title="GFileInfo"><span class="returnvalue">GFileInfo</span></a> *
g_file_input_stream_query_info (<em class="parameter"><code><a class="link" href="GFileInputStream.html" title="GFileInputStream"><span class="type">GFileInputStream</span></a> *stream</code></em>,
                                <em class="parameter"><code>const <span class="type">char</span> *attributes</code></em>,
                                <em class="parameter"><code><a class="link" href="GCancellable.html" title="GCancellable"><span class="type">GCancellable</span></a> *cancellable</code></em>,
                                <em class="parameter"><code><a href="../glib/glib-Error-Reporting.html#GError"><span class="type">GError</span></a> **error</code></em>);</pre>
<p>Queries a file input stream the given <em class="parameter"><code>attributes</code></em>
. This function blocks 
>>>>>>> 76bed778
while querying the stream. For the asynchronous (non-blocking) version 
of this function, see <a class="link" href="GFileInputStream.html#g-file-input-stream-query-info-async" title="g_file_input_stream_query_info_async ()"><code class="function">g_file_input_stream_query_info_async()</code></a>. While the 
stream is blocked, the stream will set the pending flag internally, and 
<<<<<<< HEAD
any other operations on the stream will fail with <a class="link" href="gio-GIOError.html#G-IO-ERROR-PENDING:CAPS"><code class="literal">G_IO_ERROR_PENDING</code></a>.
</p>
<div class="variablelist"><table border="0" class="variablelist">
<colgroup>
<col align="left" valign="top">
<col>
</colgroup>
<tbody>
<tr>
<td><p><span class="term"><em class="parameter"><code>stream</code></em> :</span></p></td>
<td>a <a class="link" href="GFileInputStream.html" title="GFileInputStream"><span class="type">GFileInputStream</span></a>.</td>
</tr>
<tr>
<td><p><span class="term"><em class="parameter"><code>attributes</code></em> :</span></p></td>
<td>a file attribute query string.</td>
</tr>
<tr>
<td><p><span class="term"><em class="parameter"><code>cancellable</code></em> :</span></p></td>
<td>optional <a class="link" href="GCancellable.html" title="GCancellable"><span class="type">GCancellable</span></a> object, <a href="./../glib/glib/glib-Standard-Macros.html#NULL:CAPS"><code class="literal">NULL</code></a> to ignore. <span class="annotation">[<acronym title="NULL is ok, both for passing and for returning."><span class="acronym">allow-none</span></acronym>]</span>
</td>
</tr>
<tr>
<td><p><span class="term"><em class="parameter"><code>error</code></em> :</span></p></td>
<td>a <a href="./../glib/glib/glib-Error-Reporting.html#GError"><span class="type">GError</span></a> location to store the error occurring, or <a href="./../glib/glib/glib-Standard-Macros.html#NULL:CAPS"><code class="literal">NULL</code></a> to
ignore.</td>
</tr>
<tr>
<td><p><span class="term"><span class="emphasis"><em>Returns</em></span> :</span></p></td>
<td>a <a class="link" href="GFileInfo.html" title="GFileInfo"><span class="type">GFileInfo</span></a>, or <a href="./../glib/glib/glib-Standard-Macros.html#NULL:CAPS"><code class="literal">NULL</code></a> on error. <span class="annotation">[<acronym title="Free data after the code is done."><span class="acronym">transfer full</span></acronym>]</span>
</td>
=======
any other operations on the stream will fail with <a class="link" href="gio-GIOError.html#G-IO-ERROR-PENDING:CAPS"><code class="literal">G_IO_ERROR_PENDING</code></a>.</p>
<div class="refsect3">
<a name="id-1.4.7.7.9.2.5"></a><h4>Parameters</h4>
<div class="informaltable"><table width="100%" border="0">
<colgroup>
<col width="150px" class="parameters_name">
<col class="parameters_description">
<col width="200px" class="parameters_annotations">
</colgroup>
<tbody>
<tr>
<td class="parameter_name"><p>stream</p></td>
<td class="parameter_description"><p>a <a class="link" href="GFileInputStream.html" title="GFileInputStream"><span class="type">GFileInputStream</span></a>.</p></td>
<td class="parameter_annotations"> </td>
</tr>
<tr>
<td class="parameter_name"><p>attributes</p></td>
<td class="parameter_description"><p>a file attribute query string.</p></td>
<td class="parameter_annotations"> </td>
</tr>
<tr>
<td class="parameter_name"><p>cancellable</p></td>
<td class="parameter_description"><p> optional <a class="link" href="GCancellable.html" title="GCancellable"><span class="type">GCancellable</span></a> object, <a href="../glib/glib-Standard-Macros.html#NULL:CAPS"><code class="literal">NULL</code></a> to ignore. </p></td>
<td class="parameter_annotations"><span class="annotation">[<acronym title="NULL is OK, both for passing and for returning."><span class="acronym">allow-none</span></acronym>]</span></td>
</tr>
<tr>
<td class="parameter_name"><p>error</p></td>
<td class="parameter_description"><p>a <a href="../glib/glib-Error-Reporting.html#GError"><span class="type">GError</span></a> location to store the error occurring, or <a href="../glib/glib-Standard-Macros.html#NULL:CAPS"><code class="literal">NULL</code></a> to
ignore.</p></td>
<td class="parameter_annotations"> </td>
>>>>>>> 76bed778
</tr>
</tbody>
</table></div>
</div>
<div class="refsect3">
<a name="id-1.4.7.7.9.2.6"></a><h4>Returns</h4>
<p> a <a class="link" href="GFileInfo.html" title="GFileInfo"><span class="type">GFileInfo</span></a>, or <a href="../glib/glib-Standard-Macros.html#NULL:CAPS"><code class="literal">NULL</code></a> on error. </p>
<p><span class="annotation">[<acronym title="Free data after the code is done."><span class="acronym">transfer full</span></acronym>]</span></p>
</div>
</div>
<hr>
<div class="refsect2">
<<<<<<< HEAD
<a name="g-file-input-stream-query-info-async"></a><h3>g_file_input_stream_query_info_async ()</h3>
<pre class="programlisting"><span class="returnvalue">void</span>                g_file_input_stream_query_info_async
                                                        (<em class="parameter"><code><a class="link" href="GFileInputStream.html" title="GFileInputStream"><span class="type">GFileInputStream</span></a> *stream</code></em>,
                                                         <em class="parameter"><code>const <span class="type">char</span> *attributes</code></em>,
                                                         <em class="parameter"><code><span class="type">int</span> io_priority</code></em>,
                                                         <em class="parameter"><code><a class="link" href="GCancellable.html" title="GCancellable"><span class="type">GCancellable</span></a> *cancellable</code></em>,
                                                         <em class="parameter"><code><a class="link" href="GAsyncResult.html#GAsyncReadyCallback" title="GAsyncReadyCallback ()"><span class="type">GAsyncReadyCallback</span></a> callback</code></em>,
                                                         <em class="parameter"><code><a href="./../glib/glib/glib-Basic-Types.html#gpointer"><span class="type">gpointer</span></a> user_data</code></em>);</pre>
<p>
Queries the stream information asynchronously.
When the operation is finished <em class="parameter"><code>callback</code></em> will be called. 
You can then call <a class="link" href="GFileInputStream.html#g-file-input-stream-query-info-finish" title="g_file_input_stream_query_info_finish ()"><code class="function">g_file_input_stream_query_info_finish()</code></a> 
to get the result of the operation.
</p>
<p>
For the synchronous version of this function, 
see <a class="link" href="GFileInputStream.html#g-file-input-stream-query-info" title="g_file_input_stream_query_info ()"><code class="function">g_file_input_stream_query_info()</code></a>. 
</p>
<p>
If <em class="parameter"><code>cancellable</code></em> is not <a href="./../glib/glib/glib-Standard-Macros.html#NULL:CAPS"><code class="literal">NULL</code></a>, then the operation can be cancelled by
triggering the cancellable object from another thread. If the operation
was cancelled, the error <a class="link" href="gio-GIOError.html#G-IO-ERROR-CANCELLED:CAPS"><code class="literal">G_IO_ERROR_CANCELLED</code></a> will be set
</p>
<div class="variablelist"><table border="0" class="variablelist">
<colgroup>
<col align="left" valign="top">
<col>
</colgroup>
<tbody>
<tr>
<td><p><span class="term"><em class="parameter"><code>stream</code></em> :</span></p></td>
<td>a <a class="link" href="GFileInputStream.html" title="GFileInputStream"><span class="type">GFileInputStream</span></a>.</td>
</tr>
<tr>
<td><p><span class="term"><em class="parameter"><code>attributes</code></em> :</span></p></td>
<td>a file attribute query string.</td>
</tr>
<tr>
<td><p><span class="term"><em class="parameter"><code>io_priority</code></em> :</span></p></td>
<td>the <a class="link" href="gio-GIOScheduler.html#io-priority">I/O priority</a>
of the request.</td>
</tr>
<tr>
<td><p><span class="term"><em class="parameter"><code>cancellable</code></em> :</span></p></td>
<td>optional <a class="link" href="GCancellable.html" title="GCancellable"><span class="type">GCancellable</span></a> object, <a href="./../glib/glib/glib-Standard-Macros.html#NULL:CAPS"><code class="literal">NULL</code></a> to ignore. <span class="annotation">[<acronym title="NULL is ok, both for passing and for returning."><span class="acronym">allow-none</span></acronym>]</span>
</td>
</tr>
<tr>
<td><p><span class="term"><em class="parameter"><code>callback</code></em> :</span></p></td>
<td>callback to call when the request is satisfied. <span class="annotation">[<acronym title="The callback is valid until first called."><span class="acronym">scope async</span></acronym>]</span>
</td>
</tr>
<tr>
<td><p><span class="term"><em class="parameter"><code>user_data</code></em> :</span></p></td>
<td>the data to pass to callback function. <span class="annotation">[<acronym title="This parameter is a 'user_data', for callbacks; many bindings can pass NULL here."><span class="acronym">closure</span></acronym>]</span>
</td>
=======
<a name="g-file-input-stream-query-info-async"></a><h3>g_file_input_stream_query_info_async ()</h3>
<pre class="programlisting"><span class="returnvalue">void</span>
g_file_input_stream_query_info_async (<em class="parameter"><code><a class="link" href="GFileInputStream.html" title="GFileInputStream"><span class="type">GFileInputStream</span></a> *stream</code></em>,
                                      <em class="parameter"><code>const <span class="type">char</span> *attributes</code></em>,
                                      <em class="parameter"><code><span class="type">int</span> io_priority</code></em>,
                                      <em class="parameter"><code><a class="link" href="GCancellable.html" title="GCancellable"><span class="type">GCancellable</span></a> *cancellable</code></em>,
                                      <em class="parameter"><code><a class="link" href="GAsyncResult.html#GAsyncReadyCallback" title="GAsyncReadyCallback ()"><span class="type">GAsyncReadyCallback</span></a> callback</code></em>,
                                      <em class="parameter"><code><a href="../glib/glib-Basic-Types.html#gpointer"><span class="type">gpointer</span></a> user_data</code></em>);</pre>
<p>Queries the stream information asynchronously.
When the operation is finished <em class="parameter"><code>callback</code></em>
 will be called. 
You can then call <a class="link" href="GFileInputStream.html#g-file-input-stream-query-info-finish" title="g_file_input_stream_query_info_finish ()"><code class="function">g_file_input_stream_query_info_finish()</code></a> 
to get the result of the operation.</p>
<p>For the synchronous version of this function, 
see <a class="link" href="GFileInputStream.html#g-file-input-stream-query-info" title="g_file_input_stream_query_info ()"><code class="function">g_file_input_stream_query_info()</code></a>. </p>
<p>If <em class="parameter"><code>cancellable</code></em>
 is not <a href="../glib/glib-Standard-Macros.html#NULL:CAPS"><code class="literal">NULL</code></a>, then the operation can be cancelled by
triggering the cancellable object from another thread. If the operation
was cancelled, the error <a class="link" href="gio-GIOError.html#G-IO-ERROR-CANCELLED:CAPS"><code class="literal">G_IO_ERROR_CANCELLED</code></a> will be set</p>
<div class="refsect3">
<a name="id-1.4.7.7.9.3.7"></a><h4>Parameters</h4>
<div class="informaltable"><table width="100%" border="0">
<colgroup>
<col width="150px" class="parameters_name">
<col class="parameters_description">
<col width="200px" class="parameters_annotations">
</colgroup>
<tbody>
<tr>
<td class="parameter_name"><p>stream</p></td>
<td class="parameter_description"><p>a <a class="link" href="GFileInputStream.html" title="GFileInputStream"><span class="type">GFileInputStream</span></a>.</p></td>
<td class="parameter_annotations"> </td>
</tr>
<tr>
<td class="parameter_name"><p>attributes</p></td>
<td class="parameter_description"><p>a file attribute query string.</p></td>
<td class="parameter_annotations"> </td>
</tr>
<tr>
<td class="parameter_name"><p>io_priority</p></td>
<td class="parameter_description"><p>the <a class="link" href="GAsyncResult.html#io-priority" title="I/O Priority">I/O priority</a> of the request</p></td>
<td class="parameter_annotations"> </td>
</tr>
<tr>
<td class="parameter_name"><p>cancellable</p></td>
<td class="parameter_description"><p> optional <a class="link" href="GCancellable.html" title="GCancellable"><span class="type">GCancellable</span></a> object, <a href="../glib/glib-Standard-Macros.html#NULL:CAPS"><code class="literal">NULL</code></a> to ignore. </p></td>
<td class="parameter_annotations"><span class="annotation">[<acronym title="NULL is OK, both for passing and for returning."><span class="acronym">allow-none</span></acronym>]</span></td>
</tr>
<tr>
<td class="parameter_name"><p>callback</p></td>
<td class="parameter_description"><p> callback to call when the request is satisfied. </p></td>
<td class="parameter_annotations"><span class="annotation">[<acronym title="The callback is valid until first called."><span class="acronym">scope async</span></acronym>]</span></td>
</tr>
<tr>
<td class="parameter_name"><p>user_data</p></td>
<td class="parameter_description"><p> the data to pass to callback function. </p></td>
<td class="parameter_annotations"><span class="annotation">[<acronym title="This parameter is a 'user_data', for callbacks; many bindings can pass NULL here."><span class="acronym">closure</span></acronym>]</span></td>
>>>>>>> 76bed778
</tr>
</tbody>
</table></div>
</div>
</div>
<hr>
<div class="refsect2">
<<<<<<< HEAD
<a name="g-file-input-stream-query-info-finish"></a><h3>g_file_input_stream_query_info_finish ()</h3>
<pre class="programlisting"><a class="link" href="GFileInfo.html" title="GFileInfo"><span class="returnvalue">GFileInfo</span></a> *         g_file_input_stream_query_info_finish
                                                        (<em class="parameter"><code><a class="link" href="GFileInputStream.html" title="GFileInputStream"><span class="type">GFileInputStream</span></a> *stream</code></em>,
                                                         <em class="parameter"><code><a class="link" href="GAsyncResult.html" title="GAsyncResult"><span class="type">GAsyncResult</span></a> *result</code></em>,
                                                         <em class="parameter"><code><a href="./../glib/glib/glib-Error-Reporting.html#GError"><span class="type">GError</span></a> **error</code></em>);</pre>
<p>
Finishes an asynchronous info query operation.
</p>
<div class="variablelist"><table border="0" class="variablelist">
<colgroup>
<col align="left" valign="top">
<col>
</colgroup>
<tbody>
<tr>
<td><p><span class="term"><em class="parameter"><code>stream</code></em> :</span></p></td>
<td>a <a class="link" href="GFileInputStream.html" title="GFileInputStream"><span class="type">GFileInputStream</span></a>.</td>
</tr>
<tr>
<td><p><span class="term"><em class="parameter"><code>result</code></em> :</span></p></td>
<td>a <a class="link" href="GAsyncResult.html" title="GAsyncResult"><span class="type">GAsyncResult</span></a>.</td>
</tr>
<tr>
<td><p><span class="term"><em class="parameter"><code>error</code></em> :</span></p></td>
<td>a <a href="./../glib/glib/glib-Error-Reporting.html#GError"><span class="type">GError</span></a> location to store the error occurring,
or <a href="./../glib/glib/glib-Standard-Macros.html#NULL:CAPS"><code class="literal">NULL</code></a> to ignore.</td>
</tr>
<tr>
<td><p><span class="term"><span class="emphasis"><em>Returns</em></span> :</span></p></td>
<td>
<a class="link" href="GFileInfo.html" title="GFileInfo"><span class="type">GFileInfo</span></a>. <span class="annotation">[<acronym title="Free data after the code is done."><span class="acronym">transfer full</span></acronym>]</span>
</td>
=======
<a name="g-file-input-stream-query-info-finish"></a><h3>g_file_input_stream_query_info_finish ()</h3>
<pre class="programlisting"><a class="link" href="GFileInfo.html" title="GFileInfo"><span class="returnvalue">GFileInfo</span></a> *
g_file_input_stream_query_info_finish (<em class="parameter"><code><a class="link" href="GFileInputStream.html" title="GFileInputStream"><span class="type">GFileInputStream</span></a> *stream</code></em>,
                                       <em class="parameter"><code><a class="link" href="GAsyncResult.html" title="GAsyncResult"><span class="type">GAsyncResult</span></a> *result</code></em>,
                                       <em class="parameter"><code><a href="../glib/glib-Error-Reporting.html#GError"><span class="type">GError</span></a> **error</code></em>);</pre>
<p>Finishes an asynchronous info query operation.</p>
<div class="refsect3">
<a name="id-1.4.7.7.9.4.5"></a><h4>Parameters</h4>
<div class="informaltable"><table width="100%" border="0">
<colgroup>
<col width="150px" class="parameters_name">
<col class="parameters_description">
<col width="200px" class="parameters_annotations">
</colgroup>
<tbody>
<tr>
<td class="parameter_name"><p>stream</p></td>
<td class="parameter_description"><p>a <a class="link" href="GFileInputStream.html" title="GFileInputStream"><span class="type">GFileInputStream</span></a>.</p></td>
<td class="parameter_annotations"> </td>
</tr>
<tr>
<td class="parameter_name"><p>result</p></td>
<td class="parameter_description"><p>a <a class="link" href="GAsyncResult.html" title="GAsyncResult"><span class="type">GAsyncResult</span></a>.</p></td>
<td class="parameter_annotations"> </td>
</tr>
<tr>
<td class="parameter_name"><p>error</p></td>
<td class="parameter_description"><p>a <a href="../glib/glib-Error-Reporting.html#GError"><span class="type">GError</span></a> location to store the error occurring,
or <a href="../glib/glib-Standard-Macros.html#NULL:CAPS"><code class="literal">NULL</code></a> to ignore.</p></td>
<td class="parameter_annotations"> </td>
>>>>>>> 76bed778
</tr>
</tbody>
</table></div>
</div>
<div class="refsect3">
<a name="id-1.4.7.7.9.4.6"></a><h4>Returns</h4>
<p> <a class="link" href="GFileInfo.html" title="GFileInfo"><span class="type">GFileInfo</span></a>. </p>
<p><span class="annotation">[<acronym title="Free data after the code is done."><span class="acronym">transfer full</span></acronym>]</span></p>
</div>
</div>
</div>
<div class="refsect1">
<a name="GFileInputStream.other_details"></a><h2>Types and Values</h2>
<div class="refsect2">
<a name="GFileInputStream-struct"></a><h3>GFileInputStream</h3>
<pre class="programlisting">typedef struct _GFileInputStream GFileInputStream;</pre>
<p>A subclass of GInputStream for opened files. This adds
a few file-specific operations and seeking.</p>
<p><a class="link" href="GFileInputStream.html" title="GFileInputStream"><span class="type">GFileInputStream</span></a> implements <a class="link" href="GSeekable.html" title="GSeekable"><span class="type">GSeekable</span></a>.</p>
</div>
<<<<<<< HEAD
=======
</div>
>>>>>>> 76bed778
<div class="refsect1">
<a name="GFileInputStream.see-also"></a><h2>See Also</h2>
<p><a class="link" href="GInputStream.html" title="GInputStream"><span class="type">GInputStream</span></a>, <a class="link" href="GDataInputStream.html" title="GDataInputStream"><span class="type">GDataInputStream</span></a>, <a class="link" href="GSeekable.html" title="GSeekable"><span class="type">GSeekable</span></a></p>
</div>
</div>
<div class="footer">
<<<<<<< HEAD
<hr>
          Generated by GTK-Doc V1.18.1</div>
=======
<hr>Generated by GTK-Doc V1.24</div>
>>>>>>> 76bed778
</body>
</html><|MERGE_RESOLUTION|>--- conflicted
+++ resolved
@@ -2,41 +2,12 @@
 <html>
 <head>
 <meta http-equiv="Content-Type" content="text/html; charset=UTF-8">
-<<<<<<< HEAD
-<title>GFileInputStream</title>
-<meta name="generator" content="DocBook XSL Stylesheets V1.77.1">
-=======
 <title>GFileInputStream: GIO Reference Manual</title>
 <meta name="generator" content="DocBook XSL Stylesheets V1.78.1">
->>>>>>> 76bed778
 <link rel="home" href="index.html" title="GIO Reference Manual">
 <link rel="up" href="streaming.html" title="Streaming I/O">
 <link rel="prev" href="GSimpleIOStream.html" title="GSimpleIOStream">
 <link rel="next" href="GFileOutputStream.html" title="GFileOutputStream">
-<<<<<<< HEAD
-<meta name="generator" content="GTK-Doc V1.18.1 (XML mode)">
-<link rel="stylesheet" href="style.css" type="text/css">
-</head>
-<body bgcolor="white" text="black" link="#0000FF" vlink="#840084" alink="#0000FF">
-<table class="navigation" id="top" width="100%" summary="Navigation header" cellpadding="2" cellspacing="2">
-<tr valign="middle">
-<td><a accesskey="p" href="GIOStream.html"><img src="left.png" width="24" height="24" border="0" alt="Prev"></a></td>
-<td><a accesskey="u" href="streaming.html"><img src="up.png" width="24" height="24" border="0" alt="Up"></a></td>
-<td><a accesskey="h" href="index.html"><img src="home.png" width="24" height="24" border="0" alt="Home"></a></td>
-<th width="100%" align="center">GIO Reference Manual</th>
-<td><a accesskey="n" href="GFileOutputStream.html"><img src="right.png" width="24" height="24" border="0" alt="Next"></a></td>
-</tr>
-<tr><td colspan="5" class="shortcuts">
-<a href="#GFileInputStream.synopsis" class="shortcut">Top</a>
-                   | 
-                  <a href="#GFileInputStream.description" class="shortcut">Description</a>
-                   | 
-                  <a href="#GFileInputStream.object-hierarchy" class="shortcut">Object Hierarchy</a>
-                   | 
-                  <a href="#GFileInputStream.implemented-interfaces" class="shortcut">Implemented Interfaces</a>
-</td></tr>
-</table>
-=======
 <meta name="generator" content="GTK-Doc V1.24 (XML mode)">
 <link rel="stylesheet" href="style.css" type="text/css">
 </head>
@@ -53,7 +24,6 @@
 <td><a accesskey="p" href="GSimpleIOStream.html"><img src="left.png" width="16" height="16" border="0" alt="Prev"></a></td>
 <td><a accesskey="n" href="GFileOutputStream.html"><img src="right.png" width="16" height="16" border="0" alt="Next"></a></td>
 </tr></table>
->>>>>>> 76bed778
 <div class="refentry">
 <a name="GFileInputStream"></a><div class="titlepage"></div>
 <div class="refnamediv"><table width="100%"><tr>
@@ -63,37 +33,6 @@
 </td>
 <td class="gallery_image" valign="top" align="right"></td>
 </tr></table></div>
-<<<<<<< HEAD
-<div class="refsynopsisdiv">
-<a name="GFileInputStream.synopsis"></a><h2>Synopsis</h2>
-<pre class="synopsis">
-#include &lt;gio/gio.h&gt;
-
-                    <a class="link" href="GFileInputStream.html#GFileInputStream-struct" title="GFileInputStream">GFileInputStream</a>;
-<a class="link" href="GFileInfo.html" title="GFileInfo"><span class="returnvalue">GFileInfo</span></a> *         <a class="link" href="GFileInputStream.html#g-file-input-stream-query-info" title="g_file_input_stream_query_info ()">g_file_input_stream_query_info</a>      (<em class="parameter"><code><a class="link" href="GFileInputStream.html" title="GFileInputStream"><span class="type">GFileInputStream</span></a> *stream</code></em>,
-                                                         <em class="parameter"><code>const <span class="type">char</span> *attributes</code></em>,
-                                                         <em class="parameter"><code><a class="link" href="GCancellable.html" title="GCancellable"><span class="type">GCancellable</span></a> *cancellable</code></em>,
-                                                         <em class="parameter"><code><a href="./../glib/glib/glib-Error-Reporting.html#GError"><span class="type">GError</span></a> **error</code></em>);
-<span class="returnvalue">void</span>                <a class="link" href="GFileInputStream.html#g-file-input-stream-query-info-async" title="g_file_input_stream_query_info_async ()">g_file_input_stream_query_info_async</a>
-                                                        (<em class="parameter"><code><a class="link" href="GFileInputStream.html" title="GFileInputStream"><span class="type">GFileInputStream</span></a> *stream</code></em>,
-                                                         <em class="parameter"><code>const <span class="type">char</span> *attributes</code></em>,
-                                                         <em class="parameter"><code><span class="type">int</span> io_priority</code></em>,
-                                                         <em class="parameter"><code><a class="link" href="GCancellable.html" title="GCancellable"><span class="type">GCancellable</span></a> *cancellable</code></em>,
-                                                         <em class="parameter"><code><a class="link" href="GAsyncResult.html#GAsyncReadyCallback" title="GAsyncReadyCallback ()"><span class="type">GAsyncReadyCallback</span></a> callback</code></em>,
-                                                         <em class="parameter"><code><a href="./../glib/glib/glib-Basic-Types.html#gpointer"><span class="type">gpointer</span></a> user_data</code></em>);
-<a class="link" href="GFileInfo.html" title="GFileInfo"><span class="returnvalue">GFileInfo</span></a> *         <a class="link" href="GFileInputStream.html#g-file-input-stream-query-info-finish" title="g_file_input_stream_query_info_finish ()">g_file_input_stream_query_info_finish</a>
-                                                        (<em class="parameter"><code><a class="link" href="GFileInputStream.html" title="GFileInputStream"><span class="type">GFileInputStream</span></a> *stream</code></em>,
-                                                         <em class="parameter"><code><a class="link" href="GAsyncResult.html" title="GAsyncResult"><span class="type">GAsyncResult</span></a> *result</code></em>,
-                                                         <em class="parameter"><code><a href="./../glib/glib/glib-Error-Reporting.html#GError"><span class="type">GError</span></a> **error</code></em>);
-</pre>
-</div>
-<div class="refsect1">
-<a name="GFileInputStream.object-hierarchy"></a><h2>Object Hierarchy</h2>
-<pre class="synopsis">
-  <a href="./../gobject/gobject/gobject-The-Base-Object-Type.html#GObject">GObject</a>
-   +----<a class="link" href="GInputStream.html" title="GInputStream">GInputStream</a>
-         +----GFileInputStream
-=======
 <div class="refsect1">
 <a name="GFileInputStream.functions"></a><h2>Functions</h2>
 <div class="informaltable"><table width="100%" border="0">
@@ -147,7 +86,6 @@
 <pre class="screen">    <a href="../gobject/gobject-The-Base-Object-Type.html#GObject">GObject</a>
     <span class="lineart">╰──</span> <a class="link" href="GInputStream.html" title="GInputStream">GInputStream</a>
         <span class="lineart">╰──</span> GFileInputStream
->>>>>>> 76bed778
 </pre>
 </div>
 <div class="refsect1">
@@ -157,49 +95,17 @@
  <a class="link" href="GSeekable.html" title="GSeekable">GSeekable</a>.</p>
 </div>
 <div class="refsect1">
-<<<<<<< HEAD
-=======
 <a name="GFileInputStream.includes"></a><h2>Includes</h2>
 <pre class="synopsis">#include &lt;gio/gio.h&gt;
 </pre>
 </div>
 <div class="refsect1">
->>>>>>> 76bed778
 <a name="GFileInputStream.description"></a><h2>Description</h2>
 <p>GFileInputStream provides input streams that take their
 content from a file.</p>
 <p>GFileInputStream implements <a class="link" href="GSeekable.html" title="GSeekable"><span class="type">GSeekable</span></a>, which allows the input 
 stream to jump to arbitrary positions in the file, provided the 
 filesystem of the file allows it. To find the position of a file
-<<<<<<< HEAD
-input stream, use <a class="link" href="GSeekable.html#g-seekable-tell" title="g_seekable_tell ()"><code class="function">g_seekable_tell()</code></a>. To find out if a file input
-stream supports seeking, use <a class="link" href="GSeekable.html#g-seekable-can-seek" title="g_seekable_can_seek ()"><code class="function">g_seekable_can_seek()</code></a>.
-To position a file input stream, use <a class="link" href="GSeekable.html#g-seekable-seek" title="g_seekable_seek ()"><code class="function">g_seekable_seek()</code></a>.
-</p>
-</div>
-<div class="refsect1">
-<a name="GFileInputStream.details"></a><h2>Details</h2>
-<div class="refsect2">
-<a name="GFileInputStream-struct"></a><h3>GFileInputStream</h3>
-<pre class="programlisting">typedef struct _GFileInputStream GFileInputStream;</pre>
-<p>
-A subclass of GInputStream for opened files. This adds
-a few file-specific operations and seeking.
-</p>
-<p>
-<a class="link" href="GFileInputStream.html" title="GFileInputStream"><span class="type">GFileInputStream</span></a> implements <a class="link" href="GSeekable.html" title="GSeekable"><span class="type">GSeekable</span></a>.
-</p>
-</div>
-<hr>
-<div class="refsect2">
-<a name="g-file-input-stream-query-info"></a><h3>g_file_input_stream_query_info ()</h3>
-<pre class="programlisting"><a class="link" href="GFileInfo.html" title="GFileInfo"><span class="returnvalue">GFileInfo</span></a> *         g_file_input_stream_query_info      (<em class="parameter"><code><a class="link" href="GFileInputStream.html" title="GFileInputStream"><span class="type">GFileInputStream</span></a> *stream</code></em>,
-                                                         <em class="parameter"><code>const <span class="type">char</span> *attributes</code></em>,
-                                                         <em class="parameter"><code><a class="link" href="GCancellable.html" title="GCancellable"><span class="type">GCancellable</span></a> *cancellable</code></em>,
-                                                         <em class="parameter"><code><a href="./../glib/glib/glib-Error-Reporting.html#GError"><span class="type">GError</span></a> **error</code></em>);</pre>
-<p>
-Queries a file input stream the given <em class="parameter"><code>attributes</code></em>. This function blocks 
-=======
 input stream, use <a class="link" href="GSeekable.html#g-seekable-tell" title="g_seekable_tell ()"><code class="function">g_seekable_tell()</code></a>. To find out if a file input
 stream supports seeking, use <a class="link" href="GSeekable.html#g-seekable-can-seek" title="g_seekable_can_seek ()"><code class="function">g_seekable_can_seek()</code></a>.
 To position a file input stream, use <a class="link" href="GSeekable.html#g-seekable-seek" title="g_seekable_seek ()"><code class="function">g_seekable_seek()</code></a>.</p>
@@ -215,42 +121,9 @@
                                 <em class="parameter"><code><a href="../glib/glib-Error-Reporting.html#GError"><span class="type">GError</span></a> **error</code></em>);</pre>
 <p>Queries a file input stream the given <em class="parameter"><code>attributes</code></em>
 . This function blocks 
->>>>>>> 76bed778
 while querying the stream. For the asynchronous (non-blocking) version 
 of this function, see <a class="link" href="GFileInputStream.html#g-file-input-stream-query-info-async" title="g_file_input_stream_query_info_async ()"><code class="function">g_file_input_stream_query_info_async()</code></a>. While the 
 stream is blocked, the stream will set the pending flag internally, and 
-<<<<<<< HEAD
-any other operations on the stream will fail with <a class="link" href="gio-GIOError.html#G-IO-ERROR-PENDING:CAPS"><code class="literal">G_IO_ERROR_PENDING</code></a>.
-</p>
-<div class="variablelist"><table border="0" class="variablelist">
-<colgroup>
-<col align="left" valign="top">
-<col>
-</colgroup>
-<tbody>
-<tr>
-<td><p><span class="term"><em class="parameter"><code>stream</code></em> :</span></p></td>
-<td>a <a class="link" href="GFileInputStream.html" title="GFileInputStream"><span class="type">GFileInputStream</span></a>.</td>
-</tr>
-<tr>
-<td><p><span class="term"><em class="parameter"><code>attributes</code></em> :</span></p></td>
-<td>a file attribute query string.</td>
-</tr>
-<tr>
-<td><p><span class="term"><em class="parameter"><code>cancellable</code></em> :</span></p></td>
-<td>optional <a class="link" href="GCancellable.html" title="GCancellable"><span class="type">GCancellable</span></a> object, <a href="./../glib/glib/glib-Standard-Macros.html#NULL:CAPS"><code class="literal">NULL</code></a> to ignore. <span class="annotation">[<acronym title="NULL is ok, both for passing and for returning."><span class="acronym">allow-none</span></acronym>]</span>
-</td>
-</tr>
-<tr>
-<td><p><span class="term"><em class="parameter"><code>error</code></em> :</span></p></td>
-<td>a <a href="./../glib/glib/glib-Error-Reporting.html#GError"><span class="type">GError</span></a> location to store the error occurring, or <a href="./../glib/glib/glib-Standard-Macros.html#NULL:CAPS"><code class="literal">NULL</code></a> to
-ignore.</td>
-</tr>
-<tr>
-<td><p><span class="term"><span class="emphasis"><em>Returns</em></span> :</span></p></td>
-<td>a <a class="link" href="GFileInfo.html" title="GFileInfo"><span class="type">GFileInfo</span></a>, or <a href="./../glib/glib/glib-Standard-Macros.html#NULL:CAPS"><code class="literal">NULL</code></a> on error. <span class="annotation">[<acronym title="Free data after the code is done."><span class="acronym">transfer full</span></acronym>]</span>
-</td>
-=======
 any other operations on the stream will fail with <a class="link" href="gio-GIOError.html#G-IO-ERROR-PENDING:CAPS"><code class="literal">G_IO_ERROR_PENDING</code></a>.</p>
 <div class="refsect3">
 <a name="id-1.4.7.7.9.2.5"></a><h4>Parameters</h4>
@@ -281,7 +154,6 @@
 <td class="parameter_description"><p>a <a href="../glib/glib-Error-Reporting.html#GError"><span class="type">GError</span></a> location to store the error occurring, or <a href="../glib/glib-Standard-Macros.html#NULL:CAPS"><code class="literal">NULL</code></a> to
 ignore.</p></td>
 <td class="parameter_annotations"> </td>
->>>>>>> 76bed778
 </tr>
 </tbody>
 </table></div>
@@ -294,64 +166,6 @@
 </div>
 <hr>
 <div class="refsect2">
-<<<<<<< HEAD
-<a name="g-file-input-stream-query-info-async"></a><h3>g_file_input_stream_query_info_async ()</h3>
-<pre class="programlisting"><span class="returnvalue">void</span>                g_file_input_stream_query_info_async
-                                                        (<em class="parameter"><code><a class="link" href="GFileInputStream.html" title="GFileInputStream"><span class="type">GFileInputStream</span></a> *stream</code></em>,
-                                                         <em class="parameter"><code>const <span class="type">char</span> *attributes</code></em>,
-                                                         <em class="parameter"><code><span class="type">int</span> io_priority</code></em>,
-                                                         <em class="parameter"><code><a class="link" href="GCancellable.html" title="GCancellable"><span class="type">GCancellable</span></a> *cancellable</code></em>,
-                                                         <em class="parameter"><code><a class="link" href="GAsyncResult.html#GAsyncReadyCallback" title="GAsyncReadyCallback ()"><span class="type">GAsyncReadyCallback</span></a> callback</code></em>,
-                                                         <em class="parameter"><code><a href="./../glib/glib/glib-Basic-Types.html#gpointer"><span class="type">gpointer</span></a> user_data</code></em>);</pre>
-<p>
-Queries the stream information asynchronously.
-When the operation is finished <em class="parameter"><code>callback</code></em> will be called. 
-You can then call <a class="link" href="GFileInputStream.html#g-file-input-stream-query-info-finish" title="g_file_input_stream_query_info_finish ()"><code class="function">g_file_input_stream_query_info_finish()</code></a> 
-to get the result of the operation.
-</p>
-<p>
-For the synchronous version of this function, 
-see <a class="link" href="GFileInputStream.html#g-file-input-stream-query-info" title="g_file_input_stream_query_info ()"><code class="function">g_file_input_stream_query_info()</code></a>. 
-</p>
-<p>
-If <em class="parameter"><code>cancellable</code></em> is not <a href="./../glib/glib/glib-Standard-Macros.html#NULL:CAPS"><code class="literal">NULL</code></a>, then the operation can be cancelled by
-triggering the cancellable object from another thread. If the operation
-was cancelled, the error <a class="link" href="gio-GIOError.html#G-IO-ERROR-CANCELLED:CAPS"><code class="literal">G_IO_ERROR_CANCELLED</code></a> will be set
-</p>
-<div class="variablelist"><table border="0" class="variablelist">
-<colgroup>
-<col align="left" valign="top">
-<col>
-</colgroup>
-<tbody>
-<tr>
-<td><p><span class="term"><em class="parameter"><code>stream</code></em> :</span></p></td>
-<td>a <a class="link" href="GFileInputStream.html" title="GFileInputStream"><span class="type">GFileInputStream</span></a>.</td>
-</tr>
-<tr>
-<td><p><span class="term"><em class="parameter"><code>attributes</code></em> :</span></p></td>
-<td>a file attribute query string.</td>
-</tr>
-<tr>
-<td><p><span class="term"><em class="parameter"><code>io_priority</code></em> :</span></p></td>
-<td>the <a class="link" href="gio-GIOScheduler.html#io-priority">I/O priority</a>
-of the request.</td>
-</tr>
-<tr>
-<td><p><span class="term"><em class="parameter"><code>cancellable</code></em> :</span></p></td>
-<td>optional <a class="link" href="GCancellable.html" title="GCancellable"><span class="type">GCancellable</span></a> object, <a href="./../glib/glib/glib-Standard-Macros.html#NULL:CAPS"><code class="literal">NULL</code></a> to ignore. <span class="annotation">[<acronym title="NULL is ok, both for passing and for returning."><span class="acronym">allow-none</span></acronym>]</span>
-</td>
-</tr>
-<tr>
-<td><p><span class="term"><em class="parameter"><code>callback</code></em> :</span></p></td>
-<td>callback to call when the request is satisfied. <span class="annotation">[<acronym title="The callback is valid until first called."><span class="acronym">scope async</span></acronym>]</span>
-</td>
-</tr>
-<tr>
-<td><p><span class="term"><em class="parameter"><code>user_data</code></em> :</span></p></td>
-<td>the data to pass to callback function. <span class="annotation">[<acronym title="This parameter is a 'user_data', for callbacks; many bindings can pass NULL here."><span class="acronym">closure</span></acronym>]</span>
-</td>
-=======
 <a name="g-file-input-stream-query-info-async"></a><h3>g_file_input_stream_query_info_async ()</h3>
 <pre class="programlisting"><span class="returnvalue">void</span>
 g_file_input_stream_query_info_async (<em class="parameter"><code><a class="link" href="GFileInputStream.html" title="GFileInputStream"><span class="type">GFileInputStream</span></a> *stream</code></em>,
@@ -409,7 +223,6 @@
 <td class="parameter_name"><p>user_data</p></td>
 <td class="parameter_description"><p> the data to pass to callback function. </p></td>
 <td class="parameter_annotations"><span class="annotation">[<acronym title="This parameter is a 'user_data', for callbacks; many bindings can pass NULL here."><span class="acronym">closure</span></acronym>]</span></td>
->>>>>>> 76bed778
 </tr>
 </tbody>
 </table></div>
@@ -417,40 +230,6 @@
 </div>
 <hr>
 <div class="refsect2">
-<<<<<<< HEAD
-<a name="g-file-input-stream-query-info-finish"></a><h3>g_file_input_stream_query_info_finish ()</h3>
-<pre class="programlisting"><a class="link" href="GFileInfo.html" title="GFileInfo"><span class="returnvalue">GFileInfo</span></a> *         g_file_input_stream_query_info_finish
-                                                        (<em class="parameter"><code><a class="link" href="GFileInputStream.html" title="GFileInputStream"><span class="type">GFileInputStream</span></a> *stream</code></em>,
-                                                         <em class="parameter"><code><a class="link" href="GAsyncResult.html" title="GAsyncResult"><span class="type">GAsyncResult</span></a> *result</code></em>,
-                                                         <em class="parameter"><code><a href="./../glib/glib/glib-Error-Reporting.html#GError"><span class="type">GError</span></a> **error</code></em>);</pre>
-<p>
-Finishes an asynchronous info query operation.
-</p>
-<div class="variablelist"><table border="0" class="variablelist">
-<colgroup>
-<col align="left" valign="top">
-<col>
-</colgroup>
-<tbody>
-<tr>
-<td><p><span class="term"><em class="parameter"><code>stream</code></em> :</span></p></td>
-<td>a <a class="link" href="GFileInputStream.html" title="GFileInputStream"><span class="type">GFileInputStream</span></a>.</td>
-</tr>
-<tr>
-<td><p><span class="term"><em class="parameter"><code>result</code></em> :</span></p></td>
-<td>a <a class="link" href="GAsyncResult.html" title="GAsyncResult"><span class="type">GAsyncResult</span></a>.</td>
-</tr>
-<tr>
-<td><p><span class="term"><em class="parameter"><code>error</code></em> :</span></p></td>
-<td>a <a href="./../glib/glib/glib-Error-Reporting.html#GError"><span class="type">GError</span></a> location to store the error occurring,
-or <a href="./../glib/glib/glib-Standard-Macros.html#NULL:CAPS"><code class="literal">NULL</code></a> to ignore.</td>
-</tr>
-<tr>
-<td><p><span class="term"><span class="emphasis"><em>Returns</em></span> :</span></p></td>
-<td>
-<a class="link" href="GFileInfo.html" title="GFileInfo"><span class="type">GFileInfo</span></a>. <span class="annotation">[<acronym title="Free data after the code is done."><span class="acronym">transfer full</span></acronym>]</span>
-</td>
-=======
 <a name="g-file-input-stream-query-info-finish"></a><h3>g_file_input_stream_query_info_finish ()</h3>
 <pre class="programlisting"><a class="link" href="GFileInfo.html" title="GFileInfo"><span class="returnvalue">GFileInfo</span></a> *
 g_file_input_stream_query_info_finish (<em class="parameter"><code><a class="link" href="GFileInputStream.html" title="GFileInputStream"><span class="type">GFileInputStream</span></a> *stream</code></em>,
@@ -481,7 +260,6 @@
 <td class="parameter_description"><p>a <a href="../glib/glib-Error-Reporting.html#GError"><span class="type">GError</span></a> location to store the error occurring,
 or <a href="../glib/glib-Standard-Macros.html#NULL:CAPS"><code class="literal">NULL</code></a> to ignore.</p></td>
 <td class="parameter_annotations"> </td>
->>>>>>> 76bed778
 </tr>
 </tbody>
 </table></div>
@@ -502,21 +280,13 @@
 a few file-specific operations and seeking.</p>
 <p><a class="link" href="GFileInputStream.html" title="GFileInputStream"><span class="type">GFileInputStream</span></a> implements <a class="link" href="GSeekable.html" title="GSeekable"><span class="type">GSeekable</span></a>.</p>
 </div>
-<<<<<<< HEAD
-=======
-</div>
->>>>>>> 76bed778
+</div>
 <div class="refsect1">
 <a name="GFileInputStream.see-also"></a><h2>See Also</h2>
 <p><a class="link" href="GInputStream.html" title="GInputStream"><span class="type">GInputStream</span></a>, <a class="link" href="GDataInputStream.html" title="GDataInputStream"><span class="type">GDataInputStream</span></a>, <a class="link" href="GSeekable.html" title="GSeekable"><span class="type">GSeekable</span></a></p>
 </div>
 </div>
 <div class="footer">
-<<<<<<< HEAD
-<hr>
-          Generated by GTK-Doc V1.18.1</div>
-=======
 <hr>Generated by GTK-Doc V1.24</div>
->>>>>>> 76bed778
 </body>
 </html>