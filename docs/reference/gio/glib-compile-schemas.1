--- conflicted
+++ resolved
@@ -1,13 +1,8 @@
 '\" t
 .\"     Title: glib-compile-schemas
 .\"    Author: Ryan Lortie
-<<<<<<< HEAD
-.\" Generator: DocBook XSL Stylesheets v1.77.1 <http://docbook.sf.net/>
-.\"      Date: 09/03/2012
-=======
 .\" Generator: DocBook XSL Stylesheets v1.78.1 <http://docbook.sf.net/>
 .\"      Date: 11/06/2015
->>>>>>> 76bed778
 .\"    Manual: User Commands
 .\"    Source: GIO
 .\"  Language: English
@@ -80,14 +75,11 @@
 \fITARGET\fR
 directory instead of
 \fIDIRECTORY\fR\&.
-<<<<<<< HEAD
-=======
 .RE
 .PP
 \fB\-\-strict\fR
 .RS 4
 Abort on any errors in schemas\&. Without this option, faulty schema files are simply omitted from the resulting compiled schema\&.
->>>>>>> 76bed778
 .RE
 .PP
 \fB\-\-dry\-run\fR
