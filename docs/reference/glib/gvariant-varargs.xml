<?xml version='1.0' encoding='utf-8'?>

<refentry id='gvariant-format-strings'>
 <refmeta>
  <refentrytitle>GVariant Format Strings</refentrytitle>
 </refmeta>
 <refnamediv>
  <refname>GVariant Format Strings</refname>
  <refpurpose>varargs conversion of GVariants</refpurpose>
 </refnamediv>

 <refsect1>
  <title>Variable Argument Conversions</title>

  <para>
   This page attempts to document how to perform variable argument
   conversions with GVariant.
  </para>
  <para>
   Conversions occur according to format strings.  A format string is a two-way mapping between a single
   <link linkend='GVariant'>GVariant</link> value and one or more C values.
  </para>
  <para>
   A conversion from C values into a <link linkend='GVariant'>GVariant</link> value is made using the
   <link linkend='g-variant-new'><function>g_variant_new()</function></link> function.  A conversion from a
   <link linkend='GVariant'>GVariant</link> into C values is made using the
   <link linkend='g-variant-get'><function>g_variant_get()</function></link> function.
  </para>
 </refsect1>

 <refsect1>
  <title>Syntax</title>

  <para>
   This section exhaustively describes all possibilities for GVariant format strings.  There are no valid forms of
   format strings other than those described here.  Please note that the format string syntax is likely to expand in the
   future.
  </para>
  <para>
   Valid format strings have one of the following forms:
  </para>
  <itemizedlist>
   <listitem>
    <para>any type string</para>
   </listitem>
   <listitem>
    <para>
     a type string prefixed with a '<literal>@</literal>'
    </para>
   </listitem>
   <listitem>
    <para>
     '<literal>&amp;s</literal>' '<literal>&amp;o</literal>', '<literal>&amp;g</literal>', '<literal>^as</literal>',
     '<literal>^a&amp;s</literal>', '<literal>^ao</literal>', '<literal>^a&amp;o</literal>','<literal>^ay</literal>',
     '<literal>^&amp;ay</literal>', '<literal>^aay</literal>' or '<literal>^a&amp;ay</literal>'.
    </para>
   </listitem>
   <listitem>
    <para>
     any format string, prefixed with an '<literal>m</literal>'
    </para>
   </listitem>
   <listitem>
    <para>
     a sequence of zero or more format strings, concatenated and enclosed in parentheses
    </para>
   </listitem>
   <listitem>
    <para>
     an opening brace, followed by two format strings, followed by a closing brace (subject to the constraint that the
     first format string correspond to a type valid for use as the key type of a dictionary)
    </para>
   </listitem>
  </itemizedlist>
 </refsect1>
 <refsect1>
  <title>Symbols</title>

   <para>
    The following table describes the rough meaning of symbols that may appear inside a GVariant format string.  Each
    symbol is described in detail in its own section, including usage examples.
  </para>

  <informaltable>
   <tgroup cols='2'>
    <colspec colname='col_0'/>
    <colspec colname='col_1'/>
    <tbody>

     <row rowsep='1'>
      <entry colsep='1' rowsep='1'>
       <para>
        <emphasis role='strong'>Symbol</emphasis>
       </para>
      </entry>
      <entry colsep='1' rowsep='1'>
       <para>
         <emphasis role='strong'>Meaning</emphasis>
       </para>
      </entry>
     </row>

     <row rowsep='1'>
      <entry colsep='1' rowsep='1'>
       <para>
        <emphasis role='strong'>
         <literal>b</literal>, <literal>y</literal>, <literal>n</literal>, <literal>q</literal>, <literal>i</literal>,
         <literal>u</literal>, <literal>x</literal>, <literal>t</literal>, <literal>h</literal>, <literal>d</literal>
        </emphasis>
       </para>
      </entry>
      <entry colsep='1' rowsep='1'>
       <para>
        Used for building or deconstructing boolean, byte and numeric types.  See
        <link linkend='gvariant-format-strings-numeric-types'>Numeric Types</link> below.
       </para>
      </entry>
     </row>

     <row rowsep='1'>
      <entry colsep='1' rowsep='1'>
       <para>
        <emphasis role='strong'>
         <literal>s</literal>, <literal>o</literal>, <literal>g</literal>
        </emphasis>
       </para>
      </entry>
      <entry colsep='1' rowsep='1'>
       <para>
        Used for building or deconstructing string types.  See
        <link linkend='gvariant-format-strings-strings'>Strings</link> below.
       </para>
      </entry>
     </row>

     <row rowsep='1'>
      <entry colsep='1' rowsep='1'>
       <para>
        <emphasis role='strong'><literal>v</literal></emphasis>
       </para>
      </entry>
      <entry colsep='1' rowsep='1'>
       <para>
        Used for building or deconstructing variant types.  See
        <link linkend='gvariant-format-strings-variants'>Variants</link> below.
       </para>
      </entry>
     </row>

     <row rowsep='1'>
      <entry colsep='1' rowsep='1'>
       <para>
        <emphasis role='strong'>
         <literal>a</literal>
        </emphasis>
       </para>
      </entry>
      <entry colsep='1' rowsep='1'>
       <para>
        Used for building or deconstructing arrays.  See
        <link linkend='gvariant-format-strings-arrays'>Arrays</link> below.
       </para>
      </entry>
     </row>

     <row rowsep='1'>
      <entry colsep='1' rowsep='1'>
       <para>
        <emphasis role='strong'>
         <literal>m</literal>
        </emphasis>
       </para>
      </entry>
      <entry colsep='1' rowsep='1'>
       <para>
         Used for building or deconstructing maybe types.  See
         <link linkend='gvariant-format-strings-maybe-types'>Maybe Types</link> below.
       </para>
      </entry>
     </row>

     <row rowsep='1'>
      <entry colsep='1' rowsep='1'>
       <para>
        <emphasis role='strong'>
         <literal>()</literal>
        </emphasis>
       </para>
      </entry>
      <entry colsep='1' rowsep='1'>
       <para>
         Used for building or deconstructing tuples.  See
         <link linkend='gvariant-format-strings-tuples'>Tuples</link> below.
       </para>
      </entry>
     </row>

     <row rowsep='1'>
      <entry colsep='1' rowsep='1'>
       <para>
        <emphasis role='strong'>
         <literal>{}</literal>
        </emphasis>
       </para>
      </entry>
      <entry colsep='1' rowsep='1'>
       <para>
        Used for building or deconstructing dictionary entries. See
        <link linkend='gvariant-format-strings-dictionaries'>Dictionaries</link> below.
       </para>
      </entry>
     </row>

     <row rowsep='1'>
      <entry colsep='1' rowsep='1'>
       <para>
        <emphasis role='strong'>
         <literal>@</literal>
        </emphasis>
       </para>
      </entry>
      <entry colsep='1' rowsep='1'>
       <para>
        Used as a prefix for a GVariant type string (not a prefix for a format string, so <literal>@as</literal> is
        a valid format string but <literal>@^as</literal> is not).  Denotes that a pointer to a
        <link linkend='GVariant'>GVariant</link> should be used in place of the normal C type or types.  For
        <link linkend='g-variant-new'><function>g_variant_new()</function></link> this means that you must pass a
        non-<link linkend='NULL:CAPS'><literal>NULL</literal></link> <code>(<link linkend='GVariant'>GVariant</link>
        *)</code>; if it is a floating reference, ownership will be taken, as
        if by using <link linkend="g-variant-ref-sink"><function>g_variant_ref_sink()</function></link>.
        For <link linkend='g-variant-get'><function>g_variant_get()</function></link> this means that you
        must pass a pointer to a <code>(<link linkend='GVariant'>GVariant</link> *)</code> for the value to be returned
        by reference or <link linkend='NULL:CAPS'><literal>NULL</literal></link> to ignore the value.  See
        <link linkend='gvariant-format-strings-gvariant'><code>GVariant *</code></link> below.
       </para>
      </entry>
     </row>

     <row rowsep='1'>
      <entry colsep='1' rowsep='1'>
       <para>
        <emphasis role='strong'>
         <literal>*</literal>, <literal>?</literal>, <literal>r</literal>
        </emphasis>
       </para>
      </entry>
      <entry colsep='1' rowsep='1'>
       <para>
        Exactly equivalent to <literal>@*</literal>, <literal>@?</literal> and <literal>@r</literal>.  Provided only for
        completeness so that all GVariant type strings can be used also as format strings.  See <link
        linkend='gvariant-format-strings-gvariant'><code>GVariant *</code></link> below.
       </para>
      </entry>
     </row>

     <row rowsep='1'>
      <entry colsep='1' rowsep='1'>
       <para>
        <emphasis role='strong'><literal>&amp;</literal></emphasis>
       </para>
      </entry>
      <entry colsep='1' rowsep='1'>
       <para>
        Used as a prefix for a GVariant type string (not a prefix for a format string, so <literal>&amp;s</literal> is
        a valid format string but <literal>&amp;@s</literal> is not).
        Denotes that a C pointer to serialised data
        should be used in place of the normal C type.  See
        <link linkend='gvariant-format-strings-pointers'>Pointers</link> below.
       </para>
      </entry>
     </row>

     <row rowsep='1'>
      <entry colsep='1' rowsep='1'>
       <para>
        <emphasis role='strong'><literal>^</literal></emphasis>
       </para>
      </entry>
      <entry colsep='1' rowsep='1'>
       <para>
        Used as a prefix on some specific types of format strings.  See
        <link linkend='gvariant-format-strings-convenience'>Convenience Conversions</link> below.
       </para>
      </entry>
     </row>
    </tbody>
   </tgroup>
  </informaltable>


  <refsect2 id='gvariant-format-strings-numeric-types'>
   <title>Numeric Types</title>
   <para>
    <emphasis role='strong'>
     Characters: <literal>b</literal>, <literal>y</literal>, <literal>n</literal>, <literal>q</literal>,
     <literal>i</literal>, <literal>u</literal>, <literal>x</literal>, <literal>t</literal>, <literal>h</literal>,
     <literal>d</literal>
    </emphasis>
   </para>

   <para>
    Variable argument conversions from numeric types work in the most obvious way possible.  Upon encountering one of
    these characters, <link linkend='g-variant-new'><function>g_variant_new()</function></link> takes the equivalent C
    type as an argument.  <link linkend='g-variant-get'><function>g_variant_get()</function></link> takes a pointer to
    the equivalent C type (or <link linkend='NULL:CAPS'><literal>NULL</literal></link> to ignore the value).
   </para>

   <para>
    The equivalent C types are as follows:
   </para>

   <informaltable>
    <tgroup cols='2'>
     <colspec colname='col_0'/><colspec colname='col_1'/>
     <tbody>
      <row rowsep='1'>
       <entry colsep='1' rowsep='1'>
        <para>
          <emphasis role='strong'>Character</emphasis>
        </para>
       </entry>
       <entry colsep='1' rowsep='1'>
        <para>
          <emphasis role='strong'>Equivalent C type</emphasis>
        </para>
       </entry>
      </row>
      <row rowsep='1'>
       <entry colsep='1' rowsep='1'>
        <para>
         <emphasis role='strong'>
          <literal>b</literal>
         </emphasis>
        </para>
       </entry>
       <entry colsep='1' rowsep='1'>
        <para>
         <link linkend='gboolean'><type>gboolean</type></link>
        </para>
       </entry>
      </row>
      <row rowsep='1'>
       <entry colsep='1' rowsep='1'>
        <para>
         <emphasis role='strong'>
          <literal>y</literal>
         </emphasis>
        </para>
       </entry>
       <entry colsep='1' rowsep='1'>
        <para>
         <link linkend='guchar'><type>guchar</type></link>
        </para>
       </entry>
      </row>
      <row rowsep='1'>
       <entry colsep='1' rowsep='1'>
        <para>
         <emphasis role='strong'>
          <literal>n</literal>
         </emphasis>
        </para>
       </entry>
       <entry colsep='1' rowsep='1'>
        <para>
         <link linkend='gint16'><type>gint16</type></link>
        </para>
       </entry>
      </row>
      <row rowsep='1'>
       <entry colsep='1' rowsep='1'>
        <para>
         <emphasis role='strong'>
          <literal>q</literal>
         </emphasis>
        </para>
       </entry>
       <entry colsep='1' rowsep='1'>
        <para>
         <link linkend='guint16'><type>guint16</type></link>
        </para>
       </entry>
      </row>
      <row rowsep='1'>
       <entry colsep='1' rowsep='1'>
        <para>
         <emphasis role='strong'>
          <literal>i</literal>
         </emphasis>
        </para>
       </entry>
       <entry colsep='1' rowsep='1'>
        <para>
         <link linkend='gint32'><type>gint32</type></link>
        </para>
       </entry>
      </row>
      <row rowsep='1'>
       <entry colsep='1' rowsep='1'>
        <para>
         <emphasis role='strong'>
          <literal>u</literal>
         </emphasis>
        </para>
       </entry>
       <entry colsep='1' rowsep='1'>
        <para>
         <link linkend='guint32'><type>guint32</type></link>
        </para>
       </entry>
      </row>
      <row rowsep='1'>
       <entry colsep='1' rowsep='1'>
        <para>
         <emphasis role='strong'>
          <literal>x</literal>
         </emphasis>
        </para>
       </entry>
       <entry colsep='1' rowsep='1'>
        <para>
         <link linkend='gint64'><type>gint64</type></link>
        </para>
       </entry>
      </row>
      <row rowsep='1'>
       <entry colsep='1' rowsep='1'>
        <para>
         <emphasis role='strong'>
          <literal>t</literal>
         </emphasis>
        </para>
       </entry>
       <entry colsep='1' rowsep='1'>
        <para>
         <link linkend='guint64'><type>guint64</type></link>
        </para>
       </entry>
      </row>
      <row rowsep='1'>
       <entry colsep='1' rowsep='1'>
        <para>
         <emphasis role='strong'>
          <literal>h</literal>
         </emphasis>
        </para>
       </entry>
       <entry colsep='1' rowsep='1'>
        <para>
         <link linkend='gint32'><type>gint32</type></link>
        </para>
       </entry>
      </row>
      <row rowsep='1'>
       <entry colsep='1' rowsep='1'>
        <para>
         <emphasis role='strong'>
          <literal>d</literal>
         </emphasis>
        </para>
       </entry>
       <entry colsep='1' rowsep='1'>
        <para>
         <link linkend='gdouble'><type>gdouble</type></link>
        </para>
       </entry>
      </row>
     </tbody>
    </tgroup>
   </informaltable>

   <anchor id='gvariant-varargs'/>
   <para>
    Note that in C, small integer types in variable argument lists are promoted up to <link
    linkend='gint'><type>int</type></link> or <link linkend='guint'><type>unsigned int</type></link> as appropriate, and
    read back accordingly.  <link linkend='gint'><type>int</type></link> is 32 bits on every platform on which GLib is
    currently supported.  This means that you can use C expressions of type <link linkend='gint'><type>int</type></link>
    with <link linkend='g-variant-new'><function>g_variant_new()</function></link> and format characters
    '<literal>b</literal>', '<literal>y</literal>', '<literal>n</literal>', '<literal>q</literal>',
    '<literal>i</literal>', '<literal>u</literal>' and '<literal>h</literal>'.  Specifically, you can use integer
    literals with these characters.
   </para>

   <para>
    When using the '<literal>x</literal>' and '<literal>t</literal>' characters, you must ensure that the value that you
    provide is 64 bit.  This means that you should use a cast or make use of the
    <link linkend='G-GINT64-CONSTANT:CAPS'><literal>G_GINT64_CONSTANT</literal></link> or
    <link linkend='G-GUINT64-CONSTANT:CAPS'><literal>G_GUINT64_CONSTANT</literal></link> macros.
   </para>

   <para>
    No type promotion occurs when using <link linkend='g-variant-get'><function>g_variant_get()</function></link> since
    it operates with pointers.  The pointers must always point to a memory region of exactly the correct size.
   </para>

   <refsect3>
    <title>Examples</title>
    <informalexample><programlisting>
<![CDATA[GVariant *value1, *value2, *value3, *value4;

value1 = g_variant_new ("y", 200);
value2 = g_variant_new ("b", TRUE);
value3 = g_variant_new ("d", 37.5):
value4 = g_variant_new ("x", G_GINT64_CONSTANT (998877665544332211));

{
  gdouble floating;
  gboolean truth;
  gint64 bignum;


  g_variant_get (value1, "y", NULL);      /* ignore the value. */
  g_variant_get (value2, "b", &truth);
  g_variant_get (value3, "d", &floating);
  g_variant_get (value4, "x", &bignum);
}]]></programlisting></informalexample>
   </refsect3>
  </refsect2>

  <refsect2 id='gvariant-format-strings-strings'>
   <title>Strings</title>
   <para>
    <emphasis role='strong'>
     Characters: <literal>s</literal>, <literal>o</literal>, <literal>g</literal>
    </emphasis>
   </para>

   <para>
    String conversions occur to and from standard nul-terminated C strings.  Upon encountering an
    '<literal>s</literal>', '<literal>o</literal>' or '<literal>g</literal>' in a format string,
    <link linkend='g-variant-new'><function>g_variant_new()</function></link> takes a <code>(const
    <link linkend='gchar'>gchar</link> *)</code> and makes a copy of it.
<<<<<<< HEAD
    <link linkend='NULL:CAPS'><literal>NULL</literal></link> is not a valid string.  If the '<literal>o</literal>' or
=======
    <link linkend='NULL:CAPS'><literal>NULL</literal></link> is not a valid string; use
    <link linkend='gvariant-format-strings-maybe-types'>maybe types</link> to encode that.  If the '<literal>o</literal>' or
>>>>>>> 76bed778
    '<literal>g</literal>' characters are used, care must be taken to ensure that the passed string is a valid DBus
    object path or DBus type signature, respectively.
   </para>
   <para>
    Upon encounting '<literal>s</literal>', '<literal>o</literal>' or '<literal>g</literal>', <link
    linkend='g-variant-get'><function>g_variant_get()</function></link> takes a pointer to a
    <code>(<link linkend='gchar'>gchar</link> *)</code> (ie: <code>(<link linkend='gchar'>gchar</link> **)</code>) and
    sets it to a newly-allocated copy of the string.  It is appropriate to free this copy using
    <link linkend='g-free'><function>g_free()</function></link>.
    <link linkend='NULL:CAPS'><literal>NULL</literal></link> may also be passed to indicate that the value of the
    string should be ignored (in which case no copy is made).
   </para>

   <refsect3>
    <title>Examples</title>
    <informalexample><programlisting>
<![CDATA[GVariant *value1, *value2, *value3;

value1 = g_variant_new ("s", "hello world!");
value2 = g_variant_new ("o", "/must/be/a/valid/path");
value3 = g_variant_new ("g", "iias");

#if 0
  g_variant_new ("s", NULL);      /* not valid: NULL is not a string. */
#endif

{
  gchar *result;

  g_variant_get (value1, "s", &result);
  g_print ("It was '%s'\n", result);
  g_free (result);
}]]></programlisting></informalexample>
   </refsect3>
  </refsect2>

  <refsect2 id='gvariant-format-strings-variants'>
   <title>Variants</title>
   <para>
    <emphasis role='strong'>
     Characters: <literal>v</literal>
    </emphasis>
   </para>

   <para>
    Upon encountering a '<literal>v</literal>',
    <link linkend='g-variant-new'><function>g_variant_new()</function></link> takes a <code>(<link
    linkend='GVariant'>GVariant</link> *)</code>.  The value of the
    <link linkend='GVariant'><type>GVariant</type></link> is used as the contents of the variant value.
   </para>
   <para>
    Upon encountering a '<literal>v</literal>', <link
    linkend='g-variant-get'><function>g_variant_get()</function></link> takes a pointer to a
    <code>(<link linkend='GVariant'>GVariant</link> *)</code> (ie: <code>(<link linkend='GVariant'>GVariant</link> **)
    </code>).  It is set to a new reference to a <link linkend='GVariant'><type>GVariant</type></link> instance
    containing the contents of the variant value.  It is appropriate to free this reference using
    <link linkend='g-variant-unref'><function>g_variant_unref()</function></link>.
    <link linkend='NULL:CAPS'><literal>NULL</literal></link> may also be passed to indicate that the value should be
    ignored (in which case no new reference is created).
   </para>

   <refsect3>
    <title>Examples</title>
    <informalexample><programlisting>
<![CDATA[GVariant *x, *y;

/* the following two lines are equivalent: */
x = g_variant_new ("v", y);
x = g_variant_new_variant (y);

/* as are these: */
g_variant_get (x, "v", &y);
y = g_variant_get_variant (x);]]></programlisting></informalexample>
   </refsect3>
  </refsect2>


  <refsect2 id='gvariant-format-strings-arrays'>
   <title>Arrays</title>
   <para>
    <emphasis role='strong'>
     Characters: <literal>a</literal>
    </emphasis>
   </para>

   <para>
    Upon encountering an '<literal>a</literal>' character followed by a type string,
    <link linkend='g-variant-new'><function>g_variant_new()</function></link> will take a
    <code>(<link linkend='GVariantBuilder'>GVariantBuilder</link> *)</code> that has been created as an array builder
    for an array of the type given in the type string.  The builder will have
    <link linkend='g-variant-builder-end'><function>g_variant_builder_end()</function></link> called on it and the
    result will be used as the value.  As a special exception, if the given type string is a definite type, then
    <link linkend='NULL:CAPS'><literal>NULL</literal></link> may be given to mean an empty array of that type.
   </para>

   <para>
    Upon encountering an '<literal>a</literal>' character followed by a type string,
    <link linkend='g-variant-get'><function>g_variant_get()</function></link> will take a pointer to a
    <code>(<link linkend='GVariantIter'>GVariantIter</link> *)</code> (ie:
    <code>(<link linkend='GVariantIter'>GVariantIter</link> **)</code>).
    A new heap-allocated iterator is created and returned, initialised for iterating over the elements of the array.
    This iterator should be freed when you are done with it, using
    <link linkend='g-variant-iter-free'><function>g_variant_iter_free()</function></link>.
    <link linkend='NULL:CAPS'><literal>NULL</literal></link> may also be given to indicate that the value of the array
    should be ignored.
   </para>

   <refsect3>
    <title>Examples</title>
    <informalexample><programlisting>
<![CDATA[GVariantBuilder *builder;
GVariant *value;

builder = g_variant_builder_new (G_VARIANT_TYPE ("as"));
g_variant_builder_add (builder, "s", "when");
g_variant_builder_add (builder, "s", "in");
g_variant_builder_add (builder, "s", "the");
g_variant_builder_add (builder, "s", "course");
value = g_variant_new ("as", builder);
g_variant_builder_unref (builder);

{
  GVariantIter *iter;
  gchar *str;

  g_variant_get (value, "as", &iter);
  while (g_variant_iter_loop (iter, "s", &str))
    g_print ("%s\n", str);
  g_variant_iter_free (iter);
}

g_variant_unref (value);]]></programlisting></informalexample>
   </refsect3>
  </refsect2>

  <refsect2 id='gvariant-format-strings-maybe-types'>
   <title>Maybe Types</title>
   <para>
    <emphasis role='strong'>
     Characters: <literal>m</literal>
    </emphasis>
   </para>
   <para>
    Maybe types are handled in two separate ways depending on the format string that follows the
    '<literal>m</literal>'.  The method that is used currently depends entirely on the character immediately following the
    '<literal>m</literal>'.
   </para>

   <para>
    The first way is used with format strings starting with '<literal>a</literal>', '<literal>s</literal>',
    '<literal>o</literal>', '<literal>g</literal>', '<literal>v</literal>', '<literal>@</literal>',
    '<literal>*</literal>', '<literal>?</literal>', '<literal>r</literal>', '<literal>&amp;</literal>', or
    '<literal>^</literal>'.  In all of these cases, for non-maybe types,
    <link linkend='g-variant-new'><function>g_variant_new()</function></link> takes a pointer to a
    non-<link linkend='NULL:CAPS'><literal>NULL</literal></link> value and
    <link linkend='g-variant-get'><function>g_variant_get()</function></link> returns (by reference) a
    non-<link linkend='NULL:CAPS'><literal>NULL</literal></link> pointer.  When any of these format strings are
    prefixed with an '<literal>m</literal>', the type of arguments that are collected does not change in any way, but
    <link linkend='NULL:CAPS'><literal>NULL</literal></link> becomes a permissable value, to indicate the Nothing case.
   </para>
   <para>
    Note that the "special exception" introduced in the array section for constructing empty arrays is ignored
    here.  Using a <literal>NULL</literal> pointer with the format string '<literal>mas</literal>' constructs
    the Nothing value -- not an empty array.
   </para>
   <para>
    The second way is used with all other format strings.  For
    <link linkend='g-variant-new'><function>g_variant_new()</function></link> an additional
    <link linkend='gboolean'><type>gboolean</type></link> argument is collected and for
    <link linkend='g-variant-get'><function>g_variant_get()</function></link> an additional
    <code>(<link linkend='gboolean'>gboolean</link> *)</code>.  Following this argument, the arguments that are normally
    collected for the equivalent non-maybe type will be collected.
   </para>
   <para>
    If <link linkend='FALSE:CAPS'><literal>FALSE</literal></link> is given to
    <link linkend='g-variant-new'><function>g_variant_new()</function></link> then the Nothing value is constructed and
    the collected arguments are ignored.  Otherwise (if <link linkend='TRUE:CAPS'><literal>TRUE</literal></link> was
    given), the arguments are used in the normal way to create the Just value.
   </para>
   <para>
    If <link linkend='NULL:CAPS'><literal>NULL</literal></link> is given to
    <link linkend='g-variant-get'><function>g_variant_get()</function></link> then the value is ignored.  If a
    non-<link linkend='NULL:CAPS'><literal>NULL</literal></link> pointer is given then it is used to return by reference
    whether the value was Just.  In the case that the value was Just, the
    <link linkend='gboolean'><type>gboolean</type></link> will be set to
    <link linkend='TRUE:CAPS'><literal>TRUE</literal></link> and the value will be stored in the arguments in the usual
    way.  In the case that the value was Nothing, the <link linkend='gboolean'><type>gboolean</type></link> will be set to
    <link linkend='FALSE:CAPS'><literal>FALSE</literal></link> and the arguments will be collected in the normal way
    but have their values set to binary zero.
   </para>

   <refsect3>
    <title>Examples</title>
    <informalexample><programlisting>
<![CDATA[GVariant *value1, *value2, *value3, *value4, *value5, *value6;
value1 = g_variant_new ("ms", "Hello world");
value2 = g_variant_new ("ms", NULL);
value3 = g_variant_new ("(m(ii)s)", TRUE, 123, 456, "Done");
value4 = g_variant_new ("(m(ii)s)", FALSE, -1, -1, "Done");          /* both '-1' are ignored. */
value5 = g_variant_new ("(m@(ii)s)", NULL, "Done");

{
  GVariant *contents;
  const gchar *cstr;
  gboolean just;
  gint32 x, y;
  gchar *str;

  g_variant_get (value1, "ms", &str);
  if (str != NULL)
    g_print ("str: %s\n", str);
  else
    g_print ("it was null\n");
  g_free (str);


  g_variant_get (value2, "m&s", &cstr);
  if (cstr != NULL)
    g_print ("str: %s\n", cstr);
  else
    g_print ("it was null\n");
  /* don't free 'cstr' */


  /* NULL passed for the gboolean *, but two 'gint32 *' still collected */
  g_variant_get (value3, "(m(ii)s)", NULL, NULL, NULL, &str);
  g_print ("string is %s\n", str);
  g_free (str);

  /* note: &s used, so g_free() not needed */
  g_variant_get (value4, "(m(ii)&s)", &just, &x, &y, &cstr);
  if (just)
    g_print ("it was (%d, %d)\n", x, y);
  else
    g_print ("it was null\n");
  g_print ("string is %s\n", cstr);
  /* don't free 'cstr' */


  g_variant_get (value5, "(m*s)", &contents, NULL); /* ignore the string. */
  if (contents != NULL)
    {
      g_variant_get (contents, "(ii)", &x, &y);
      g_print ("it was (%d, %d)\n", x, y);
      g_variant_unref (contents);
    }
  else
    g_print ("it was null\n");
}]]></programlisting></informalexample>
   </refsect3>
  </refsect2>

  <refsect2 id='gvariant-format-strings-tuples'>
   <title>Tuples</title>
   <para>
    <emphasis role='strong'>
     Characters: <code>()</code>
    </emphasis>
   </para>

   <para>
    Tuples are handled by handling each item in the tuple, in sequence.  Each item is handled in the usual way.
   </para>

   <refsect3>
    <title>Examples</title>
    <informalexample><programlisting>
<![CDATA[GVariant *value1, *value2;

value1 = g_variant_new ("(s(ii))", "Hello", 55, 77);
value2 = g_variant_new ("()");

{
  gchar *string;
  gint x, y;

  g_variant_get (value1, "(s(ii))", &string, &x, &y);
  g_print ("%s, %d, %d\n", string, x, y);
  g_free (string);

  g_variant_get (value2, "()");   /* do nothing... */
}]]></programlisting></informalexample>
   </refsect3>
  </refsect2>

  <refsect2 id='gvariant-format-strings-dictionaries'>
   <title>Dictionaries</title>
   <para>
    <emphasis role='strong'>
     Characters: <code>{}</code>
    </emphasis>
   </para>

   <para>
    Dictionary entries are handled by handling first the key, then the value.  Each is handled in the usual way.
   </para>

   <refsect3>
    <title>Examples</title>
    <informalexample><programlisting>
<![CDATA[GVariantBuilder *b;
GVariant *dict;

b = g_variant_builder_new (G_VARIANT_TYPE ("a{sv}"));
g_variant_builder_add (b, "{sv}", "name", g_variant_new_string ("foo"));
g_variant_builder_add (b, "{sv}", "timeout", g_variant_new_int32 (10));
dict = g_variant_builder_end (b);]]></programlisting></informalexample>
   </refsect3>
  </refsect2>

  <refsect2 id='gvariant-format-strings-gvariant'>
   <title>GVariant *</title>
   <para>
    <emphasis role='strong'>
     Characters: <literal>@</literal>, <literal>*</literal>, <literal>?</literal>, <literal>r</literal>
    </emphasis>

   </para>
   <para>
    Upon encountering a '<literal>@</literal>' in front of a type string,
    <link linkend='g-variant-new'><function>g_variant_new()</function></link> takes a
    non-<link linkend='NULL:CAPS'><literal>NULL</literal></link> pointer to a
    <link linkend='GVariant'><type>GVariant</type></link> and uses its value directly instead of collecting arguments to
    create the value.  The provided <link linkend='GVariant'><type>GVariant</type></link> must have a type that matches the
    type string following the '<literal>@</literal>'.  '<literal>*</literal>' is
    the same as '<literal>@*</literal>' (ie: take a <link linkend='GVariant'><type>GVariant</type></link> of any type).
    '<literal>?</literal>' is the same as '<literal>@?</literal>' (ie: take a
    <link linkend='GVariant'><type>GVariant</type></link> of any basic type).  '<literal>r</literal>' is the same as
    '<literal>@r</literal>' (ie: take a <link linkend='GVariant'><type>GVariant</type></link> of any tuple type).
   </para>
   <para>
    Upon encountering a '<literal>@</literal>' in front of a type string,
    <link linkend='g-variant-get'><function>g_variant_get()</function></link>
    takes a pointer to a <code>(<link linkend='GVariant'>GVariant</link> *)</code> (ie: a
    <code>(<link linkend='GVariant'>GVariant</link> **)</code>) and sets it to a new reference to a
    <link linkend='GVariant'><type>GVariant</type></link> containing the value (instead of deconstructing the value into
    C types in the usual way).  <link linkend='NULL:CAPS'><literal>NULL</literal></link> can be given to ignore the
    value.  '<literal>*</literal>', '<literal>?</literal>' and '<literal>r</literal>' are handled in a way analogous to
    what is stated above.
   </para>
   <para>
    You can always use '<literal>*</literal>' as an alternative to '<literal>?</literal>', '<literal>r</literal>' or any
    use of '<literal>@</literal>'.  Using the other characters where possible is recommended, however, due to the
    improvements in type safety and code self-documentation.
   </para>

   <refsect3>
    <title>Examples</title>
    <informalexample><programlisting>
<![CDATA[GVariant *value1, *value2;

value1 = g_variant_new ("(i@ii)", 44, g_variant_new_int32 (55), 66);

/* note: consumes floating reference count on 'value1' */
value2 = g_variant_new ("(@(iii)*)", value1, g_variant_new_string ("foo"));

{
  const gchar *string;
  GVariant *tmp;
  gsize length;
  gint x, y, z;

  g_variant_get (value2, "((iii)*)", &x, &y, &z, &tmp);
  string = g_variant_get_string (tmp, &length);
  g_print ("it is %d %d %d %s (length=%d)\n", x, y, z, string, (int) length);
  g_variant_unref (tmp);

  /* quick way to skip all the values in a tuple */
  g_variant_get (value2, "(rs)", NULL, &string); /* or "(@(iii)s)" */
  g_print ("i only got the string: %s\n", string);
  g_free (string);
}]]></programlisting></informalexample>
   </refsect3>
  </refsect2>

  <refsect2 id='gvariant-format-strings-pointers'>
   <title>Pointers</title>
   <para>
    <emphasis role='strong'>
     Characters: <code>&amp;</code>
    </emphasis>
   </para>

   <para>
    The '<code>&amp;</code>' character is used to indicate that serialised data should be directly exchanged via a
    pointer.
   </para>
   <para>
    Currently, the only use for this character is when it is applied to a string (ie: '<literal>&amp;s</literal>',
    '<literal>&amp;o</literal>' or '<code>&amp;g</code>').  For
    <link linkend='g-variant-new'><function>g_variant_new()</function></link> this has absolutely no effect.  The string
    is collected and duplicated normally.  For <link linkend='g-variant-get'><function>g_variant_get()</function></link>
    it means that instead of creating a newly allocated copy of the string, a pointer to the serialised data is
    returned.  This pointer should not be freed.  Validity checks are performed to ensure that the string data will
    always be properly nul-terminated.
   </para>

   <refsect3>
    <title>Examples</title>
    <informalexample><programlisting>
<![CDATA[{
  const gchar *str;
  GVariant *value;

  value = g_variant_new ("&s", "hello world");
  str = g_variant_get (value, "&s", &str);
  g_print ("string is: %s\n", str);
  /* no need to free str */
}]]></programlisting></informalexample>
   </refsect3>
  </refsect2>

  <refsect2 id='gvariant-format-strings-convenience'>
   <title>Convenience Conversions</title>
   <para>
    <emphasis role='strong'>
     Characters: <literal>^</literal>
    </emphasis>
   </para>

   <para>
    The '<literal>^</literal>' character currently supports conversion to and from bytestrings or to and from arrays
    of strings or bytestrings.  It has a number of forms.
   </para>

   <para>
    In all forms, when used with <link linkend='g-variant-new'><function>g_variant_new()</function></link> one
    pointer value is collected from the variable arguments and passed to a function (as given in the table below).
    The result of that function is used as the value for this position.  When used with
    <link linkend='g-variant-get'><function>g_variant_get()</function></link> one pointer value is produced by using
    the function (given in the table) and returned by reference.
   </para>

   <informaltable>
    <tgroup cols='2'>
     <colspec colname='col_0'/>
     <colspec colname='col_1'/>
     <colspec colname='col_2'/>
     <tbody>

      <row rowsep='1'>
       <entry colsep='1' rowsep='1'>
        <para>
         <emphasis role='strong'>Conversion</emphasis>
        </para>
       </entry>
       <entry colsep='1' rowsep='1'>
        <para>
          <emphasis role='strong'>
            Used with <link linkend='g-variant-new'><function>g_variant_new()</function></link>
          </emphasis>
        </para>
       </entry>
       <entry colsep='1' rowsep='1'>
        <para>
          <emphasis role='strong'>
            Used with <link linkend='g-variant-get'><function>g_variant_get()</function></link>
          </emphasis>
        </para>
       </entry>
      </row>

      <row rowsep='1'>
       <entry colsep='1' rowsep='1'>
        <para>
         <emphasis role='strong'>
          <literal>^as</literal>
         </emphasis>
        </para>
       </entry>
       <entry colsep='1' rowsep='1' morerows='1'>
        <para>
         equivalent to <link linkend='g-variant-new-strv'><function>g_variant_new_strv()</function></link>
        </para>
       </entry>
       <entry colsep='1' rowsep='1'>
        <para>
         equivalent to <link linkend='g-variant-dup-strv'><function>g_variant_dup_strv()</function></link>
        </para>
       </entry>
      </row>

      <row rowsep='1'>
       <entry colsep='1' rowsep='1'>
        <para>
         <emphasis role='strong'>
          <literal>^a&amp;s</literal>
         </emphasis>
        </para>
       </entry>
       <entry colsep='1' rowsep='1'>
        <para>
         equivalent to <link linkend='g-variant-get-strv'><function>g_variant_get_strv()</function></link>
        </para>
       </entry>
      </row>

      <row rowsep='1'>
       <entry colsep='1' rowsep='1'>
        <para>
         <emphasis role='strong'>
          <literal>^ao</literal>
         </emphasis>
        </para>
       </entry>
       <entry colsep='1' rowsep='1' morerows='1'>
        <para>
         equivalent to <link linkend='g-variant-new-objv'><function>g_variant_new_objv()</function></link>
        </para>
       </entry>
       <entry colsep='1' rowsep='1'>
        <para>
         equivalent to <link linkend='g-variant-dup-objv'><function>g_variant_dup_objv()</function></link>
        </para>
       </entry>
      </row>

      <row rowsep='1'>
       <entry colsep='1' rowsep='1'>
        <para>
         <emphasis role='strong'>
          <literal>^a&amp;o</literal>
         </emphasis>
        </para>
       </entry>
       <entry colsep='1' rowsep='1'>
        <para>
         equivalent to <link linkend='g-variant-get-objv'><function>g_variant_get_objv()</function></link>
        </para>
       </entry>
      </row>

      <row rowsep='1'>
       <entry colsep='1' rowsep='1'>
        <para>
         <emphasis role='strong'>
          <literal>^ay</literal>
         </emphasis>
        </para>
       </entry>
       <entry colsep='1' rowsep='1' morerows='1'>
        <para>
         equivalent to <link linkend='g-variant-new-bytestring'><function>g_variant_new_bytestring()</function></link>
        </para>
       </entry>
       <entry colsep='1' rowsep='1'>
        <para>
         equivalent to <link linkend='g-variant-dup-bytestring'><function>g_variant_dup_bytestring()</function></link>
        </para>
       </entry>
      </row>

      <row rowsep='1'>
       <entry colsep='1' rowsep='1'>
        <para>
         <emphasis role='strong'>
          <literal>^&amp;ay</literal>
         </emphasis>
        </para>
       </entry>
       <entry colsep='1' rowsep='1'>
        <para>
         equivalent to <link linkend='g-variant-get-bytestring'><function>g_variant_get_bytestring()</function></link>
        </para>
       </entry>
      </row>

      <row rowsep='1'>
       <entry colsep='1' rowsep='1'>
        <para>
         <emphasis role='strong'>
          <literal>^aay</literal>
         </emphasis>
        </para>
       </entry>
       <entry colsep='1' rowsep='1' morerows='1'>
        <para>
         equivalent to <link linkend='g-variant-new-bytestring-array'><function>g_variant_new_bytestring_array()</function></link>
        </para>
       </entry>
       <entry colsep='1' rowsep='1'>
        <para>
         equivalent to <link linkend='g-variant-dup-bytestring-array'><function>g_variant_dup_bytestring_array()</function></link>
        </para>
       </entry>
      </row>

      <row rowsep='1'>
       <entry colsep='1' rowsep='1'>
        <para>
         <emphasis role='strong'>
          <literal>^a&amp;ay</literal>
         </emphasis>
        </para>
       </entry>
       <entry colsep='1' rowsep='1'>
        <para>
         equivalent to <link linkend='g-variant-get-bytestring-array'><function>g_variant_get_bytestring_array()</function></link>
        </para>
       </entry>
      </row>

     </tbody>
    </tgroup>
   </informaltable>
  </refsect2>
 </refsect1>
</refentry><|MERGE_RESOLUTION|>--- conflicted
+++ resolved
@@ -530,12 +530,8 @@
     '<literal>s</literal>', '<literal>o</literal>' or '<literal>g</literal>' in a format string,
     <link linkend='g-variant-new'><function>g_variant_new()</function></link> takes a <code>(const
     <link linkend='gchar'>gchar</link> *)</code> and makes a copy of it.
-<<<<<<< HEAD
-    <link linkend='NULL:CAPS'><literal>NULL</literal></link> is not a valid string.  If the '<literal>o</literal>' or
-=======
     <link linkend='NULL:CAPS'><literal>NULL</literal></link> is not a valid string; use
     <link linkend='gvariant-format-strings-maybe-types'>maybe types</link> to encode that.  If the '<literal>o</literal>' or
->>>>>>> 76bed778
     '<literal>g</literal>' characters are used, care must be taken to ensure that the passed string is a valid DBus
     object path or DBus type signature, respectively.
    </para>
