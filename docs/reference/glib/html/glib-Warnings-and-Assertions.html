<!DOCTYPE html PUBLIC "-//W3C//DTD HTML 4.01 Transitional//EN">
<html>
<head>
<meta http-equiv="Content-Type" content="text/html; charset=UTF-8">
<<<<<<< HEAD
<title>Message Output and Debugging Functions</title>
<meta name="generator" content="DocBook XSL Stylesheets V1.77.1">
=======
<title>Message Output and Debugging Functions: GLib Reference Manual</title>
<meta name="generator" content="DocBook XSL Stylesheets V1.78.1">
>>>>>>> 76bed778
<link rel="home" href="index.html" title="GLib Reference Manual">
<link rel="up" href="glib-core.html" title="GLib Core Application Support">
<link rel="prev" href="glib-Error-Reporting.html" title="Error Reporting">
<link rel="next" href="glib-Message-Logging.html" title="Message Logging">
<<<<<<< HEAD
<meta name="generator" content="GTK-Doc V1.18.1 (XML mode)">
<link rel="stylesheet" href="style.css" type="text/css">
</head>
<body bgcolor="white" text="black" link="#0000FF" vlink="#840084" alink="#0000FF">
<table class="navigation" id="top" width="100%" summary="Navigation header" cellpadding="2" cellspacing="2">
<tr valign="middle">
<td><a accesskey="p" href="glib-Error-Reporting.html"><img src="left.png" width="24" height="24" border="0" alt="Prev"></a></td>
<td><a accesskey="u" href="glib-core.html"><img src="up.png" width="24" height="24" border="0" alt="Up"></a></td>
<td><a accesskey="h" href="index.html"><img src="home.png" width="24" height="24" border="0" alt="Home"></a></td>
<th width="100%" align="center">GLib Reference Manual</th>
<td><a accesskey="n" href="glib-Message-Logging.html"><img src="right.png" width="24" height="24" border="0" alt="Next"></a></td>
</tr>
<tr><td colspan="5" class="shortcuts">
<a href="#glib-Warnings-and-Assertions.synopsis" class="shortcut">Top</a>
                   | 
                  <a href="#glib-Warnings-and-Assertions.description" class="shortcut">Description</a>
</td></tr>
</table>
=======
<meta name="generator" content="GTK-Doc V1.24 (XML mode)">
<link rel="stylesheet" href="style.css" type="text/css">
</head>
<body bgcolor="white" text="black" link="#0000FF" vlink="#840084" alink="#0000FF">
<table class="navigation" id="top" width="100%" summary="Navigation header" cellpadding="2" cellspacing="5"><tr valign="middle">
<td width="100%" align="left" class="shortcuts">
<a href="#" class="shortcut">Top</a><span id="nav_description">  <span class="dim">|</span> 
                  <a href="#glib-Warnings-and-Assertions.description" class="shortcut">Description</a></span>
</td>
<td><a accesskey="h" href="index.html"><img src="home.png" width="16" height="16" border="0" alt="Home"></a></td>
<td><a accesskey="u" href="glib-core.html"><img src="up.png" width="16" height="16" border="0" alt="Up"></a></td>
<td><a accesskey="p" href="glib-Error-Reporting.html"><img src="left.png" width="16" height="16" border="0" alt="Prev"></a></td>
<td><a accesskey="n" href="glib-Message-Logging.html"><img src="right.png" width="16" height="16" border="0" alt="Next"></a></td>
</tr></table>
>>>>>>> 76bed778
<div class="refentry">
<a name="glib-Warnings-and-Assertions"></a><div class="titlepage"></div>
<div class="refnamediv"><table width="100%"><tr>
<td valign="top">
<h2><span class="refentrytitle"><a name="glib-Warnings-and-Assertions.top_of_page"></a>Message Output and Debugging Functions</span></h2>
<p>Message Output and Debugging Functions — functions to output messages and help debug applications</p>
</td>
<td class="gallery_image" valign="top" align="right"></td>
</tr></table></div>
<<<<<<< HEAD
<div class="refsynopsisdiv">
<a name="glib-Warnings-and-Assertions.synopsis"></a><h2>Synopsis</h2>
<pre class="synopsis">
#include &lt;glib.h&gt;

<span class="returnvalue">void</span>                <a class="link" href="glib-Warnings-and-Assertions.html#g-print" title="g_print ()">g_print</a>                             (<em class="parameter"><code>const <a class="link" href="glib-Basic-Types.html#gchar" title="gchar"><span class="type">gchar</span></a> *format</code></em>,
                                                         <em class="parameter"><code>...</code></em>);
<a class="link" href="glib-Warnings-and-Assertions.html#GPrintFunc" title="GPrintFunc ()"><span class="returnvalue">GPrintFunc</span></a>          <a class="link" href="glib-Warnings-and-Assertions.html#g-set-print-handler" title="g_set_print_handler ()">g_set_print_handler</a>                 (<em class="parameter"><code><a class="link" href="glib-Warnings-and-Assertions.html#GPrintFunc" title="GPrintFunc ()"><span class="type">GPrintFunc</span></a> func</code></em>);
<span class="returnvalue">void</span>                (<a class="link" href="glib-Warnings-and-Assertions.html#GPrintFunc" title="GPrintFunc ()">*GPrintFunc</a>)                       (<em class="parameter"><code>const <a class="link" href="glib-Basic-Types.html#gchar" title="gchar"><span class="type">gchar</span></a> *string</code></em>);

<span class="returnvalue">void</span>                <a class="link" href="glib-Warnings-and-Assertions.html#g-printerr" title="g_printerr ()">g_printerr</a>                          (<em class="parameter"><code>const <a class="link" href="glib-Basic-Types.html#gchar" title="gchar"><span class="type">gchar</span></a> *format</code></em>,
                                                         <em class="parameter"><code>...</code></em>);
<a class="link" href="glib-Warnings-and-Assertions.html#GPrintFunc" title="GPrintFunc ()"><span class="returnvalue">GPrintFunc</span></a>          <a class="link" href="glib-Warnings-and-Assertions.html#g-set-printerr-handler" title="g_set_printerr_handler ()">g_set_printerr_handler</a>              (<em class="parameter"><code><a class="link" href="glib-Warnings-and-Assertions.html#GPrintFunc" title="GPrintFunc ()"><span class="type">GPrintFunc</span></a> func</code></em>);

#define             <a class="link" href="glib-Warnings-and-Assertions.html#g-return-if-fail" title="g_return_if_fail()">g_return_if_fail</a>                    (expr)
#define             <a class="link" href="glib-Warnings-and-Assertions.html#g-return-val-if-fail" title="g_return_val_if_fail()">g_return_val_if_fail</a>                (expr,
                                                         val)
#define             <a class="link" href="glib-Warnings-and-Assertions.html#g-return-if-reached" title="g_return_if_reached">g_return_if_reached</a>
#define             <a class="link" href="glib-Warnings-and-Assertions.html#g-return-val-if-reached" title="g_return_val_if_reached()">g_return_val_if_reached</a>             (val)
#define             <a class="link" href="glib-Warnings-and-Assertions.html#g-warn-if-fail" title="g_warn_if_fail()">g_warn_if_fail</a>                      (expr)
#define             <a class="link" href="glib-Warnings-and-Assertions.html#g-warn-if-reached" title="g_warn_if_reached">g_warn_if_reached</a>

<span class="returnvalue">void</span>                <a class="link" href="glib-Warnings-and-Assertions.html#g-on-error-query" title="g_on_error_query ()">g_on_error_query</a>                    (<em class="parameter"><code>const <a class="link" href="glib-Basic-Types.html#gchar" title="gchar"><span class="type">gchar</span></a> *prg_name</code></em>);
<span class="returnvalue">void</span>                <a class="link" href="glib-Warnings-and-Assertions.html#g-on-error-stack-trace" title="g_on_error_stack_trace ()">g_on_error_stack_trace</a>              (<em class="parameter"><code>const <a class="link" href="glib-Basic-Types.html#gchar" title="gchar"><span class="type">gchar</span></a> *prg_name</code></em>);

#define             <a class="link" href="glib-Warnings-and-Assertions.html#G-BREAKPOINT:CAPS" title="G_BREAKPOINT">G_BREAKPOINT</a>
</pre>
</div>
<div class="refsect1">
<a name="glib-Warnings-and-Assertions.description"></a><h2>Description</h2>
<p>
These functions provide support for outputting messages.
</p>
<p>
The <code class="function">g_return</code> family of macros (<a class="link" href="glib-Warnings-and-Assertions.html#g-return-if-fail" title="g_return_if_fail()"><code class="function">g_return_if_fail()</code></a>,
<a class="link" href="glib-Warnings-and-Assertions.html#g-return-val-if-fail" title="g_return_val_if_fail()"><code class="function">g_return_val_if_fail()</code></a>, <a class="link" href="glib-Warnings-and-Assertions.html#g-return-if-reached" title="g_return_if_reached"><code class="function">g_return_if_reached()</code></a>, <a class="link" href="glib-Warnings-and-Assertions.html#g-return-val-if-reached" title="g_return_val_if_reached()"><code class="function">g_return_val_if_reached()</code></a>)
should only be used for programming errors, a typical use case is
checking for invalid parameters at the beginning of a public function.
They should not be used if you just mean "if (error) return", they
should only be used if you mean "if (bug in program) return".
The program behavior is generally considered undefined after one
of these checks fails. They are not intended for normal control
flow, only to give a perhaps-helpful warning before giving up.
</p>
</div>
<div class="refsect1">
<a name="glib-Warnings-and-Assertions.details"></a><h2>Details</h2>
<div class="refsect2">
<a name="g-print"></a><h3>g_print ()</h3>
<pre class="programlisting"><span class="returnvalue">void</span>                g_print                             (<em class="parameter"><code>const <a class="link" href="glib-Basic-Types.html#gchar" title="gchar"><span class="type">gchar</span></a> *format</code></em>,
                                                         <em class="parameter"><code>...</code></em>);</pre>
<p>
Outputs a formatted message via the print handler.
The default print handler simply outputs the message to stdout.
</p>
<p>
<a class="link" href="glib-Warnings-and-Assertions.html#g-print" title="g_print ()"><code class="function">g_print()</code></a> should not be used from within libraries for debugging
messages, since it may be redirected by applications to special
purpose message windows or even files. Instead, libraries should
use <a class="link" href="glib-Message-Logging.html#g-log" title="g_log ()"><code class="function">g_log()</code></a>, or the convenience functions <a class="link" href="glib-Message-Logging.html#g-message" title="g_message()"><code class="function">g_message()</code></a>, <a class="link" href="glib-Message-Logging.html#g-warning" title="g_warning()"><code class="function">g_warning()</code></a>
and <a class="link" href="glib-Message-Logging.html#g-error" title="g_error()"><code class="function">g_error()</code></a>.
</p>
<div class="variablelist"><table border="0" class="variablelist">
<colgroup>
<col align="left" valign="top">
<col>
</colgroup>
<tbody>
<tr>
<td><p><span class="term"><em class="parameter"><code>format</code></em> :</span></p></td>
<td>the message format. See the <code class="function">printf()</code> documentation</td>
</tr>
<tr>
<td><p><span class="term"><em class="parameter"><code>...</code></em> :</span></p></td>
<td>the parameters to insert into the format string</td>
=======
<div class="refsect1">
<a name="glib-Warnings-and-Assertions.functions"></a><h2>Functions</h2>
<div class="informaltable"><table width="100%" border="0">
<colgroup>
<col width="150px" class="functions_return">
<col class="functions_name">
</colgroup>
<tbody>
<tr>
<td class="function_type">
<span class="returnvalue">void</span>
</td>
<td class="function_name">
<a class="link" href="glib-Warnings-and-Assertions.html#g-print" title="g_print ()">g_print</a> <span class="c_punctuation">()</span>
</td>
</tr>
<tr>
<td class="function_type">
<a class="link" href="glib-Warnings-and-Assertions.html#GPrintFunc" title="GPrintFunc ()"><span class="returnvalue">GPrintFunc</span></a>
</td>
<td class="function_name">
<a class="link" href="glib-Warnings-and-Assertions.html#g-set-print-handler" title="g_set_print_handler ()">g_set_print_handler</a> <span class="c_punctuation">()</span>
</td>
</tr>
<tr>
<td class="function_type">
<span class="returnvalue">void</span>
</td>
<td class="function_name">
<span class="c_punctuation">(</span><a class="link" href="glib-Warnings-and-Assertions.html#GPrintFunc" title="GPrintFunc ()">*GPrintFunc</a><span class="c_punctuation">)</span> <span class="c_punctuation">()</span>
</td>
</tr>
<tr>
<td class="function_type">
<span class="returnvalue">void</span>
</td>
<td class="function_name">
<a class="link" href="glib-Warnings-and-Assertions.html#g-printerr" title="g_printerr ()">g_printerr</a> <span class="c_punctuation">()</span>
</td>
>>>>>>> 76bed778
</tr>
<tr>
<td class="function_type">
<a class="link" href="glib-Warnings-and-Assertions.html#GPrintFunc" title="GPrintFunc ()"><span class="returnvalue">GPrintFunc</span></a>
</td>
<td class="function_name">
<a class="link" href="glib-Warnings-and-Assertions.html#g-set-printerr-handler" title="g_set_printerr_handler ()">g_set_printerr_handler</a> <span class="c_punctuation">()</span>
</td>
</tr>
<tr>
<td class="define_keyword">#define</td>
<td class="function_name">
<a class="link" href="glib-Warnings-and-Assertions.html#g-return-if-fail" title="g_return_if_fail()">g_return_if_fail</a><span class="c_punctuation">()</span>
</td>
</tr>
<tr>
<td class="define_keyword">#define</td>
<td class="function_name">
<a class="link" href="glib-Warnings-and-Assertions.html#g-return-val-if-fail" title="g_return_val_if_fail()">g_return_val_if_fail</a><span class="c_punctuation">()</span>
</td>
</tr>
<tr>
<td class="define_keyword">#define</td>
<td class="function_name"><a class="link" href="glib-Warnings-and-Assertions.html#g-return-if-reached" title="g_return_if_reached">g_return_if_reached</a></td>
</tr>
<tr>
<td class="define_keyword">#define</td>
<td class="function_name">
<a class="link" href="glib-Warnings-and-Assertions.html#g-return-val-if-reached" title="g_return_val_if_reached()">g_return_val_if_reached</a><span class="c_punctuation">()</span>
</td>
</tr>
<tr>
<td class="define_keyword">#define</td>
<td class="function_name">
<a class="link" href="glib-Warnings-and-Assertions.html#g-warn-if-fail" title="g_warn_if_fail()">g_warn_if_fail</a><span class="c_punctuation">()</span>
</td>
</tr>
<tr>
<td class="define_keyword">#define</td>
<td class="function_name"><a class="link" href="glib-Warnings-and-Assertions.html#g-warn-if-reached" title="g_warn_if_reached">g_warn_if_reached</a></td>
</tr>
<tr>
<td class="function_type">
<span class="returnvalue">void</span>
</td>
<td class="function_name">
<a class="link" href="glib-Warnings-and-Assertions.html#g-on-error-query" title="g_on_error_query ()">g_on_error_query</a> <span class="c_punctuation">()</span>
</td>
</tr>
<tr>
<td class="function_type">
<span class="returnvalue">void</span>
</td>
<td class="function_name">
<a class="link" href="glib-Warnings-and-Assertions.html#g-on-error-stack-trace" title="g_on_error_stack_trace ()">g_on_error_stack_trace</a> <span class="c_punctuation">()</span>
</td>
</tr>
<tr>
<td class="define_keyword">#define</td>
<td class="function_name"><a class="link" href="glib-Warnings-and-Assertions.html#G-BREAKPOINT:CAPS" title="G_BREAKPOINT">G_BREAKPOINT</a></td>
</tr>
</tbody>
</table></div>
</div>
<<<<<<< HEAD
<hr>
<div class="refsect2">
<a name="g-set-print-handler"></a><h3>g_set_print_handler ()</h3>
<pre class="programlisting"><a class="link" href="glib-Warnings-and-Assertions.html#GPrintFunc" title="GPrintFunc ()"><span class="returnvalue">GPrintFunc</span></a>          g_set_print_handler                 (<em class="parameter"><code><a class="link" href="glib-Warnings-and-Assertions.html#GPrintFunc" title="GPrintFunc ()"><span class="type">GPrintFunc</span></a> func</code></em>);</pre>
<p>
Sets the print handler.
</p>
<p>
Any messages passed to <a class="link" href="glib-Warnings-and-Assertions.html#g-print" title="g_print ()"><code class="function">g_print()</code></a> will be output via
the new handler. The default handler simply outputs
the message to stdout. By providing your own handler
you can redirect the output, to a GTK+ widget or a
log file for example.
</p>
<div class="variablelist"><table border="0" class="variablelist">
<colgroup>
<col align="left" valign="top">
<col>
</colgroup>
<tbody>
<tr>
<td><p><span class="term"><em class="parameter"><code>func</code></em> :</span></p></td>
<td>the new print handler</td>
</tr>
<tr>
<td><p><span class="term"><span class="emphasis"><em>Returns</em></span> :</span></p></td>
<td>the old print handler</td>
=======
<div class="refsect1">
<a name="glib-Warnings-and-Assertions.includes"></a><h2>Includes</h2>
<pre class="synopsis">#include &lt;glib.h&gt;
</pre>
</div>
<div class="refsect1">
<a name="glib-Warnings-and-Assertions.description"></a><h2>Description</h2>
<p>These functions provide support for outputting messages.</p>
<p>The g_return family of macros (<a class="link" href="glib-Warnings-and-Assertions.html#g-return-if-fail" title="g_return_if_fail()"><code class="function">g_return_if_fail()</code></a>,
<a class="link" href="glib-Warnings-and-Assertions.html#g-return-val-if-fail" title="g_return_val_if_fail()"><code class="function">g_return_val_if_fail()</code></a>, <a class="link" href="glib-Warnings-and-Assertions.html#g-return-if-reached" title="g_return_if_reached"><code class="function">g_return_if_reached()</code></a>,
<a class="link" href="glib-Warnings-and-Assertions.html#g-return-val-if-reached" title="g_return_val_if_reached()"><code class="function">g_return_val_if_reached()</code></a>) should only be used for programming
errors, a typical use case is checking for invalid parameters at
the beginning of a public function. They should not be used if
you just mean "if (error) return", they should only be used if
you mean "if (bug in program) return". The program behavior is
generally considered undefined after one of these checks fails.
They are not intended for normal control flow, only to give a
perhaps-helpful warning before giving up.</p>
</div>
<div class="refsect1">
<a name="glib-Warnings-and-Assertions.functions_details"></a><h2>Functions</h2>
<div class="refsect2">
<a name="g-print"></a><h3>g_print ()</h3>
<pre class="programlisting"><span class="returnvalue">void</span>
g_print (<em class="parameter"><code>const <a class="link" href="glib-Basic-Types.html#gchar" title="gchar"><span class="type">gchar</span></a> *format</code></em>,
         <em class="parameter"><code>...</code></em>);</pre>
<p>Outputs a formatted message via the print handler.
The default print handler simply outputs the message to stdout, without
appending a trailing new-line character. Typically, <em class="parameter"><code>format</code></em>
 should end with
its own new-line character.</p>
<p>g_print() should not be used from within libraries for debugging
messages, since it may be redirected by applications to special
purpose message windows or even files. Instead, libraries should
use <a class="link" href="glib-Message-Logging.html#g-log" title="g_log ()"><code class="function">g_log()</code></a>, or the convenience functions <a class="link" href="glib-Message-Logging.html#g-message" title="g_message()"><code class="function">g_message()</code></a>, <a class="link" href="glib-Message-Logging.html#g-warning" title="g_warning()"><code class="function">g_warning()</code></a>
and <a class="link" href="glib-Message-Logging.html#g-error" title="g_error()"><code class="function">g_error()</code></a>.</p>
<div class="refsect3">
<a name="id-1.4.11.6.2.6"></a><h4>Parameters</h4>
<div class="informaltable"><table width="100%" border="0">
<colgroup>
<col width="150px" class="parameters_name">
<col class="parameters_description">
<col width="200px" class="parameters_annotations">
</colgroup>
<tbody>
<tr>
<td class="parameter_name"><p>format</p></td>
<td class="parameter_description"><p>the message format. See the <code class="function">printf()</code> documentation</p></td>
<td class="parameter_annotations"> </td>
</tr>
<tr>
<td class="parameter_name"><p>...</p></td>
<td class="parameter_description"><p>the parameters to insert into the format string</p></td>
<td class="parameter_annotations"> </td>
>>>>>>> 76bed778
</tr>
</tbody>
</table></div>
</div>
</div>
<hr>
<div class="refsect2">
<<<<<<< HEAD
<a name="GPrintFunc"></a><h3>GPrintFunc ()</h3>
<pre class="programlisting"><span class="returnvalue">void</span>                (*GPrintFunc)                       (<em class="parameter"><code>const <a class="link" href="glib-Basic-Types.html#gchar" title="gchar"><span class="type">gchar</span></a> *string</code></em>);</pre>
<p>
Specifies the type of the print handler functions.
These are called with the complete formatted string to output.
</p>
<div class="variablelist"><table border="0" class="variablelist">
<colgroup>
<col align="left" valign="top">
<col>
</colgroup>
<tbody><tr>
<td><p><span class="term"><em class="parameter"><code>string</code></em> :</span></p></td>
<td>the message to output</td>
=======
<a name="g-set-print-handler"></a><h3>g_set_print_handler ()</h3>
<pre class="programlisting"><a class="link" href="glib-Warnings-and-Assertions.html#GPrintFunc" title="GPrintFunc ()"><span class="returnvalue">GPrintFunc</span></a>
g_set_print_handler (<em class="parameter"><code><a class="link" href="glib-Warnings-and-Assertions.html#GPrintFunc" title="GPrintFunc ()"><span class="type">GPrintFunc</span></a> func</code></em>);</pre>
<p>Sets the print handler.</p>
<p>Any messages passed to <a class="link" href="glib-Warnings-and-Assertions.html#g-print" title="g_print ()"><code class="function">g_print()</code></a> will be output via
the new handler. The default handler simply outputs
the message to stdout. By providing your own handler
you can redirect the output, to a GTK+ widget or a
log file for example.</p>
<div class="refsect3">
<a name="id-1.4.11.6.3.6"></a><h4>Parameters</h4>
<div class="informaltable"><table width="100%" border="0">
<colgroup>
<col width="150px" class="parameters_name">
<col class="parameters_description">
<col width="200px" class="parameters_annotations">
</colgroup>
<tbody><tr>
<td class="parameter_name"><p>func</p></td>
<td class="parameter_description"><p>the new print handler</p></td>
<td class="parameter_annotations"> </td>
>>>>>>> 76bed778
</tr></tbody>
</table></div>
</div>
<div class="refsect3">
<a name="id-1.4.11.6.3.7"></a><h4>Returns</h4>
<p> the old print handler</p>
</div>
</div>
<hr>
<div class="refsect2">
<<<<<<< HEAD
<a name="g-printerr"></a><h3>g_printerr ()</h3>
<pre class="programlisting"><span class="returnvalue">void</span>                g_printerr                          (<em class="parameter"><code>const <a class="link" href="glib-Basic-Types.html#gchar" title="gchar"><span class="type">gchar</span></a> *format</code></em>,
                                                         <em class="parameter"><code>...</code></em>);</pre>
<p>
Outputs a formatted message via the error message handler.
The default handler simply outputs the message to stderr.
</p>
<p>
<a class="link" href="glib-Warnings-and-Assertions.html#g-printerr" title="g_printerr ()"><code class="function">g_printerr()</code></a> should not be used from within libraries.
Instead <a class="link" href="glib-Message-Logging.html#g-log" title="g_log ()"><code class="function">g_log()</code></a> should be used, or the convenience functions
<a class="link" href="glib-Message-Logging.html#g-message" title="g_message()"><code class="function">g_message()</code></a>, <a class="link" href="glib-Message-Logging.html#g-warning" title="g_warning()"><code class="function">g_warning()</code></a> and <a class="link" href="glib-Message-Logging.html#g-error" title="g_error()"><code class="function">g_error()</code></a>.
</p>
<div class="variablelist"><table border="0" class="variablelist">
<colgroup>
<col align="left" valign="top">
<col>
</colgroup>
<tbody>
<tr>
<td><p><span class="term"><em class="parameter"><code>format</code></em> :</span></p></td>
<td>the message format. See the <code class="function">printf()</code> documentation</td>
</tr>
<tr>
<td><p><span class="term"><em class="parameter"><code>...</code></em> :</span></p></td>
<td>the parameters to insert into the format string</td>
</tr>
</tbody>
=======
<a name="GPrintFunc"></a><h3>GPrintFunc ()</h3>
<pre class="programlisting"><span class="returnvalue">void</span>
<span class="c_punctuation">(</span>*GPrintFunc<span class="c_punctuation">)</span> (<em class="parameter"><code>const <a class="link" href="glib-Basic-Types.html#gchar" title="gchar"><span class="type">gchar</span></a> *string</code></em>);</pre>
<p>Specifies the type of the print handler functions.
These are called with the complete formatted string to output.</p>
<div class="refsect3">
<a name="id-1.4.11.6.4.5"></a><h4>Parameters</h4>
<div class="informaltable"><table width="100%" border="0">
<colgroup>
<col width="150px" class="parameters_name">
<col class="parameters_description">
<col width="200px" class="parameters_annotations">
</colgroup>
<tbody><tr>
<td class="parameter_name"><p>string</p></td>
<td class="parameter_description"><p>the message to output</p></td>
<td class="parameter_annotations"> </td>
</tr></tbody>
>>>>>>> 76bed778
</table></div>
</div>
</div>
<hr>
<div class="refsect2">
<<<<<<< HEAD
<a name="g-set-printerr-handler"></a><h3>g_set_printerr_handler ()</h3>
<pre class="programlisting"><a class="link" href="glib-Warnings-and-Assertions.html#GPrintFunc" title="GPrintFunc ()"><span class="returnvalue">GPrintFunc</span></a>          g_set_printerr_handler              (<em class="parameter"><code><a class="link" href="glib-Warnings-and-Assertions.html#GPrintFunc" title="GPrintFunc ()"><span class="type">GPrintFunc</span></a> func</code></em>);</pre>
<p>
Sets the handler for printing error messages.
</p>
<p>
Any messages passed to <a class="link" href="glib-Warnings-and-Assertions.html#g-printerr" title="g_printerr ()"><code class="function">g_printerr()</code></a> will be output via
the new handler. The default handler simply outputs the
message to stderr. By providing your own handler you can
redirect the output, to a GTK+ widget or a log file for
example.
</p>
<div class="variablelist"><table border="0" class="variablelist">
<colgroup>
<col align="left" valign="top">
<col>
</colgroup>
<tbody>
<tr>
<td><p><span class="term"><em class="parameter"><code>func</code></em> :</span></p></td>
<td>the new error message handler</td>
</tr>
<tr>
<td><p><span class="term"><span class="emphasis"><em>Returns</em></span> :</span></p></td>
<td>the old error message handler</td>
=======
<a name="g-printerr"></a><h3>g_printerr ()</h3>
<pre class="programlisting"><span class="returnvalue">void</span>
g_printerr (<em class="parameter"><code>const <a class="link" href="glib-Basic-Types.html#gchar" title="gchar"><span class="type">gchar</span></a> *format</code></em>,
            <em class="parameter"><code>...</code></em>);</pre>
<p>Outputs a formatted message via the error message handler.
The default handler simply outputs the message to stderr, without appending
a trailing new-line character. Typically, <em class="parameter"><code>format</code></em>
 should end with its own
new-line character.</p>
<p>g_printerr() should not be used from within libraries.
Instead <a class="link" href="glib-Message-Logging.html#g-log" title="g_log ()"><code class="function">g_log()</code></a> should be used, or the convenience functions
<a class="link" href="glib-Message-Logging.html#g-message" title="g_message()"><code class="function">g_message()</code></a>, <a class="link" href="glib-Message-Logging.html#g-warning" title="g_warning()"><code class="function">g_warning()</code></a> and <a class="link" href="glib-Message-Logging.html#g-error" title="g_error()"><code class="function">g_error()</code></a>.</p>
<div class="refsect3">
<a name="id-1.4.11.6.5.6"></a><h4>Parameters</h4>
<div class="informaltable"><table width="100%" border="0">
<colgroup>
<col width="150px" class="parameters_name">
<col class="parameters_description">
<col width="200px" class="parameters_annotations">
</colgroup>
<tbody>
<tr>
<td class="parameter_name"><p>format</p></td>
<td class="parameter_description"><p>the message format. See the <code class="function">printf()</code> documentation</p></td>
<td class="parameter_annotations"> </td>
</tr>
<tr>
<td class="parameter_name"><p>...</p></td>
<td class="parameter_description"><p>the parameters to insert into the format string</p></td>
<td class="parameter_annotations"> </td>
>>>>>>> 76bed778
</tr>
</tbody>
</table></div>
</div>
</div>
<hr>
<div class="refsect2">
<a name="g-set-printerr-handler"></a><h3>g_set_printerr_handler ()</h3>
<pre class="programlisting"><a class="link" href="glib-Warnings-and-Assertions.html#GPrintFunc" title="GPrintFunc ()"><span class="returnvalue">GPrintFunc</span></a>
g_set_printerr_handler (<em class="parameter"><code><a class="link" href="glib-Warnings-and-Assertions.html#GPrintFunc" title="GPrintFunc ()"><span class="type">GPrintFunc</span></a> func</code></em>);</pre>
<p>Sets the handler for printing error messages.</p>
<p>Any messages passed to <a class="link" href="glib-Warnings-and-Assertions.html#g-printerr" title="g_printerr ()"><code class="function">g_printerr()</code></a> will be output via
the new handler. The default handler simply outputs the
message to stderr. By providing your own handler you can
redirect the output, to a GTK+ widget or a log file for
example.</p>
<div class="refsect3">
<a name="id-1.4.11.6.6.6"></a><h4>Parameters</h4>
<div class="informaltable"><table width="100%" border="0">
<colgroup>
<col width="150px" class="parameters_name">
<col class="parameters_description">
<col width="200px" class="parameters_annotations">
</colgroup>
<tbody><tr>
<td class="parameter_name"><p>func</p></td>
<td class="parameter_description"><p>the new error message handler</p></td>
<td class="parameter_annotations"> </td>
</tr></tbody>
</table></div>
</div>
<div class="refsect3">
<a name="id-1.4.11.6.6.7"></a><h4>Returns</h4>
<p> the old error message handler</p>
</div>
</div>
<hr>
<div class="refsect2">
<a name="g-return-if-fail"></a><h3>g_return_if_fail()</h3>
<pre class="programlisting">#define             g_return_if_fail(expr)</pre>
<<<<<<< HEAD
<p>
Verifies that the expression evaluates to <a class="link" href="glib-Standard-Macros.html#TRUE:CAPS" title="TRUE"><code class="literal">TRUE</code></a>.  If the expression
evaluates to <a class="link" href="glib-Standard-Macros.html#FALSE:CAPS" title="FALSE"><code class="literal">FALSE</code></a>, a critical message is logged and the current
function returns.  This can only be used in functions which do not
return a value.
</p>
<p>
If G_DISABLE_CHECKS is defined then the check is not performed.  You
should therefore not depend on any side effects of <em class="parameter"><code>expr</code></em>.
</p>
<div class="variablelist"><table border="0" class="variablelist">
<colgroup>
<col align="left" valign="top">
<col>
</colgroup>
<tbody><tr>
<td><p><span class="term"><em class="parameter"><code>expr</code></em> :</span></p></td>
<td>the expression to check</td>
=======
<p>Verifies that the expression <em class="parameter"><code>expr</code></em>
, usually representing a precondition,
evaluates to <a class="link" href="glib-Standard-Macros.html#TRUE:CAPS" title="TRUE"><code class="literal">TRUE</code></a>. If the function returns a value, use
<a class="link" href="glib-Warnings-and-Assertions.html#g-return-val-if-fail" title="g_return_val_if_fail()"><code class="function">g_return_val_if_fail()</code></a> instead.</p>
<p>If <em class="parameter"><code>expr</code></em>
 evaluates to <a class="link" href="glib-Standard-Macros.html#FALSE:CAPS" title="FALSE"><code class="literal">FALSE</code></a>, the current function should be considered to
have undefined behaviour (a programmer error). The only correct solution
to such an error is to change the module that is calling the current
function, so that it avoids this incorrect call.</p>
<p>To make this undefined behaviour visible, if <em class="parameter"><code>expr</code></em>
 evaluates to <a class="link" href="glib-Standard-Macros.html#FALSE:CAPS" title="FALSE"><code class="literal">FALSE</code></a>,
the result is usually that a critical message is logged and the current
function returns.</p>
<p>If G_DISABLE_CHECKS is defined then the check is not performed.  You
should therefore not depend on any side effects of <em class="parameter"><code>expr</code></em>
.</p>
<div class="refsect3">
<a name="id-1.4.11.6.7.8"></a><h4>Parameters</h4>
<div class="informaltable"><table width="100%" border="0">
<colgroup>
<col width="150px" class="parameters_name">
<col class="parameters_description">
<col width="200px" class="parameters_annotations">
</colgroup>
<tbody><tr>
<td class="parameter_name"><p>expr</p></td>
<td class="parameter_description"><p>the expression to check</p></td>
<td class="parameter_annotations"> </td>
>>>>>>> 76bed778
</tr></tbody>
</table></div>
</div>
</div>
<hr>
<div class="refsect2">
<a name="g-return-val-if-fail"></a><h3>g_return_val_if_fail()</h3>
<pre class="programlisting">#define             g_return_val_if_fail(expr,val)</pre>
<<<<<<< HEAD
<p>
Verifies that the expression evaluates to <a class="link" href="glib-Standard-Macros.html#TRUE:CAPS" title="TRUE"><code class="literal">TRUE</code></a>.  If the expression
evaluates to <a class="link" href="glib-Standard-Macros.html#FALSE:CAPS" title="FALSE"><code class="literal">FALSE</code></a>, a critical message is logged and <em class="parameter"><code>val</code></em> is
returned from the current function.
</p>
<p>
If G_DISABLE_CHECKS is defined then the check is not performed.  You
should therefore not depend on any side effects of <em class="parameter"><code>expr</code></em>.
</p>
<div class="variablelist"><table border="0" class="variablelist">
<colgroup>
<col align="left" valign="top">
<col>
</colgroup>
<tbody>
<tr>
<td><p><span class="term"><em class="parameter"><code>expr</code></em> :</span></p></td>
<td>the expression to check</td>
</tr>
<tr>
<td><p><span class="term"><em class="parameter"><code>val</code></em> :</span></p></td>
<td>the value to return from the current function
if the expression is not true</td>
=======
<p>Verifies that the expression <em class="parameter"><code>expr</code></em>
, usually representing a precondition,
evaluates to <a class="link" href="glib-Standard-Macros.html#TRUE:CAPS" title="TRUE"><code class="literal">TRUE</code></a>. If the function does not return a value, use
<a class="link" href="glib-Warnings-and-Assertions.html#g-return-if-fail" title="g_return_if_fail()"><code class="function">g_return_if_fail()</code></a> instead.</p>
<p>If <em class="parameter"><code>expr</code></em>
 evaluates to <a class="link" href="glib-Standard-Macros.html#FALSE:CAPS" title="FALSE"><code class="literal">FALSE</code></a>, the current function should be considered to
have undefined behaviour (a programmer error). The only correct solution
to such an error is to change the module that is calling the current
function, so that it avoids this incorrect call.</p>
<p>To make this undefined behaviour visible, if <em class="parameter"><code>expr</code></em>
 evaluates to <a class="link" href="glib-Standard-Macros.html#FALSE:CAPS" title="FALSE"><code class="literal">FALSE</code></a>,
the result is usually that a critical message is logged and <em class="parameter"><code>val</code></em>
 is
returned from the current function.</p>
<p>If G_DISABLE_CHECKS is defined then the check is not performed.  You
should therefore not depend on any side effects of <em class="parameter"><code>expr</code></em>
.</p>
<div class="refsect3">
<a name="id-1.4.11.6.8.8"></a><h4>Parameters</h4>
<div class="informaltable"><table width="100%" border="0">
<colgroup>
<col width="150px" class="parameters_name">
<col class="parameters_description">
<col width="200px" class="parameters_annotations">
</colgroup>
<tbody>
<tr>
<td class="parameter_name"><p>expr</p></td>
<td class="parameter_description"><p>the expression to check</p></td>
<td class="parameter_annotations"> </td>
</tr>
<tr>
<td class="parameter_name"><p>val</p></td>
<td class="parameter_description"><p>the value to return from the current function
if the expression is not true</p></td>
<td class="parameter_annotations"> </td>
>>>>>>> 76bed778
</tr>
</tbody>
</table></div>
</div>
</div>
<hr>
<div class="refsect2">
<a name="g-return-if-reached"></a><h3>g_return_if_reached</h3>
<pre class="programlisting">#define             g_return_if_reached()</pre>
<p>Logs a critical message and returns from the current function.
This can only be used in functions which do not return a value.</p>
</div>
<hr>
<div class="refsect2">
<a name="g-return-val-if-reached"></a><h3>g_return_val_if_reached()</h3>
<pre class="programlisting">#define             g_return_val_if_reached(val)</pre>
<<<<<<< HEAD
<p>
Logs a critical message and returns <em class="parameter"><code>val</code></em>.
</p>
<div class="variablelist"><table border="0" class="variablelist">
<colgroup>
<col align="left" valign="top">
<col>
</colgroup>
<tbody><tr>
<td><p><span class="term"><em class="parameter"><code>val</code></em> :</span></p></td>
<td>the value to return from the current function</td>
=======
<p>Logs a critical message and returns <em class="parameter"><code>val</code></em>
.</p>
<div class="refsect3">
<a name="id-1.4.11.6.10.5"></a><h4>Parameters</h4>
<div class="informaltable"><table width="100%" border="0">
<colgroup>
<col width="150px" class="parameters_name">
<col class="parameters_description">
<col width="200px" class="parameters_annotations">
</colgroup>
<tbody><tr>
<td class="parameter_name"><p>val</p></td>
<td class="parameter_description"><p>the value to return from the current function</p></td>
<td class="parameter_annotations"> </td>
>>>>>>> 76bed778
</tr></tbody>
</table></div>
</div>
</div>
<hr>
<div class="refsect2">
<a name="g-warn-if-fail"></a><h3>g_warn_if_fail()</h3>
<pre class="programlisting">#define             g_warn_if_fail(expr)</pre>
<<<<<<< HEAD
<p>
Logs a warning if the expression is not true.
</p>
<div class="variablelist"><table border="0" class="variablelist">
<colgroup>
<col align="left" valign="top">
<col>
</colgroup>
<tbody><tr>
<td><p><span class="term"><em class="parameter"><code>expr</code></em> :</span></p></td>
<td>the expression to check</td>
=======
<p>Logs a warning if the expression is not true.</p>
<div class="refsect3">
<a name="id-1.4.11.6.11.5"></a><h4>Parameters</h4>
<div class="informaltable"><table width="100%" border="0">
<colgroup>
<col width="150px" class="parameters_name">
<col class="parameters_description">
<col width="200px" class="parameters_annotations">
</colgroup>
<tbody><tr>
<td class="parameter_name"><p>expr</p></td>
<td class="parameter_description"><p>the expression to check</p></td>
<td class="parameter_annotations"> </td>
>>>>>>> 76bed778
</tr></tbody>
</table></div>
</div>
<p class="since">Since: <a class="link" href="api-index-2-16.html#api-index-2.16">2.16</a></p>
</div>
<hr>
<div class="refsect2">
<a name="g-warn-if-reached"></a><h3>g_warn_if_reached</h3>
<pre class="programlisting">#define             g_warn_if_reached()</pre>
<p>Logs a critical warning.</p>
<p class="since">Since: <a class="link" href="api-index-2-16.html#api-index-2.16">2.16</a></p>
</div>
<hr>
<div class="refsect2">
<<<<<<< HEAD
<a name="g-on-error-query"></a><h3>g_on_error_query ()</h3>
<pre class="programlisting"><span class="returnvalue">void</span>                g_on_error_query                    (<em class="parameter"><code>const <a class="link" href="glib-Basic-Types.html#gchar" title="gchar"><span class="type">gchar</span></a> *prg_name</code></em>);</pre>
<p>
Prompts the user with
<code class="computeroutput">[E]xit, [H]alt, show [S]tack trace or [P]roceed</code>.
This function is intended to be used for debugging use only.
The following example shows how it can be used together with
the <a class="link" href="glib-Message-Logging.html#g-log" title="g_log ()"><code class="function">g_log()</code></a> functions.
</p>
<p>
</p>
=======
<a name="g-on-error-query"></a><h3>g_on_error_query ()</h3>
<pre class="programlisting"><span class="returnvalue">void</span>
g_on_error_query (<em class="parameter"><code>const <a class="link" href="glib-Basic-Types.html#gchar" title="gchar"><span class="type">gchar</span></a> *prg_name</code></em>);</pre>
<p>Prompts the user with
<code class="literal">[E]xit, [H]alt, show [S]tack trace or [P]roceed</code>.
This function is intended to be used for debugging use only.
The following example shows how it can be used together with
the <a class="link" href="glib-Message-Logging.html#g-log" title="g_log ()"><code class="function">g_log()</code></a> functions.</p>
>>>>>>> 76bed778
<div class="informalexample">
  <table class="listing_frame" border="0" cellpadding="0" cellspacing="0">
    <tbody>
      <tr>
        <td class="listing_lines" align="right"><pre>1
2
3
4
5
6
7
8
9
10
11
12
13
14
15
16
17
18
19
20
21
22
23</pre></td>
<<<<<<< HEAD
        <td class="listing_code"><pre class="programlisting"><span class="preproc">#include</span><span class="normal"> </span><span class="string">&lt;glib.h&gt;</span>

<span class="keyword">static</span><span class="normal"> </span><span class="type">void</span>
<span class="function">log_handler</span><span class="normal"> </span><span class="symbol">(</span><span class="keyword">const</span><span class="normal"> </span><span class="usertype">gchar</span><span class="normal">   </span><span class="symbol">*</span><span class="normal">log_domain</span><span class="symbol">,</span>
<span class="normal">             </span><span class="usertype">GLogLevelFlags</span><span class="normal"> log_level</span><span class="symbol">,</span>
<span class="normal">             </span><span class="keyword">const</span><span class="normal"> </span><span class="usertype">gchar</span><span class="normal">   </span><span class="symbol">*</span><span class="normal">message</span><span class="symbol">,</span>
<span class="normal">             </span><span class="usertype">gpointer</span><span class="normal">       user_data</span><span class="symbol">)</span>
<span class="cbracket">{</span>
<span class="normal">  </span><span class="function"><a href="glib-Message-Logging.html#g-log-default-handler">g_log_default_handler</a></span><span class="normal"> </span><span class="symbol">(</span><span class="normal">log_domain</span><span class="symbol">,</span><span class="normal"> log_level</span><span class="symbol">,</span><span class="normal"> message</span><span class="symbol">,</span><span class="normal"> user_data</span><span class="symbol">);</span>

<span class="normal">  </span><span class="function"><a href="glib-Warnings-and-Assertions.html#g-on-error-query">g_on_error_query</a></span><span class="normal"> </span><span class="symbol">(</span><span class="normal">MY_PROGRAM_NAME</span><span class="symbol">);</span>
<span class="cbracket">}</span>

<span class="type">int</span>
<span class="function">main</span><span class="normal"> </span><span class="symbol">(</span><span class="type">int</span><span class="normal"> argc</span><span class="symbol">,</span><span class="normal"> </span><span class="type">char</span><span class="normal"> </span><span class="symbol">*</span><span class="normal">argv</span><span class="symbol">[])</span>
<span class="cbracket">{</span>
<span class="normal">  </span><span class="function"><a href="glib-Message-Logging.html#g-log-set-handler">g_log_set_handler</a></span><span class="normal"> </span><span class="symbol">(</span><span class="normal">MY_LOG_DOMAIN</span><span class="symbol">,</span>
<span class="normal">                     <a href="glib-Message-Logging.html#G-LOG-LEVEL-WARNING:CAPS">G_LOG_LEVEL_WARNING</a> </span><span class="symbol">|</span>
<span class="normal">                     <a href="glib-Message-Logging.html#G-LOG-LEVEL-ERROR:CAPS">G_LOG_LEVEL_ERROR</a> </span><span class="symbol">|</span>
<span class="normal">                     <a href="glib-Message-Logging.html#G-LOG-LEVEL-CRITICAL:CAPS">G_LOG_LEVEL_CRITICAL</a></span><span class="symbol">,</span>
<span class="normal">                     log_handler</span><span class="symbol">,</span>
<span class="normal">                     <a href="glib-Standard-Macros.html#NULL:CAPS">NULL</a></span><span class="symbol">);</span>
<span class="normal">  </span><span class="comment">/* ... */</span></pre></td>
=======
        <td class="listing_code"><pre class="programlisting"><span class="gtkdoc ppc">#include &lt;glib.h&gt;</span>

<span class="gtkdoc kwb">static void</span>
<span class="function">log_handler</span> <span class="gtkdoc opt">(</span><span class="gtkdoc kwb">const</span> gchar   <span class="gtkdoc opt">*</span>log_domain<span class="gtkdoc opt">,</span>
             GLogLevelFlags log_level<span class="gtkdoc opt">,</span>
             <span class="gtkdoc kwb">const</span> gchar   <span class="gtkdoc opt">*</span>message<span class="gtkdoc opt">,</span>
             gpointer       user_data<span class="gtkdoc opt">)</span>
<span class="gtkdoc opt">{</span>
  <span class="function"><a href="glib-Message-Logging.html#g-log-default-handler">g_log_default_handler</a></span> <span class="gtkdoc opt">(</span>log_domain<span class="gtkdoc opt">,</span> log_level<span class="gtkdoc opt">,</span> message<span class="gtkdoc opt">,</span> user_data<span class="gtkdoc opt">);</span>

  <span class="function"><a href="glib-Warnings-and-Assertions.html#g-on-error-query">g_on_error_query</a></span> <span class="gtkdoc opt">(</span>MY_PROGRAM_NAME<span class="gtkdoc opt">);</span>
<span class="gtkdoc opt">}</span>

<span class="gtkdoc kwb">int</span>
<span class="function">main</span> <span class="gtkdoc opt">(</span><span class="gtkdoc kwb">int</span> argc<span class="gtkdoc opt">,</span> <span class="gtkdoc kwb">char</span> <span class="gtkdoc opt">*</span>argv<span class="gtkdoc opt">[])</span>
<span class="gtkdoc opt">{</span>
  <span class="function"><a href="glib-Message-Logging.html#g-log-set-handler">g_log_set_handler</a></span> <span class="gtkdoc opt">(</span>MY_LOG_DOMAIN<span class="gtkdoc opt">,</span>
                     G_LOG_LEVEL_WARNING <span class="gtkdoc opt">|</span>
                     G_LOG_LEVEL_ERROR <span class="gtkdoc opt">|</span>
                     G_LOG_LEVEL_CRITICAL<span class="gtkdoc opt">,</span>
                     log_handler<span class="gtkdoc opt">,</span>
                     NULL<span class="gtkdoc opt">);</span>
  <span class="gtkdoc opt">...</span></pre></td>
>>>>>>> 76bed778
      </tr>
    </tbody>
  </table>
</div>

<<<<<<< HEAD
<p>
</p>
<p>
If [E]xit is selected, the application terminates with a call
to <code class="literal">_exit(0)</code>.
</p>
<p>
If [S]tack trace is selected, <a class="link" href="glib-Warnings-and-Assertions.html#g-on-error-stack-trace" title="g_on_error_stack_trace ()"><code class="function">g_on_error_stack_trace()</code></a> is called.
This invokes <span class="command"><strong>gdb</strong></span>, which attaches to the current
process and shows a stack trace. The prompt is then shown again.
</p>
<p>
If [P]roceed is selected, the function returns.
</p>
<p>
This function may cause different actions on non-UNIX platforms.
</p>
<div class="variablelist"><table border="0" class="variablelist">
<colgroup>
<col align="left" valign="top">
<col>
</colgroup>
<tbody><tr>
<td><p><span class="term"><em class="parameter"><code>prg_name</code></em> :</span></p></td>
<td>the program name, needed by <span class="command"><strong>gdb</strong></span>
for the [S]tack trace option. If <em class="parameter"><code>prg_name</code></em> is <a class="link" href="glib-Standard-Macros.html#NULL:CAPS" title="NULL"><code class="literal">NULL</code></a>, <a class="link" href="glib-Miscellaneous-Utility-Functions.html#g-get-prgname" title="g_get_prgname ()"><code class="function">g_get_prgname()</code></a>
is called to get the program name (which will work correctly if
<a href="http://library.gnome.org/devel/gdk3/gdk-General.html#gdk-init"><code class="function">gdk_init()</code></a> or <a href="http://library.gnome.org/devel/gtk3/gtk-General.html#gtk-init"><code class="function">gtk_init()</code></a> has been called)</td>
=======
<p></p>
<p>If "[E]xit" is selected, the application terminates with a call
to _exit(0).</p>
<p>If "[S]tack" trace is selected, <a class="link" href="glib-Warnings-and-Assertions.html#g-on-error-stack-trace" title="g_on_error_stack_trace ()"><code class="function">g_on_error_stack_trace()</code></a> is called.
This invokes gdb, which attaches to the current process and shows
a stack trace. The prompt is then shown again.</p>
<p>If "[P]roceed" is selected, the function returns.</p>
<p>This function may cause different actions on non-UNIX platforms.</p>
<div class="refsect3">
<a name="id-1.4.11.6.13.11"></a><h4>Parameters</h4>
<div class="informaltable"><table width="100%" border="0">
<colgroup>
<col width="150px" class="parameters_name">
<col class="parameters_description">
<col width="200px" class="parameters_annotations">
</colgroup>
<tbody><tr>
<td class="parameter_name"><p>prg_name</p></td>
<td class="parameter_description"><p>the program name, needed by gdb for the "[S]tack trace"
option. If <em class="parameter"><code>prg_name</code></em>
is <a class="link" href="glib-Standard-Macros.html#NULL:CAPS" title="NULL"><code class="literal">NULL</code></a>, <a class="link" href="glib-Miscellaneous-Utility-Functions.html#g-get-prgname" title="g_get_prgname ()"><code class="function">g_get_prgname()</code></a> is called to get
the program name (which will work correctly if <code class="function">gdk_init()</code> or
<code class="function">gtk_init()</code> has been called)</p></td>
<td class="parameter_annotations"> </td>
>>>>>>> 76bed778
</tr></tbody>
</table></div>
</div>
</div>
<hr>
<div class="refsect2">
<<<<<<< HEAD
<a name="g-on-error-stack-trace"></a><h3>g_on_error_stack_trace ()</h3>
<pre class="programlisting"><span class="returnvalue">void</span>                g_on_error_stack_trace              (<em class="parameter"><code>const <a class="link" href="glib-Basic-Types.html#gchar" title="gchar"><span class="type">gchar</span></a> *prg_name</code></em>);</pre>
<p>
Invokes <span class="command"><strong>gdb</strong></span>, which attaches to the current
process and shows a stack trace. Called by <a class="link" href="glib-Warnings-and-Assertions.html#g-on-error-query" title="g_on_error_query ()"><code class="function">g_on_error_query()</code></a>
when the [S]tack trace option is selected. You can get the current
process's "program name" with <a class="link" href="glib-Miscellaneous-Utility-Functions.html#g-get-prgname" title="g_get_prgname ()"><code class="function">g_get_prgname()</code></a>, assuming that you
have called <a href="http://library.gnome.org/devel/gtk3/gtk-General.html#gtk-init"><code class="function">gtk_init()</code></a> or <a href="http://library.gnome.org/devel/gdk3/gdk-General.html#gdk-init"><code class="function">gdk_init()</code></a>.
</p>
<p>
This function may cause different actions on non-UNIX platforms.
</p>
<div class="variablelist"><table border="0" class="variablelist">
<colgroup>
<col align="left" valign="top">
<col>
</colgroup>
<tbody><tr>
<td><p><span class="term"><em class="parameter"><code>prg_name</code></em> :</span></p></td>
<td>the program name, needed by <span class="command"><strong>gdb</strong></span>
for the [S]tack trace option.</td>
=======
<a name="g-on-error-stack-trace"></a><h3>g_on_error_stack_trace ()</h3>
<pre class="programlisting"><span class="returnvalue">void</span>
g_on_error_stack_trace (<em class="parameter"><code>const <a class="link" href="glib-Basic-Types.html#gchar" title="gchar"><span class="type">gchar</span></a> *prg_name</code></em>);</pre>
<p>Invokes gdb, which attaches to the current process and shows a
stack trace. Called by <a class="link" href="glib-Warnings-and-Assertions.html#g-on-error-query" title="g_on_error_query ()"><code class="function">g_on_error_query()</code></a> when the "[S]tack trace"
option is selected. You can get the current process's program name
with <a class="link" href="glib-Miscellaneous-Utility-Functions.html#g-get-prgname" title="g_get_prgname ()"><code class="function">g_get_prgname()</code></a>, assuming that you have called <code class="function">gtk_init()</code> or
<code class="function">gdk_init()</code>.</p>
<p>This function may cause different actions on non-UNIX platforms.</p>
<div class="refsect3">
<a name="id-1.4.11.6.14.6"></a><h4>Parameters</h4>
<div class="informaltable"><table width="100%" border="0">
<colgroup>
<col width="150px" class="parameters_name">
<col class="parameters_description">
<col width="200px" class="parameters_annotations">
</colgroup>
<tbody><tr>
<td class="parameter_name"><p>prg_name</p></td>
<td class="parameter_description"><p>the program name, needed by gdb for the "[S]tack trace"
option</p></td>
<td class="parameter_annotations"> </td>
>>>>>>> 76bed778
</tr></tbody>
</table></div>
</div>
</div>
<hr>
<div class="refsect2">
<a name="G-BREAKPOINT:CAPS"></a><h3>G_BREAKPOINT</h3>
<pre class="programlisting">#  define G_BREAKPOINT()        G_STMT_START{ __asm__ __volatile__ ("int $03"); }G_STMT_END
</pre>
<<<<<<< HEAD
<p>
Inserts a breakpoint instruction into the code.
</p>
<p>
On x86 and alpha systems this is implemented as a soft interrupt
and on other architectures it raises a <code class="literal">SIGTRAP</code> signal.
</p>
=======
<p>Inserts a breakpoint instruction into the code.</p>
<p>On x86 and alpha systems this is implemented as a soft interrupt
and on other architectures it raises a <code class="literal">SIGTRAP</code> signal.</p>
</div>
>>>>>>> 76bed778
</div>
<div class="refsect1">
<a name="glib-Warnings-and-Assertions.other_details"></a><h2>Types and Values</h2>
</div>
</div>
<div class="footer">
<<<<<<< HEAD
<hr>
          Generated by GTK-Doc V1.18.1</div>
=======
<hr>Generated by GTK-Doc V1.24</div>
>>>>>>> 76bed778
</body>
</html><|MERGE_RESOLUTION|>--- conflicted
+++ resolved
@@ -2,37 +2,12 @@
 <html>
 <head>
 <meta http-equiv="Content-Type" content="text/html; charset=UTF-8">
-<<<<<<< HEAD
-<title>Message Output and Debugging Functions</title>
-<meta name="generator" content="DocBook XSL Stylesheets V1.77.1">
-=======
 <title>Message Output and Debugging Functions: GLib Reference Manual</title>
 <meta name="generator" content="DocBook XSL Stylesheets V1.78.1">
->>>>>>> 76bed778
 <link rel="home" href="index.html" title="GLib Reference Manual">
 <link rel="up" href="glib-core.html" title="GLib Core Application Support">
 <link rel="prev" href="glib-Error-Reporting.html" title="Error Reporting">
 <link rel="next" href="glib-Message-Logging.html" title="Message Logging">
-<<<<<<< HEAD
-<meta name="generator" content="GTK-Doc V1.18.1 (XML mode)">
-<link rel="stylesheet" href="style.css" type="text/css">
-</head>
-<body bgcolor="white" text="black" link="#0000FF" vlink="#840084" alink="#0000FF">
-<table class="navigation" id="top" width="100%" summary="Navigation header" cellpadding="2" cellspacing="2">
-<tr valign="middle">
-<td><a accesskey="p" href="glib-Error-Reporting.html"><img src="left.png" width="24" height="24" border="0" alt="Prev"></a></td>
-<td><a accesskey="u" href="glib-core.html"><img src="up.png" width="24" height="24" border="0" alt="Up"></a></td>
-<td><a accesskey="h" href="index.html"><img src="home.png" width="24" height="24" border="0" alt="Home"></a></td>
-<th width="100%" align="center">GLib Reference Manual</th>
-<td><a accesskey="n" href="glib-Message-Logging.html"><img src="right.png" width="24" height="24" border="0" alt="Next"></a></td>
-</tr>
-<tr><td colspan="5" class="shortcuts">
-<a href="#glib-Warnings-and-Assertions.synopsis" class="shortcut">Top</a>
-                   | 
-                  <a href="#glib-Warnings-and-Assertions.description" class="shortcut">Description</a>
-</td></tr>
-</table>
-=======
 <meta name="generator" content="GTK-Doc V1.24 (XML mode)">
 <link rel="stylesheet" href="style.css" type="text/css">
 </head>
@@ -47,7 +22,6 @@
 <td><a accesskey="p" href="glib-Error-Reporting.html"><img src="left.png" width="16" height="16" border="0" alt="Prev"></a></td>
 <td><a accesskey="n" href="glib-Message-Logging.html"><img src="right.png" width="16" height="16" border="0" alt="Next"></a></td>
 </tr></table>
->>>>>>> 76bed778
 <div class="refentry">
 <a name="glib-Warnings-and-Assertions"></a><div class="titlepage"></div>
 <div class="refnamediv"><table width="100%"><tr>
@@ -57,83 +31,6 @@
 </td>
 <td class="gallery_image" valign="top" align="right"></td>
 </tr></table></div>
-<<<<<<< HEAD
-<div class="refsynopsisdiv">
-<a name="glib-Warnings-and-Assertions.synopsis"></a><h2>Synopsis</h2>
-<pre class="synopsis">
-#include &lt;glib.h&gt;
-
-<span class="returnvalue">void</span>                <a class="link" href="glib-Warnings-and-Assertions.html#g-print" title="g_print ()">g_print</a>                             (<em class="parameter"><code>const <a class="link" href="glib-Basic-Types.html#gchar" title="gchar"><span class="type">gchar</span></a> *format</code></em>,
-                                                         <em class="parameter"><code>...</code></em>);
-<a class="link" href="glib-Warnings-and-Assertions.html#GPrintFunc" title="GPrintFunc ()"><span class="returnvalue">GPrintFunc</span></a>          <a class="link" href="glib-Warnings-and-Assertions.html#g-set-print-handler" title="g_set_print_handler ()">g_set_print_handler</a>                 (<em class="parameter"><code><a class="link" href="glib-Warnings-and-Assertions.html#GPrintFunc" title="GPrintFunc ()"><span class="type">GPrintFunc</span></a> func</code></em>);
-<span class="returnvalue">void</span>                (<a class="link" href="glib-Warnings-and-Assertions.html#GPrintFunc" title="GPrintFunc ()">*GPrintFunc</a>)                       (<em class="parameter"><code>const <a class="link" href="glib-Basic-Types.html#gchar" title="gchar"><span class="type">gchar</span></a> *string</code></em>);
-
-<span class="returnvalue">void</span>                <a class="link" href="glib-Warnings-and-Assertions.html#g-printerr" title="g_printerr ()">g_printerr</a>                          (<em class="parameter"><code>const <a class="link" href="glib-Basic-Types.html#gchar" title="gchar"><span class="type">gchar</span></a> *format</code></em>,
-                                                         <em class="parameter"><code>...</code></em>);
-<a class="link" href="glib-Warnings-and-Assertions.html#GPrintFunc" title="GPrintFunc ()"><span class="returnvalue">GPrintFunc</span></a>          <a class="link" href="glib-Warnings-and-Assertions.html#g-set-printerr-handler" title="g_set_printerr_handler ()">g_set_printerr_handler</a>              (<em class="parameter"><code><a class="link" href="glib-Warnings-and-Assertions.html#GPrintFunc" title="GPrintFunc ()"><span class="type">GPrintFunc</span></a> func</code></em>);
-
-#define             <a class="link" href="glib-Warnings-and-Assertions.html#g-return-if-fail" title="g_return_if_fail()">g_return_if_fail</a>                    (expr)
-#define             <a class="link" href="glib-Warnings-and-Assertions.html#g-return-val-if-fail" title="g_return_val_if_fail()">g_return_val_if_fail</a>                (expr,
-                                                         val)
-#define             <a class="link" href="glib-Warnings-and-Assertions.html#g-return-if-reached" title="g_return_if_reached">g_return_if_reached</a>
-#define             <a class="link" href="glib-Warnings-and-Assertions.html#g-return-val-if-reached" title="g_return_val_if_reached()">g_return_val_if_reached</a>             (val)
-#define             <a class="link" href="glib-Warnings-and-Assertions.html#g-warn-if-fail" title="g_warn_if_fail()">g_warn_if_fail</a>                      (expr)
-#define             <a class="link" href="glib-Warnings-and-Assertions.html#g-warn-if-reached" title="g_warn_if_reached">g_warn_if_reached</a>
-
-<span class="returnvalue">void</span>                <a class="link" href="glib-Warnings-and-Assertions.html#g-on-error-query" title="g_on_error_query ()">g_on_error_query</a>                    (<em class="parameter"><code>const <a class="link" href="glib-Basic-Types.html#gchar" title="gchar"><span class="type">gchar</span></a> *prg_name</code></em>);
-<span class="returnvalue">void</span>                <a class="link" href="glib-Warnings-and-Assertions.html#g-on-error-stack-trace" title="g_on_error_stack_trace ()">g_on_error_stack_trace</a>              (<em class="parameter"><code>const <a class="link" href="glib-Basic-Types.html#gchar" title="gchar"><span class="type">gchar</span></a> *prg_name</code></em>);
-
-#define             <a class="link" href="glib-Warnings-and-Assertions.html#G-BREAKPOINT:CAPS" title="G_BREAKPOINT">G_BREAKPOINT</a>
-</pre>
-</div>
-<div class="refsect1">
-<a name="glib-Warnings-and-Assertions.description"></a><h2>Description</h2>
-<p>
-These functions provide support for outputting messages.
-</p>
-<p>
-The <code class="function">g_return</code> family of macros (<a class="link" href="glib-Warnings-and-Assertions.html#g-return-if-fail" title="g_return_if_fail()"><code class="function">g_return_if_fail()</code></a>,
-<a class="link" href="glib-Warnings-and-Assertions.html#g-return-val-if-fail" title="g_return_val_if_fail()"><code class="function">g_return_val_if_fail()</code></a>, <a class="link" href="glib-Warnings-and-Assertions.html#g-return-if-reached" title="g_return_if_reached"><code class="function">g_return_if_reached()</code></a>, <a class="link" href="glib-Warnings-and-Assertions.html#g-return-val-if-reached" title="g_return_val_if_reached()"><code class="function">g_return_val_if_reached()</code></a>)
-should only be used for programming errors, a typical use case is
-checking for invalid parameters at the beginning of a public function.
-They should not be used if you just mean "if (error) return", they
-should only be used if you mean "if (bug in program) return".
-The program behavior is generally considered undefined after one
-of these checks fails. They are not intended for normal control
-flow, only to give a perhaps-helpful warning before giving up.
-</p>
-</div>
-<div class="refsect1">
-<a name="glib-Warnings-and-Assertions.details"></a><h2>Details</h2>
-<div class="refsect2">
-<a name="g-print"></a><h3>g_print ()</h3>
-<pre class="programlisting"><span class="returnvalue">void</span>                g_print                             (<em class="parameter"><code>const <a class="link" href="glib-Basic-Types.html#gchar" title="gchar"><span class="type">gchar</span></a> *format</code></em>,
-                                                         <em class="parameter"><code>...</code></em>);</pre>
-<p>
-Outputs a formatted message via the print handler.
-The default print handler simply outputs the message to stdout.
-</p>
-<p>
-<a class="link" href="glib-Warnings-and-Assertions.html#g-print" title="g_print ()"><code class="function">g_print()</code></a> should not be used from within libraries for debugging
-messages, since it may be redirected by applications to special
-purpose message windows or even files. Instead, libraries should
-use <a class="link" href="glib-Message-Logging.html#g-log" title="g_log ()"><code class="function">g_log()</code></a>, or the convenience functions <a class="link" href="glib-Message-Logging.html#g-message" title="g_message()"><code class="function">g_message()</code></a>, <a class="link" href="glib-Message-Logging.html#g-warning" title="g_warning()"><code class="function">g_warning()</code></a>
-and <a class="link" href="glib-Message-Logging.html#g-error" title="g_error()"><code class="function">g_error()</code></a>.
-</p>
-<div class="variablelist"><table border="0" class="variablelist">
-<colgroup>
-<col align="left" valign="top">
-<col>
-</colgroup>
-<tbody>
-<tr>
-<td><p><span class="term"><em class="parameter"><code>format</code></em> :</span></p></td>
-<td>the message format. See the <code class="function">printf()</code> documentation</td>
-</tr>
-<tr>
-<td><p><span class="term"><em class="parameter"><code>...</code></em> :</span></p></td>
-<td>the parameters to insert into the format string</td>
-=======
 <div class="refsect1">
 <a name="glib-Warnings-and-Assertions.functions"></a><h2>Functions</h2>
 <div class="informaltable"><table width="100%" border="0">
@@ -173,7 +70,6 @@
 <td class="function_name">
 <a class="link" href="glib-Warnings-and-Assertions.html#g-printerr" title="g_printerr ()">g_printerr</a> <span class="c_punctuation">()</span>
 </td>
->>>>>>> 76bed778
 </tr>
 <tr>
 <td class="function_type">
@@ -238,35 +134,6 @@
 </tbody>
 </table></div>
 </div>
-<<<<<<< HEAD
-<hr>
-<div class="refsect2">
-<a name="g-set-print-handler"></a><h3>g_set_print_handler ()</h3>
-<pre class="programlisting"><a class="link" href="glib-Warnings-and-Assertions.html#GPrintFunc" title="GPrintFunc ()"><span class="returnvalue">GPrintFunc</span></a>          g_set_print_handler                 (<em class="parameter"><code><a class="link" href="glib-Warnings-and-Assertions.html#GPrintFunc" title="GPrintFunc ()"><span class="type">GPrintFunc</span></a> func</code></em>);</pre>
-<p>
-Sets the print handler.
-</p>
-<p>
-Any messages passed to <a class="link" href="glib-Warnings-and-Assertions.html#g-print" title="g_print ()"><code class="function">g_print()</code></a> will be output via
-the new handler. The default handler simply outputs
-the message to stdout. By providing your own handler
-you can redirect the output, to a GTK+ widget or a
-log file for example.
-</p>
-<div class="variablelist"><table border="0" class="variablelist">
-<colgroup>
-<col align="left" valign="top">
-<col>
-</colgroup>
-<tbody>
-<tr>
-<td><p><span class="term"><em class="parameter"><code>func</code></em> :</span></p></td>
-<td>the new print handler</td>
-</tr>
-<tr>
-<td><p><span class="term"><span class="emphasis"><em>Returns</em></span> :</span></p></td>
-<td>the old print handler</td>
-=======
 <div class="refsect1">
 <a name="glib-Warnings-and-Assertions.includes"></a><h2>Includes</h2>
 <pre class="synopsis">#include &lt;glib.h&gt;
@@ -321,7 +188,6 @@
 <td class="parameter_name"><p>...</p></td>
 <td class="parameter_description"><p>the parameters to insert into the format string</p></td>
 <td class="parameter_annotations"> </td>
->>>>>>> 76bed778
 </tr>
 </tbody>
 </table></div>
@@ -329,22 +195,6 @@
 </div>
 <hr>
 <div class="refsect2">
-<<<<<<< HEAD
-<a name="GPrintFunc"></a><h3>GPrintFunc ()</h3>
-<pre class="programlisting"><span class="returnvalue">void</span>                (*GPrintFunc)                       (<em class="parameter"><code>const <a class="link" href="glib-Basic-Types.html#gchar" title="gchar"><span class="type">gchar</span></a> *string</code></em>);</pre>
-<p>
-Specifies the type of the print handler functions.
-These are called with the complete formatted string to output.
-</p>
-<div class="variablelist"><table border="0" class="variablelist">
-<colgroup>
-<col align="left" valign="top">
-<col>
-</colgroup>
-<tbody><tr>
-<td><p><span class="term"><em class="parameter"><code>string</code></em> :</span></p></td>
-<td>the message to output</td>
-=======
 <a name="g-set-print-handler"></a><h3>g_set_print_handler ()</h3>
 <pre class="programlisting"><a class="link" href="glib-Warnings-and-Assertions.html#GPrintFunc" title="GPrintFunc ()"><span class="returnvalue">GPrintFunc</span></a>
 g_set_print_handler (<em class="parameter"><code><a class="link" href="glib-Warnings-and-Assertions.html#GPrintFunc" title="GPrintFunc ()"><span class="type">GPrintFunc</span></a> func</code></em>);</pre>
@@ -366,7 +216,6 @@
 <td class="parameter_name"><p>func</p></td>
 <td class="parameter_description"><p>the new print handler</p></td>
 <td class="parameter_annotations"> </td>
->>>>>>> 76bed778
 </tr></tbody>
 </table></div>
 </div>
@@ -377,35 +226,6 @@
 </div>
 <hr>
 <div class="refsect2">
-<<<<<<< HEAD
-<a name="g-printerr"></a><h3>g_printerr ()</h3>
-<pre class="programlisting"><span class="returnvalue">void</span>                g_printerr                          (<em class="parameter"><code>const <a class="link" href="glib-Basic-Types.html#gchar" title="gchar"><span class="type">gchar</span></a> *format</code></em>,
-                                                         <em class="parameter"><code>...</code></em>);</pre>
-<p>
-Outputs a formatted message via the error message handler.
-The default handler simply outputs the message to stderr.
-</p>
-<p>
-<a class="link" href="glib-Warnings-and-Assertions.html#g-printerr" title="g_printerr ()"><code class="function">g_printerr()</code></a> should not be used from within libraries.
-Instead <a class="link" href="glib-Message-Logging.html#g-log" title="g_log ()"><code class="function">g_log()</code></a> should be used, or the convenience functions
-<a class="link" href="glib-Message-Logging.html#g-message" title="g_message()"><code class="function">g_message()</code></a>, <a class="link" href="glib-Message-Logging.html#g-warning" title="g_warning()"><code class="function">g_warning()</code></a> and <a class="link" href="glib-Message-Logging.html#g-error" title="g_error()"><code class="function">g_error()</code></a>.
-</p>
-<div class="variablelist"><table border="0" class="variablelist">
-<colgroup>
-<col align="left" valign="top">
-<col>
-</colgroup>
-<tbody>
-<tr>
-<td><p><span class="term"><em class="parameter"><code>format</code></em> :</span></p></td>
-<td>the message format. See the <code class="function">printf()</code> documentation</td>
-</tr>
-<tr>
-<td><p><span class="term"><em class="parameter"><code>...</code></em> :</span></p></td>
-<td>the parameters to insert into the format string</td>
-</tr>
-</tbody>
-=======
 <a name="GPrintFunc"></a><h3>GPrintFunc ()</h3>
 <pre class="programlisting"><span class="returnvalue">void</span>
 <span class="c_punctuation">(</span>*GPrintFunc<span class="c_punctuation">)</span> (<em class="parameter"><code>const <a class="link" href="glib-Basic-Types.html#gchar" title="gchar"><span class="type">gchar</span></a> *string</code></em>);</pre>
@@ -424,39 +244,11 @@
 <td class="parameter_description"><p>the message to output</p></td>
 <td class="parameter_annotations"> </td>
 </tr></tbody>
->>>>>>> 76bed778
-</table></div>
-</div>
-</div>
-<hr>
-<div class="refsect2">
-<<<<<<< HEAD
-<a name="g-set-printerr-handler"></a><h3>g_set_printerr_handler ()</h3>
-<pre class="programlisting"><a class="link" href="glib-Warnings-and-Assertions.html#GPrintFunc" title="GPrintFunc ()"><span class="returnvalue">GPrintFunc</span></a>          g_set_printerr_handler              (<em class="parameter"><code><a class="link" href="glib-Warnings-and-Assertions.html#GPrintFunc" title="GPrintFunc ()"><span class="type">GPrintFunc</span></a> func</code></em>);</pre>
-<p>
-Sets the handler for printing error messages.
-</p>
-<p>
-Any messages passed to <a class="link" href="glib-Warnings-and-Assertions.html#g-printerr" title="g_printerr ()"><code class="function">g_printerr()</code></a> will be output via
-the new handler. The default handler simply outputs the
-message to stderr. By providing your own handler you can
-redirect the output, to a GTK+ widget or a log file for
-example.
-</p>
-<div class="variablelist"><table border="0" class="variablelist">
-<colgroup>
-<col align="left" valign="top">
-<col>
-</colgroup>
-<tbody>
-<tr>
-<td><p><span class="term"><em class="parameter"><code>func</code></em> :</span></p></td>
-<td>the new error message handler</td>
-</tr>
-<tr>
-<td><p><span class="term"><span class="emphasis"><em>Returns</em></span> :</span></p></td>
-<td>the old error message handler</td>
-=======
+</table></div>
+</div>
+</div>
+<hr>
+<div class="refsect2">
 <a name="g-printerr"></a><h3>g_printerr ()</h3>
 <pre class="programlisting"><span class="returnvalue">void</span>
 g_printerr (<em class="parameter"><code>const <a class="link" href="glib-Basic-Types.html#gchar" title="gchar"><span class="type">gchar</span></a> *format</code></em>,
@@ -487,7 +279,6 @@
 <td class="parameter_name"><p>...</p></td>
 <td class="parameter_description"><p>the parameters to insert into the format string</p></td>
 <td class="parameter_annotations"> </td>
->>>>>>> 76bed778
 </tr>
 </tbody>
 </table></div>
@@ -528,26 +319,6 @@
 <div class="refsect2">
 <a name="g-return-if-fail"></a><h3>g_return_if_fail()</h3>
 <pre class="programlisting">#define             g_return_if_fail(expr)</pre>
-<<<<<<< HEAD
-<p>
-Verifies that the expression evaluates to <a class="link" href="glib-Standard-Macros.html#TRUE:CAPS" title="TRUE"><code class="literal">TRUE</code></a>.  If the expression
-evaluates to <a class="link" href="glib-Standard-Macros.html#FALSE:CAPS" title="FALSE"><code class="literal">FALSE</code></a>, a critical message is logged and the current
-function returns.  This can only be used in functions which do not
-return a value.
-</p>
-<p>
-If G_DISABLE_CHECKS is defined then the check is not performed.  You
-should therefore not depend on any side effects of <em class="parameter"><code>expr</code></em>.
-</p>
-<div class="variablelist"><table border="0" class="variablelist">
-<colgroup>
-<col align="left" valign="top">
-<col>
-</colgroup>
-<tbody><tr>
-<td><p><span class="term"><em class="parameter"><code>expr</code></em> :</span></p></td>
-<td>the expression to check</td>
-=======
 <p>Verifies that the expression <em class="parameter"><code>expr</code></em>
 , usually representing a precondition,
 evaluates to <a class="link" href="glib-Standard-Macros.html#TRUE:CAPS" title="TRUE"><code class="literal">TRUE</code></a>. If the function returns a value, use
@@ -576,7 +347,6 @@
 <td class="parameter_name"><p>expr</p></td>
 <td class="parameter_description"><p>the expression to check</p></td>
 <td class="parameter_annotations"> </td>
->>>>>>> 76bed778
 </tr></tbody>
 </table></div>
 </div>
@@ -585,31 +355,6 @@
 <div class="refsect2">
 <a name="g-return-val-if-fail"></a><h3>g_return_val_if_fail()</h3>
 <pre class="programlisting">#define             g_return_val_if_fail(expr,val)</pre>
-<<<<<<< HEAD
-<p>
-Verifies that the expression evaluates to <a class="link" href="glib-Standard-Macros.html#TRUE:CAPS" title="TRUE"><code class="literal">TRUE</code></a>.  If the expression
-evaluates to <a class="link" href="glib-Standard-Macros.html#FALSE:CAPS" title="FALSE"><code class="literal">FALSE</code></a>, a critical message is logged and <em class="parameter"><code>val</code></em> is
-returned from the current function.
-</p>
-<p>
-If G_DISABLE_CHECKS is defined then the check is not performed.  You
-should therefore not depend on any side effects of <em class="parameter"><code>expr</code></em>.
-</p>
-<div class="variablelist"><table border="0" class="variablelist">
-<colgroup>
-<col align="left" valign="top">
-<col>
-</colgroup>
-<tbody>
-<tr>
-<td><p><span class="term"><em class="parameter"><code>expr</code></em> :</span></p></td>
-<td>the expression to check</td>
-</tr>
-<tr>
-<td><p><span class="term"><em class="parameter"><code>val</code></em> :</span></p></td>
-<td>the value to return from the current function
-if the expression is not true</td>
-=======
 <p>Verifies that the expression <em class="parameter"><code>expr</code></em>
 , usually representing a precondition,
 evaluates to <a class="link" href="glib-Standard-Macros.html#TRUE:CAPS" title="TRUE"><code class="literal">TRUE</code></a>. If the function does not return a value, use
@@ -646,7 +391,6 @@
 <td class="parameter_description"><p>the value to return from the current function
 if the expression is not true</p></td>
 <td class="parameter_annotations"> </td>
->>>>>>> 76bed778
 </tr>
 </tbody>
 </table></div>
@@ -663,19 +407,6 @@
 <div class="refsect2">
 <a name="g-return-val-if-reached"></a><h3>g_return_val_if_reached()</h3>
 <pre class="programlisting">#define             g_return_val_if_reached(val)</pre>
-<<<<<<< HEAD
-<p>
-Logs a critical message and returns <em class="parameter"><code>val</code></em>.
-</p>
-<div class="variablelist"><table border="0" class="variablelist">
-<colgroup>
-<col align="left" valign="top">
-<col>
-</colgroup>
-<tbody><tr>
-<td><p><span class="term"><em class="parameter"><code>val</code></em> :</span></p></td>
-<td>the value to return from the current function</td>
-=======
 <p>Logs a critical message and returns <em class="parameter"><code>val</code></em>
 .</p>
 <div class="refsect3">
@@ -690,7 +421,6 @@
 <td class="parameter_name"><p>val</p></td>
 <td class="parameter_description"><p>the value to return from the current function</p></td>
 <td class="parameter_annotations"> </td>
->>>>>>> 76bed778
 </tr></tbody>
 </table></div>
 </div>
@@ -699,19 +429,6 @@
 <div class="refsect2">
 <a name="g-warn-if-fail"></a><h3>g_warn_if_fail()</h3>
 <pre class="programlisting">#define             g_warn_if_fail(expr)</pre>
-<<<<<<< HEAD
-<p>
-Logs a warning if the expression is not true.
-</p>
-<div class="variablelist"><table border="0" class="variablelist">
-<colgroup>
-<col align="left" valign="top">
-<col>
-</colgroup>
-<tbody><tr>
-<td><p><span class="term"><em class="parameter"><code>expr</code></em> :</span></p></td>
-<td>the expression to check</td>
-=======
 <p>Logs a warning if the expression is not true.</p>
 <div class="refsect3">
 <a name="id-1.4.11.6.11.5"></a><h4>Parameters</h4>
@@ -725,7 +442,6 @@
 <td class="parameter_name"><p>expr</p></td>
 <td class="parameter_description"><p>the expression to check</p></td>
 <td class="parameter_annotations"> </td>
->>>>>>> 76bed778
 </tr></tbody>
 </table></div>
 </div>
@@ -740,19 +456,6 @@
 </div>
 <hr>
 <div class="refsect2">
-<<<<<<< HEAD
-<a name="g-on-error-query"></a><h3>g_on_error_query ()</h3>
-<pre class="programlisting"><span class="returnvalue">void</span>                g_on_error_query                    (<em class="parameter"><code>const <a class="link" href="glib-Basic-Types.html#gchar" title="gchar"><span class="type">gchar</span></a> *prg_name</code></em>);</pre>
-<p>
-Prompts the user with
-<code class="computeroutput">[E]xit, [H]alt, show [S]tack trace or [P]roceed</code>.
-This function is intended to be used for debugging use only.
-The following example shows how it can be used together with
-the <a class="link" href="glib-Message-Logging.html#g-log" title="g_log ()"><code class="function">g_log()</code></a> functions.
-</p>
-<p>
-</p>
-=======
 <a name="g-on-error-query"></a><h3>g_on_error_query ()</h3>
 <pre class="programlisting"><span class="returnvalue">void</span>
 g_on_error_query (<em class="parameter"><code>const <a class="link" href="glib-Basic-Types.html#gchar" title="gchar"><span class="type">gchar</span></a> *prg_name</code></em>);</pre>
@@ -761,7 +464,6 @@
 This function is intended to be used for debugging use only.
 The following example shows how it can be used together with
 the <a class="link" href="glib-Message-Logging.html#g-log" title="g_log ()"><code class="function">g_log()</code></a> functions.</p>
->>>>>>> 76bed778
 <div class="informalexample">
   <table class="listing_frame" border="0" cellpadding="0" cellspacing="0">
     <tbody>
@@ -789,31 +491,6 @@
 21
 22
 23</pre></td>
-<<<<<<< HEAD
-        <td class="listing_code"><pre class="programlisting"><span class="preproc">#include</span><span class="normal"> </span><span class="string">&lt;glib.h&gt;</span>
-
-<span class="keyword">static</span><span class="normal"> </span><span class="type">void</span>
-<span class="function">log_handler</span><span class="normal"> </span><span class="symbol">(</span><span class="keyword">const</span><span class="normal"> </span><span class="usertype">gchar</span><span class="normal">   </span><span class="symbol">*</span><span class="normal">log_domain</span><span class="symbol">,</span>
-<span class="normal">             </span><span class="usertype">GLogLevelFlags</span><span class="normal"> log_level</span><span class="symbol">,</span>
-<span class="normal">             </span><span class="keyword">const</span><span class="normal"> </span><span class="usertype">gchar</span><span class="normal">   </span><span class="symbol">*</span><span class="normal">message</span><span class="symbol">,</span>
-<span class="normal">             </span><span class="usertype">gpointer</span><span class="normal">       user_data</span><span class="symbol">)</span>
-<span class="cbracket">{</span>
-<span class="normal">  </span><span class="function"><a href="glib-Message-Logging.html#g-log-default-handler">g_log_default_handler</a></span><span class="normal"> </span><span class="symbol">(</span><span class="normal">log_domain</span><span class="symbol">,</span><span class="normal"> log_level</span><span class="symbol">,</span><span class="normal"> message</span><span class="symbol">,</span><span class="normal"> user_data</span><span class="symbol">);</span>
-
-<span class="normal">  </span><span class="function"><a href="glib-Warnings-and-Assertions.html#g-on-error-query">g_on_error_query</a></span><span class="normal"> </span><span class="symbol">(</span><span class="normal">MY_PROGRAM_NAME</span><span class="symbol">);</span>
-<span class="cbracket">}</span>
-
-<span class="type">int</span>
-<span class="function">main</span><span class="normal"> </span><span class="symbol">(</span><span class="type">int</span><span class="normal"> argc</span><span class="symbol">,</span><span class="normal"> </span><span class="type">char</span><span class="normal"> </span><span class="symbol">*</span><span class="normal">argv</span><span class="symbol">[])</span>
-<span class="cbracket">{</span>
-<span class="normal">  </span><span class="function"><a href="glib-Message-Logging.html#g-log-set-handler">g_log_set_handler</a></span><span class="normal"> </span><span class="symbol">(</span><span class="normal">MY_LOG_DOMAIN</span><span class="symbol">,</span>
-<span class="normal">                     <a href="glib-Message-Logging.html#G-LOG-LEVEL-WARNING:CAPS">G_LOG_LEVEL_WARNING</a> </span><span class="symbol">|</span>
-<span class="normal">                     <a href="glib-Message-Logging.html#G-LOG-LEVEL-ERROR:CAPS">G_LOG_LEVEL_ERROR</a> </span><span class="symbol">|</span>
-<span class="normal">                     <a href="glib-Message-Logging.html#G-LOG-LEVEL-CRITICAL:CAPS">G_LOG_LEVEL_CRITICAL</a></span><span class="symbol">,</span>
-<span class="normal">                     log_handler</span><span class="symbol">,</span>
-<span class="normal">                     <a href="glib-Standard-Macros.html#NULL:CAPS">NULL</a></span><span class="symbol">);</span>
-<span class="normal">  </span><span class="comment">/* ... */</span></pre></td>
-=======
         <td class="listing_code"><pre class="programlisting"><span class="gtkdoc ppc">#include &lt;glib.h&gt;</span>
 
 <span class="gtkdoc kwb">static void</span>
@@ -837,42 +514,11 @@
                      log_handler<span class="gtkdoc opt">,</span>
                      NULL<span class="gtkdoc opt">);</span>
   <span class="gtkdoc opt">...</span></pre></td>
->>>>>>> 76bed778
       </tr>
     </tbody>
   </table>
 </div>
 
-<<<<<<< HEAD
-<p>
-</p>
-<p>
-If [E]xit is selected, the application terminates with a call
-to <code class="literal">_exit(0)</code>.
-</p>
-<p>
-If [S]tack trace is selected, <a class="link" href="glib-Warnings-and-Assertions.html#g-on-error-stack-trace" title="g_on_error_stack_trace ()"><code class="function">g_on_error_stack_trace()</code></a> is called.
-This invokes <span class="command"><strong>gdb</strong></span>, which attaches to the current
-process and shows a stack trace. The prompt is then shown again.
-</p>
-<p>
-If [P]roceed is selected, the function returns.
-</p>
-<p>
-This function may cause different actions on non-UNIX platforms.
-</p>
-<div class="variablelist"><table border="0" class="variablelist">
-<colgroup>
-<col align="left" valign="top">
-<col>
-</colgroup>
-<tbody><tr>
-<td><p><span class="term"><em class="parameter"><code>prg_name</code></em> :</span></p></td>
-<td>the program name, needed by <span class="command"><strong>gdb</strong></span>
-for the [S]tack trace option. If <em class="parameter"><code>prg_name</code></em> is <a class="link" href="glib-Standard-Macros.html#NULL:CAPS" title="NULL"><code class="literal">NULL</code></a>, <a class="link" href="glib-Miscellaneous-Utility-Functions.html#g-get-prgname" title="g_get_prgname ()"><code class="function">g_get_prgname()</code></a>
-is called to get the program name (which will work correctly if
-<a href="http://library.gnome.org/devel/gdk3/gdk-General.html#gdk-init"><code class="function">gdk_init()</code></a> or <a href="http://library.gnome.org/devel/gtk3/gtk-General.html#gtk-init"><code class="function">gtk_init()</code></a> has been called)</td>
-=======
 <p></p>
 <p>If "[E]xit" is selected, the application terminates with a call
 to _exit(0).</p>
@@ -897,36 +543,12 @@
 the program name (which will work correctly if <code class="function">gdk_init()</code> or
 <code class="function">gtk_init()</code> has been called)</p></td>
 <td class="parameter_annotations"> </td>
->>>>>>> 76bed778
-</tr></tbody>
-</table></div>
-</div>
-</div>
-<hr>
-<div class="refsect2">
-<<<<<<< HEAD
-<a name="g-on-error-stack-trace"></a><h3>g_on_error_stack_trace ()</h3>
-<pre class="programlisting"><span class="returnvalue">void</span>                g_on_error_stack_trace              (<em class="parameter"><code>const <a class="link" href="glib-Basic-Types.html#gchar" title="gchar"><span class="type">gchar</span></a> *prg_name</code></em>);</pre>
-<p>
-Invokes <span class="command"><strong>gdb</strong></span>, which attaches to the current
-process and shows a stack trace. Called by <a class="link" href="glib-Warnings-and-Assertions.html#g-on-error-query" title="g_on_error_query ()"><code class="function">g_on_error_query()</code></a>
-when the [S]tack trace option is selected. You can get the current
-process's "program name" with <a class="link" href="glib-Miscellaneous-Utility-Functions.html#g-get-prgname" title="g_get_prgname ()"><code class="function">g_get_prgname()</code></a>, assuming that you
-have called <a href="http://library.gnome.org/devel/gtk3/gtk-General.html#gtk-init"><code class="function">gtk_init()</code></a> or <a href="http://library.gnome.org/devel/gdk3/gdk-General.html#gdk-init"><code class="function">gdk_init()</code></a>.
-</p>
-<p>
-This function may cause different actions on non-UNIX platforms.
-</p>
-<div class="variablelist"><table border="0" class="variablelist">
-<colgroup>
-<col align="left" valign="top">
-<col>
-</colgroup>
-<tbody><tr>
-<td><p><span class="term"><em class="parameter"><code>prg_name</code></em> :</span></p></td>
-<td>the program name, needed by <span class="command"><strong>gdb</strong></span>
-for the [S]tack trace option.</td>
-=======
+</tr></tbody>
+</table></div>
+</div>
+</div>
+<hr>
+<div class="refsect2">
 <a name="g-on-error-stack-trace"></a><h3>g_on_error_stack_trace ()</h3>
 <pre class="programlisting"><span class="returnvalue">void</span>
 g_on_error_stack_trace (<em class="parameter"><code>const <a class="link" href="glib-Basic-Types.html#gchar" title="gchar"><span class="type">gchar</span></a> *prg_name</code></em>);</pre>
@@ -949,7 +571,6 @@
 <td class="parameter_description"><p>the program name, needed by gdb for the "[S]tack trace"
 option</p></td>
 <td class="parameter_annotations"> </td>
->>>>>>> 76bed778
 </tr></tbody>
 </table></div>
 </div>
@@ -959,31 +580,16 @@
 <a name="G-BREAKPOINT:CAPS"></a><h3>G_BREAKPOINT</h3>
 <pre class="programlisting">#  define G_BREAKPOINT()        G_STMT_START{ __asm__ __volatile__ ("int $03"); }G_STMT_END
 </pre>
-<<<<<<< HEAD
-<p>
-Inserts a breakpoint instruction into the code.
-</p>
-<p>
-On x86 and alpha systems this is implemented as a soft interrupt
-and on other architectures it raises a <code class="literal">SIGTRAP</code> signal.
-</p>
-=======
 <p>Inserts a breakpoint instruction into the code.</p>
 <p>On x86 and alpha systems this is implemented as a soft interrupt
 and on other architectures it raises a <code class="literal">SIGTRAP</code> signal.</p>
 </div>
->>>>>>> 76bed778
 </div>
 <div class="refsect1">
 <a name="glib-Warnings-and-Assertions.other_details"></a><h2>Types and Values</h2>
 </div>
 </div>
 <div class="footer">
-<<<<<<< HEAD
-<hr>
-          Generated by GTK-Doc V1.18.1</div>
-=======
 <hr>Generated by GTK-Doc V1.24</div>
->>>>>>> 76bed778
 </body>
 </html>