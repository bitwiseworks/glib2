<!DOCTYPE html PUBLIC "-//W3C//DTD HTML 4.01 Transitional//EN">
<html>
<head>
<meta http-equiv="Content-Type" content="text/html; charset=UTF-8">
<<<<<<< HEAD
<title>Index of new symbols in 2.4</title>
<meta name="generator" content="DocBook XSL Stylesheets V1.77.1">
=======
<title>Index of new symbols in 2.4: GLib Reference Manual</title>
<meta name="generator" content="DocBook XSL Stylesheets V1.78.1">
>>>>>>> 76bed778
<link rel="home" href="index.html" title="GLib Reference Manual">
<link rel="up" href="index.html" title="GLib Reference Manual">
<link rel="prev" href="api-index-2-2.html" title="Index of new symbols in 2.2">
<link rel="next" href="api-index-2-6.html" title="Index of new symbols in 2.6">
<<<<<<< HEAD
<meta name="generator" content="GTK-Doc V1.18.1 (XML mode)">
<link rel="stylesheet" href="style.css" type="text/css">
</head>
<body bgcolor="white" text="black" link="#0000FF" vlink="#840084" alink="#0000FF">
<table class="navigation" id="top" width="100%" summary="Navigation header" cellpadding="2" cellspacing="2">
<tr valign="middle">
<td><a accesskey="p" href="api-index-2-2.html"><img src="left.png" width="24" height="24" border="0" alt="Prev"></a></td>
<td> </td>
<td><a accesskey="h" href="index.html"><img src="home.png" width="24" height="24" border="0" alt="Home"></a></td>
<th width="100%" align="center">GLib Reference Manual</th>
<td><a accesskey="n" href="api-index-2-6.html"><img src="right.png" width="24" height="24" border="0" alt="Next"></a></td>
</tr>
<tr><td colspan="5" class="shortcuts">
<a class="shortcut" href="#idxA">A</a>
                      | 
                   <a class="shortcut" href="#idxB">B</a>
                      | 
                   <a class="shortcut" href="#idxC">C</a>
                      | 
                   <a class="shortcut" href="#idxF">F</a>
                      | 
                   <a class="shortcut" href="#idxG">G</a>
                      | 
                   <a class="shortcut" href="#idxH">H</a>
                      | 
                   <a class="shortcut" href="#idxM">M</a>
                      | 
                   <a class="shortcut" href="#idxN">N</a>
                      | 
                   <a class="shortcut" href="#idxO">O</a>
                      | 
                   <a class="shortcut" href="#idxP">P</a>
                      | 
                   <a class="shortcut" href="#idxQ">Q</a>
                      | 
                   <a class="shortcut" href="#idxR">R</a>
                      | 
                   <a class="shortcut" href="#idxS">S</a>
                      | 
                   <a class="shortcut" href="#idxT">T</a>
                      | 
                   <a class="shortcut" href="#idxU">U</a>
                      | 
                   <a class="shortcut" href="#idxV">V</a>
                      | 
                   <a class="shortcut" href="#idx_">_</a>
</td></tr>
</table>
=======
<meta name="generator" content="GTK-Doc V1.24 (XML mode)">
<link rel="stylesheet" href="style.css" type="text/css">
</head>
<body bgcolor="white" text="black" link="#0000FF" vlink="#840084" alink="#0000FF">
<table class="navigation" id="top" width="100%" summary="Navigation header" cellpadding="2" cellspacing="5"><tr valign="middle">
<td width="100%" align="left" class="shortcuts"><span id="nav_index"><a class="shortcut" href="#idxA">A</a>
                     <span class="dim">|</span> 
                  <a class="shortcut" href="#idxB">B</a>
                     <span class="dim">|</span> 
                  <a class="shortcut" href="#idxC">C</a>
                     <span class="dim">|</span> 
                  <a class="shortcut" href="#idxF">F</a>
                     <span class="dim">|</span> 
                  <a class="shortcut" href="#idxG">G</a>
                     <span class="dim">|</span> 
                  <a class="shortcut" href="#idxH">H</a>
                     <span class="dim">|</span> 
                  <a class="shortcut" href="#idxM">M</a>
                     <span class="dim">|</span> 
                  <a class="shortcut" href="#idxN">N</a>
                     <span class="dim">|</span> 
                  <a class="shortcut" href="#idxO">O</a>
                     <span class="dim">|</span> 
                  <a class="shortcut" href="#idxP">P</a>
                     <span class="dim">|</span> 
                  <a class="shortcut" href="#idxQ">Q</a>
                     <span class="dim">|</span> 
                  <a class="shortcut" href="#idxR">R</a>
                     <span class="dim">|</span> 
                  <a class="shortcut" href="#idxS">S</a>
                     <span class="dim">|</span> 
                  <a class="shortcut" href="#idxT">T</a>
                     <span class="dim">|</span> 
                  <a class="shortcut" href="#idxU">U</a>
                     <span class="dim">|</span> 
                  <a class="shortcut" href="#idxV">V</a>
                     <span class="dim">|</span> 
                  <a class="shortcut" href="#idx_">_</a></span></td>
<td><a accesskey="h" href="index.html"><img src="home.png" width="16" height="16" border="0" alt="Home"></a></td>
<td><img src="up-insensitive.png" width="16" height="16" border="0"></td>
<td><a accesskey="p" href="api-index-2-2.html"><img src="left.png" width="16" height="16" border="0" alt="Prev"></a></td>
<td><a accesskey="n" href="api-index-2-6.html"><img src="right.png" width="16" height="16" border="0" alt="Next"></a></td>
</tr></table>
>>>>>>> 76bed778
<div class="index">
<div class="titlepage"><div><div><h1 class="title">
<a name="api-index-2-4"></a>Index of new symbols in 2.4</h1></div></div></div>
<a name="idx"></a><a name="idxA"></a><h3 class="title">A</h3>
<dt>
<a class="link" href="glib-Arrays.html#g-array-remove-range" title="g_array_remove_range ()">g_array_remove_range</a>, function in <a class="link" href="glib-Arrays.html" title="Arrays">Arrays</a>
</dt>
<dd></dd>
<dt>
<a class="link" href="glib-Atomic-Operations.html#g-atomic-int-add" title="g_atomic_int_add ()">g_atomic_int_add</a>, function in <a class="link" href="glib-Atomic-Operations.html" title="Atomic Operations">Atomic Operations</a>
</dt>
<dd></dd>
<dt>
<a class="link" href="glib-Atomic-Operations.html#g-atomic-int-compare-and-exchange" title="g_atomic_int_compare_and_exchange ()">g_atomic_int_compare_and_exchange</a>, function in <a class="link" href="glib-Atomic-Operations.html" title="Atomic Operations">Atomic Operations</a>
</dt>
<dd></dd>
<dt>
<a class="link" href="glib-Atomic-Operations.html#g-atomic-int-dec-and-test" title="g_atomic_int_dec_and_test ()">g_atomic_int_dec_and_test</a>, function in <a class="link" href="glib-Atomic-Operations.html" title="Atomic Operations">Atomic Operations</a>
</dt>
<dd></dd>
<dt>
<a class="link" href="glib-Atomic-Operations.html#g-atomic-int-exchange-and-add" title="g_atomic_int_exchange_and_add ()">g_atomic_int_exchange_and_add</a>, function in <a class="link" href="glib-Atomic-Operations.html" title="Atomic Operations">Atomic Operations</a>
</dt>
<dd></dd>
<dt>
<a class="link" href="glib-Atomic-Operations.html#g-atomic-int-get" title="g_atomic_int_get ()">g_atomic_int_get</a>, function in <a class="link" href="glib-Atomic-Operations.html" title="Atomic Operations">Atomic Operations</a>
</dt>
<dd></dd>
<dt>
<a class="link" href="glib-Atomic-Operations.html#g-atomic-int-inc" title="g_atomic_int_inc ()">g_atomic_int_inc</a>, function in <a class="link" href="glib-Atomic-Operations.html" title="Atomic Operations">Atomic Operations</a>
</dt>
<dd></dd>
<dt>
<<<<<<< HEAD
<a class="link" href="glib-Atomic-Operations.html#g-atomic-int-set" title="g_atomic_int_set ()">g_atomic_int_set</a>, function in <a class="link" href="glib-Atomic-Operations.html" title="Atomic Operations">Atomic Operations</a>
</dt>
<dd></dd>
<dt>
<a class="link" href="glib-Atomic-Operations.html#g-atomic-pointer-compare-and-exchange" title="g_atomic_pointer_compare_and_exchange ()">g_atomic_pointer_compare_and_exchange</a>, function in <a class="link" href="glib-Atomic-Operations.html" title="Atomic Operations">Atomic Operations</a>
=======
<a class="link" href="glib-Atomic-Operations.html#g-atomic-int-set" title="g_atomic_int_set ()">g_atomic_int_set</a>, function in <a class="link" href="glib-Atomic-Operations.html" title="Atomic Operations">Atomic Operations</a>
>>>>>>> 76bed778
</dt>
<dd></dd>
<dt>
<a class="link" href="glib-Atomic-Operations.html#g-atomic-pointer-compare-and-exchange" title="g_atomic_pointer_compare_and_exchange ()">g_atomic_pointer_compare_and_exchange</a>, function in <a class="link" href="glib-Atomic-Operations.html" title="Atomic Operations">Atomic Operations</a>
</dt>
<dd></dd>
<dt>
<a class="link" href="glib-Atomic-Operations.html#g-atomic-pointer-get" title="g_atomic_pointer_get ()">g_atomic_pointer_get</a>, function in <a class="link" href="glib-Atomic-Operations.html" title="Atomic Operations">Atomic Operations</a>
</dt>
<dd></dd>
<dt>
<a class="link" href="glib-Atomic-Operations.html#g-atomic-pointer-set" title="g_atomic_pointer_set ()">g_atomic_pointer_set</a>, function in <a class="link" href="glib-Atomic-Operations.html" title="Atomic Operations">Atomic Operations</a>
</dt>
<dd></dd>
<dt>
<a class="link" href="glib-Atomic-Operations.html#g-atomic-pointer-set" title="g_atomic_pointer_set ()">g_atomic_pointer_set</a>, function in <a class="link" href="glib-Atomic-Operations.html" title="Atomic Operations">Atomic Operations</a>
</dt>
<dd></dd>
<a name="idxB"></a><h3 class="title">B</h3>
<dt>
<a class="link" href="glib-Byte-Arrays.html#g-byte-array-remove-range" title="g_byte_array_remove_range ()">g_byte_array_remove_range</a>, function in <a class="link" href="glib-Byte-Arrays.html" title="Byte Arrays">Byte Arrays</a>
</dt>
<dd></dd>
<a name="idxC"></a><h3 class="title">C</h3>
<dt>
<a class="link" href="glib-The-Main-Event-Loop.html#g-child-watch-add" title="g_child_watch_add ()">g_child_watch_add</a>, function in <a class="link" href="glib-The-Main-Event-Loop.html" title="The Main Event Loop">The Main Event Loop</a>
</dt>
<dd></dd>
<dt>
<a class="link" href="glib-The-Main-Event-Loop.html#g-child-watch-add-full" title="g_child_watch_add_full ()">g_child_watch_add_full</a>, function in <a class="link" href="glib-The-Main-Event-Loop.html" title="The Main Event Loop">The Main Event Loop</a>
</dt>
<dd></dd>
<dt>
<a class="link" href="glib-The-Main-Event-Loop.html#g-child-watch-source-new" title="g_child_watch_source_new ()">g_child_watch_source_new</a>, function in <a class="link" href="glib-The-Main-Event-Loop.html" title="The Main Event Loop">The Main Event Loop</a>
</dt>
<dd></dd>
<dt>
<a class="link" href="glib-Automatic-String-Completion.html#g-completion-complete-utf8" title="g_completion_complete_utf8 ()">g_completion_complete_utf8</a>, function in <a class="link" href="glib-Automatic-String-Completion.html" title="Automatic String Completion">Automatic String Completion</a>
</dt>
<dd></dd>
<dt>
<a class="link" href="glib-N-ary-Trees.html#GCopyFunc" title="GCopyFunc ()">GCopyFunc</a>, user_function in <a class="link" href="glib-N-ary-Trees.html" title="N-ary Trees">N-ary Trees</a>
</dt>
<dd></dd>
<a name="idxF"></a><h3 class="title">F</h3>
<dt>
<a class="link" href="glib-File-Utilities.html#g-file-read-link" title="g_file_read_link ()">g_file_read_link</a>, function in <a class="link" href="glib-File-Utilities.html" title="File Utilities">File Utilities</a>
</dt>
<dd></dd>
<a name="idxG"></a><h3 class="title">G</h3>
<dt>
<a class="link" href="glib-Basic-Types.html#G-GINT16-MODIFIER:CAPS" title="G_GINT16_MODIFIER">G_GINT16_MODIFIER</a>, macro in <a class="link" href="glib-Basic-Types.html" title="Basic Types">Basic Types</a>
</dt>
<dd></dd>
<dt>
<a class="link" href="glib-Basic-Types.html#G-GINT32-MODIFIER:CAPS" title="G_GINT32_MODIFIER">G_GINT32_MODIFIER</a>, macro in <a class="link" href="glib-Basic-Types.html" title="Basic Types">Basic Types</a>
</dt>
<dd></dd>
<dt>
<a class="link" href="glib-Basic-Types.html#G-GINT64-MODIFIER:CAPS" title="G_GINT64_MODIFIER">G_GINT64_MODIFIER</a>, macro in <a class="link" href="glib-Basic-Types.html" title="Basic Types">Basic Types</a>
</dt>
<dd></dd>
<a name="idxH"></a><h3 class="title">H</h3>
<dt>
<a class="link" href="glib-Hash-Tables.html#g-hash-table-find" title="g_hash_table_find ()">g_hash_table_find</a>, function in <a class="link" href="glib-Hash-Tables.html" title="Hash Tables">Hash Tables</a>
</dt>
<dd></dd>
<a name="idxM"></a><h3 class="title">M</h3>
<dt>
<a class="link" href="glib-Simple-XML-Subset-Parser.html#g-markup-printf-escaped" title="g_markup_printf_escaped ()">g_markup_printf_escaped</a>, function in <a class="link" href="glib-Simple-XML-Subset-Parser.html" title="Simple XML Subset Parser">Simple XML Subset Parser</a>
</dt>
<dd></dd>
<dt>
<a class="link" href="glib-Simple-XML-Subset-Parser.html#g-markup-vprintf-escaped" title="g_markup_vprintf_escaped ()">g_markup_vprintf_escaped</a>, function in <a class="link" href="glib-Simple-XML-Subset-Parser.html" title="Simple XML Subset Parser">Simple XML Subset Parser</a>
</dt>
<dd></dd>
<dt>
<a class="link" href="glib-Basic-Types.html#G-MAXINT16:CAPS" title="G_MAXINT16">G_MAXINT16</a>, macro in <a class="link" href="glib-Basic-Types.html" title="Basic Types">Basic Types</a>
</dt>
<dd></dd>
<dt>
<a class="link" href="glib-Basic-Types.html#G-MAXINT32:CAPS" title="G_MAXINT32">G_MAXINT32</a>, macro in <a class="link" href="glib-Basic-Types.html" title="Basic Types">Basic Types</a>
</dt>
<dd></dd>
<dt>
<a class="link" href="glib-Basic-Types.html#G-MAXINT8:CAPS" title="G_MAXINT8">G_MAXINT8</a>, macro in <a class="link" href="glib-Basic-Types.html" title="Basic Types">Basic Types</a>
</dt>
<dd></dd>
<dt>
<a class="link" href="glib-Basic-Types.html#G-MAXSIZE:CAPS" title="G_MAXSIZE">G_MAXSIZE</a>, macro in <a class="link" href="glib-Basic-Types.html" title="Basic Types">Basic Types</a>
</dt>
<dd></dd>
<dt>
<a class="link" href="glib-Basic-Types.html#G-MAXUINT16:CAPS" title="G_MAXUINT16">G_MAXUINT16</a>, macro in <a class="link" href="glib-Basic-Types.html" title="Basic Types">Basic Types</a>
</dt>
<dd></dd>
<dt>
<a class="link" href="glib-Basic-Types.html#G-MAXUINT32:CAPS" title="G_MAXUINT32">G_MAXUINT32</a>, macro in <a class="link" href="glib-Basic-Types.html" title="Basic Types">Basic Types</a>
</dt>
<dd></dd>
<dt>
<a class="link" href="glib-Basic-Types.html#G-MAXUINT8:CAPS" title="G_MAXUINT8">G_MAXUINT8</a>, macro in <a class="link" href="glib-Basic-Types.html" title="Basic Types">Basic Types</a>
</dt>
<dd></dd>
<dt>
<a class="link" href="glib-Basic-Types.html#G-MININT16:CAPS" title="G_MININT16">G_MININT16</a>, macro in <a class="link" href="glib-Basic-Types.html" title="Basic Types">Basic Types</a>
</dt>
<dd></dd>
<dt>
<a class="link" href="glib-Basic-Types.html#G-MININT32:CAPS" title="G_MININT32">G_MININT32</a>, macro in <a class="link" href="glib-Basic-Types.html" title="Basic Types">Basic Types</a>
</dt>
<dd></dd>
<dt>
<a class="link" href="glib-Basic-Types.html#G-MININT8:CAPS" title="G_MININT8">G_MININT8</a>, macro in <a class="link" href="glib-Basic-Types.html" title="Basic Types">Basic Types</a>
</dt>
<dd></dd>
<a name="idxN"></a><h3 class="title">N</h3>
<dt>
<a class="link" href="glib-N-ary-Trees.html#g-node-copy-deep" title="g_node_copy_deep ()">g_node_copy_deep</a>, function in <a class="link" href="glib-N-ary-Trees.html" title="N-ary Trees">N-ary Trees</a>
</dt>
<dd></dd>
<dt>
<a class="link" href="glib-I18N.html#N-:CAPS" title="N_()">N_</a>, macro in <a class="link" href="glib-I18N.html" title="Internationalization">I18N</a>
</dt>
<dd></dd>
<a name="idxO"></a><h3 class="title">O</h3>
<dt>
<a class="link" href="glib-Threads.html#GOnce" title="struct GOnce">GOnce</a>, struct in <a class="link" href="glib-Threads.html" title="Threads">Threads</a>
</dt>
<dd></dd>
<dt>
<a class="link" href="glib-Threads.html#g-once" title="g_once()">g_once</a>, macro in <a class="link" href="glib-Threads.html" title="Threads">Threads</a>
</dt>
<dd></dd>
<dt>
<a class="link" href="glib-Threads.html#GOnceStatus" title="enum GOnceStatus">GOnceStatus</a>, enum in <a class="link" href="glib-Threads.html" title="Threads">Threads</a>
</dt>
<dd></dd>
<dt>
<a class="link" href="glib-Threads.html#G-ONCE-INIT:CAPS" title="G_ONCE_INIT">G_ONCE_INIT</a>, macro in <a class="link" href="glib-Threads.html" title="Threads">Threads</a>
</dt>
<dd></dd>
<a name="idxP"></a><h3 class="title">P</h3>
<dt>
<a class="link" href="glib-Pointer-Arrays.html#g-ptr-array-foreach" title="g_ptr_array_foreach ()">g_ptr_array_foreach</a>, function in <a class="link" href="glib-Pointer-Arrays.html" title="Pointer Arrays">Pointer Arrays</a>
</dt>
<dd></dd>
<dt>
<a class="link" href="glib-Pointer-Arrays.html#g-ptr-array-remove-range" title="g_ptr_array_remove_range ()">g_ptr_array_remove_range</a>, function in <a class="link" href="glib-Pointer-Arrays.html" title="Pointer Arrays">Pointer Arrays</a>
</dt>
<dd></dd>
<a name="idxQ"></a><h3 class="title">Q</h3>
<dt>
<a class="link" href="glib-Double-ended-Queues.html#g-queue-copy" title="g_queue_copy ()">g_queue_copy</a>, function in <a class="link" href="glib-Double-ended-Queues.html" title="Double-ended Queues">Double-ended Queues</a>
</dt>
<dd></dd>
<dt>
<a class="link" href="glib-Double-ended-Queues.html#g-queue-delete-link" title="g_queue_delete_link ()">g_queue_delete_link</a>, function in <a class="link" href="glib-Double-ended-Queues.html" title="Double-ended Queues">Double-ended Queues</a>
</dt>
<dd></dd>
<dt>
<a class="link" href="glib-Double-ended-Queues.html#g-queue-find" title="g_queue_find ()">g_queue_find</a>, function in <a class="link" href="glib-Double-ended-Queues.html" title="Double-ended Queues">Double-ended Queues</a>
</dt>
<dd></dd>
<dt>
<a class="link" href="glib-Double-ended-Queues.html#g-queue-find-custom" title="g_queue_find_custom ()">g_queue_find_custom</a>, function in <a class="link" href="glib-Double-ended-Queues.html" title="Double-ended Queues">Double-ended Queues</a>
</dt>
<dd></dd>
<dt>
<a class="link" href="glib-Double-ended-Queues.html#g-queue-foreach" title="g_queue_foreach ()">g_queue_foreach</a>, function in <a class="link" href="glib-Double-ended-Queues.html" title="Double-ended Queues">Double-ended Queues</a>
</dt>
<dd></dd>
<dt>
<a class="link" href="glib-Double-ended-Queues.html#g-queue-get-length" title="g_queue_get_length ()">g_queue_get_length</a>, function in <a class="link" href="glib-Double-ended-Queues.html" title="Double-ended Queues">Double-ended Queues</a>
</dt>
<dd></dd>
<dt>
<a class="link" href="glib-Double-ended-Queues.html#g-queue-index" title="g_queue_index ()">g_queue_index</a>, function in <a class="link" href="glib-Double-ended-Queues.html" title="Double-ended Queues">Double-ended Queues</a>
</dt>
<dd></dd>
<dt>
<a class="link" href="glib-Double-ended-Queues.html#g-queue-insert-after" title="g_queue_insert_after ()">g_queue_insert_after</a>, function in <a class="link" href="glib-Double-ended-Queues.html" title="Double-ended Queues">Double-ended Queues</a>
</dt>
<dd></dd>
<dt>
<a class="link" href="glib-Double-ended-Queues.html#g-queue-insert-before" title="g_queue_insert_before ()">g_queue_insert_before</a>, function in <a class="link" href="glib-Double-ended-Queues.html" title="Double-ended Queues">Double-ended Queues</a>
</dt>
<dd></dd>
<dt>
<a class="link" href="glib-Double-ended-Queues.html#g-queue-insert-sorted" title="g_queue_insert_sorted ()">g_queue_insert_sorted</a>, function in <a class="link" href="glib-Double-ended-Queues.html" title="Double-ended Queues">Double-ended Queues</a>
</dt>
<dd></dd>
<dt>
<a class="link" href="glib-Double-ended-Queues.html#g-queue-link-index" title="g_queue_link_index ()">g_queue_link_index</a>, function in <a class="link" href="glib-Double-ended-Queues.html" title="Double-ended Queues">Double-ended Queues</a>
</dt>
<dd></dd>
<dt>
<a class="link" href="glib-Double-ended-Queues.html#g-queue-peek-head-link" title="g_queue_peek_head_link ()">g_queue_peek_head_link</a>, function in <a class="link" href="glib-Double-ended-Queues.html" title="Double-ended Queues">Double-ended Queues</a>
</dt>
<dd></dd>
<dt>
<a class="link" href="glib-Double-ended-Queues.html#g-queue-peek-nth" title="g_queue_peek_nth ()">g_queue_peek_nth</a>, function in <a class="link" href="glib-Double-ended-Queues.html" title="Double-ended Queues">Double-ended Queues</a>
</dt>
<dd></dd>
<dt>
<a class="link" href="glib-Double-ended-Queues.html#g-queue-peek-nth-link" title="g_queue_peek_nth_link ()">g_queue_peek_nth_link</a>, function in <a class="link" href="glib-Double-ended-Queues.html" title="Double-ended Queues">Double-ended Queues</a>
</dt>
<dd></dd>
<dt>
<a class="link" href="glib-Double-ended-Queues.html#g-queue-peek-tail-link" title="g_queue_peek_tail_link ()">g_queue_peek_tail_link</a>, function in <a class="link" href="glib-Double-ended-Queues.html" title="Double-ended Queues">Double-ended Queues</a>
</dt>
<dd></dd>
<dt>
<a class="link" href="glib-Double-ended-Queues.html#g-queue-pop-nth" title="g_queue_pop_nth ()">g_queue_pop_nth</a>, function in <a class="link" href="glib-Double-ended-Queues.html" title="Double-ended Queues">Double-ended Queues</a>
</dt>
<dd></dd>
<dt>
<a class="link" href="glib-Double-ended-Queues.html#g-queue-pop-nth-link" title="g_queue_pop_nth_link ()">g_queue_pop_nth_link</a>, function in <a class="link" href="glib-Double-ended-Queues.html" title="Double-ended Queues">Double-ended Queues</a>
</dt>
<dd></dd>
<dt>
<a class="link" href="glib-Double-ended-Queues.html#g-queue-push-nth" title="g_queue_push_nth ()">g_queue_push_nth</a>, function in <a class="link" href="glib-Double-ended-Queues.html" title="Double-ended Queues">Double-ended Queues</a>
</dt>
<dd></dd>
<dt>
<a class="link" href="glib-Double-ended-Queues.html#g-queue-push-nth-link" title="g_queue_push_nth_link ()">g_queue_push_nth_link</a>, function in <a class="link" href="glib-Double-ended-Queues.html" title="Double-ended Queues">Double-ended Queues</a>
</dt>
<dd></dd>
<dt>
<a class="link" href="glib-Double-ended-Queues.html#g-queue-remove" title="g_queue_remove ()">g_queue_remove</a>, function in <a class="link" href="glib-Double-ended-Queues.html" title="Double-ended Queues">Double-ended Queues</a>
</dt>
<dd></dd>
<dt>
<a class="link" href="glib-Double-ended-Queues.html#g-queue-remove-all" title="g_queue_remove_all ()">g_queue_remove_all</a>, function in <a class="link" href="glib-Double-ended-Queues.html" title="Double-ended Queues">Double-ended Queues</a>
</dt>
<dd></dd>
<dt>
<a class="link" href="glib-Double-ended-Queues.html#g-queue-reverse" title="g_queue_reverse ()">g_queue_reverse</a>, function in <a class="link" href="glib-Double-ended-Queues.html" title="Double-ended Queues">Double-ended Queues</a>
</dt>
<dd></dd>
<dt>
<a class="link" href="glib-Double-ended-Queues.html#g-queue-sort" title="g_queue_sort ()">g_queue_sort</a>, function in <a class="link" href="glib-Double-ended-Queues.html" title="Double-ended Queues">Double-ended Queues</a>
</dt>
<dd></dd>
<dt>
<a class="link" href="glib-Double-ended-Queues.html#g-queue-unlink" title="g_queue_unlink ()">g_queue_unlink</a>, function in <a class="link" href="glib-Double-ended-Queues.html" title="Double-ended Queues">Double-ended Queues</a>
</dt>
<dd></dd>
<dt>
<a class="link" href="glib-I18N.html#Q-:CAPS" title="Q_()">Q_</a>, macro in <a class="link" href="glib-I18N.html" title="Internationalization">I18N</a>
</dt>
<dd></dd>
<a name="idxR"></a><h3 class="title">R</h3>
<dt>
<a class="link" href="glib-Random-Numbers.html#g-rand-copy" title="g_rand_copy ()">g_rand_copy</a>, function in <a class="link" href="glib-Random-Numbers.html" title="Random Numbers">Random Numbers</a>
</dt>
<dd></dd>
<dt>
<a class="link" href="glib-Random-Numbers.html#g-rand-new-with-seed-array" title="g_rand_new_with_seed_array ()">g_rand_new_with_seed_array</a>, function in <a class="link" href="glib-Random-Numbers.html" title="Random Numbers">Random Numbers</a>
</dt>
<dd></dd>
<dt>
<a class="link" href="glib-Random-Numbers.html#g-rand-set-seed-array" title="g_rand_set_seed_array ()">g_rand_set_seed_array</a>, function in <a class="link" href="glib-Random-Numbers.html" title="Random Numbers">Random Numbers</a>
</dt>
<dd></dd>
<a name="idxS"></a><h3 class="title">S</h3>
<dt>
<a class="link" href="glib-Miscellaneous-Utility-Functions.html#g-setenv" title="g_setenv ()">g_setenv</a>, function in <a class="link" href="glib-Miscellaneous-Utility-Functions.html" title="Miscellaneous Utility Functions">Miscellaneous Utility Functions</a>
</dt>
<dd></dd>
<dt>
<a class="link" href="glib-Miscellaneous-Macros.html#G-STRFUNC:CAPS" title="G_STRFUNC">G_STRFUNC</a>, macro in <a class="link" href="glib-Miscellaneous-Macros.html" title="Miscellaneous Macros">Miscellaneous Macros</a>
</dt>
<dd></dd>
<dt>
<a class="link" href="glib-String-Chunks.html#g-string-chunk-insert-len" title="g_string_chunk_insert_len ()">g_string_chunk_insert_len</a>, function in <a class="link" href="glib-String-Chunks.html" title="String Chunks">String Chunks</a>
</dt>
<dd></dd>
<dt>
<a class="link" href="glib-I18N.html#g-strip-context" title="g_strip_context ()">g_strip_context</a>, function in <a class="link" href="glib-I18N.html" title="Internationalization">I18N</a>
</dt>
<dd></dd>
<dt>
<a class="link" href="glib-String-Utility-Functions.html#g-strsplit-set" title="g_strsplit_set ()">g_strsplit_set</a>, function in <a class="link" href="glib-String-Utility-Functions.html" title="String Utility Functions">String Utility Functions</a>
</dt>
<dd></dd>
<a name="idxT"></a><h3 class="title">T</h3>
<dt>
<a class="link" href="glib-Timers.html#g-timer-continue" title="g_timer_continue ()">g_timer_continue</a>, function in <a class="link" href="glib-Timers.html" title="Timers">Timers</a>
</dt>
<dd></dd>
<a name="idxU"></a><h3 class="title">U</h3>
<dt>
<a class="link" href="glib-Unicode-Manipulation.html#g-unichar-get-mirror-char" title="g_unichar_get_mirror_char ()">g_unichar_get_mirror_char</a>, function in <a class="link" href="glib-Unicode-Manipulation.html" title="Unicode Manipulation">Unicode Manipulation</a>
</dt>
<dd></dd>
<dt>
<a class="link" href="glib-Miscellaneous-Utility-Functions.html#g-unsetenv" title="g_unsetenv ()">g_unsetenv</a>, function in <a class="link" href="glib-Miscellaneous-Utility-Functions.html" title="Miscellaneous Utility Functions">Miscellaneous Utility Functions</a>
</dt>
<dd></dd>
<a name="idxV"></a><h3 class="title">V</h3>
<dt>
<a class="link" href="glib-String-Utility-Functions.html#g-vasprintf" title="g_vasprintf ()">g_vasprintf</a>, function in <a class="link" href="glib-String-Utility-Functions.html" title="String Utility Functions">String Utility Functions</a>
</dt>
<dd></dd>
<a name="idx_"></a><h3 class="title">_</h3>
<dt>
<a class="link" href="glib-I18N.html#gettext-macro" title="_()">_</a>, macro in <a class="link" href="glib-I18N.html" title="Internationalization">I18N</a>
</dt>
<dd></dd>
</div>
<div class="footer">
<<<<<<< HEAD
<hr>
          Generated by GTK-Doc V1.18.1</div>
=======
<hr>Generated by GTK-Doc V1.24</div>
>>>>>>> 76bed778
</body>
</html><|MERGE_RESOLUTION|>--- conflicted
+++ resolved
@@ -2,67 +2,12 @@
 <html>
 <head>
 <meta http-equiv="Content-Type" content="text/html; charset=UTF-8">
-<<<<<<< HEAD
-<title>Index of new symbols in 2.4</title>
-<meta name="generator" content="DocBook XSL Stylesheets V1.77.1">
-=======
 <title>Index of new symbols in 2.4: GLib Reference Manual</title>
 <meta name="generator" content="DocBook XSL Stylesheets V1.78.1">
->>>>>>> 76bed778
 <link rel="home" href="index.html" title="GLib Reference Manual">
 <link rel="up" href="index.html" title="GLib Reference Manual">
 <link rel="prev" href="api-index-2-2.html" title="Index of new symbols in 2.2">
 <link rel="next" href="api-index-2-6.html" title="Index of new symbols in 2.6">
-<<<<<<< HEAD
-<meta name="generator" content="GTK-Doc V1.18.1 (XML mode)">
-<link rel="stylesheet" href="style.css" type="text/css">
-</head>
-<body bgcolor="white" text="black" link="#0000FF" vlink="#840084" alink="#0000FF">
-<table class="navigation" id="top" width="100%" summary="Navigation header" cellpadding="2" cellspacing="2">
-<tr valign="middle">
-<td><a accesskey="p" href="api-index-2-2.html"><img src="left.png" width="24" height="24" border="0" alt="Prev"></a></td>
-<td> </td>
-<td><a accesskey="h" href="index.html"><img src="home.png" width="24" height="24" border="0" alt="Home"></a></td>
-<th width="100%" align="center">GLib Reference Manual</th>
-<td><a accesskey="n" href="api-index-2-6.html"><img src="right.png" width="24" height="24" border="0" alt="Next"></a></td>
-</tr>
-<tr><td colspan="5" class="shortcuts">
-<a class="shortcut" href="#idxA">A</a>
-                      | 
-                   <a class="shortcut" href="#idxB">B</a>
-                      | 
-                   <a class="shortcut" href="#idxC">C</a>
-                      | 
-                   <a class="shortcut" href="#idxF">F</a>
-                      | 
-                   <a class="shortcut" href="#idxG">G</a>
-                      | 
-                   <a class="shortcut" href="#idxH">H</a>
-                      | 
-                   <a class="shortcut" href="#idxM">M</a>
-                      | 
-                   <a class="shortcut" href="#idxN">N</a>
-                      | 
-                   <a class="shortcut" href="#idxO">O</a>
-                      | 
-                   <a class="shortcut" href="#idxP">P</a>
-                      | 
-                   <a class="shortcut" href="#idxQ">Q</a>
-                      | 
-                   <a class="shortcut" href="#idxR">R</a>
-                      | 
-                   <a class="shortcut" href="#idxS">S</a>
-                      | 
-                   <a class="shortcut" href="#idxT">T</a>
-                      | 
-                   <a class="shortcut" href="#idxU">U</a>
-                      | 
-                   <a class="shortcut" href="#idxV">V</a>
-                      | 
-                   <a class="shortcut" href="#idx_">_</a>
-</td></tr>
-</table>
-=======
 <meta name="generator" content="GTK-Doc V1.24 (XML mode)">
 <link rel="stylesheet" href="style.css" type="text/css">
 </head>
@@ -106,7 +51,6 @@
 <td><a accesskey="p" href="api-index-2-2.html"><img src="left.png" width="16" height="16" border="0" alt="Prev"></a></td>
 <td><a accesskey="n" href="api-index-2-6.html"><img src="right.png" width="16" height="16" border="0" alt="Next"></a></td>
 </tr></table>
->>>>>>> 76bed778
 <div class="index">
 <div class="titlepage"><div><div><h1 class="title">
 <a name="api-index-2-4"></a>Index of new symbols in 2.4</h1></div></div></div>
@@ -140,15 +84,7 @@
 </dt>
 <dd></dd>
 <dt>
-<<<<<<< HEAD
-<a class="link" href="glib-Atomic-Operations.html#g-atomic-int-set" title="g_atomic_int_set ()">g_atomic_int_set</a>, function in <a class="link" href="glib-Atomic-Operations.html" title="Atomic Operations">Atomic Operations</a>
-</dt>
-<dd></dd>
-<dt>
-<a class="link" href="glib-Atomic-Operations.html#g-atomic-pointer-compare-and-exchange" title="g_atomic_pointer_compare_and_exchange ()">g_atomic_pointer_compare_and_exchange</a>, function in <a class="link" href="glib-Atomic-Operations.html" title="Atomic Operations">Atomic Operations</a>
-=======
 <a class="link" href="glib-Atomic-Operations.html#g-atomic-int-set" title="g_atomic_int_set ()">g_atomic_int_set</a>, function in <a class="link" href="glib-Atomic-Operations.html" title="Atomic Operations">Atomic Operations</a>
->>>>>>> 76bed778
 </dt>
 <dd></dd>
 <dt>
@@ -161,10 +97,6 @@
 <dd></dd>
 <dt>
 <a class="link" href="glib-Atomic-Operations.html#g-atomic-pointer-set" title="g_atomic_pointer_set ()">g_atomic_pointer_set</a>, function in <a class="link" href="glib-Atomic-Operations.html" title="Atomic Operations">Atomic Operations</a>
-</dt>
-<dd></dd>
-<dt>
-<a class="link" href="glib-Atomic-Operations.html#g-atomic-pointer-set" title="g_atomic_pointer_set ()">g_atomic_pointer_set</a>, function in <a class="link" href="glib-Atomic-Operations.html" title="Atomic Operations">Atomic Operations</a>
 </dt>
 <dd></dd>
 <a name="idxB"></a><h3 class="title">B</h3>
@@ -461,11 +393,6 @@
 <dd></dd>
 </div>
 <div class="footer">
-<<<<<<< HEAD
-<hr>
-          Generated by GTK-Doc V1.18.1</div>
-=======
 <hr>Generated by GTK-Doc V1.24</div>
->>>>>>> 76bed778
 </body>
 </html>