<!DOCTYPE html PUBLIC "-//W3C//DTD HTML 4.01 Transitional//EN">
<html>
<head>
<meta http-equiv="Content-Type" content="text/html; charset=UTF-8">
<<<<<<< HEAD
<title>URI Functions</title>
<meta name="generator" content="DocBook XSL Stylesheets V1.77.1">
=======
<title>URI Functions: GLib Reference Manual</title>
<meta name="generator" content="DocBook XSL Stylesheets V1.78.1">
>>>>>>> 76bed778
<link rel="home" href="index.html" title="GLib Reference Manual">
<link rel="up" href="glib-utilities.html" title="GLib Utilities">
<link rel="prev" href="glib-File-Utilities.html" title="File Utilities">
<link rel="next" href="glib-Hostname-Utilities.html" title="Hostname Utilities">
<<<<<<< HEAD
<meta name="generator" content="GTK-Doc V1.18.1 (XML mode)">
<link rel="stylesheet" href="style.css" type="text/css">
</head>
<body bgcolor="white" text="black" link="#0000FF" vlink="#840084" alink="#0000FF">
<table class="navigation" id="top" width="100%" summary="Navigation header" cellpadding="2" cellspacing="2">
<tr valign="middle">
<td><a accesskey="p" href="glib-File-Utilities.html"><img src="left.png" width="24" height="24" border="0" alt="Prev"></a></td>
<td><a accesskey="u" href="glib-utilities.html"><img src="up.png" width="24" height="24" border="0" alt="Up"></a></td>
<td><a accesskey="h" href="index.html"><img src="home.png" width="24" height="24" border="0" alt="Home"></a></td>
<th width="100%" align="center">GLib Reference Manual</th>
<td><a accesskey="n" href="glib-Hostname-Utilities.html"><img src="right.png" width="24" height="24" border="0" alt="Next"></a></td>
</tr>
<tr><td colspan="5" class="shortcuts">
<a href="#glib-URI-Functions.synopsis" class="shortcut">Top</a>
                   | 
                  <a href="#glib-URI-Functions.description" class="shortcut">Description</a>
</td></tr>
</table>
=======
<meta name="generator" content="GTK-Doc V1.24 (XML mode)">
<link rel="stylesheet" href="style.css" type="text/css">
</head>
<body bgcolor="white" text="black" link="#0000FF" vlink="#840084" alink="#0000FF">
<table class="navigation" id="top" width="100%" summary="Navigation header" cellpadding="2" cellspacing="5"><tr valign="middle">
<td width="100%" align="left" class="shortcuts">
<a href="#" class="shortcut">Top</a><span id="nav_description">  <span class="dim">|</span> 
                  <a href="#glib-URI-Functions.description" class="shortcut">Description</a></span>
</td>
<td><a accesskey="h" href="index.html"><img src="home.png" width="16" height="16" border="0" alt="Home"></a></td>
<td><a accesskey="u" href="glib-utilities.html"><img src="up.png" width="16" height="16" border="0" alt="Up"></a></td>
<td><a accesskey="p" href="glib-File-Utilities.html"><img src="left.png" width="16" height="16" border="0" alt="Prev"></a></td>
<td><a accesskey="n" href="glib-Hostname-Utilities.html"><img src="right.png" width="16" height="16" border="0" alt="Next"></a></td>
</tr></table>
>>>>>>> 76bed778
<div class="refentry">
<a name="glib-URI-Functions"></a><div class="titlepage"></div>
<div class="refnamediv"><table width="100%"><tr>
<td valign="top">
<h2><span class="refentrytitle"><a name="glib-URI-Functions.top_of_page"></a>URI Functions</span></h2>
<p>URI Functions — manipulating URIs</p>
</td>
<td class="gallery_image" valign="top" align="right"></td>
</tr></table></div>
<<<<<<< HEAD
<div class="refsynopsisdiv">
<a name="glib-URI-Functions.synopsis"></a><h2>Synopsis</h2>
<pre class="synopsis">
#include &lt;glib.h&gt;

#define             <a class="link" href="glib-URI-Functions.html#G-URI-RESERVED-CHARS-ALLOWED-IN-PATH:CAPS" title="G_URI_RESERVED_CHARS_ALLOWED_IN_PATH">G_URI_RESERVED_CHARS_ALLOWED_IN_PATH</a>
#define             <a class="link" href="glib-URI-Functions.html#G-URI-RESERVED-CHARS-ALLOWED-IN-PATH-ELEMENT:CAPS" title="G_URI_RESERVED_CHARS_ALLOWED_IN_PATH_ELEMENT">G_URI_RESERVED_CHARS_ALLOWED_IN_PATH_ELEMENT</a>
#define             <a class="link" href="glib-URI-Functions.html#G-URI-RESERVED-CHARS-ALLOWED-IN-USERINFO:CAPS" title="G_URI_RESERVED_CHARS_ALLOWED_IN_USERINFO">G_URI_RESERVED_CHARS_ALLOWED_IN_USERINFO</a>
#define             <a class="link" href="glib-URI-Functions.html#G-URI-RESERVED-CHARS-GENERIC-DELIMITERS:CAPS" title="G_URI_RESERVED_CHARS_GENERIC_DELIMITERS">G_URI_RESERVED_CHARS_GENERIC_DELIMITERS</a>
#define             <a class="link" href="glib-URI-Functions.html#G-URI-RESERVED-CHARS-SUBCOMPONENT-DELIMITERS:CAPS" title="G_URI_RESERVED_CHARS_SUBCOMPONENT_DELIMITERS">G_URI_RESERVED_CHARS_SUBCOMPONENT_DELIMITERS</a>
<span class="returnvalue">char</span> *              <a class="link" href="glib-URI-Functions.html#g-uri-parse-scheme" title="g_uri_parse_scheme ()">g_uri_parse_scheme</a>                  (<em class="parameter"><code>const <span class="type">char</span> *uri</code></em>);
<span class="returnvalue">char</span> *              <a class="link" href="glib-URI-Functions.html#g-uri-escape-string" title="g_uri_escape_string ()">g_uri_escape_string</a>                 (<em class="parameter"><code>const <span class="type">char</span> *unescaped</code></em>,
                                                         <em class="parameter"><code>const <span class="type">char</span> *reserved_chars_allowed</code></em>,
                                                         <em class="parameter"><code><a class="link" href="glib-Basic-Types.html#gboolean" title="gboolean"><span class="type">gboolean</span></a> allow_utf8</code></em>);
<span class="returnvalue">char</span> *              <a class="link" href="glib-URI-Functions.html#g-uri-unescape-string" title="g_uri_unescape_string ()">g_uri_unescape_string</a>               (<em class="parameter"><code>const <span class="type">char</span> *escaped_string</code></em>,
                                                         <em class="parameter"><code>const <span class="type">char</span> *illegal_characters</code></em>);
<span class="returnvalue">char</span> *              <a class="link" href="glib-URI-Functions.html#g-uri-unescape-segment" title="g_uri_unescape_segment ()">g_uri_unescape_segment</a>              (<em class="parameter"><code>const <span class="type">char</span> *escaped_string</code></em>,
                                                         <em class="parameter"><code>const <span class="type">char</span> *escaped_string_end</code></em>,
                                                         <em class="parameter"><code>const <span class="type">char</span> *illegal_characters</code></em>);
<a class="link" href="glib-Basic-Types.html#gchar" title="gchar"><span class="returnvalue">gchar</span></a> **            <a class="link" href="glib-URI-Functions.html#g-uri-list-extract-uris" title="g_uri_list_extract_uris ()">g_uri_list_extract_uris</a>             (<em class="parameter"><code>const <a class="link" href="glib-Basic-Types.html#gchar" title="gchar"><span class="type">gchar</span></a> *uri_list</code></em>);
<a class="link" href="glib-Basic-Types.html#gchar" title="gchar"><span class="returnvalue">gchar</span></a> *             <a class="link" href="glib-URI-Functions.html#g-filename-from-uri" title="g_filename_from_uri ()">g_filename_from_uri</a>                 (<em class="parameter"><code>const <a class="link" href="glib-Basic-Types.html#gchar" title="gchar"><span class="type">gchar</span></a> *uri</code></em>,
                                                         <em class="parameter"><code><a class="link" href="glib-Basic-Types.html#gchar" title="gchar"><span class="type">gchar</span></a> **hostname</code></em>,
                                                         <em class="parameter"><code><a class="link" href="glib-Error-Reporting.html#GError" title="struct GError"><span class="type">GError</span></a> **error</code></em>);
<a class="link" href="glib-Basic-Types.html#gchar" title="gchar"><span class="returnvalue">gchar</span></a> *             <a class="link" href="glib-URI-Functions.html#g-filename-to-uri" title="g_filename_to_uri ()">g_filename_to_uri</a>                   (<em class="parameter"><code>const <a class="link" href="glib-Basic-Types.html#gchar" title="gchar"><span class="type">gchar</span></a> *filename</code></em>,
                                                         <em class="parameter"><code>const <a class="link" href="glib-Basic-Types.html#gchar" title="gchar"><span class="type">gchar</span></a> *hostname</code></em>,
                                                         <em class="parameter"><code><a class="link" href="glib-Error-Reporting.html#GError" title="struct GError"><span class="type">GError</span></a> **error</code></em>);
</pre>
</div>
<div class="refsect1">
<a name="glib-URI-Functions.description"></a><h2>Description</h2>
<p>
Functions for manipulating Universal Resource Identifiers (URIs) as
defined by <a class="ulink" href="http://www.ietf.org/rfc/rfc3986.txt" target="_top">
RFC 3986</a>. It is highly recommended that you have read and
understand RFC 3986 for understanding this API.
</p>
</div>
<div class="refsect1">
<a name="glib-URI-Functions.details"></a><h2>Details</h2>
<div class="refsect2">
<a name="G-URI-RESERVED-CHARS-ALLOWED-IN-PATH:CAPS"></a><h3>G_URI_RESERVED_CHARS_ALLOWED_IN_PATH</h3>
<pre class="programlisting">#define G_URI_RESERVED_CHARS_ALLOWED_IN_PATH G_URI_RESERVED_CHARS_ALLOWED_IN_PATH_ELEMENT "/"
</pre>
<p>
Allowed characters in a path. Includes "!$&amp;'()*+,;=:@/".
</p>
</div>
<hr>
<div class="refsect2">
<a name="G-URI-RESERVED-CHARS-ALLOWED-IN-PATH-ELEMENT:CAPS"></a><h3>G_URI_RESERVED_CHARS_ALLOWED_IN_PATH_ELEMENT</h3>
<pre class="programlisting">#define G_URI_RESERVED_CHARS_ALLOWED_IN_PATH_ELEMENT G_URI_RESERVED_CHARS_SUBCOMPONENT_DELIMITERS ":@"
</pre>
<p>
Allowed characters in path elements. Includes "!$&amp;'()*+,;=:@".
</p>
</div>
<hr>
<div class="refsect2">
<a name="G-URI-RESERVED-CHARS-ALLOWED-IN-USERINFO:CAPS"></a><h3>G_URI_RESERVED_CHARS_ALLOWED_IN_USERINFO</h3>
<pre class="programlisting">#define G_URI_RESERVED_CHARS_ALLOWED_IN_USERINFO G_URI_RESERVED_CHARS_SUBCOMPONENT_DELIMITERS ":"
</pre>
<p>
Allowed characters in userinfo as defined in RFC 3986. Includes "!$&amp;'()*+,;=:".
</p>
</div>
<hr>
<div class="refsect2">
<a name="G-URI-RESERVED-CHARS-GENERIC-DELIMITERS:CAPS"></a><h3>G_URI_RESERVED_CHARS_GENERIC_DELIMITERS</h3>
<pre class="programlisting">#define G_URI_RESERVED_CHARS_GENERIC_DELIMITERS ":/?#[]@"
</pre>
<p>
Generic delimiters characters as defined in RFC 3986. Includes ":/?#[]@".
</p>
</div>
<hr>
<div class="refsect2">
<a name="G-URI-RESERVED-CHARS-SUBCOMPONENT-DELIMITERS:CAPS"></a><h3>G_URI_RESERVED_CHARS_SUBCOMPONENT_DELIMITERS</h3>
<pre class="programlisting">#define G_URI_RESERVED_CHARS_SUBCOMPONENT_DELIMITERS "!$&amp;'()*+,;="
</pre>
<p>
Subcomponent delimiter characters as defined in RFC 3986. Includes "!$&amp;'()*+,;=".
</p>
</div>
<hr>
<div class="refsect2">
<a name="g-uri-parse-scheme"></a><h3>g_uri_parse_scheme ()</h3>
<pre class="programlisting"><span class="returnvalue">char</span> *              g_uri_parse_scheme                  (<em class="parameter"><code>const <span class="type">char</span> *uri</code></em>);</pre>
<p>
Gets the scheme portion of a URI string. RFC 3986 decodes the scheme as:
</p>
<pre class="programlisting">
URI = scheme ":" hier-part [ "?" query ] [ "#" fragment ] 
</pre>
<p>
Common schemes include "file", "http", "svn+ssh", etc.
</p>
<div class="variablelist"><table border="0" class="variablelist">
<colgroup>
<col align="left" valign="top">
<col>
</colgroup>
<tbody>
<tr>
<td><p><span class="term"><em class="parameter"><code>uri</code></em> :</span></p></td>
<td>a valid URI.</td>
</tr>
<tr>
<td><p><span class="term"><span class="emphasis"><em>Returns</em></span> :</span></p></td>
<td>The "Scheme" component of the URI, or <a class="link" href="glib-Standard-Macros.html#NULL:CAPS" title="NULL"><code class="literal">NULL</code></a> on error.
The returned string should be freed when no longer needed.</td>
</tr>
</tbody>
</table></div>
<p class="since">Since 2.16</p>
</div>
<hr>
<div class="refsect2">
<a name="g-uri-escape-string"></a><h3>g_uri_escape_string ()</h3>
<pre class="programlisting"><span class="returnvalue">char</span> *              g_uri_escape_string                 (<em class="parameter"><code>const <span class="type">char</span> *unescaped</code></em>,
                                                         <em class="parameter"><code>const <span class="type">char</span> *reserved_chars_allowed</code></em>,
                                                         <em class="parameter"><code><a class="link" href="glib-Basic-Types.html#gboolean" title="gboolean"><span class="type">gboolean</span></a> allow_utf8</code></em>);</pre>
<p>
Escapes a string for use in a URI.
</p>
<p>
Normally all characters that are not "unreserved" (i.e. ASCII alphanumerical
characters plus dash, dot, underscore and tilde) are escaped.
But if you specify characters in <em class="parameter"><code>reserved_chars_allowed</code></em> they are not
escaped. This is useful for the "reserved" characters in the URI
specification, since those are allowed unescaped in some portions of
a URI.
</p>
<div class="variablelist"><table border="0" class="variablelist">
<colgroup>
<col align="left" valign="top">
<col>
</colgroup>
<tbody>
<tr>
<td><p><span class="term"><em class="parameter"><code>unescaped</code></em> :</span></p></td>
<td>the unescaped input string.</td>
</tr>
<tr>
<td><p><span class="term"><em class="parameter"><code>reserved_chars_allowed</code></em> :</span></p></td>
<td>a string of reserved characters that are
allowed to be used, or <a class="link" href="glib-Standard-Macros.html#NULL:CAPS" title="NULL"><code class="literal">NULL</code></a>.</td>
</tr>
<tr>
<td><p><span class="term"><em class="parameter"><code>allow_utf8</code></em> :</span></p></td>
<td>
<a class="link" href="glib-Standard-Macros.html#TRUE:CAPS" title="TRUE"><code class="literal">TRUE</code></a> if the result can include UTF-8 characters.</td>
</tr>
<tr>
<td><p><span class="term"><span class="emphasis"><em>Returns</em></span> :</span></p></td>
<td>an escaped version of <em class="parameter"><code>unescaped</code></em>. The returned string should be
freed when no longer needed.</td>
=======
<div class="refsect1">
<a name="glib-URI-Functions.functions"></a><h2>Functions</h2>
<div class="informaltable"><table width="100%" border="0">
<colgroup>
<col width="150px" class="functions_return">
<col class="functions_name">
</colgroup>
<tbody>
<tr>
<td class="function_type">
<span class="returnvalue">char</span> *
</td>
<td class="function_name">
<a class="link" href="glib-URI-Functions.html#g-uri-parse-scheme" title="g_uri_parse_scheme ()">g_uri_parse_scheme</a> <span class="c_punctuation">()</span>
</td>
</tr>
<tr>
<td class="function_type">
<span class="returnvalue">char</span> *
</td>
<td class="function_name">
<a class="link" href="glib-URI-Functions.html#g-uri-escape-string" title="g_uri_escape_string ()">g_uri_escape_string</a> <span class="c_punctuation">()</span>
</td>
</tr>
<tr>
<td class="function_type">
<span class="returnvalue">char</span> *
</td>
<td class="function_name">
<a class="link" href="glib-URI-Functions.html#g-uri-unescape-string" title="g_uri_unescape_string ()">g_uri_unescape_string</a> <span class="c_punctuation">()</span>
</td>
</tr>
<tr>
<td class="function_type">
<span class="returnvalue">char</span> *
</td>
<td class="function_name">
<a class="link" href="glib-URI-Functions.html#g-uri-unescape-segment" title="g_uri_unescape_segment ()">g_uri_unescape_segment</a> <span class="c_punctuation">()</span>
</td>
</tr>
<tr>
<td class="function_type">
<a class="link" href="glib-Basic-Types.html#gchar" title="gchar"><span class="returnvalue">gchar</span></a> **
</td>
<td class="function_name">
<a class="link" href="glib-URI-Functions.html#g-uri-list-extract-uris" title="g_uri_list_extract_uris ()">g_uri_list_extract_uris</a> <span class="c_punctuation">()</span>
</td>
</tr>
<tr>
<td class="function_type">
<a class="link" href="glib-Basic-Types.html#gchar" title="gchar"><span class="returnvalue">gchar</span></a> *
</td>
<td class="function_name">
<a class="link" href="glib-URI-Functions.html#g-filename-from-uri" title="g_filename_from_uri ()">g_filename_from_uri</a> <span class="c_punctuation">()</span>
</td>
</tr>
<tr>
<td class="function_type">
<a class="link" href="glib-Basic-Types.html#gchar" title="gchar"><span class="returnvalue">gchar</span></a> *
</td>
<td class="function_name">
<a class="link" href="glib-URI-Functions.html#g-filename-to-uri" title="g_filename_to_uri ()">g_filename_to_uri</a> <span class="c_punctuation">()</span>
</td>
>>>>>>> 76bed778
</tr>
</tbody>
</table></div>
</div>
<<<<<<< HEAD
<hr>
<div class="refsect2">
<a name="g-uri-unescape-string"></a><h3>g_uri_unescape_string ()</h3>
<pre class="programlisting"><span class="returnvalue">char</span> *              g_uri_unescape_string               (<em class="parameter"><code>const <span class="type">char</span> *escaped_string</code></em>,
                                                         <em class="parameter"><code>const <span class="type">char</span> *illegal_characters</code></em>);</pre>
<p>
Unescapes a whole escaped string.
</p>
<p>
If any of the characters in <em class="parameter"><code>illegal_characters</code></em> or the character zero appears
as an escaped character in <em class="parameter"><code>escaped_string</code></em> then that is an error and <a class="link" href="glib-Standard-Macros.html#NULL:CAPS" title="NULL"><code class="literal">NULL</code></a>
will be returned. This is useful it you want to avoid for instance having a
slash being expanded in an escaped path element, which might confuse pathname
handling.
</p>
<div class="variablelist"><table border="0" class="variablelist">
<colgroup>
<col align="left" valign="top">
<col>
</colgroup>
<tbody>
<tr>
<td><p><span class="term"><em class="parameter"><code>escaped_string</code></em> :</span></p></td>
<td>an escaped string to be unescaped.</td>
</tr>
<tr>
<td><p><span class="term"><em class="parameter"><code>illegal_characters</code></em> :</span></p></td>
<td>an optional string of illegal characters not to be allowed.</td>
</tr>
<tr>
<td><p><span class="term"><span class="emphasis"><em>Returns</em></span> :</span></p></td>
<td>an unescaped version of <em class="parameter"><code>escaped_string</code></em>. The returned string
should be freed when no longer needed.</td>
=======
<div class="refsect1">
<a name="glib-URI-Functions.other"></a><h2>Types and Values</h2>
<div class="informaltable"><table width="100%" border="0">
<colgroup>
<col width="150px" class="name">
<col class="description">
</colgroup>
<tbody>
<tr>
<td class="define_keyword">#define</td>
<td class="function_name"><a class="link" href="glib-URI-Functions.html#G-URI-RESERVED-CHARS-ALLOWED-IN-PATH:CAPS" title="G_URI_RESERVED_CHARS_ALLOWED_IN_PATH">G_URI_RESERVED_CHARS_ALLOWED_IN_PATH</a></td>
</tr>
<tr>
<td class="define_keyword">#define</td>
<td class="function_name"><a class="link" href="glib-URI-Functions.html#G-URI-RESERVED-CHARS-ALLOWED-IN-PATH-ELEMENT:CAPS" title="G_URI_RESERVED_CHARS_ALLOWED_IN_PATH_ELEMENT">G_URI_RESERVED_CHARS_ALLOWED_IN_PATH_ELEMENT</a></td>
</tr>
<tr>
<td class="define_keyword">#define</td>
<td class="function_name"><a class="link" href="glib-URI-Functions.html#G-URI-RESERVED-CHARS-ALLOWED-IN-USERINFO:CAPS" title="G_URI_RESERVED_CHARS_ALLOWED_IN_USERINFO">G_URI_RESERVED_CHARS_ALLOWED_IN_USERINFO</a></td>
</tr>
<tr>
<td class="define_keyword">#define</td>
<td class="function_name"><a class="link" href="glib-URI-Functions.html#G-URI-RESERVED-CHARS-GENERIC-DELIMITERS:CAPS" title="G_URI_RESERVED_CHARS_GENERIC_DELIMITERS">G_URI_RESERVED_CHARS_GENERIC_DELIMITERS</a></td>
</tr>
<tr>
<td class="define_keyword">#define</td>
<td class="function_name"><a class="link" href="glib-URI-Functions.html#G-URI-RESERVED-CHARS-SUBCOMPONENT-DELIMITERS:CAPS" title="G_URI_RESERVED_CHARS_SUBCOMPONENT_DELIMITERS">G_URI_RESERVED_CHARS_SUBCOMPONENT_DELIMITERS</a></td>
>>>>>>> 76bed778
</tr>
</tbody>
</table></div>
</div>
<<<<<<< HEAD
<hr>
<div class="refsect2">
<a name="g-uri-unescape-segment"></a><h3>g_uri_unescape_segment ()</h3>
<pre class="programlisting"><span class="returnvalue">char</span> *              g_uri_unescape_segment              (<em class="parameter"><code>const <span class="type">char</span> *escaped_string</code></em>,
                                                         <em class="parameter"><code>const <span class="type">char</span> *escaped_string_end</code></em>,
                                                         <em class="parameter"><code>const <span class="type">char</span> *illegal_characters</code></em>);</pre>
<p>
Unescapes a segment of an escaped string.
</p>
<p>
If any of the characters in <em class="parameter"><code>illegal_characters</code></em> or the character zero appears
as an escaped character in <em class="parameter"><code>escaped_string</code></em> then that is an error and <a class="link" href="glib-Standard-Macros.html#NULL:CAPS" title="NULL"><code class="literal">NULL</code></a>
will be returned. This is useful it you want to avoid for instance having a
slash being expanded in an escaped path element, which might confuse pathname
handling.
</p>
<div class="variablelist"><table border="0" class="variablelist">
<colgroup>
<col align="left" valign="top">
<col>
</colgroup>
<tbody>
<tr>
<td><p><span class="term"><em class="parameter"><code>escaped_string</code></em> :</span></p></td>
<td>A string, may be <a class="link" href="glib-Standard-Macros.html#NULL:CAPS" title="NULL"><code class="literal">NULL</code></a>. <span class="annotation">[<acronym title="NULL is ok, both for passing and for returning."><span class="acronym">allow-none</span></acronym>]</span>
</td>
</tr>
<tr>
<td><p><span class="term"><em class="parameter"><code>escaped_string_end</code></em> :</span></p></td>
<td>Pointer to end of <em class="parameter"><code>escaped_string</code></em>, may be <a class="link" href="glib-Standard-Macros.html#NULL:CAPS" title="NULL"><code class="literal">NULL</code></a>. <span class="annotation">[<acronym title="NULL is ok, both for passing and for returning."><span class="acronym">allow-none</span></acronym>]</span>
</td>
</tr>
<tr>
<td><p><span class="term"><em class="parameter"><code>illegal_characters</code></em> :</span></p></td>
<td>An optional string of illegal characters not to be allowed, may be <a class="link" href="glib-Standard-Macros.html#NULL:CAPS" title="NULL"><code class="literal">NULL</code></a>. <span class="annotation">[<acronym title="NULL is ok, both for passing and for returning."><span class="acronym">allow-none</span></acronym>]</span>
</td>
</tr>
<tr>
<td><p><span class="term"><span class="emphasis"><em>Returns</em></span> :</span></p></td>
<td>an unescaped version of <em class="parameter"><code>escaped_string</code></em> or <a class="link" href="glib-Standard-Macros.html#NULL:CAPS" title="NULL"><code class="literal">NULL</code></a> on error.
The returned string should be freed when no longer needed.  As a
special case if <a class="link" href="glib-Standard-Macros.html#NULL:CAPS" title="NULL"><code class="literal">NULL</code></a> is given for <em class="parameter"><code>escaped_string</code></em>, this function
will return <a class="link" href="glib-Standard-Macros.html#NULL:CAPS" title="NULL"><code class="literal">NULL</code></a>.</td>
=======
<div class="refsect1">
<a name="glib-URI-Functions.includes"></a><h2>Includes</h2>
<pre class="synopsis">#include &lt;glib.h&gt;
</pre>
</div>
<div class="refsect1">
<a name="glib-URI-Functions.description"></a><h2>Description</h2>
<p>Functions for manipulating Universal Resource Identifiers (URIs) as
defined by
<a class="ulink" href="http://www.ietf.org/rfc/rfc3986.txt" target="_top">RFC 3986</a>.
It is highly recommended that you have read and
understand RFC 3986 for understanding this API.</p>
</div>
<div class="refsect1">
<a name="glib-URI-Functions.functions_details"></a><h2>Functions</h2>
<div class="refsect2">
<a name="g-uri-parse-scheme"></a><h3>g_uri_parse_scheme ()</h3>
<pre class="programlisting"><span class="returnvalue">char</span> *
g_uri_parse_scheme (<em class="parameter"><code>const <span class="type">char</span> *uri</code></em>);</pre>
<p>Gets the scheme portion of a URI string. RFC 3986 decodes the scheme as:</p>
<div class="informalexample">
  <table class="listing_frame" border="0" cellpadding="0" cellspacing="0">
    <tbody>
      <tr>
        <td class="listing_lines" align="right"><pre>1</pre></td>
        <td class="listing_code"><pre class="programlisting">URI <span class="gtkdoc opt">=</span> scheme <span class="string">&quot;:&quot;</span> hier<span class="gtkdoc opt">-</span>part <span class="gtkdoc opt">[</span> <span class="string">&quot;?&quot;</span> query <span class="gtkdoc opt">] [</span> <span class="string">&quot;#&quot;</span> fragment <span class="gtkdoc opt">]</span></pre></td>
      </tr>
    </tbody>
  </table>
</div>

<p>
Common schemes include "file", "http", "svn+ssh", etc.</p>
<div class="refsect3">
<a name="id-1.5.19.7.2.7"></a><h4>Parameters</h4>
<div class="informaltable"><table width="100%" border="0">
<colgroup>
<col width="150px" class="parameters_name">
<col class="parameters_description">
<col width="200px" class="parameters_annotations">
</colgroup>
<tbody><tr>
<td class="parameter_name"><p>uri</p></td>
<td class="parameter_description"><p>a valid URI.</p></td>
<td class="parameter_annotations"> </td>
</tr></tbody>
</table></div>
</div>
<div class="refsect3">
<a name="id-1.5.19.7.2.8"></a><h4>Returns</h4>
<p> The "Scheme" component of the URI, or <a class="link" href="glib-Standard-Macros.html#NULL:CAPS" title="NULL"><code class="literal">NULL</code></a> on error.
The returned string should be freed when no longer needed.</p>
</div>
<p class="since">Since: <a class="link" href="api-index-2-16.html#api-index-2.16">2.16</a></p>
</div>
<hr>
<div class="refsect2">
<a name="g-uri-escape-string"></a><h3>g_uri_escape_string ()</h3>
<pre class="programlisting"><span class="returnvalue">char</span> *
g_uri_escape_string (<em class="parameter"><code>const <span class="type">char</span> *unescaped</code></em>,
                     <em class="parameter"><code>const <span class="type">char</span> *reserved_chars_allowed</code></em>,
                     <em class="parameter"><code><a class="link" href="glib-Basic-Types.html#gboolean" title="gboolean"><span class="type">gboolean</span></a> allow_utf8</code></em>);</pre>
<p>Escapes a string for use in a URI.</p>
<p>Normally all characters that are not "unreserved" (i.e. ASCII alphanumerical
characters plus dash, dot, underscore and tilde) are escaped.
But if you specify characters in <em class="parameter"><code>reserved_chars_allowed</code></em>
 they are not
escaped. This is useful for the "reserved" characters in the URI
specification, since those are allowed unescaped in some portions of
a URI.</p>
<div class="refsect3">
<a name="id-1.5.19.7.3.6"></a><h4>Parameters</h4>
<div class="informaltable"><table width="100%" border="0">
<colgroup>
<col width="150px" class="parameters_name">
<col class="parameters_description">
<col width="200px" class="parameters_annotations">
</colgroup>
<tbody>
<tr>
<td class="parameter_name"><p>unescaped</p></td>
<td class="parameter_description"><p>the unescaped input string.</p></td>
<td class="parameter_annotations"> </td>
</tr>
<tr>
<td class="parameter_name"><p>reserved_chars_allowed</p></td>
<td class="parameter_description"><p> a string of reserved characters that
are allowed to be used, or <a class="link" href="glib-Standard-Macros.html#NULL:CAPS" title="NULL"><code class="literal">NULL</code></a>. </p></td>
<td class="parameter_annotations"><span class="annotation">[<acronym title="NULL is OK, both for passing and for returning."><span class="acronym">allow-none</span></acronym>]</span></td>
</tr>
<tr>
<td class="parameter_name"><p>allow_utf8</p></td>
<td class="parameter_description"><p><a class="link" href="glib-Standard-Macros.html#TRUE:CAPS" title="TRUE"><code class="literal">TRUE</code></a> if the result can include UTF-8 characters.</p></td>
<td class="parameter_annotations"> </td>
>>>>>>> 76bed778
</tr>
</tbody>
</table></div>
</div>
<div class="refsect3">
<a name="id-1.5.19.7.3.7"></a><h4>Returns</h4>
<p> an escaped version of <em class="parameter"><code>unescaped</code></em>
. The returned string should be
freed when no longer needed.</p>
</div>
<p class="since">Since: <a class="link" href="api-index-2-16.html#api-index-2.16">2.16</a></p>
</div>
<hr>
<div class="refsect2">
<<<<<<< HEAD
<a name="g-uri-list-extract-uris"></a><h3>g_uri_list_extract_uris ()</h3>
<pre class="programlisting"><a class="link" href="glib-Basic-Types.html#gchar" title="gchar"><span class="returnvalue">gchar</span></a> **            g_uri_list_extract_uris             (<em class="parameter"><code>const <a class="link" href="glib-Basic-Types.html#gchar" title="gchar"><span class="type">gchar</span></a> *uri_list</code></em>);</pre>
<p>
Splits an URI list conforming to the text/uri-list
mime type defined in RFC 2483 into individual URIs,
discarding any comments. The URIs are not validated.
</p>
<div class="variablelist"><table border="0" class="variablelist">
<colgroup>
<col align="left" valign="top">
<col>
</colgroup>
<tbody>
<tr>
<td><p><span class="term"><em class="parameter"><code>uri_list</code></em> :</span></p></td>
<td>an URI list</td>
</tr>
<tr>
<td><p><span class="term"><span class="emphasis"><em>Returns</em></span> :</span></p></td>
<td>a newly allocated <a class="link" href="glib-Standard-Macros.html#NULL:CAPS" title="NULL"><code class="literal">NULL</code></a>-terminated list
of strings holding the individual URIs. The array should be freed
with <a class="link" href="glib-String-Utility-Functions.html#g-strfreev" title="g_strfreev ()"><code class="function">g_strfreev()</code></a>. <span class="annotation">[<acronym title="Free data after the code is done."><span class="acronym">transfer full</span></acronym>]</span>
</td>
=======
<a name="g-uri-unescape-string"></a><h3>g_uri_unescape_string ()</h3>
<pre class="programlisting"><span class="returnvalue">char</span> *
g_uri_unescape_string (<em class="parameter"><code>const <span class="type">char</span> *escaped_string</code></em>,
                       <em class="parameter"><code>const <span class="type">char</span> *illegal_characters</code></em>);</pre>
<p>Unescapes a whole escaped string.</p>
<p>If any of the characters in <em class="parameter"><code>illegal_characters</code></em>
 or the character zero appears
as an escaped character in <em class="parameter"><code>escaped_string</code></em>
 then that is an error and <a class="link" href="glib-Standard-Macros.html#NULL:CAPS" title="NULL"><code class="literal">NULL</code></a>
will be returned. This is useful it you want to avoid for instance having a
slash being expanded in an escaped path element, which might confuse pathname
handling.</p>
<div class="refsect3">
<a name="id-1.5.19.7.4.6"></a><h4>Parameters</h4>
<div class="informaltable"><table width="100%" border="0">
<colgroup>
<col width="150px" class="parameters_name">
<col class="parameters_description">
<col width="200px" class="parameters_annotations">
</colgroup>
<tbody>
<tr>
<td class="parameter_name"><p>escaped_string</p></td>
<td class="parameter_description"><p>an escaped string to be unescaped.</p></td>
<td class="parameter_annotations"> </td>
</tr>
<tr>
<td class="parameter_name"><p>illegal_characters</p></td>
<td class="parameter_description"><p> a string of illegal characters not to be
allowed, or <a class="link" href="glib-Standard-Macros.html#NULL:CAPS" title="NULL"><code class="literal">NULL</code></a>. </p></td>
<td class="parameter_annotations"><span class="annotation">[<acronym title="NULL is OK, both for passing and for returning."><span class="acronym">allow-none</span></acronym>]</span></td>
>>>>>>> 76bed778
</tr>
</tbody>
</table></div>
</div>
<div class="refsect3">
<a name="id-1.5.19.7.4.7"></a><h4>Returns</h4>
<p> an unescaped version of <em class="parameter"><code>escaped_string</code></em>
. The returned string
should be freed when no longer needed.</p>
</div>
<p class="since">Since: <a class="link" href="api-index-2-16.html#api-index-2.16">2.16</a></p>
</div>
<hr>
<div class="refsect2">
<<<<<<< HEAD
<a name="g-filename-from-uri"></a><h3>g_filename_from_uri ()</h3>
<pre class="programlisting"><a class="link" href="glib-Basic-Types.html#gchar" title="gchar"><span class="returnvalue">gchar</span></a> *             g_filename_from_uri                 (<em class="parameter"><code>const <a class="link" href="glib-Basic-Types.html#gchar" title="gchar"><span class="type">gchar</span></a> *uri</code></em>,
                                                         <em class="parameter"><code><a class="link" href="glib-Basic-Types.html#gchar" title="gchar"><span class="type">gchar</span></a> **hostname</code></em>,
                                                         <em class="parameter"><code><a class="link" href="glib-Error-Reporting.html#GError" title="struct GError"><span class="type">GError</span></a> **error</code></em>);</pre>
<p>
Converts an escaped ASCII-encoded URI to a local filename in the
encoding used for filenames.
</p>
<div class="variablelist"><table border="0" class="variablelist">
<colgroup>
<col align="left" valign="top">
<col>
</colgroup>
<tbody>
<tr>
<td><p><span class="term"><em class="parameter"><code>uri</code></em> :</span></p></td>
<td>a uri describing a filename (escaped, encoded in ASCII).</td>
</tr>
<tr>
<td><p><span class="term"><em class="parameter"><code>hostname</code></em> :</span></p></td>
<td>Location to store hostname for the URI, or <a class="link" href="glib-Standard-Macros.html#NULL:CAPS" title="NULL"><code class="literal">NULL</code></a>.
If there is no hostname in the URI, <a class="link" href="glib-Standard-Macros.html#NULL:CAPS" title="NULL"><code class="literal">NULL</code></a> will be
stored in this location. <span class="annotation">[<acronym title="NULL is ok, both for passing and for returning."><span class="acronym">allow-none</span></acronym>]</span>
</td>
</tr>
<tr>
<td><p><span class="term"><em class="parameter"><code>error</code></em> :</span></p></td>
<td>location to store the error occurring, or <a class="link" href="glib-Standard-Macros.html#NULL:CAPS" title="NULL"><code class="literal">NULL</code></a> to ignore
errors. Any of the errors in <a class="link" href="glib-Character-Set-Conversion.html#GConvertError" title="enum GConvertError"><span class="type">GConvertError</span></a> may occur.</td>
</tr>
<tr>
<td><p><span class="term"><span class="emphasis"><em>Returns</em></span> :</span></p></td>
<td>a newly-allocated string holding the resulting
filename, or <a class="link" href="glib-Standard-Macros.html#NULL:CAPS" title="NULL"><code class="literal">NULL</code></a> on an error.</td>
=======
<a name="g-uri-unescape-segment"></a><h3>g_uri_unescape_segment ()</h3>
<pre class="programlisting"><span class="returnvalue">char</span> *
g_uri_unescape_segment (<em class="parameter"><code>const <span class="type">char</span> *escaped_string</code></em>,
                        <em class="parameter"><code>const <span class="type">char</span> *escaped_string_end</code></em>,
                        <em class="parameter"><code>const <span class="type">char</span> *illegal_characters</code></em>);</pre>
<p>Unescapes a segment of an escaped string.</p>
<p>If any of the characters in <em class="parameter"><code>illegal_characters</code></em>
 or the character zero appears
as an escaped character in <em class="parameter"><code>escaped_string</code></em>
 then that is an error and <a class="link" href="glib-Standard-Macros.html#NULL:CAPS" title="NULL"><code class="literal">NULL</code></a>
will be returned. This is useful it you want to avoid for instance having a
slash being expanded in an escaped path element, which might confuse pathname
handling.</p>
<div class="refsect3">
<a name="id-1.5.19.7.5.6"></a><h4>Parameters</h4>
<div class="informaltable"><table width="100%" border="0">
<colgroup>
<col width="150px" class="parameters_name">
<col class="parameters_description">
<col width="200px" class="parameters_annotations">
</colgroup>
<tbody>
<tr>
<td class="parameter_name"><p>escaped_string</p></td>
<td class="parameter_description"><p> A string, may be <a class="link" href="glib-Standard-Macros.html#NULL:CAPS" title="NULL"><code class="literal">NULL</code></a>. </p></td>
<td class="parameter_annotations"><span class="annotation">[<acronym title="NULL is OK, both for passing and for returning."><span class="acronym">allow-none</span></acronym>]</span></td>
</tr>
<tr>
<td class="parameter_name"><p>escaped_string_end</p></td>
<td class="parameter_description"><p> Pointer to end of <em class="parameter"><code>escaped_string</code></em>
, may be <a class="link" href="glib-Standard-Macros.html#NULL:CAPS" title="NULL"><code class="literal">NULL</code></a>. </p></td>
<td class="parameter_annotations"><span class="annotation">[<acronym title="NULL is OK, both for passing and for returning."><span class="acronym">allow-none</span></acronym>]</span></td>
</tr>
<tr>
<td class="parameter_name"><p>illegal_characters</p></td>
<td class="parameter_description"><p> An optional string of illegal characters not to be allowed, may be <a class="link" href="glib-Standard-Macros.html#NULL:CAPS" title="NULL"><code class="literal">NULL</code></a>. </p></td>
<td class="parameter_annotations"><span class="annotation">[<acronym title="NULL is OK, both for passing and for returning."><span class="acronym">allow-none</span></acronym>]</span></td>
>>>>>>> 76bed778
</tr>
</tbody>
</table></div>
</div>
<div class="refsect3">
<a name="id-1.5.19.7.5.7"></a><h4>Returns</h4>
<p> an unescaped version of <em class="parameter"><code>escaped_string</code></em>
or <a class="link" href="glib-Standard-Macros.html#NULL:CAPS" title="NULL"><code class="literal">NULL</code></a> on error.
The returned string should be freed when no longer needed.  As a
special case if <a class="link" href="glib-Standard-Macros.html#NULL:CAPS" title="NULL"><code class="literal">NULL</code></a> is given for <em class="parameter"><code>escaped_string</code></em>
, this function
will return <a class="link" href="glib-Standard-Macros.html#NULL:CAPS" title="NULL"><code class="literal">NULL</code></a>.</p>
</div>
<p class="since">Since: <a class="link" href="api-index-2-16.html#api-index-2.16">2.16</a></p>
</div>
<hr>
<div class="refsect2">
<<<<<<< HEAD
<a name="g-filename-to-uri"></a><h3>g_filename_to_uri ()</h3>
<pre class="programlisting"><a class="link" href="glib-Basic-Types.html#gchar" title="gchar"><span class="returnvalue">gchar</span></a> *             g_filename_to_uri                   (<em class="parameter"><code>const <a class="link" href="glib-Basic-Types.html#gchar" title="gchar"><span class="type">gchar</span></a> *filename</code></em>,
                                                         <em class="parameter"><code>const <a class="link" href="glib-Basic-Types.html#gchar" title="gchar"><span class="type">gchar</span></a> *hostname</code></em>,
                                                         <em class="parameter"><code><a class="link" href="glib-Error-Reporting.html#GError" title="struct GError"><span class="type">GError</span></a> **error</code></em>);</pre>
<p>
Converts an absolute filename to an escaped ASCII-encoded URI, with the path
component following Section 3.3. of RFC 2396.
</p>
<div class="variablelist"><table border="0" class="variablelist">
<colgroup>
<col align="left" valign="top">
<col>
</colgroup>
<tbody>
<tr>
<td><p><span class="term"><em class="parameter"><code>filename</code></em> :</span></p></td>
<td>an absolute filename specified in the GLib file name encoding,
which is the on-disk file name bytes on Unix, and UTF-8 on
Windows</td>
</tr>
<tr>
<td><p><span class="term"><em class="parameter"><code>hostname</code></em> :</span></p></td>
<td>A UTF-8 encoded hostname, or <a class="link" href="glib-Standard-Macros.html#NULL:CAPS" title="NULL"><code class="literal">NULL</code></a> for none. <span class="annotation">[<acronym title="NULL is ok, both for passing and for returning."><span class="acronym">allow-none</span></acronym>]</span>
</td>
</tr>
<tr>
<td><p><span class="term"><em class="parameter"><code>error</code></em> :</span></p></td>
<td>location to store the error occurring, or <a class="link" href="glib-Standard-Macros.html#NULL:CAPS" title="NULL"><code class="literal">NULL</code></a> to ignore
errors. Any of the errors in <a class="link" href="glib-Character-Set-Conversion.html#GConvertError" title="enum GConvertError"><span class="type">GConvertError</span></a> may occur.</td>
=======
<a name="g-uri-list-extract-uris"></a><h3>g_uri_list_extract_uris ()</h3>
<pre class="programlisting"><a class="link" href="glib-Basic-Types.html#gchar" title="gchar"><span class="returnvalue">gchar</span></a> **
g_uri_list_extract_uris (<em class="parameter"><code>const <a class="link" href="glib-Basic-Types.html#gchar" title="gchar"><span class="type">gchar</span></a> *uri_list</code></em>);</pre>
<p>Splits an URI list conforming to the text/uri-list
mime type defined in RFC 2483 into individual URIs,
discarding any comments. The URIs are not validated.</p>
<div class="refsect3">
<a name="id-1.5.19.7.6.5"></a><h4>Parameters</h4>
<div class="informaltable"><table width="100%" border="0">
<colgroup>
<col width="150px" class="parameters_name">
<col class="parameters_description">
<col width="200px" class="parameters_annotations">
</colgroup>
<tbody><tr>
<td class="parameter_name"><p>uri_list</p></td>
<td class="parameter_description"><p>an URI list </p></td>
<td class="parameter_annotations"> </td>
</tr></tbody>
</table></div>
</div>
<div class="refsect3">
<a name="id-1.5.19.7.6.6"></a><h4>Returns</h4>
<p> a newly allocated <a class="link" href="glib-Standard-Macros.html#NULL:CAPS" title="NULL"><code class="literal">NULL</code></a>-terminated list
of strings holding the individual URIs. The array should be freed
with <a class="link" href="glib-String-Utility-Functions.html#g-strfreev" title="g_strfreev ()"><code class="function">g_strfreev()</code></a>. </p>
<p><span class="annotation">[<acronym title="Free data after the code is done."><span class="acronym">transfer full</span></acronym>]</span></p>
</div>
<p class="since">Since: <a class="link" href="api-index-2-6.html#api-index-2.6">2.6</a></p>
</div>
<hr>
<div class="refsect2">
<a name="g-filename-from-uri"></a><h3>g_filename_from_uri ()</h3>
<pre class="programlisting"><a class="link" href="glib-Basic-Types.html#gchar" title="gchar"><span class="returnvalue">gchar</span></a> *
g_filename_from_uri (<em class="parameter"><code>const <a class="link" href="glib-Basic-Types.html#gchar" title="gchar"><span class="type">gchar</span></a> *uri</code></em>,
                     <em class="parameter"><code><a class="link" href="glib-Basic-Types.html#gchar" title="gchar"><span class="type">gchar</span></a> **hostname</code></em>,
                     <em class="parameter"><code><a class="link" href="glib-Error-Reporting.html#GError" title="struct GError"><span class="type">GError</span></a> **error</code></em>);</pre>
<p>Converts an escaped ASCII-encoded URI to a local filename in the
encoding used for filenames.</p>
<div class="refsect3">
<a name="id-1.5.19.7.7.5"></a><h4>Parameters</h4>
<div class="informaltable"><table width="100%" border="0">
<colgroup>
<col width="150px" class="parameters_name">
<col class="parameters_description">
<col width="200px" class="parameters_annotations">
</colgroup>
<tbody>
<tr>
<td class="parameter_name"><p>uri</p></td>
<td class="parameter_description"><p>a uri describing a filename (escaped, encoded in ASCII).</p></td>
<td class="parameter_annotations"> </td>
</tr>
<tr>
<td class="parameter_name"><p>hostname</p></td>
<td class="parameter_description"><p> Location to store hostname for the URI, or <a class="link" href="glib-Standard-Macros.html#NULL:CAPS" title="NULL"><code class="literal">NULL</code></a>.
If there is no hostname in the URI, <a class="link" href="glib-Standard-Macros.html#NULL:CAPS" title="NULL"><code class="literal">NULL</code></a> will be
stored in this location. </p></td>
<td class="parameter_annotations"><span class="annotation">[<acronym title="Parameter for returning results. Default is transfer full."><span class="acronym">out</span></acronym>][<acronym title="NULL is OK, both for passing and for returning."><span class="acronym">allow-none</span></acronym>]</span></td>
</tr>
<tr>
<td class="parameter_name"><p>error</p></td>
<td class="parameter_description"><p>location to store the error occurring, or <a class="link" href="glib-Standard-Macros.html#NULL:CAPS" title="NULL"><code class="literal">NULL</code></a> to ignore
errors. Any of the errors in <a class="link" href="glib-Character-Set-Conversion.html#GConvertError" title="enum GConvertError"><span class="type">GConvertError</span></a> may occur.</p></td>
<td class="parameter_annotations"> </td>
>>>>>>> 76bed778
</tr>
</tbody>
</table></div>
</div>
<div class="refsect3">
<a name="id-1.5.19.7.7.6"></a><h4>Returns</h4>
<p> a newly-allocated string holding
the resulting filename, or <a class="link" href="glib-Standard-Macros.html#NULL:CAPS" title="NULL"><code class="literal">NULL</code></a> on an error. </p>
<p><span class="annotation">[<acronym title="Override the parsed C type with given type."><span class="acronym">type</span></acronym> filename]</span></p>
</div>
</div>
<hr>
<div class="refsect2">
<a name="g-filename-to-uri"></a><h3>g_filename_to_uri ()</h3>
<pre class="programlisting"><a class="link" href="glib-Basic-Types.html#gchar" title="gchar"><span class="returnvalue">gchar</span></a> *
g_filename_to_uri (<em class="parameter"><code>const <a class="link" href="glib-Basic-Types.html#gchar" title="gchar"><span class="type">gchar</span></a> *filename</code></em>,
                   <em class="parameter"><code>const <a class="link" href="glib-Basic-Types.html#gchar" title="gchar"><span class="type">gchar</span></a> *hostname</code></em>,
                   <em class="parameter"><code><a class="link" href="glib-Error-Reporting.html#GError" title="struct GError"><span class="type">GError</span></a> **error</code></em>);</pre>
<p>Converts an absolute filename to an escaped ASCII-encoded URI, with the path
component following Section 3.3. of RFC 2396.</p>
<div class="refsect3">
<a name="id-1.5.19.7.8.5"></a><h4>Parameters</h4>
<div class="informaltable"><table width="100%" border="0">
<colgroup>
<col width="150px" class="parameters_name">
<col class="parameters_description">
<col width="200px" class="parameters_annotations">
</colgroup>
<tbody>
<tr>
<<<<<<< HEAD
<td><p><span class="term"><span class="emphasis"><em>Returns</em></span> :</span></p></td>
<td>a newly-allocated string holding the resulting
URI, or <a class="link" href="glib-Standard-Macros.html#NULL:CAPS" title="NULL"><code class="literal">NULL</code></a> on an error.</td>
=======
<td class="parameter_name"><p>filename</p></td>
<td class="parameter_description"><p>an absolute filename specified in the GLib file name encoding,
which is the on-disk file name bytes on Unix, and UTF-8 on
Windows</p></td>
<td class="parameter_annotations"> </td>
</tr>
<tr>
<td class="parameter_name"><p>hostname</p></td>
<td class="parameter_description"><p> A UTF-8 encoded hostname, or <a class="link" href="glib-Standard-Macros.html#NULL:CAPS" title="NULL"><code class="literal">NULL</code></a> for none. </p></td>
<td class="parameter_annotations"><span class="annotation">[<acronym title="NULL is OK, both for passing and for returning."><span class="acronym">allow-none</span></acronym>]</span></td>
</tr>
<tr>
<td class="parameter_name"><p>error</p></td>
<td class="parameter_description"><p>location to store the error occurring, or <a class="link" href="glib-Standard-Macros.html#NULL:CAPS" title="NULL"><code class="literal">NULL</code></a> to ignore
errors. Any of the errors in <a class="link" href="glib-Character-Set-Conversion.html#GConvertError" title="enum GConvertError"><span class="type">GConvertError</span></a> may occur.</p></td>
<td class="parameter_annotations"> </td>
>>>>>>> 76bed778
</tr>
</tbody>
</table></div>
</div>
<div class="refsect3">
<a name="id-1.5.19.7.8.6"></a><h4>Returns</h4>
<p> a newly-allocated string holding the resulting
URI, or <a class="link" href="glib-Standard-Macros.html#NULL:CAPS" title="NULL"><code class="literal">NULL</code></a> on an error.</p>
</div>
</div>
</div>
<div class="refsect1">
<a name="glib-URI-Functions.other_details"></a><h2>Types and Values</h2>
<div class="refsect2">
<a name="G-URI-RESERVED-CHARS-ALLOWED-IN-PATH:CAPS"></a><h3>G_URI_RESERVED_CHARS_ALLOWED_IN_PATH</h3>
<pre class="programlisting">#define G_URI_RESERVED_CHARS_ALLOWED_IN_PATH G_URI_RESERVED_CHARS_ALLOWED_IN_PATH_ELEMENT "/"
</pre>
<p>Allowed characters in a path. Includes "!$&amp;'()*+,;=:@/".</p>
</div>
<hr>
<<<<<<< HEAD
          Generated by GTK-Doc V1.18.1</div>
=======
<div class="refsect2">
<a name="G-URI-RESERVED-CHARS-ALLOWED-IN-PATH-ELEMENT:CAPS"></a><h3>G_URI_RESERVED_CHARS_ALLOWED_IN_PATH_ELEMENT</h3>
<pre class="programlisting">#define G_URI_RESERVED_CHARS_ALLOWED_IN_PATH_ELEMENT G_URI_RESERVED_CHARS_SUBCOMPONENT_DELIMITERS ":@"
</pre>
<p>Allowed characters in path elements. Includes "!$&amp;'()*+,;=:@".</p>
</div>
<hr>
<div class="refsect2">
<a name="G-URI-RESERVED-CHARS-ALLOWED-IN-USERINFO:CAPS"></a><h3>G_URI_RESERVED_CHARS_ALLOWED_IN_USERINFO</h3>
<pre class="programlisting">#define G_URI_RESERVED_CHARS_ALLOWED_IN_USERINFO G_URI_RESERVED_CHARS_SUBCOMPONENT_DELIMITERS ":"
</pre>
<p>Allowed characters in userinfo as defined in RFC 3986. Includes "!$&amp;'()*+,;=:".</p>
</div>
<hr>
<div class="refsect2">
<a name="G-URI-RESERVED-CHARS-GENERIC-DELIMITERS:CAPS"></a><h3>G_URI_RESERVED_CHARS_GENERIC_DELIMITERS</h3>
<pre class="programlisting">#define G_URI_RESERVED_CHARS_GENERIC_DELIMITERS ":/?#[]@"
</pre>
<p>Generic delimiters characters as defined in RFC 3986. Includes ":/?#[]@".</p>
</div>
<hr>
<div class="refsect2">
<a name="G-URI-RESERVED-CHARS-SUBCOMPONENT-DELIMITERS:CAPS"></a><h3>G_URI_RESERVED_CHARS_SUBCOMPONENT_DELIMITERS</h3>
<pre class="programlisting">#define G_URI_RESERVED_CHARS_SUBCOMPONENT_DELIMITERS "!$&amp;'()*+,;="
</pre>
<p>Subcomponent delimiter characters as defined in RFC 3986. Includes "!$&amp;'()*+,;=".</p>
</div>
</div>
</div>
<div class="footer">
<hr>Generated by GTK-Doc V1.24</div>
>>>>>>> 76bed778
</body>
</html><|MERGE_RESOLUTION|>--- conflicted
+++ resolved
@@ -2,37 +2,12 @@
 <html>
 <head>
 <meta http-equiv="Content-Type" content="text/html; charset=UTF-8">
-<<<<<<< HEAD
-<title>URI Functions</title>
-<meta name="generator" content="DocBook XSL Stylesheets V1.77.1">
-=======
 <title>URI Functions: GLib Reference Manual</title>
 <meta name="generator" content="DocBook XSL Stylesheets V1.78.1">
->>>>>>> 76bed778
 <link rel="home" href="index.html" title="GLib Reference Manual">
 <link rel="up" href="glib-utilities.html" title="GLib Utilities">
 <link rel="prev" href="glib-File-Utilities.html" title="File Utilities">
 <link rel="next" href="glib-Hostname-Utilities.html" title="Hostname Utilities">
-<<<<<<< HEAD
-<meta name="generator" content="GTK-Doc V1.18.1 (XML mode)">
-<link rel="stylesheet" href="style.css" type="text/css">
-</head>
-<body bgcolor="white" text="black" link="#0000FF" vlink="#840084" alink="#0000FF">
-<table class="navigation" id="top" width="100%" summary="Navigation header" cellpadding="2" cellspacing="2">
-<tr valign="middle">
-<td><a accesskey="p" href="glib-File-Utilities.html"><img src="left.png" width="24" height="24" border="0" alt="Prev"></a></td>
-<td><a accesskey="u" href="glib-utilities.html"><img src="up.png" width="24" height="24" border="0" alt="Up"></a></td>
-<td><a accesskey="h" href="index.html"><img src="home.png" width="24" height="24" border="0" alt="Home"></a></td>
-<th width="100%" align="center">GLib Reference Manual</th>
-<td><a accesskey="n" href="glib-Hostname-Utilities.html"><img src="right.png" width="24" height="24" border="0" alt="Next"></a></td>
-</tr>
-<tr><td colspan="5" class="shortcuts">
-<a href="#glib-URI-Functions.synopsis" class="shortcut">Top</a>
-                   | 
-                  <a href="#glib-URI-Functions.description" class="shortcut">Description</a>
-</td></tr>
-</table>
-=======
 <meta name="generator" content="GTK-Doc V1.24 (XML mode)">
 <link rel="stylesheet" href="style.css" type="text/css">
 </head>
@@ -47,7 +22,6 @@
 <td><a accesskey="p" href="glib-File-Utilities.html"><img src="left.png" width="16" height="16" border="0" alt="Prev"></a></td>
 <td><a accesskey="n" href="glib-Hostname-Utilities.html"><img src="right.png" width="16" height="16" border="0" alt="Next"></a></td>
 </tr></table>
->>>>>>> 76bed778
 <div class="refentry">
 <a name="glib-URI-Functions"></a><div class="titlepage"></div>
 <div class="refnamediv"><table width="100%"><tr>
@@ -57,164 +31,6 @@
 </td>
 <td class="gallery_image" valign="top" align="right"></td>
 </tr></table></div>
-<<<<<<< HEAD
-<div class="refsynopsisdiv">
-<a name="glib-URI-Functions.synopsis"></a><h2>Synopsis</h2>
-<pre class="synopsis">
-#include &lt;glib.h&gt;
-
-#define             <a class="link" href="glib-URI-Functions.html#G-URI-RESERVED-CHARS-ALLOWED-IN-PATH:CAPS" title="G_URI_RESERVED_CHARS_ALLOWED_IN_PATH">G_URI_RESERVED_CHARS_ALLOWED_IN_PATH</a>
-#define             <a class="link" href="glib-URI-Functions.html#G-URI-RESERVED-CHARS-ALLOWED-IN-PATH-ELEMENT:CAPS" title="G_URI_RESERVED_CHARS_ALLOWED_IN_PATH_ELEMENT">G_URI_RESERVED_CHARS_ALLOWED_IN_PATH_ELEMENT</a>
-#define             <a class="link" href="glib-URI-Functions.html#G-URI-RESERVED-CHARS-ALLOWED-IN-USERINFO:CAPS" title="G_URI_RESERVED_CHARS_ALLOWED_IN_USERINFO">G_URI_RESERVED_CHARS_ALLOWED_IN_USERINFO</a>
-#define             <a class="link" href="glib-URI-Functions.html#G-URI-RESERVED-CHARS-GENERIC-DELIMITERS:CAPS" title="G_URI_RESERVED_CHARS_GENERIC_DELIMITERS">G_URI_RESERVED_CHARS_GENERIC_DELIMITERS</a>
-#define             <a class="link" href="glib-URI-Functions.html#G-URI-RESERVED-CHARS-SUBCOMPONENT-DELIMITERS:CAPS" title="G_URI_RESERVED_CHARS_SUBCOMPONENT_DELIMITERS">G_URI_RESERVED_CHARS_SUBCOMPONENT_DELIMITERS</a>
-<span class="returnvalue">char</span> *              <a class="link" href="glib-URI-Functions.html#g-uri-parse-scheme" title="g_uri_parse_scheme ()">g_uri_parse_scheme</a>                  (<em class="parameter"><code>const <span class="type">char</span> *uri</code></em>);
-<span class="returnvalue">char</span> *              <a class="link" href="glib-URI-Functions.html#g-uri-escape-string" title="g_uri_escape_string ()">g_uri_escape_string</a>                 (<em class="parameter"><code>const <span class="type">char</span> *unescaped</code></em>,
-                                                         <em class="parameter"><code>const <span class="type">char</span> *reserved_chars_allowed</code></em>,
-                                                         <em class="parameter"><code><a class="link" href="glib-Basic-Types.html#gboolean" title="gboolean"><span class="type">gboolean</span></a> allow_utf8</code></em>);
-<span class="returnvalue">char</span> *              <a class="link" href="glib-URI-Functions.html#g-uri-unescape-string" title="g_uri_unescape_string ()">g_uri_unescape_string</a>               (<em class="parameter"><code>const <span class="type">char</span> *escaped_string</code></em>,
-                                                         <em class="parameter"><code>const <span class="type">char</span> *illegal_characters</code></em>);
-<span class="returnvalue">char</span> *              <a class="link" href="glib-URI-Functions.html#g-uri-unescape-segment" title="g_uri_unescape_segment ()">g_uri_unescape_segment</a>              (<em class="parameter"><code>const <span class="type">char</span> *escaped_string</code></em>,
-                                                         <em class="parameter"><code>const <span class="type">char</span> *escaped_string_end</code></em>,
-                                                         <em class="parameter"><code>const <span class="type">char</span> *illegal_characters</code></em>);
-<a class="link" href="glib-Basic-Types.html#gchar" title="gchar"><span class="returnvalue">gchar</span></a> **            <a class="link" href="glib-URI-Functions.html#g-uri-list-extract-uris" title="g_uri_list_extract_uris ()">g_uri_list_extract_uris</a>             (<em class="parameter"><code>const <a class="link" href="glib-Basic-Types.html#gchar" title="gchar"><span class="type">gchar</span></a> *uri_list</code></em>);
-<a class="link" href="glib-Basic-Types.html#gchar" title="gchar"><span class="returnvalue">gchar</span></a> *             <a class="link" href="glib-URI-Functions.html#g-filename-from-uri" title="g_filename_from_uri ()">g_filename_from_uri</a>                 (<em class="parameter"><code>const <a class="link" href="glib-Basic-Types.html#gchar" title="gchar"><span class="type">gchar</span></a> *uri</code></em>,
-                                                         <em class="parameter"><code><a class="link" href="glib-Basic-Types.html#gchar" title="gchar"><span class="type">gchar</span></a> **hostname</code></em>,
-                                                         <em class="parameter"><code><a class="link" href="glib-Error-Reporting.html#GError" title="struct GError"><span class="type">GError</span></a> **error</code></em>);
-<a class="link" href="glib-Basic-Types.html#gchar" title="gchar"><span class="returnvalue">gchar</span></a> *             <a class="link" href="glib-URI-Functions.html#g-filename-to-uri" title="g_filename_to_uri ()">g_filename_to_uri</a>                   (<em class="parameter"><code>const <a class="link" href="glib-Basic-Types.html#gchar" title="gchar"><span class="type">gchar</span></a> *filename</code></em>,
-                                                         <em class="parameter"><code>const <a class="link" href="glib-Basic-Types.html#gchar" title="gchar"><span class="type">gchar</span></a> *hostname</code></em>,
-                                                         <em class="parameter"><code><a class="link" href="glib-Error-Reporting.html#GError" title="struct GError"><span class="type">GError</span></a> **error</code></em>);
-</pre>
-</div>
-<div class="refsect1">
-<a name="glib-URI-Functions.description"></a><h2>Description</h2>
-<p>
-Functions for manipulating Universal Resource Identifiers (URIs) as
-defined by <a class="ulink" href="http://www.ietf.org/rfc/rfc3986.txt" target="_top">
-RFC 3986</a>. It is highly recommended that you have read and
-understand RFC 3986 for understanding this API.
-</p>
-</div>
-<div class="refsect1">
-<a name="glib-URI-Functions.details"></a><h2>Details</h2>
-<div class="refsect2">
-<a name="G-URI-RESERVED-CHARS-ALLOWED-IN-PATH:CAPS"></a><h3>G_URI_RESERVED_CHARS_ALLOWED_IN_PATH</h3>
-<pre class="programlisting">#define G_URI_RESERVED_CHARS_ALLOWED_IN_PATH G_URI_RESERVED_CHARS_ALLOWED_IN_PATH_ELEMENT "/"
-</pre>
-<p>
-Allowed characters in a path. Includes "!$&amp;'()*+,;=:@/".
-</p>
-</div>
-<hr>
-<div class="refsect2">
-<a name="G-URI-RESERVED-CHARS-ALLOWED-IN-PATH-ELEMENT:CAPS"></a><h3>G_URI_RESERVED_CHARS_ALLOWED_IN_PATH_ELEMENT</h3>
-<pre class="programlisting">#define G_URI_RESERVED_CHARS_ALLOWED_IN_PATH_ELEMENT G_URI_RESERVED_CHARS_SUBCOMPONENT_DELIMITERS ":@"
-</pre>
-<p>
-Allowed characters in path elements. Includes "!$&amp;'()*+,;=:@".
-</p>
-</div>
-<hr>
-<div class="refsect2">
-<a name="G-URI-RESERVED-CHARS-ALLOWED-IN-USERINFO:CAPS"></a><h3>G_URI_RESERVED_CHARS_ALLOWED_IN_USERINFO</h3>
-<pre class="programlisting">#define G_URI_RESERVED_CHARS_ALLOWED_IN_USERINFO G_URI_RESERVED_CHARS_SUBCOMPONENT_DELIMITERS ":"
-</pre>
-<p>
-Allowed characters in userinfo as defined in RFC 3986. Includes "!$&amp;'()*+,;=:".
-</p>
-</div>
-<hr>
-<div class="refsect2">
-<a name="G-URI-RESERVED-CHARS-GENERIC-DELIMITERS:CAPS"></a><h3>G_URI_RESERVED_CHARS_GENERIC_DELIMITERS</h3>
-<pre class="programlisting">#define G_URI_RESERVED_CHARS_GENERIC_DELIMITERS ":/?#[]@"
-</pre>
-<p>
-Generic delimiters characters as defined in RFC 3986. Includes ":/?#[]@".
-</p>
-</div>
-<hr>
-<div class="refsect2">
-<a name="G-URI-RESERVED-CHARS-SUBCOMPONENT-DELIMITERS:CAPS"></a><h3>G_URI_RESERVED_CHARS_SUBCOMPONENT_DELIMITERS</h3>
-<pre class="programlisting">#define G_URI_RESERVED_CHARS_SUBCOMPONENT_DELIMITERS "!$&amp;'()*+,;="
-</pre>
-<p>
-Subcomponent delimiter characters as defined in RFC 3986. Includes "!$&amp;'()*+,;=".
-</p>
-</div>
-<hr>
-<div class="refsect2">
-<a name="g-uri-parse-scheme"></a><h3>g_uri_parse_scheme ()</h3>
-<pre class="programlisting"><span class="returnvalue">char</span> *              g_uri_parse_scheme                  (<em class="parameter"><code>const <span class="type">char</span> *uri</code></em>);</pre>
-<p>
-Gets the scheme portion of a URI string. RFC 3986 decodes the scheme as:
-</p>
-<pre class="programlisting">
-URI = scheme ":" hier-part [ "?" query ] [ "#" fragment ] 
-</pre>
-<p>
-Common schemes include "file", "http", "svn+ssh", etc.
-</p>
-<div class="variablelist"><table border="0" class="variablelist">
-<colgroup>
-<col align="left" valign="top">
-<col>
-</colgroup>
-<tbody>
-<tr>
-<td><p><span class="term"><em class="parameter"><code>uri</code></em> :</span></p></td>
-<td>a valid URI.</td>
-</tr>
-<tr>
-<td><p><span class="term"><span class="emphasis"><em>Returns</em></span> :</span></p></td>
-<td>The "Scheme" component of the URI, or <a class="link" href="glib-Standard-Macros.html#NULL:CAPS" title="NULL"><code class="literal">NULL</code></a> on error.
-The returned string should be freed when no longer needed.</td>
-</tr>
-</tbody>
-</table></div>
-<p class="since">Since 2.16</p>
-</div>
-<hr>
-<div class="refsect2">
-<a name="g-uri-escape-string"></a><h3>g_uri_escape_string ()</h3>
-<pre class="programlisting"><span class="returnvalue">char</span> *              g_uri_escape_string                 (<em class="parameter"><code>const <span class="type">char</span> *unescaped</code></em>,
-                                                         <em class="parameter"><code>const <span class="type">char</span> *reserved_chars_allowed</code></em>,
-                                                         <em class="parameter"><code><a class="link" href="glib-Basic-Types.html#gboolean" title="gboolean"><span class="type">gboolean</span></a> allow_utf8</code></em>);</pre>
-<p>
-Escapes a string for use in a URI.
-</p>
-<p>
-Normally all characters that are not "unreserved" (i.e. ASCII alphanumerical
-characters plus dash, dot, underscore and tilde) are escaped.
-But if you specify characters in <em class="parameter"><code>reserved_chars_allowed</code></em> they are not
-escaped. This is useful for the "reserved" characters in the URI
-specification, since those are allowed unescaped in some portions of
-a URI.
-</p>
-<div class="variablelist"><table border="0" class="variablelist">
-<colgroup>
-<col align="left" valign="top">
-<col>
-</colgroup>
-<tbody>
-<tr>
-<td><p><span class="term"><em class="parameter"><code>unescaped</code></em> :</span></p></td>
-<td>the unescaped input string.</td>
-</tr>
-<tr>
-<td><p><span class="term"><em class="parameter"><code>reserved_chars_allowed</code></em> :</span></p></td>
-<td>a string of reserved characters that are
-allowed to be used, or <a class="link" href="glib-Standard-Macros.html#NULL:CAPS" title="NULL"><code class="literal">NULL</code></a>.</td>
-</tr>
-<tr>
-<td><p><span class="term"><em class="parameter"><code>allow_utf8</code></em> :</span></p></td>
-<td>
-<a class="link" href="glib-Standard-Macros.html#TRUE:CAPS" title="TRUE"><code class="literal">TRUE</code></a> if the result can include UTF-8 characters.</td>
-</tr>
-<tr>
-<td><p><span class="term"><span class="emphasis"><em>Returns</em></span> :</span></p></td>
-<td>an escaped version of <em class="parameter"><code>unescaped</code></em>. The returned string should be
-freed when no longer needed.</td>
-=======
 <div class="refsect1">
 <a name="glib-URI-Functions.functions"></a><h2>Functions</h2>
 <div class="informaltable"><table width="100%" border="0">
@@ -278,46 +94,10 @@
 <td class="function_name">
 <a class="link" href="glib-URI-Functions.html#g-filename-to-uri" title="g_filename_to_uri ()">g_filename_to_uri</a> <span class="c_punctuation">()</span>
 </td>
->>>>>>> 76bed778
-</tr>
-</tbody>
-</table></div>
-</div>
-<<<<<<< HEAD
-<hr>
-<div class="refsect2">
-<a name="g-uri-unescape-string"></a><h3>g_uri_unescape_string ()</h3>
-<pre class="programlisting"><span class="returnvalue">char</span> *              g_uri_unescape_string               (<em class="parameter"><code>const <span class="type">char</span> *escaped_string</code></em>,
-                                                         <em class="parameter"><code>const <span class="type">char</span> *illegal_characters</code></em>);</pre>
-<p>
-Unescapes a whole escaped string.
-</p>
-<p>
-If any of the characters in <em class="parameter"><code>illegal_characters</code></em> or the character zero appears
-as an escaped character in <em class="parameter"><code>escaped_string</code></em> then that is an error and <a class="link" href="glib-Standard-Macros.html#NULL:CAPS" title="NULL"><code class="literal">NULL</code></a>
-will be returned. This is useful it you want to avoid for instance having a
-slash being expanded in an escaped path element, which might confuse pathname
-handling.
-</p>
-<div class="variablelist"><table border="0" class="variablelist">
-<colgroup>
-<col align="left" valign="top">
-<col>
-</colgroup>
-<tbody>
-<tr>
-<td><p><span class="term"><em class="parameter"><code>escaped_string</code></em> :</span></p></td>
-<td>an escaped string to be unescaped.</td>
-</tr>
-<tr>
-<td><p><span class="term"><em class="parameter"><code>illegal_characters</code></em> :</span></p></td>
-<td>an optional string of illegal characters not to be allowed.</td>
-</tr>
-<tr>
-<td><p><span class="term"><span class="emphasis"><em>Returns</em></span> :</span></p></td>
-<td>an unescaped version of <em class="parameter"><code>escaped_string</code></em>. The returned string
-should be freed when no longer needed.</td>
-=======
+</tr>
+</tbody>
+</table></div>
+</div>
 <div class="refsect1">
 <a name="glib-URI-Functions.other"></a><h2>Types and Values</h2>
 <div class="informaltable"><table width="100%" border="0">
@@ -345,56 +125,10 @@
 <tr>
 <td class="define_keyword">#define</td>
 <td class="function_name"><a class="link" href="glib-URI-Functions.html#G-URI-RESERVED-CHARS-SUBCOMPONENT-DELIMITERS:CAPS" title="G_URI_RESERVED_CHARS_SUBCOMPONENT_DELIMITERS">G_URI_RESERVED_CHARS_SUBCOMPONENT_DELIMITERS</a></td>
->>>>>>> 76bed778
-</tr>
-</tbody>
-</table></div>
-</div>
-<<<<<<< HEAD
-<hr>
-<div class="refsect2">
-<a name="g-uri-unescape-segment"></a><h3>g_uri_unescape_segment ()</h3>
-<pre class="programlisting"><span class="returnvalue">char</span> *              g_uri_unescape_segment              (<em class="parameter"><code>const <span class="type">char</span> *escaped_string</code></em>,
-                                                         <em class="parameter"><code>const <span class="type">char</span> *escaped_string_end</code></em>,
-                                                         <em class="parameter"><code>const <span class="type">char</span> *illegal_characters</code></em>);</pre>
-<p>
-Unescapes a segment of an escaped string.
-</p>
-<p>
-If any of the characters in <em class="parameter"><code>illegal_characters</code></em> or the character zero appears
-as an escaped character in <em class="parameter"><code>escaped_string</code></em> then that is an error and <a class="link" href="glib-Standard-Macros.html#NULL:CAPS" title="NULL"><code class="literal">NULL</code></a>
-will be returned. This is useful it you want to avoid for instance having a
-slash being expanded in an escaped path element, which might confuse pathname
-handling.
-</p>
-<div class="variablelist"><table border="0" class="variablelist">
-<colgroup>
-<col align="left" valign="top">
-<col>
-</colgroup>
-<tbody>
-<tr>
-<td><p><span class="term"><em class="parameter"><code>escaped_string</code></em> :</span></p></td>
-<td>A string, may be <a class="link" href="glib-Standard-Macros.html#NULL:CAPS" title="NULL"><code class="literal">NULL</code></a>. <span class="annotation">[<acronym title="NULL is ok, both for passing and for returning."><span class="acronym">allow-none</span></acronym>]</span>
-</td>
-</tr>
-<tr>
-<td><p><span class="term"><em class="parameter"><code>escaped_string_end</code></em> :</span></p></td>
-<td>Pointer to end of <em class="parameter"><code>escaped_string</code></em>, may be <a class="link" href="glib-Standard-Macros.html#NULL:CAPS" title="NULL"><code class="literal">NULL</code></a>. <span class="annotation">[<acronym title="NULL is ok, both for passing and for returning."><span class="acronym">allow-none</span></acronym>]</span>
-</td>
-</tr>
-<tr>
-<td><p><span class="term"><em class="parameter"><code>illegal_characters</code></em> :</span></p></td>
-<td>An optional string of illegal characters not to be allowed, may be <a class="link" href="glib-Standard-Macros.html#NULL:CAPS" title="NULL"><code class="literal">NULL</code></a>. <span class="annotation">[<acronym title="NULL is ok, both for passing and for returning."><span class="acronym">allow-none</span></acronym>]</span>
-</td>
-</tr>
-<tr>
-<td><p><span class="term"><span class="emphasis"><em>Returns</em></span> :</span></p></td>
-<td>an unescaped version of <em class="parameter"><code>escaped_string</code></em> or <a class="link" href="glib-Standard-Macros.html#NULL:CAPS" title="NULL"><code class="literal">NULL</code></a> on error.
-The returned string should be freed when no longer needed.  As a
-special case if <a class="link" href="glib-Standard-Macros.html#NULL:CAPS" title="NULL"><code class="literal">NULL</code></a> is given for <em class="parameter"><code>escaped_string</code></em>, this function
-will return <a class="link" href="glib-Standard-Macros.html#NULL:CAPS" title="NULL"><code class="literal">NULL</code></a>.</td>
-=======
+</tr>
+</tbody>
+</table></div>
+</div>
 <div class="refsect1">
 <a name="glib-URI-Functions.includes"></a><h2>Includes</h2>
 <pre class="synopsis">#include &lt;glib.h&gt;
@@ -489,7 +223,6 @@
 <td class="parameter_name"><p>allow_utf8</p></td>
 <td class="parameter_description"><p><a class="link" href="glib-Standard-Macros.html#TRUE:CAPS" title="TRUE"><code class="literal">TRUE</code></a> if the result can include UTF-8 characters.</p></td>
 <td class="parameter_annotations"> </td>
->>>>>>> 76bed778
 </tr>
 </tbody>
 </table></div>
@@ -504,31 +237,6 @@
 </div>
 <hr>
 <div class="refsect2">
-<<<<<<< HEAD
-<a name="g-uri-list-extract-uris"></a><h3>g_uri_list_extract_uris ()</h3>
-<pre class="programlisting"><a class="link" href="glib-Basic-Types.html#gchar" title="gchar"><span class="returnvalue">gchar</span></a> **            g_uri_list_extract_uris             (<em class="parameter"><code>const <a class="link" href="glib-Basic-Types.html#gchar" title="gchar"><span class="type">gchar</span></a> *uri_list</code></em>);</pre>
-<p>
-Splits an URI list conforming to the text/uri-list
-mime type defined in RFC 2483 into individual URIs,
-discarding any comments. The URIs are not validated.
-</p>
-<div class="variablelist"><table border="0" class="variablelist">
-<colgroup>
-<col align="left" valign="top">
-<col>
-</colgroup>
-<tbody>
-<tr>
-<td><p><span class="term"><em class="parameter"><code>uri_list</code></em> :</span></p></td>
-<td>an URI list</td>
-</tr>
-<tr>
-<td><p><span class="term"><span class="emphasis"><em>Returns</em></span> :</span></p></td>
-<td>a newly allocated <a class="link" href="glib-Standard-Macros.html#NULL:CAPS" title="NULL"><code class="literal">NULL</code></a>-terminated list
-of strings holding the individual URIs. The array should be freed
-with <a class="link" href="glib-String-Utility-Functions.html#g-strfreev" title="g_strfreev ()"><code class="function">g_strfreev()</code></a>. <span class="annotation">[<acronym title="Free data after the code is done."><span class="acronym">transfer full</span></acronym>]</span>
-</td>
-=======
 <a name="g-uri-unescape-string"></a><h3>g_uri_unescape_string ()</h3>
 <pre class="programlisting"><span class="returnvalue">char</span> *
 g_uri_unescape_string (<em class="parameter"><code>const <span class="type">char</span> *escaped_string</code></em>,
@@ -560,7 +268,6 @@
 <td class="parameter_description"><p> a string of illegal characters not to be
 allowed, or <a class="link" href="glib-Standard-Macros.html#NULL:CAPS" title="NULL"><code class="literal">NULL</code></a>. </p></td>
 <td class="parameter_annotations"><span class="annotation">[<acronym title="NULL is OK, both for passing and for returning."><span class="acronym">allow-none</span></acronym>]</span></td>
->>>>>>> 76bed778
 </tr>
 </tbody>
 </table></div>
@@ -575,42 +282,6 @@
 </div>
 <hr>
 <div class="refsect2">
-<<<<<<< HEAD
-<a name="g-filename-from-uri"></a><h3>g_filename_from_uri ()</h3>
-<pre class="programlisting"><a class="link" href="glib-Basic-Types.html#gchar" title="gchar"><span class="returnvalue">gchar</span></a> *             g_filename_from_uri                 (<em class="parameter"><code>const <a class="link" href="glib-Basic-Types.html#gchar" title="gchar"><span class="type">gchar</span></a> *uri</code></em>,
-                                                         <em class="parameter"><code><a class="link" href="glib-Basic-Types.html#gchar" title="gchar"><span class="type">gchar</span></a> **hostname</code></em>,
-                                                         <em class="parameter"><code><a class="link" href="glib-Error-Reporting.html#GError" title="struct GError"><span class="type">GError</span></a> **error</code></em>);</pre>
-<p>
-Converts an escaped ASCII-encoded URI to a local filename in the
-encoding used for filenames.
-</p>
-<div class="variablelist"><table border="0" class="variablelist">
-<colgroup>
-<col align="left" valign="top">
-<col>
-</colgroup>
-<tbody>
-<tr>
-<td><p><span class="term"><em class="parameter"><code>uri</code></em> :</span></p></td>
-<td>a uri describing a filename (escaped, encoded in ASCII).</td>
-</tr>
-<tr>
-<td><p><span class="term"><em class="parameter"><code>hostname</code></em> :</span></p></td>
-<td>Location to store hostname for the URI, or <a class="link" href="glib-Standard-Macros.html#NULL:CAPS" title="NULL"><code class="literal">NULL</code></a>.
-If there is no hostname in the URI, <a class="link" href="glib-Standard-Macros.html#NULL:CAPS" title="NULL"><code class="literal">NULL</code></a> will be
-stored in this location. <span class="annotation">[<acronym title="NULL is ok, both for passing and for returning."><span class="acronym">allow-none</span></acronym>]</span>
-</td>
-</tr>
-<tr>
-<td><p><span class="term"><em class="parameter"><code>error</code></em> :</span></p></td>
-<td>location to store the error occurring, or <a class="link" href="glib-Standard-Macros.html#NULL:CAPS" title="NULL"><code class="literal">NULL</code></a> to ignore
-errors. Any of the errors in <a class="link" href="glib-Character-Set-Conversion.html#GConvertError" title="enum GConvertError"><span class="type">GConvertError</span></a> may occur.</td>
-</tr>
-<tr>
-<td><p><span class="term"><span class="emphasis"><em>Returns</em></span> :</span></p></td>
-<td>a newly-allocated string holding the resulting
-filename, or <a class="link" href="glib-Standard-Macros.html#NULL:CAPS" title="NULL"><code class="literal">NULL</code></a> on an error.</td>
-=======
 <a name="g-uri-unescape-segment"></a><h3>g_uri_unescape_segment ()</h3>
 <pre class="programlisting"><span class="returnvalue">char</span> *
 g_uri_unescape_segment (<em class="parameter"><code>const <span class="type">char</span> *escaped_string</code></em>,
@@ -648,7 +319,6 @@
 <td class="parameter_name"><p>illegal_characters</p></td>
 <td class="parameter_description"><p> An optional string of illegal characters not to be allowed, may be <a class="link" href="glib-Standard-Macros.html#NULL:CAPS" title="NULL"><code class="literal">NULL</code></a>. </p></td>
 <td class="parameter_annotations"><span class="annotation">[<acronym title="NULL is OK, both for passing and for returning."><span class="acronym">allow-none</span></acronym>]</span></td>
->>>>>>> 76bed778
 </tr>
 </tbody>
 </table></div>
@@ -666,37 +336,6 @@
 </div>
 <hr>
 <div class="refsect2">
-<<<<<<< HEAD
-<a name="g-filename-to-uri"></a><h3>g_filename_to_uri ()</h3>
-<pre class="programlisting"><a class="link" href="glib-Basic-Types.html#gchar" title="gchar"><span class="returnvalue">gchar</span></a> *             g_filename_to_uri                   (<em class="parameter"><code>const <a class="link" href="glib-Basic-Types.html#gchar" title="gchar"><span class="type">gchar</span></a> *filename</code></em>,
-                                                         <em class="parameter"><code>const <a class="link" href="glib-Basic-Types.html#gchar" title="gchar"><span class="type">gchar</span></a> *hostname</code></em>,
-                                                         <em class="parameter"><code><a class="link" href="glib-Error-Reporting.html#GError" title="struct GError"><span class="type">GError</span></a> **error</code></em>);</pre>
-<p>
-Converts an absolute filename to an escaped ASCII-encoded URI, with the path
-component following Section 3.3. of RFC 2396.
-</p>
-<div class="variablelist"><table border="0" class="variablelist">
-<colgroup>
-<col align="left" valign="top">
-<col>
-</colgroup>
-<tbody>
-<tr>
-<td><p><span class="term"><em class="parameter"><code>filename</code></em> :</span></p></td>
-<td>an absolute filename specified in the GLib file name encoding,
-which is the on-disk file name bytes on Unix, and UTF-8 on
-Windows</td>
-</tr>
-<tr>
-<td><p><span class="term"><em class="parameter"><code>hostname</code></em> :</span></p></td>
-<td>A UTF-8 encoded hostname, or <a class="link" href="glib-Standard-Macros.html#NULL:CAPS" title="NULL"><code class="literal">NULL</code></a> for none. <span class="annotation">[<acronym title="NULL is ok, both for passing and for returning."><span class="acronym">allow-none</span></acronym>]</span>
-</td>
-</tr>
-<tr>
-<td><p><span class="term"><em class="parameter"><code>error</code></em> :</span></p></td>
-<td>location to store the error occurring, or <a class="link" href="glib-Standard-Macros.html#NULL:CAPS" title="NULL"><code class="literal">NULL</code></a> to ignore
-errors. Any of the errors in <a class="link" href="glib-Character-Set-Conversion.html#GConvertError" title="enum GConvertError"><span class="type">GConvertError</span></a> may occur.</td>
-=======
 <a name="g-uri-list-extract-uris"></a><h3>g_uri_list_extract_uris ()</h3>
 <pre class="programlisting"><a class="link" href="glib-Basic-Types.html#gchar" title="gchar"><span class="returnvalue">gchar</span></a> **
 g_uri_list_extract_uris (<em class="parameter"><code>const <a class="link" href="glib-Basic-Types.html#gchar" title="gchar"><span class="type">gchar</span></a> *uri_list</code></em>);</pre>
@@ -762,7 +401,6 @@
 <td class="parameter_description"><p>location to store the error occurring, or <a class="link" href="glib-Standard-Macros.html#NULL:CAPS" title="NULL"><code class="literal">NULL</code></a> to ignore
 errors. Any of the errors in <a class="link" href="glib-Character-Set-Conversion.html#GConvertError" title="enum GConvertError"><span class="type">GConvertError</span></a> may occur.</p></td>
 <td class="parameter_annotations"> </td>
->>>>>>> 76bed778
 </tr>
 </tbody>
 </table></div>
@@ -793,11 +431,6 @@
 </colgroup>
 <tbody>
 <tr>
-<<<<<<< HEAD
-<td><p><span class="term"><span class="emphasis"><em>Returns</em></span> :</span></p></td>
-<td>a newly-allocated string holding the resulting
-URI, or <a class="link" href="glib-Standard-Macros.html#NULL:CAPS" title="NULL"><code class="literal">NULL</code></a> on an error.</td>
-=======
 <td class="parameter_name"><p>filename</p></td>
 <td class="parameter_description"><p>an absolute filename specified in the GLib file name encoding,
 which is the on-disk file name bytes on Unix, and UTF-8 on
@@ -814,7 +447,6 @@
 <td class="parameter_description"><p>location to store the error occurring, or <a class="link" href="glib-Standard-Macros.html#NULL:CAPS" title="NULL"><code class="literal">NULL</code></a> to ignore
 errors. Any of the errors in <a class="link" href="glib-Character-Set-Conversion.html#GConvertError" title="enum GConvertError"><span class="type">GConvertError</span></a> may occur.</p></td>
 <td class="parameter_annotations"> </td>
->>>>>>> 76bed778
 </tr>
 </tbody>
 </table></div>
@@ -835,9 +467,6 @@
 <p>Allowed characters in a path. Includes "!$&amp;'()*+,;=:@/".</p>
 </div>
 <hr>
-<<<<<<< HEAD
-          Generated by GTK-Doc V1.18.1</div>
-=======
 <div class="refsect2">
 <a name="G-URI-RESERVED-CHARS-ALLOWED-IN-PATH-ELEMENT:CAPS"></a><h3>G_URI_RESERVED_CHARS_ALLOWED_IN_PATH_ELEMENT</h3>
 <pre class="programlisting">#define G_URI_RESERVED_CHARS_ALLOWED_IN_PATH_ELEMENT G_URI_RESERVED_CHARS_SUBCOMPONENT_DELIMITERS ":@"
@@ -869,6 +498,5 @@
 </div>
 <div class="footer">
 <hr>Generated by GTK-Doc V1.24</div>
->>>>>>> 76bed778
 </body>
 </html>