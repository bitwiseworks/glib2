<!DOCTYPE html PUBLIC "-//W3C//DTD HTML 4.01 Transitional//EN">
<html>
<head>
<meta http-equiv="Content-Type" content="text/html; charset=UTF-8">
<<<<<<< HEAD
<title>Random Numbers</title>
<meta name="generator" content="DocBook XSL Stylesheets V1.77.1">
=======
<title>Random Numbers: GLib Reference Manual</title>
<meta name="generator" content="DocBook XSL Stylesheets V1.78.1">
>>>>>>> 76bed778
<link rel="home" href="index.html" title="GLib Reference Manual">
<link rel="up" href="glib-utilities.html" title="GLib Utilities">
<link rel="prev" href="glib-GDateTime.html" title="GDateTime">
<link rel="next" href="glib-Hook-Functions.html" title="Hook Functions">
<<<<<<< HEAD
<meta name="generator" content="GTK-Doc V1.18.1 (XML mode)">
<link rel="stylesheet" href="style.css" type="text/css">
</head>
<body bgcolor="white" text="black" link="#0000FF" vlink="#840084" alink="#0000FF">
<table class="navigation" id="top" width="100%" summary="Navigation header" cellpadding="2" cellspacing="2">
<tr valign="middle">
<td><a accesskey="p" href="glib-GDateTime.html"><img src="left.png" width="24" height="24" border="0" alt="Prev"></a></td>
<td><a accesskey="u" href="glib-utilities.html"><img src="up.png" width="24" height="24" border="0" alt="Up"></a></td>
<td><a accesskey="h" href="index.html"><img src="home.png" width="24" height="24" border="0" alt="Home"></a></td>
<th width="100%" align="center">GLib Reference Manual</th>
<td><a accesskey="n" href="glib-Hook-Functions.html"><img src="right.png" width="24" height="24" border="0" alt="Next"></a></td>
</tr>
<tr><td colspan="5" class="shortcuts">
<a href="#glib-Random-Numbers.synopsis" class="shortcut">Top</a>
                   | 
                  <a href="#glib-Random-Numbers.description" class="shortcut">Description</a>
</td></tr>
</table>
=======
<meta name="generator" content="GTK-Doc V1.24 (XML mode)">
<link rel="stylesheet" href="style.css" type="text/css">
</head>
<body bgcolor="white" text="black" link="#0000FF" vlink="#840084" alink="#0000FF">
<table class="navigation" id="top" width="100%" summary="Navigation header" cellpadding="2" cellspacing="5"><tr valign="middle">
<td width="100%" align="left" class="shortcuts">
<a href="#" class="shortcut">Top</a><span id="nav_description">  <span class="dim">|</span> 
                  <a href="#glib-Random-Numbers.description" class="shortcut">Description</a></span>
</td>
<td><a accesskey="h" href="index.html"><img src="home.png" width="16" height="16" border="0" alt="Home"></a></td>
<td><a accesskey="u" href="glib-utilities.html"><img src="up.png" width="16" height="16" border="0" alt="Up"></a></td>
<td><a accesskey="p" href="glib-GDateTime.html"><img src="left.png" width="16" height="16" border="0" alt="Prev"></a></td>
<td><a accesskey="n" href="glib-Hook-Functions.html"><img src="right.png" width="16" height="16" border="0" alt="Next"></a></td>
</tr></table>
>>>>>>> 76bed778
<div class="refentry">
<a name="glib-Random-Numbers"></a><div class="titlepage"></div>
<div class="refnamediv"><table width="100%"><tr>
<td valign="top">
<h2><span class="refentrytitle"><a name="glib-Random-Numbers.top_of_page"></a>Random Numbers</span></h2>
<p>Random Numbers — pseudo-random number generator</p>
</td>
<td class="gallery_image" valign="top" align="right"></td>
</tr></table></div>
<<<<<<< HEAD
<div class="refsynopsisdiv">
<a name="glib-Random-Numbers.synopsis"></a><h2>Synopsis</h2>
<pre class="synopsis">
#include &lt;glib.h&gt;

                    <a class="link" href="glib-Random-Numbers.html#GRand" title="GRand">GRand</a>;
<a class="link" href="glib-Random-Numbers.html#GRand" title="GRand"><span class="returnvalue">GRand</span></a> *             <a class="link" href="glib-Random-Numbers.html#g-rand-new-with-seed" title="g_rand_new_with_seed ()">g_rand_new_with_seed</a>                (<em class="parameter"><code><a class="link" href="glib-Basic-Types.html#guint32" title="guint32"><span class="type">guint32</span></a> seed</code></em>);
<a class="link" href="glib-Random-Numbers.html#GRand" title="GRand"><span class="returnvalue">GRand</span></a> *             <a class="link" href="glib-Random-Numbers.html#g-rand-new-with-seed-array" title="g_rand_new_with_seed_array ()">g_rand_new_with_seed_array</a>          (<em class="parameter"><code>const <a class="link" href="glib-Basic-Types.html#guint32" title="guint32"><span class="type">guint32</span></a> *seed</code></em>,
                                                         <em class="parameter"><code><a class="link" href="glib-Basic-Types.html#guint" title="guint"><span class="type">guint</span></a> seed_length</code></em>);
<a class="link" href="glib-Random-Numbers.html#GRand" title="GRand"><span class="returnvalue">GRand</span></a> *             <a class="link" href="glib-Random-Numbers.html#g-rand-new" title="g_rand_new ()">g_rand_new</a>                          (<em class="parameter"><code><span class="type">void</span></code></em>);
<a class="link" href="glib-Random-Numbers.html#GRand" title="GRand"><span class="returnvalue">GRand</span></a> *             <a class="link" href="glib-Random-Numbers.html#g-rand-copy" title="g_rand_copy ()">g_rand_copy</a>                         (<em class="parameter"><code><a class="link" href="glib-Random-Numbers.html#GRand" title="GRand"><span class="type">GRand</span></a> *rand_</code></em>);
<span class="returnvalue">void</span>                <a class="link" href="glib-Random-Numbers.html#g-rand-free" title="g_rand_free ()">g_rand_free</a>                         (<em class="parameter"><code><a class="link" href="glib-Random-Numbers.html#GRand" title="GRand"><span class="type">GRand</span></a> *rand_</code></em>);
<span class="returnvalue">void</span>                <a class="link" href="glib-Random-Numbers.html#g-rand-set-seed" title="g_rand_set_seed ()">g_rand_set_seed</a>                     (<em class="parameter"><code><a class="link" href="glib-Random-Numbers.html#GRand" title="GRand"><span class="type">GRand</span></a> *rand_</code></em>,
                                                         <em class="parameter"><code><a class="link" href="glib-Basic-Types.html#guint32" title="guint32"><span class="type">guint32</span></a> seed</code></em>);
<span class="returnvalue">void</span>                <a class="link" href="glib-Random-Numbers.html#g-rand-set-seed-array" title="g_rand_set_seed_array ()">g_rand_set_seed_array</a>               (<em class="parameter"><code><a class="link" href="glib-Random-Numbers.html#GRand" title="GRand"><span class="type">GRand</span></a> *rand_</code></em>,
                                                         <em class="parameter"><code>const <a class="link" href="glib-Basic-Types.html#guint32" title="guint32"><span class="type">guint32</span></a> *seed</code></em>,
                                                         <em class="parameter"><code><a class="link" href="glib-Basic-Types.html#guint" title="guint"><span class="type">guint</span></a> seed_length</code></em>);
#define             <a class="link" href="glib-Random-Numbers.html#g-rand-boolean" title="g_rand_boolean()">g_rand_boolean</a>                      (rand_)
<a class="link" href="glib-Basic-Types.html#guint32" title="guint32"><span class="returnvalue">guint32</span></a>             <a class="link" href="glib-Random-Numbers.html#g-rand-int" title="g_rand_int ()">g_rand_int</a>                          (<em class="parameter"><code><a class="link" href="glib-Random-Numbers.html#GRand" title="GRand"><span class="type">GRand</span></a> *rand_</code></em>);
<a class="link" href="glib-Basic-Types.html#gint32" title="gint32"><span class="returnvalue">gint32</span></a>              <a class="link" href="glib-Random-Numbers.html#g-rand-int-range" title="g_rand_int_range ()">g_rand_int_range</a>                    (<em class="parameter"><code><a class="link" href="glib-Random-Numbers.html#GRand" title="GRand"><span class="type">GRand</span></a> *rand_</code></em>,
                                                         <em class="parameter"><code><a class="link" href="glib-Basic-Types.html#gint32" title="gint32"><span class="type">gint32</span></a> begin</code></em>,
                                                         <em class="parameter"><code><a class="link" href="glib-Basic-Types.html#gint32" title="gint32"><span class="type">gint32</span></a> end</code></em>);
<a class="link" href="glib-Basic-Types.html#gdouble" title="gdouble"><span class="returnvalue">gdouble</span></a>             <a class="link" href="glib-Random-Numbers.html#g-rand-double" title="g_rand_double ()">g_rand_double</a>                       (<em class="parameter"><code><a class="link" href="glib-Random-Numbers.html#GRand" title="GRand"><span class="type">GRand</span></a> *rand_</code></em>);
<a class="link" href="glib-Basic-Types.html#gdouble" title="gdouble"><span class="returnvalue">gdouble</span></a>             <a class="link" href="glib-Random-Numbers.html#g-rand-double-range" title="g_rand_double_range ()">g_rand_double_range</a>                 (<em class="parameter"><code><a class="link" href="glib-Random-Numbers.html#GRand" title="GRand"><span class="type">GRand</span></a> *rand_</code></em>,
                                                         <em class="parameter"><code><a class="link" href="glib-Basic-Types.html#gdouble" title="gdouble"><span class="type">gdouble</span></a> begin</code></em>,
                                                         <em class="parameter"><code><a class="link" href="glib-Basic-Types.html#gdouble" title="gdouble"><span class="type">gdouble</span></a> end</code></em>);
<span class="returnvalue">void</span>                <a class="link" href="glib-Random-Numbers.html#g-random-set-seed" title="g_random_set_seed ()">g_random_set_seed</a>                   (<em class="parameter"><code><a class="link" href="glib-Basic-Types.html#guint32" title="guint32"><span class="type">guint32</span></a> seed</code></em>);
#define             <a class="link" href="glib-Random-Numbers.html#g-random-boolean" title="g_random_boolean">g_random_boolean</a>
<a class="link" href="glib-Basic-Types.html#guint32" title="guint32"><span class="returnvalue">guint32</span></a>             <a class="link" href="glib-Random-Numbers.html#g-random-int" title="g_random_int ()">g_random_int</a>                        (<em class="parameter"><code><span class="type">void</span></code></em>);
<a class="link" href="glib-Basic-Types.html#gint32" title="gint32"><span class="returnvalue">gint32</span></a>              <a class="link" href="glib-Random-Numbers.html#g-random-int-range" title="g_random_int_range ()">g_random_int_range</a>                  (<em class="parameter"><code><a class="link" href="glib-Basic-Types.html#gint32" title="gint32"><span class="type">gint32</span></a> begin</code></em>,
                                                         <em class="parameter"><code><a class="link" href="glib-Basic-Types.html#gint32" title="gint32"><span class="type">gint32</span></a> end</code></em>);
<a class="link" href="glib-Basic-Types.html#gdouble" title="gdouble"><span class="returnvalue">gdouble</span></a>             <a class="link" href="glib-Random-Numbers.html#g-random-double" title="g_random_double ()">g_random_double</a>                     (<em class="parameter"><code><span class="type">void</span></code></em>);
<a class="link" href="glib-Basic-Types.html#gdouble" title="gdouble"><span class="returnvalue">gdouble</span></a>             <a class="link" href="glib-Random-Numbers.html#g-random-double-range" title="g_random_double_range ()">g_random_double_range</a>               (<em class="parameter"><code><a class="link" href="glib-Basic-Types.html#gdouble" title="gdouble"><span class="type">gdouble</span></a> begin</code></em>,
                                                         <em class="parameter"><code><a class="link" href="glib-Basic-Types.html#gdouble" title="gdouble"><span class="type">gdouble</span></a> end</code></em>);
</pre>
</div>
<div class="refsect1">
<a name="glib-Random-Numbers.description"></a><h2>Description</h2>
<p>
The following functions allow you to use a portable, fast and good
pseudo-random number generator (PRNG). It uses the Mersenne Twister
PRNG, which was originally developed by Makoto Matsumoto and Takuji
Nishimura. Further information can be found at
<a class="ulink" href="http://www.math.sci.hiroshima-u.ac.jp/~m-mat/MT/emt.html" target="_top">
http://www.math.sci.hiroshima-u.ac.jp/~m-mat/MT/emt.html</a>.
</p>
<p>
If you just need a random number, you simply call the
<code class="function">g_random_*</code> functions, which will create a
globally used <a class="link" href="glib-Random-Numbers.html#GRand" title="GRand"><span class="type">GRand</span></a> and use the according
<code class="function">g_rand_*</code> functions internally. Whenever you
need a stream of reproducible random numbers, you better create a
<a class="link" href="glib-Random-Numbers.html#GRand" title="GRand"><span class="type">GRand</span></a> yourself and use the <code class="function">g_rand_*</code> functions
directly, which will also be slightly faster. Initializing a <a class="link" href="glib-Random-Numbers.html#GRand" title="GRand"><span class="type">GRand</span></a>
with a certain seed will produce exactly the same series of random
numbers on all platforms. This can thus be used as a seed for e.g.
games.
</p>
<p>
The <code class="function">g_rand*_range</code> functions will return high
quality equally distributed random numbers, whereas for example the
<code class="literal">(<a class="link" href="glib-Random-Numbers.html#g-random-int" title="g_random_int ()"><code class="function">g_random_int()</code></a>%max)</code> approach often
doesn't yield equally distributed numbers.
</p>
<p>
GLib changed the seeding algorithm for the pseudo-random number
generator Mersenne Twister, as used by
<span class="structname">GRand</span> and <span class="structname">GRandom</span>.
This was necessary, because some seeds would yield very bad
pseudo-random streams.  Also the pseudo-random integers generated by
<code class="function">g_rand*_int_range()</code> will have a slightly better
equal distribution with the new version of GLib.
</p>
<p>
The original seeding and generation algorithms, as found in GLib
2.0.x, can be used instead of the new ones by setting the
environment variable <code class="envar">G_RANDOM_VERSION</code> to the value of
'2.0'. Use the GLib-2.0 algorithms only if you have sequences of
numbers generated with Glib-2.0 that you need to reproduce exactly.
</p>
</div>
<div class="refsect1">
<a name="glib-Random-Numbers.details"></a><h2>Details</h2>
<div class="refsect2">
<a name="GRand"></a><h3>GRand</h3>
<pre class="programlisting">typedef struct _GRand GRand;</pre>
<p>
The <a class="link" href="glib-Random-Numbers.html#GRand" title="GRand"><span class="type">GRand</span></a> struct is an opaque data structure. It should only be
accessed through the <code class="function">g_rand_*</code> functions.
</p>
</div>
<hr>
<div class="refsect2">
<a name="g-rand-new-with-seed"></a><h3>g_rand_new_with_seed ()</h3>
<pre class="programlisting"><a class="link" href="glib-Random-Numbers.html#GRand" title="GRand"><span class="returnvalue">GRand</span></a> *             g_rand_new_with_seed                (<em class="parameter"><code><a class="link" href="glib-Basic-Types.html#guint32" title="guint32"><span class="type">guint32</span></a> seed</code></em>);</pre>
<p>
Creates a new random number generator initialized with <em class="parameter"><code>seed</code></em>.
</p>
<div class="variablelist"><table border="0" class="variablelist">
<colgroup>
<col align="left" valign="top">
<col>
</colgroup>
<tbody>
<tr>
<td><p><span class="term"><em class="parameter"><code>seed</code></em> :</span></p></td>
<td>a value to initialize the random number generator.</td>
</tr>
<tr>
<td><p><span class="term"><span class="emphasis"><em>Returns</em></span> :</span></p></td>
<td>the new <a class="link" href="glib-Random-Numbers.html#GRand" title="GRand"><span class="type">GRand</span></a>.</td>
</tr>
</tbody>
</table></div>
</div>
<hr>
<div class="refsect2">
<a name="g-rand-new-with-seed-array"></a><h3>g_rand_new_with_seed_array ()</h3>
<pre class="programlisting"><a class="link" href="glib-Random-Numbers.html#GRand" title="GRand"><span class="returnvalue">GRand</span></a> *             g_rand_new_with_seed_array          (<em class="parameter"><code>const <a class="link" href="glib-Basic-Types.html#guint32" title="guint32"><span class="type">guint32</span></a> *seed</code></em>,
                                                         <em class="parameter"><code><a class="link" href="glib-Basic-Types.html#guint" title="guint"><span class="type">guint</span></a> seed_length</code></em>);</pre>
<p>
Creates a new random number generator initialized with <em class="parameter"><code>seed</code></em>.
</p>
<div class="variablelist"><table border="0" class="variablelist">
<colgroup>
<col align="left" valign="top">
<col>
</colgroup>
<tbody>
<tr>
<td><p><span class="term"><em class="parameter"><code>seed</code></em> :</span></p></td>
<td>an array of seeds to initialize the random number generator.</td>
</tr>
<tr>
<td><p><span class="term"><em class="parameter"><code>seed_length</code></em> :</span></p></td>
<td>an array of seeds to initialize the random number generator.</td>
</tr>
<tr>
<td><p><span class="term"><span class="emphasis"><em>Returns</em></span> :</span></p></td>
<td>the new <a class="link" href="glib-Random-Numbers.html#GRand" title="GRand"><span class="type">GRand</span></a>.</td>
</tr>
</tbody>
</table></div>
<p class="since">Since 2.4</p>
</div>
<hr>
<div class="refsect2">
<a name="g-rand-new"></a><h3>g_rand_new ()</h3>
<pre class="programlisting"><a class="link" href="glib-Random-Numbers.html#GRand" title="GRand"><span class="returnvalue">GRand</span></a> *             g_rand_new                          (<em class="parameter"><code><span class="type">void</span></code></em>);</pre>
<p>
Creates a new random number generator initialized with a seed taken
either from <code class="filename">/dev/urandom</code> (if existing) or from 
the current time (as a fallback).
</p>
<div class="variablelist"><table border="0" class="variablelist">
<colgroup>
<col align="left" valign="top">
<col>
</colgroup>
<tbody><tr>
<td><p><span class="term"><span class="emphasis"><em>Returns</em></span> :</span></p></td>
<td>the new <a class="link" href="glib-Random-Numbers.html#GRand" title="GRand"><span class="type">GRand</span></a>.</td>
</tr></tbody>
</table></div>
</div>
<hr>
<div class="refsect2">
<a name="g-rand-copy"></a><h3>g_rand_copy ()</h3>
<pre class="programlisting"><a class="link" href="glib-Random-Numbers.html#GRand" title="GRand"><span class="returnvalue">GRand</span></a> *             g_rand_copy                         (<em class="parameter"><code><a class="link" href="glib-Random-Numbers.html#GRand" title="GRand"><span class="type">GRand</span></a> *rand_</code></em>);</pre>
<p>
Copies a <a class="link" href="glib-Random-Numbers.html#GRand" title="GRand"><span class="type">GRand</span></a> into a new one with the same exact state as before.
This way you can take a snapshot of the random number generator for
replaying later.
</p>
<div class="variablelist"><table border="0" class="variablelist">
<colgroup>
<col align="left" valign="top">
<col>
</colgroup>
<tbody>
<tr>
<td><p><span class="term"><em class="parameter"><code>rand_</code></em> :</span></p></td>
<td>a <a class="link" href="glib-Random-Numbers.html#GRand" title="GRand"><span class="type">GRand</span></a>.</td>
</tr>
<tr>
<td><p><span class="term"><span class="emphasis"><em>Returns</em></span> :</span></p></td>
<td>the new <a class="link" href="glib-Random-Numbers.html#GRand" title="GRand"><span class="type">GRand</span></a>.</td>
</tr>
</tbody>
</table></div>
<p class="since">Since 2.4</p>
</div>
<hr>
<div class="refsect2">
<a name="g-rand-free"></a><h3>g_rand_free ()</h3>
<pre class="programlisting"><span class="returnvalue">void</span>                g_rand_free                         (<em class="parameter"><code><a class="link" href="glib-Random-Numbers.html#GRand" title="GRand"><span class="type">GRand</span></a> *rand_</code></em>);</pre>
<p>
Frees the memory allocated for the <a class="link" href="glib-Random-Numbers.html#GRand" title="GRand"><span class="type">GRand</span></a>.
</p>
<div class="variablelist"><table border="0" class="variablelist">
<colgroup>
<col align="left" valign="top">
<col>
</colgroup>
<tbody><tr>
<td><p><span class="term"><em class="parameter"><code>rand_</code></em> :</span></p></td>
<td>a <a class="link" href="glib-Random-Numbers.html#GRand" title="GRand"><span class="type">GRand</span></a>.</td>
</tr></tbody>
</table></div>
</div>
<hr>
<div class="refsect2">
<a name="g-rand-set-seed"></a><h3>g_rand_set_seed ()</h3>
<pre class="programlisting"><span class="returnvalue">void</span>                g_rand_set_seed                     (<em class="parameter"><code><a class="link" href="glib-Random-Numbers.html#GRand" title="GRand"><span class="type">GRand</span></a> *rand_</code></em>,
                                                         <em class="parameter"><code><a class="link" href="glib-Basic-Types.html#guint32" title="guint32"><span class="type">guint32</span></a> seed</code></em>);</pre>
<p>
Sets the seed for the random number generator <a class="link" href="glib-Random-Numbers.html#GRand" title="GRand"><span class="type">GRand</span></a> to <em class="parameter"><code>seed</code></em>.
</p>
<div class="variablelist"><table border="0" class="variablelist">
<colgroup>
<col align="left" valign="top">
<col>
</colgroup>
<tbody>
<tr>
<td><p><span class="term"><em class="parameter"><code>rand_</code></em> :</span></p></td>
<td>a <a class="link" href="glib-Random-Numbers.html#GRand" title="GRand"><span class="type">GRand</span></a>.</td>
</tr>
<tr>
<td><p><span class="term"><em class="parameter"><code>seed</code></em> :</span></p></td>
<td>a value to reinitialize the random number generator.</td>
</tr>
</tbody>
</table></div>
</div>
<hr>
<div class="refsect2">
<a name="g-rand-set-seed-array"></a><h3>g_rand_set_seed_array ()</h3>
<pre class="programlisting"><span class="returnvalue">void</span>                g_rand_set_seed_array               (<em class="parameter"><code><a class="link" href="glib-Random-Numbers.html#GRand" title="GRand"><span class="type">GRand</span></a> *rand_</code></em>,
                                                         <em class="parameter"><code>const <a class="link" href="glib-Basic-Types.html#guint32" title="guint32"><span class="type">guint32</span></a> *seed</code></em>,
                                                         <em class="parameter"><code><a class="link" href="glib-Basic-Types.html#guint" title="guint"><span class="type">guint</span></a> seed_length</code></em>);</pre>
<p>
Initializes the random number generator by an array of
longs.  Array can be of arbitrary size, though only the
first 624 values are taken.  This function is useful
if you have many low entropy seeds, or if you require more then
32bits of actual entropy for your application.
</p>
<div class="variablelist"><table border="0" class="variablelist">
<colgroup>
<col align="left" valign="top">
<col>
</colgroup>
<tbody>
<tr>
<td><p><span class="term"><em class="parameter"><code>rand_</code></em> :</span></p></td>
<td>a <a class="link" href="glib-Random-Numbers.html#GRand" title="GRand"><span class="type">GRand</span></a>.</td>
</tr>
<tr>
<td><p><span class="term"><em class="parameter"><code>seed</code></em> :</span></p></td>
<td>array to initialize with</td>
</tr>
<tr>
<td><p><span class="term"><em class="parameter"><code>seed_length</code></em> :</span></p></td>
<td>length of array</td>
</tr>
</tbody>
</table></div>
<p class="since">Since 2.4</p>
</div>
<hr>
<div class="refsect2">
<a name="g-rand-boolean"></a><h3>g_rand_boolean()</h3>
<pre class="programlisting">#define             g_rand_boolean(rand_)</pre>
<p>
Returns a random <a class="link" href="glib-Basic-Types.html#gboolean" title="gboolean"><span class="type">gboolean</span></a> from <em class="parameter"><code>rand_</code></em>. This corresponds to a
unbiased coin toss.
</p>
<div class="variablelist"><table border="0" class="variablelist">
<colgroup>
<col align="left" valign="top">
<col>
</colgroup>
<tbody>
<tr>
<td><p><span class="term"><em class="parameter"><code>rand_</code></em> :</span></p></td>
<td>a <a class="link" href="glib-Random-Numbers.html#GRand" title="GRand"><span class="type">GRand</span></a>.</td>
</tr>
<tr>
<td><p><span class="term"><span class="emphasis"><em>Returns</em></span> :</span></p></td>
<td>a random <a class="link" href="glib-Basic-Types.html#gboolean" title="gboolean"><span class="type">gboolean</span></a>.</td>
</tr>
</tbody>
</table></div>
</div>
<hr>
<div class="refsect2">
<a name="g-rand-int"></a><h3>g_rand_int ()</h3>
<pre class="programlisting"><a class="link" href="glib-Basic-Types.html#guint32" title="guint32"><span class="returnvalue">guint32</span></a>             g_rand_int                          (<em class="parameter"><code><a class="link" href="glib-Random-Numbers.html#GRand" title="GRand"><span class="type">GRand</span></a> *rand_</code></em>);</pre>
<p>
Returns the next random <a class="link" href="glib-Basic-Types.html#guint32" title="guint32"><span class="type">guint32</span></a> from <em class="parameter"><code>rand_</code></em> equally distributed over
the range [0..2^32-1].
</p>
<div class="variablelist"><table border="0" class="variablelist">
<colgroup>
<col align="left" valign="top">
<col>
</colgroup>
<tbody>
<tr>
<td><p><span class="term"><em class="parameter"><code>rand_</code></em> :</span></p></td>
<td>a <a class="link" href="glib-Random-Numbers.html#GRand" title="GRand"><span class="type">GRand</span></a>.</td>
</tr>
<tr>
<td><p><span class="term"><span class="emphasis"><em>Returns</em></span> :</span></p></td>
<td>A random number.</td>
=======
<div class="refsect1">
<a name="glib-Random-Numbers.functions"></a><h2>Functions</h2>
<div class="informaltable"><table width="100%" border="0">
<colgroup>
<col width="150px" class="functions_return">
<col class="functions_name">
</colgroup>
<tbody>
<tr>
<td class="function_type">
<a class="link" href="glib-Random-Numbers.html#GRand" title="GRand"><span class="returnvalue">GRand</span></a> *
</td>
<td class="function_name">
<a class="link" href="glib-Random-Numbers.html#g-rand-new-with-seed" title="g_rand_new_with_seed ()">g_rand_new_with_seed</a> <span class="c_punctuation">()</span>
</td>
</tr>
<tr>
<td class="function_type">
<a class="link" href="glib-Random-Numbers.html#GRand" title="GRand"><span class="returnvalue">GRand</span></a> *
</td>
<td class="function_name">
<a class="link" href="glib-Random-Numbers.html#g-rand-new-with-seed-array" title="g_rand_new_with_seed_array ()">g_rand_new_with_seed_array</a> <span class="c_punctuation">()</span>
</td>
</tr>
<tr>
<td class="function_type">
<a class="link" href="glib-Random-Numbers.html#GRand" title="GRand"><span class="returnvalue">GRand</span></a> *
</td>
<td class="function_name">
<a class="link" href="glib-Random-Numbers.html#g-rand-new" title="g_rand_new ()">g_rand_new</a> <span class="c_punctuation">()</span>
</td>
</tr>
<tr>
<td class="function_type">
<a class="link" href="glib-Random-Numbers.html#GRand" title="GRand"><span class="returnvalue">GRand</span></a> *
</td>
<td class="function_name">
<a class="link" href="glib-Random-Numbers.html#g-rand-copy" title="g_rand_copy ()">g_rand_copy</a> <span class="c_punctuation">()</span>
</td>
</tr>
<tr>
<td class="function_type">
<span class="returnvalue">void</span>
</td>
<td class="function_name">
<a class="link" href="glib-Random-Numbers.html#g-rand-free" title="g_rand_free ()">g_rand_free</a> <span class="c_punctuation">()</span>
</td>
</tr>
<tr>
<td class="function_type">
<span class="returnvalue">void</span>
</td>
<td class="function_name">
<a class="link" href="glib-Random-Numbers.html#g-rand-set-seed" title="g_rand_set_seed ()">g_rand_set_seed</a> <span class="c_punctuation">()</span>
</td>
</tr>
<tr>
<td class="function_type">
<span class="returnvalue">void</span>
</td>
<td class="function_name">
<a class="link" href="glib-Random-Numbers.html#g-rand-set-seed-array" title="g_rand_set_seed_array ()">g_rand_set_seed_array</a> <span class="c_punctuation">()</span>
</td>
</tr>
<tr>
<td class="define_keyword">#define</td>
<td class="function_name">
<a class="link" href="glib-Random-Numbers.html#g-rand-boolean" title="g_rand_boolean()">g_rand_boolean</a><span class="c_punctuation">()</span>
</td>
</tr>
<tr>
<td class="function_type">
<a class="link" href="glib-Basic-Types.html#guint32" title="guint32"><span class="returnvalue">guint32</span></a>
</td>
<td class="function_name">
<a class="link" href="glib-Random-Numbers.html#g-rand-int" title="g_rand_int ()">g_rand_int</a> <span class="c_punctuation">()</span>
</td>
</tr>
<tr>
<td class="function_type">
<a class="link" href="glib-Basic-Types.html#gint32" title="gint32"><span class="returnvalue">gint32</span></a>
</td>
<td class="function_name">
<a class="link" href="glib-Random-Numbers.html#g-rand-int-range" title="g_rand_int_range ()">g_rand_int_range</a> <span class="c_punctuation">()</span>
</td>
</tr>
<tr>
<td class="function_type">
<a class="link" href="glib-Basic-Types.html#gdouble" title="gdouble"><span class="returnvalue">gdouble</span></a>
</td>
<td class="function_name">
<a class="link" href="glib-Random-Numbers.html#g-rand-double" title="g_rand_double ()">g_rand_double</a> <span class="c_punctuation">()</span>
</td>
</tr>
<tr>
<td class="function_type">
<a class="link" href="glib-Basic-Types.html#gdouble" title="gdouble"><span class="returnvalue">gdouble</span></a>
</td>
<td class="function_name">
<a class="link" href="glib-Random-Numbers.html#g-rand-double-range" title="g_rand_double_range ()">g_rand_double_range</a> <span class="c_punctuation">()</span>
</td>
</tr>
<tr>
<td class="function_type">
<span class="returnvalue">void</span>
</td>
<td class="function_name">
<a class="link" href="glib-Random-Numbers.html#g-random-set-seed" title="g_random_set_seed ()">g_random_set_seed</a> <span class="c_punctuation">()</span>
</td>
</tr>
<tr>
<td class="define_keyword">#define</td>
<td class="function_name"><a class="link" href="glib-Random-Numbers.html#g-random-boolean" title="g_random_boolean">g_random_boolean</a></td>
</tr>
<tr>
<td class="function_type">
<a class="link" href="glib-Basic-Types.html#guint32" title="guint32"><span class="returnvalue">guint32</span></a>
</td>
<td class="function_name">
<a class="link" href="glib-Random-Numbers.html#g-random-int" title="g_random_int ()">g_random_int</a> <span class="c_punctuation">()</span>
</td>
</tr>
<tr>
<td class="function_type">
<a class="link" href="glib-Basic-Types.html#gint32" title="gint32"><span class="returnvalue">gint32</span></a>
</td>
<td class="function_name">
<a class="link" href="glib-Random-Numbers.html#g-random-int-range" title="g_random_int_range ()">g_random_int_range</a> <span class="c_punctuation">()</span>
</td>
</tr>
<tr>
<td class="function_type">
<a class="link" href="glib-Basic-Types.html#gdouble" title="gdouble"><span class="returnvalue">gdouble</span></a>
</td>
<td class="function_name">
<a class="link" href="glib-Random-Numbers.html#g-random-double" title="g_random_double ()">g_random_double</a> <span class="c_punctuation">()</span>
</td>
</tr>
<tr>
<td class="function_type">
<a class="link" href="glib-Basic-Types.html#gdouble" title="gdouble"><span class="returnvalue">gdouble</span></a>
</td>
<td class="function_name">
<a class="link" href="glib-Random-Numbers.html#g-random-double-range" title="g_random_double_range ()">g_random_double_range</a> <span class="c_punctuation">()</span>
</td>
>>>>>>> 76bed778
</tr>
</tbody>
</table></div>
</div>
<div class="refsect1">
<a name="glib-Random-Numbers.other"></a><h2>Types and Values</h2>
<div class="informaltable"><table width="100%" border="0">
<colgroup>
<col width="150px" class="name">
<col class="description">
</colgroup>
<tbody><tr>
<td class="datatype_keyword"> </td>
<td class="function_name"><a class="link" href="glib-Random-Numbers.html#GRand" title="GRand">GRand</a></td>
</tr></tbody>
</table></div>
</div>
<div class="refsect1">
<a name="glib-Random-Numbers.includes"></a><h2>Includes</h2>
<pre class="synopsis">#include &lt;glib.h&gt;
</pre>
</div>
<div class="refsect1">
<a name="glib-Random-Numbers.description"></a><h2>Description</h2>
<p>The following functions allow you to use a portable, fast and good
pseudo-random number generator (PRNG).</p>
<p>Do not use this API for cryptographic purposes such as key
generation, nonces, salts or one-time pads.</p>
<p>This PRNG is suitable for non-cryptographic use such as in games
(shuffling a card deck, generating levels), generating data for
a test suite, etc. If you need random data for cryptographic
purposes, it is recommended to use platform-specific APIs such
as <code class="literal">/dev/random</code> on UNIX, or <code class="function">CryptGenRandom()</code> on Windows.</p>
<p>GRand uses the Mersenne Twister PRNG, which was originally
developed by Makoto Matsumoto and Takuji Nishimura. Further
information can be found at
<a class="ulink" href="http://www.math.sci.hiroshima-u.ac.jp/~m-mat/MT/emt.html" target="_top">this page</a>.</p>
<p>If you just need a random number, you simply call the g_random_*
functions, which will create a globally used <a class="link" href="glib-Random-Numbers.html#GRand" title="GRand"><span class="type">GRand</span></a> and use the
according g_rand_* functions internally. Whenever you need a
stream of reproducible random numbers, you better create a
<a class="link" href="glib-Random-Numbers.html#GRand" title="GRand"><span class="type">GRand</span></a> yourself and use the g_rand_* functions directly, which
will also be slightly faster. Initializing a <a class="link" href="glib-Random-Numbers.html#GRand" title="GRand"><span class="type">GRand</span></a> with a
certain seed will produce exactly the same series of random
numbers on all platforms. This can thus be used as a seed for
e.g. games.</p>
<p>The g_rand*_range functions will return high quality equally
distributed random numbers, whereas for example the
<code class="literal">(<a class="link" href="glib-Random-Numbers.html#g-random-int" title="g_random_int ()"><code class="function">g_random_int()</code></a>%max)</code> approach often
doesn't yield equally distributed numbers.</p>
<p>GLib changed the seeding algorithm for the pseudo-random number
generator Mersenne Twister, as used by <a class="link" href="glib-Random-Numbers.html#GRand" title="GRand"><span class="type">GRand</span></a>. This was necessary,
because some seeds would yield very bad pseudo-random streams.
Also the pseudo-random integers generated by g_rand*_int_range()
will have a slightly better equal distribution with the new
version of GLib.</p>
<p>The original seeding and generation algorithms, as found in
GLib 2.0.x, can be used instead of the new ones by setting the
environment variable <code class="literal">G_RANDOM_VERSION</code> to the value of '2.0'.
Use the GLib-2.0 algorithms only if you have sequences of numbers
generated with Glib-2.0 that you need to reproduce exactly.</p>
</div>
<div class="refsect1">
<a name="glib-Random-Numbers.functions_details"></a><h2>Functions</h2>
<div class="refsect2">
<a name="g-rand-new-with-seed"></a><h3>g_rand_new_with_seed ()</h3>
<pre class="programlisting"><a class="link" href="glib-Random-Numbers.html#GRand" title="GRand"><span class="returnvalue">GRand</span></a> *
g_rand_new_with_seed (<em class="parameter"><code><a class="link" href="glib-Basic-Types.html#guint32" title="guint32"><span class="type">guint32</span></a> seed</code></em>);</pre>
<p>Creates a new random number generator initialized with <em class="parameter"><code>seed</code></em>
.</p>
<div class="refsect3">
<a name="id-1.5.12.7.2.5"></a><h4>Parameters</h4>
<div class="informaltable"><table width="100%" border="0">
<colgroup>
<col width="150px" class="parameters_name">
<col class="parameters_description">
<col width="200px" class="parameters_annotations">
</colgroup>
<tbody><tr>
<td class="parameter_name"><p>seed</p></td>
<td class="parameter_description"><p>a value to initialize the random number generator</p></td>
<td class="parameter_annotations"> </td>
</tr></tbody>
</table></div>
</div>
<div class="refsect3">
<a name="id-1.5.12.7.2.6"></a><h4>Returns</h4>
<p> the new <a class="link" href="glib-Random-Numbers.html#GRand" title="GRand"><span class="type">GRand</span></a></p>
</div>
</div>
<hr>
<div class="refsect2">
<<<<<<< HEAD
<a name="g-rand-int-range"></a><h3>g_rand_int_range ()</h3>
<pre class="programlisting"><a class="link" href="glib-Basic-Types.html#gint32" title="gint32"><span class="returnvalue">gint32</span></a>              g_rand_int_range                    (<em class="parameter"><code><a class="link" href="glib-Random-Numbers.html#GRand" title="GRand"><span class="type">GRand</span></a> *rand_</code></em>,
                                                         <em class="parameter"><code><a class="link" href="glib-Basic-Types.html#gint32" title="gint32"><span class="type">gint32</span></a> begin</code></em>,
                                                         <em class="parameter"><code><a class="link" href="glib-Basic-Types.html#gint32" title="gint32"><span class="type">gint32</span></a> end</code></em>);</pre>
<p>
Returns the next random <a class="link" href="glib-Basic-Types.html#gint32" title="gint32"><span class="type">gint32</span></a> from <em class="parameter"><code>rand_</code></em> equally distributed over
the range [<em class="parameter"><code>begin</code></em>..<em class="parameter"><code>end</code></em>-1].
</p>
<div class="variablelist"><table border="0" class="variablelist">
<colgroup>
<col align="left" valign="top">
<col>
</colgroup>
<tbody>
<tr>
<td><p><span class="term"><em class="parameter"><code>rand_</code></em> :</span></p></td>
<td>a <a class="link" href="glib-Random-Numbers.html#GRand" title="GRand"><span class="type">GRand</span></a>.</td>
</tr>
<tr>
<td><p><span class="term"><em class="parameter"><code>begin</code></em> :</span></p></td>
<td>lower closed bound of the interval.</td>
</tr>
<tr>
<td><p><span class="term"><em class="parameter"><code>end</code></em> :</span></p></td>
<td>upper open bound of the interval.</td>
</tr>
<tr>
<td><p><span class="term"><span class="emphasis"><em>Returns</em></span> :</span></p></td>
<td>A random number.</td>
=======
<a name="g-rand-new-with-seed-array"></a><h3>g_rand_new_with_seed_array ()</h3>
<pre class="programlisting"><a class="link" href="glib-Random-Numbers.html#GRand" title="GRand"><span class="returnvalue">GRand</span></a> *
g_rand_new_with_seed_array (<em class="parameter"><code>const <a class="link" href="glib-Basic-Types.html#guint32" title="guint32"><span class="type">guint32</span></a> *seed</code></em>,
                            <em class="parameter"><code><a class="link" href="glib-Basic-Types.html#guint" title="guint"><span class="type">guint</span></a> seed_length</code></em>);</pre>
<p>Creates a new random number generator initialized with <em class="parameter"><code>seed</code></em>
.</p>
<div class="refsect3">
<a name="id-1.5.12.7.3.5"></a><h4>Parameters</h4>
<div class="informaltable"><table width="100%" border="0">
<colgroup>
<col width="150px" class="parameters_name">
<col class="parameters_description">
<col width="200px" class="parameters_annotations">
</colgroup>
<tbody>
<tr>
<td class="parameter_name"><p>seed</p></td>
<td class="parameter_description"><p>an array of seeds to initialize the random number generator</p></td>
<td class="parameter_annotations"> </td>
</tr>
<tr>
<td class="parameter_name"><p>seed_length</p></td>
<td class="parameter_description"><p>an array of seeds to initialize the random number
generator</p></td>
<td class="parameter_annotations"> </td>
>>>>>>> 76bed778
</tr>
</tbody>
</table></div>
</div>
<div class="refsect3">
<a name="id-1.5.12.7.3.6"></a><h4>Returns</h4>
<p> the new <a class="link" href="glib-Random-Numbers.html#GRand" title="GRand"><span class="type">GRand</span></a></p>
</div>
<p class="since">Since: <a class="link" href="api-index-2-4.html#api-index-2.4">2.4</a></p>
</div>
<hr>
<div class="refsect2">
<a name="g-rand-new"></a><h3>g_rand_new ()</h3>
<pre class="programlisting"><a class="link" href="glib-Random-Numbers.html#GRand" title="GRand"><span class="returnvalue">GRand</span></a> *
g_rand_new (<em class="parameter"><code><span class="type">void</span></code></em>);</pre>
<p>Creates a new random number generator initialized with a seed taken
either from <code class="literal">/dev/urandom</code> (if existing) or from the current time
(as a fallback).</p>
<p>On Windows, the seed is taken from <code class="function">rand_s()</code>.</p>
<div class="refsect3">
<a name="id-1.5.12.7.4.6"></a><h4>Returns</h4>
<p> the new <a class="link" href="glib-Random-Numbers.html#GRand" title="GRand"><span class="type">GRand</span></a></p>
</div>
</div>
<hr>
<div class="refsect2">
<<<<<<< HEAD
<a name="g-rand-double"></a><h3>g_rand_double ()</h3>
<pre class="programlisting"><a class="link" href="glib-Basic-Types.html#gdouble" title="gdouble"><span class="returnvalue">gdouble</span></a>             g_rand_double                       (<em class="parameter"><code><a class="link" href="glib-Random-Numbers.html#GRand" title="GRand"><span class="type">GRand</span></a> *rand_</code></em>);</pre>
<p>
Returns the next random <a class="link" href="glib-Basic-Types.html#gdouble" title="gdouble"><span class="type">gdouble</span></a> from <em class="parameter"><code>rand_</code></em> equally distributed over
the range [0..1).
</p>
<div class="variablelist"><table border="0" class="variablelist">
<colgroup>
<col align="left" valign="top">
<col>
</colgroup>
<tbody>
<tr>
<td><p><span class="term"><em class="parameter"><code>rand_</code></em> :</span></p></td>
<td>a <a class="link" href="glib-Random-Numbers.html#GRand" title="GRand"><span class="type">GRand</span></a>.</td>
</tr>
<tr>
<td><p><span class="term"><span class="emphasis"><em>Returns</em></span> :</span></p></td>
<td>A random number.</td>
=======
<a name="g-rand-copy"></a><h3>g_rand_copy ()</h3>
<pre class="programlisting"><a class="link" href="glib-Random-Numbers.html#GRand" title="GRand"><span class="returnvalue">GRand</span></a> *
g_rand_copy (<em class="parameter"><code><a class="link" href="glib-Random-Numbers.html#GRand" title="GRand"><span class="type">GRand</span></a> *rand_</code></em>);</pre>
<p>Copies a <a class="link" href="glib-Random-Numbers.html#GRand" title="GRand"><span class="type">GRand</span></a> into a new one with the same exact state as before.
This way you can take a snapshot of the random number generator for
replaying later.</p>
<div class="refsect3">
<a name="id-1.5.12.7.5.5"></a><h4>Parameters</h4>
<div class="informaltable"><table width="100%" border="0">
<colgroup>
<col width="150px" class="parameters_name">
<col class="parameters_description">
<col width="200px" class="parameters_annotations">
</colgroup>
<tbody><tr>
<td class="parameter_name"><p>rand_</p></td>
<td class="parameter_description"><p>a <a class="link" href="glib-Random-Numbers.html#GRand" title="GRand"><span class="type">GRand</span></a></p></td>
<td class="parameter_annotations"> </td>
</tr></tbody>
</table></div>
</div>
<div class="refsect3">
<a name="id-1.5.12.7.5.6"></a><h4>Returns</h4>
<p> the new <a class="link" href="glib-Random-Numbers.html#GRand" title="GRand"><span class="type">GRand</span></a></p>
</div>
<p class="since">Since: <a class="link" href="api-index-2-4.html#api-index-2.4">2.4</a></p>
</div>
<hr>
<div class="refsect2">
<a name="g-rand-free"></a><h3>g_rand_free ()</h3>
<pre class="programlisting"><span class="returnvalue">void</span>
g_rand_free (<em class="parameter"><code><a class="link" href="glib-Random-Numbers.html#GRand" title="GRand"><span class="type">GRand</span></a> *rand_</code></em>);</pre>
<p>Frees the memory allocated for the <a class="link" href="glib-Random-Numbers.html#GRand" title="GRand"><span class="type">GRand</span></a>.</p>
<div class="refsect3">
<a name="id-1.5.12.7.6.5"></a><h4>Parameters</h4>
<div class="informaltable"><table width="100%" border="0">
<colgroup>
<col width="150px" class="parameters_name">
<col class="parameters_description">
<col width="200px" class="parameters_annotations">
</colgroup>
<tbody><tr>
<td class="parameter_name"><p>rand_</p></td>
<td class="parameter_description"><p>a <a class="link" href="glib-Random-Numbers.html#GRand" title="GRand"><span class="type">GRand</span></a></p></td>
<td class="parameter_annotations"> </td>
</tr></tbody>
</table></div>
</div>
</div>
<hr>
<div class="refsect2">
<a name="g-rand-set-seed"></a><h3>g_rand_set_seed ()</h3>
<pre class="programlisting"><span class="returnvalue">void</span>
g_rand_set_seed (<em class="parameter"><code><a class="link" href="glib-Random-Numbers.html#GRand" title="GRand"><span class="type">GRand</span></a> *rand_</code></em>,
                 <em class="parameter"><code><a class="link" href="glib-Basic-Types.html#guint32" title="guint32"><span class="type">guint32</span></a> seed</code></em>);</pre>
<p>Sets the seed for the random number generator <a class="link" href="glib-Random-Numbers.html#GRand" title="GRand"><span class="type">GRand</span></a> to <em class="parameter"><code>seed</code></em>
.</p>
<div class="refsect3">
<a name="id-1.5.12.7.7.5"></a><h4>Parameters</h4>
<div class="informaltable"><table width="100%" border="0">
<colgroup>
<col width="150px" class="parameters_name">
<col class="parameters_description">
<col width="200px" class="parameters_annotations">
</colgroup>
<tbody>
<tr>
<td class="parameter_name"><p>rand_</p></td>
<td class="parameter_description"><p>a <a class="link" href="glib-Random-Numbers.html#GRand" title="GRand"><span class="type">GRand</span></a></p></td>
<td class="parameter_annotations"> </td>
</tr>
<tr>
<td class="parameter_name"><p>seed</p></td>
<td class="parameter_description"><p>a value to reinitialize the random number generator</p></td>
<td class="parameter_annotations"> </td>
>>>>>>> 76bed778
</tr>
</tbody>
</table></div>
</div>
</div>
<hr>
<div class="refsect2">
<<<<<<< HEAD
<a name="g-rand-double-range"></a><h3>g_rand_double_range ()</h3>
<pre class="programlisting"><a class="link" href="glib-Basic-Types.html#gdouble" title="gdouble"><span class="returnvalue">gdouble</span></a>             g_rand_double_range                 (<em class="parameter"><code><a class="link" href="glib-Random-Numbers.html#GRand" title="GRand"><span class="type">GRand</span></a> *rand_</code></em>,
                                                         <em class="parameter"><code><a class="link" href="glib-Basic-Types.html#gdouble" title="gdouble"><span class="type">gdouble</span></a> begin</code></em>,
                                                         <em class="parameter"><code><a class="link" href="glib-Basic-Types.html#gdouble" title="gdouble"><span class="type">gdouble</span></a> end</code></em>);</pre>
<p>
Returns the next random <a class="link" href="glib-Basic-Types.html#gdouble" title="gdouble"><span class="type">gdouble</span></a> from <em class="parameter"><code>rand_</code></em> equally distributed over
the range [<em class="parameter"><code>begin</code></em>..<em class="parameter"><code>end</code></em>).
</p>
<div class="variablelist"><table border="0" class="variablelist">
<colgroup>
<col align="left" valign="top">
<col>
</colgroup>
<tbody>
<tr>
<td><p><span class="term"><em class="parameter"><code>rand_</code></em> :</span></p></td>
<td>a <a class="link" href="glib-Random-Numbers.html#GRand" title="GRand"><span class="type">GRand</span></a>.</td>
</tr>
<tr>
<td><p><span class="term"><em class="parameter"><code>begin</code></em> :</span></p></td>
<td>lower closed bound of the interval.</td>
</tr>
<tr>
<td><p><span class="term"><em class="parameter"><code>end</code></em> :</span></p></td>
<td>upper open bound of the interval.</td>
</tr>
<tr>
<td><p><span class="term"><span class="emphasis"><em>Returns</em></span> :</span></p></td>
<td>A random number.</td>
=======
<a name="g-rand-set-seed-array"></a><h3>g_rand_set_seed_array ()</h3>
<pre class="programlisting"><span class="returnvalue">void</span>
g_rand_set_seed_array (<em class="parameter"><code><a class="link" href="glib-Random-Numbers.html#GRand" title="GRand"><span class="type">GRand</span></a> *rand_</code></em>,
                       <em class="parameter"><code>const <a class="link" href="glib-Basic-Types.html#guint32" title="guint32"><span class="type">guint32</span></a> *seed</code></em>,
                       <em class="parameter"><code><a class="link" href="glib-Basic-Types.html#guint" title="guint"><span class="type">guint</span></a> seed_length</code></em>);</pre>
<p>Initializes the random number generator by an array of longs.
Array can be of arbitrary size, though only the first 624 values
are taken.  This function is useful if you have many low entropy
seeds, or if you require more then 32 bits of actual entropy for
your application.</p>
<div class="refsect3">
<a name="id-1.5.12.7.8.5"></a><h4>Parameters</h4>
<div class="informaltable"><table width="100%" border="0">
<colgroup>
<col width="150px" class="parameters_name">
<col class="parameters_description">
<col width="200px" class="parameters_annotations">
</colgroup>
<tbody>
<tr>
<td class="parameter_name"><p>rand_</p></td>
<td class="parameter_description"><p>a <a class="link" href="glib-Random-Numbers.html#GRand" title="GRand"><span class="type">GRand</span></a></p></td>
<td class="parameter_annotations"> </td>
</tr>
<tr>
<td class="parameter_name"><p>seed</p></td>
<td class="parameter_description"><p>array to initialize with</p></td>
<td class="parameter_annotations"> </td>
</tr>
<tr>
<td class="parameter_name"><p>seed_length</p></td>
<td class="parameter_description"><p>length of array</p></td>
<td class="parameter_annotations"> </td>
>>>>>>> 76bed778
</tr>
</tbody>
</table></div>
</div>
<p class="since">Since: <a class="link" href="api-index-2-4.html#api-index-2.4">2.4</a></p>
</div>
<hr>
<div class="refsect2">
<<<<<<< HEAD
<a name="g-random-set-seed"></a><h3>g_random_set_seed ()</h3>
<pre class="programlisting"><span class="returnvalue">void</span>                g_random_set_seed                   (<em class="parameter"><code><a class="link" href="glib-Basic-Types.html#guint32" title="guint32"><span class="type">guint32</span></a> seed</code></em>);</pre>
<p>
Sets the seed for the global random number generator, which is used
by the <code class="function">g_random_*</code> functions, to <em class="parameter"><code>seed</code></em>.
</p>
<div class="variablelist"><table border="0" class="variablelist">
<colgroup>
<col align="left" valign="top">
<col>
</colgroup>
<tbody><tr>
<td><p><span class="term"><em class="parameter"><code>seed</code></em> :</span></p></td>
<td>a value to reinitialize the global random number generator.</td>
=======
<a name="g-rand-boolean"></a><h3>g_rand_boolean()</h3>
<pre class="programlisting">#define             g_rand_boolean(rand_)</pre>
<p>Returns a random <a class="link" href="glib-Basic-Types.html#gboolean" title="gboolean"><span class="type">gboolean</span></a> from <em class="parameter"><code>rand_</code></em>
.
This corresponds to a unbiased coin toss.</p>
<div class="refsect3">
<a name="id-1.5.12.7.9.5"></a><h4>Parameters</h4>
<div class="informaltable"><table width="100%" border="0">
<colgroup>
<col width="150px" class="parameters_name">
<col class="parameters_description">
<col width="200px" class="parameters_annotations">
</colgroup>
<tbody><tr>
<td class="parameter_name"><p>rand_</p></td>
<td class="parameter_description"><p>a <a class="link" href="glib-Random-Numbers.html#GRand" title="GRand"><span class="type">GRand</span></a></p></td>
<td class="parameter_annotations"> </td>
>>>>>>> 76bed778
</tr></tbody>
</table></div>
</div>
<div class="refsect3">
<a name="id-1.5.12.7.9.6"></a><h4>Returns</h4>
<p> a random <a class="link" href="glib-Basic-Types.html#gboolean" title="gboolean"><span class="type">gboolean</span></a></p>
</div>
</div>
<hr>
<div class="refsect2">
<<<<<<< HEAD
<a name="g-random-boolean"></a><h3>g_random_boolean</h3>
<pre class="programlisting">#define             g_random_boolean()</pre>
<p>
Returns a random <a class="link" href="glib-Basic-Types.html#gboolean" title="gboolean"><span class="type">gboolean</span></a>. This corresponds to a unbiased coin toss.
</p>
<div class="variablelist"><table border="0" class="variablelist">
<colgroup>
<col align="left" valign="top">
<col>
</colgroup>
<tbody><tr>
<td><p><span class="term"><span class="emphasis"><em>Returns</em></span> :</span></p></td>
<td>a random <a class="link" href="glib-Basic-Types.html#gboolean" title="gboolean"><span class="type">gboolean</span></a>.</td>
=======
<a name="g-rand-int"></a><h3>g_rand_int ()</h3>
<pre class="programlisting"><a class="link" href="glib-Basic-Types.html#guint32" title="guint32"><span class="returnvalue">guint32</span></a>
g_rand_int (<em class="parameter"><code><a class="link" href="glib-Random-Numbers.html#GRand" title="GRand"><span class="type">GRand</span></a> *rand_</code></em>);</pre>
<p>Returns the next random <a class="link" href="glib-Basic-Types.html#guint32" title="guint32"><span class="type">guint32</span></a> from <em class="parameter"><code>rand_</code></em>
 equally distributed over
the range [0..2^32-1].</p>
<div class="refsect3">
<a name="id-1.5.12.7.10.5"></a><h4>Parameters</h4>
<div class="informaltable"><table width="100%" border="0">
<colgroup>
<col width="150px" class="parameters_name">
<col class="parameters_description">
<col width="200px" class="parameters_annotations">
</colgroup>
<tbody><tr>
<td class="parameter_name"><p>rand_</p></td>
<td class="parameter_description"><p>a <a class="link" href="glib-Random-Numbers.html#GRand" title="GRand"><span class="type">GRand</span></a></p></td>
<td class="parameter_annotations"> </td>
>>>>>>> 76bed778
</tr></tbody>
</table></div>
</div>
<div class="refsect3">
<a name="id-1.5.12.7.10.6"></a><h4>Returns</h4>
<p> a random number</p>
</div>
</div>
<hr>
<div class="refsect2">
<a name="g-rand-int-range"></a><h3>g_rand_int_range ()</h3>
<pre class="programlisting"><a class="link" href="glib-Basic-Types.html#gint32" title="gint32"><span class="returnvalue">gint32</span></a>
g_rand_int_range (<em class="parameter"><code><a class="link" href="glib-Random-Numbers.html#GRand" title="GRand"><span class="type">GRand</span></a> *rand_</code></em>,
                  <em class="parameter"><code><a class="link" href="glib-Basic-Types.html#gint32" title="gint32"><span class="type">gint32</span></a> begin</code></em>,
                  <em class="parameter"><code><a class="link" href="glib-Basic-Types.html#gint32" title="gint32"><span class="type">gint32</span></a> end</code></em>);</pre>
<p>Returns the next random <a class="link" href="glib-Basic-Types.html#gint32" title="gint32"><span class="type">gint32</span></a> from <em class="parameter"><code>rand_</code></em>
 equally distributed over
the range [<em class="parameter"><code>begin</code></em>
..<em class="parameter"><code>end</code></em>
-1].</p>
<div class="refsect3">
<a name="id-1.5.12.7.11.5"></a><h4>Parameters</h4>
<div class="informaltable"><table width="100%" border="0">
<colgroup>
<col width="150px" class="parameters_name">
<col class="parameters_description">
<col width="200px" class="parameters_annotations">
</colgroup>
<tbody>
<tr>
<td class="parameter_name"><p>rand_</p></td>
<td class="parameter_description"><p>a <a class="link" href="glib-Random-Numbers.html#GRand" title="GRand"><span class="type">GRand</span></a></p></td>
<td class="parameter_annotations"> </td>
</tr>
<tr>
<td class="parameter_name"><p>begin</p></td>
<td class="parameter_description"><p>lower closed bound of the interval</p></td>
<td class="parameter_annotations"> </td>
</tr>
<tr>
<td class="parameter_name"><p>end</p></td>
<td class="parameter_description"><p>upper open bound of the interval</p></td>
<td class="parameter_annotations"> </td>
</tr>
</tbody>
</table></div>
</div>
<div class="refsect3">
<a name="id-1.5.12.7.11.6"></a><h4>Returns</h4>
<p> a random number</p>
</div>
</div>
<hr>
<div class="refsect2">
<<<<<<< HEAD
<a name="g-random-int"></a><h3>g_random_int ()</h3>
<pre class="programlisting"><a class="link" href="glib-Basic-Types.html#guint32" title="guint32"><span class="returnvalue">guint32</span></a>             g_random_int                        (<em class="parameter"><code><span class="type">void</span></code></em>);</pre>
<p>
Return a random <a class="link" href="glib-Basic-Types.html#guint32" title="guint32"><span class="type">guint32</span></a> equally distributed over the range
[0..2^32-1].
</p>
<div class="variablelist"><table border="0" class="variablelist">
<colgroup>
<col align="left" valign="top">
<col>
</colgroup>
<tbody><tr>
<td><p><span class="term"><span class="emphasis"><em>Returns</em></span> :</span></p></td>
<td>A random number.</td>
=======
<a name="g-rand-double"></a><h3>g_rand_double ()</h3>
<pre class="programlisting"><a class="link" href="glib-Basic-Types.html#gdouble" title="gdouble"><span class="returnvalue">gdouble</span></a>
g_rand_double (<em class="parameter"><code><a class="link" href="glib-Random-Numbers.html#GRand" title="GRand"><span class="type">GRand</span></a> *rand_</code></em>);</pre>
<p>Returns the next random <a class="link" href="glib-Basic-Types.html#gdouble" title="gdouble"><span class="type">gdouble</span></a> from <em class="parameter"><code>rand_</code></em>
 equally distributed over
the range [0..1).</p>
<div class="refsect3">
<a name="id-1.5.12.7.12.5"></a><h4>Parameters</h4>
<div class="informaltable"><table width="100%" border="0">
<colgroup>
<col width="150px" class="parameters_name">
<col class="parameters_description">
<col width="200px" class="parameters_annotations">
</colgroup>
<tbody><tr>
<td class="parameter_name"><p>rand_</p></td>
<td class="parameter_description"><p>a <a class="link" href="glib-Random-Numbers.html#GRand" title="GRand"><span class="type">GRand</span></a></p></td>
<td class="parameter_annotations"> </td>
>>>>>>> 76bed778
</tr></tbody>
</table></div>
</div>
<div class="refsect3">
<a name="id-1.5.12.7.12.6"></a><h4>Returns</h4>
<p> a random number</p>
</div>
</div>
<hr>
<div class="refsect2">
<<<<<<< HEAD
<a name="g-random-int-range"></a><h3>g_random_int_range ()</h3>
<pre class="programlisting"><a class="link" href="glib-Basic-Types.html#gint32" title="gint32"><span class="returnvalue">gint32</span></a>              g_random_int_range                  (<em class="parameter"><code><a class="link" href="glib-Basic-Types.html#gint32" title="gint32"><span class="type">gint32</span></a> begin</code></em>,
                                                         <em class="parameter"><code><a class="link" href="glib-Basic-Types.html#gint32" title="gint32"><span class="type">gint32</span></a> end</code></em>);</pre>
<p>
Returns a random <a class="link" href="glib-Basic-Types.html#gint32" title="gint32"><span class="type">gint32</span></a> equally distributed over the range
[<em class="parameter"><code>begin</code></em>..<em class="parameter"><code>end</code></em>-1].
</p>
<div class="variablelist"><table border="0" class="variablelist">
<colgroup>
<col align="left" valign="top">
<col>
</colgroup>
<tbody>
<tr>
<td><p><span class="term"><em class="parameter"><code>begin</code></em> :</span></p></td>
<td>lower closed bound of the interval.</td>
</tr>
<tr>
<td><p><span class="term"><em class="parameter"><code>end</code></em> :</span></p></td>
<td>upper open bound of the interval.</td>
</tr>
<tr>
<td><p><span class="term"><span class="emphasis"><em>Returns</em></span> :</span></p></td>
<td>A random number.</td>
=======
<a name="g-rand-double-range"></a><h3>g_rand_double_range ()</h3>
<pre class="programlisting"><a class="link" href="glib-Basic-Types.html#gdouble" title="gdouble"><span class="returnvalue">gdouble</span></a>
g_rand_double_range (<em class="parameter"><code><a class="link" href="glib-Random-Numbers.html#GRand" title="GRand"><span class="type">GRand</span></a> *rand_</code></em>,
                     <em class="parameter"><code><a class="link" href="glib-Basic-Types.html#gdouble" title="gdouble"><span class="type">gdouble</span></a> begin</code></em>,
                     <em class="parameter"><code><a class="link" href="glib-Basic-Types.html#gdouble" title="gdouble"><span class="type">gdouble</span></a> end</code></em>);</pre>
<p>Returns the next random <a class="link" href="glib-Basic-Types.html#gdouble" title="gdouble"><span class="type">gdouble</span></a> from <em class="parameter"><code>rand_</code></em>
 equally distributed over
the range [<em class="parameter"><code>begin</code></em>
..<em class="parameter"><code>end</code></em>
).</p>
<div class="refsect3">
<a name="id-1.5.12.7.13.5"></a><h4>Parameters</h4>
<div class="informaltable"><table width="100%" border="0">
<colgroup>
<col width="150px" class="parameters_name">
<col class="parameters_description">
<col width="200px" class="parameters_annotations">
</colgroup>
<tbody>
<tr>
<td class="parameter_name"><p>rand_</p></td>
<td class="parameter_description"><p>a <a class="link" href="glib-Random-Numbers.html#GRand" title="GRand"><span class="type">GRand</span></a></p></td>
<td class="parameter_annotations"> </td>
</tr>
<tr>
<td class="parameter_name"><p>begin</p></td>
<td class="parameter_description"><p>lower closed bound of the interval</p></td>
<td class="parameter_annotations"> </td>
</tr>
<tr>
<td class="parameter_name"><p>end</p></td>
<td class="parameter_description"><p>upper open bound of the interval</p></td>
<td class="parameter_annotations"> </td>
>>>>>>> 76bed778
</tr>
</tbody>
</table></div>
</div>
<div class="refsect3">
<a name="id-1.5.12.7.13.6"></a><h4>Returns</h4>
<p> a random number</p>
</div>
</div>
<hr>
<div class="refsect2">
<<<<<<< HEAD
<a name="g-random-double"></a><h3>g_random_double ()</h3>
<pre class="programlisting"><a class="link" href="glib-Basic-Types.html#gdouble" title="gdouble"><span class="returnvalue">gdouble</span></a>             g_random_double                     (<em class="parameter"><code><span class="type">void</span></code></em>);</pre>
<p>
Returns a random <a class="link" href="glib-Basic-Types.html#gdouble" title="gdouble"><span class="type">gdouble</span></a> equally distributed over the range [0..1).
</p>
<div class="variablelist"><table border="0" class="variablelist">
<colgroup>
<col align="left" valign="top">
<col>
</colgroup>
<tbody><tr>
<td><p><span class="term"><span class="emphasis"><em>Returns</em></span> :</span></p></td>
<td>A random number.</td>
=======
<a name="g-random-set-seed"></a><h3>g_random_set_seed ()</h3>
<pre class="programlisting"><span class="returnvalue">void</span>
g_random_set_seed (<em class="parameter"><code><a class="link" href="glib-Basic-Types.html#guint32" title="guint32"><span class="type">guint32</span></a> seed</code></em>);</pre>
<p>Sets the seed for the global random number generator, which is used
by the g_random_* functions, to <em class="parameter"><code>seed</code></em>
.</p>
<div class="refsect3">
<a name="id-1.5.12.7.14.5"></a><h4>Parameters</h4>
<div class="informaltable"><table width="100%" border="0">
<colgroup>
<col width="150px" class="parameters_name">
<col class="parameters_description">
<col width="200px" class="parameters_annotations">
</colgroup>
<tbody><tr>
<td class="parameter_name"><p>seed</p></td>
<td class="parameter_description"><p>a value to reinitialize the global random number generator</p></td>
<td class="parameter_annotations"> </td>
>>>>>>> 76bed778
</tr></tbody>
</table></div>
</div>
</div>
<hr>
<div class="refsect2">
<a name="g-random-boolean"></a><h3>g_random_boolean</h3>
<pre class="programlisting">#define             g_random_boolean()</pre>
<p>Returns a random <a class="link" href="glib-Basic-Types.html#gboolean" title="gboolean"><span class="type">gboolean</span></a>.
This corresponds to a unbiased coin toss.</p>
<div class="refsect3">
<a name="id-1.5.12.7.15.5"></a><h4>Returns</h4>
<p> a random <a class="link" href="glib-Basic-Types.html#gboolean" title="gboolean"><span class="type">gboolean</span></a></p>
</div>
</div>
<hr>
<div class="refsect2">
<a name="g-random-int"></a><h3>g_random_int ()</h3>
<pre class="programlisting"><a class="link" href="glib-Basic-Types.html#guint32" title="guint32"><span class="returnvalue">guint32</span></a>
g_random_int (<em class="parameter"><code><span class="type">void</span></code></em>);</pre>
<p>Return a random <a class="link" href="glib-Basic-Types.html#guint32" title="guint32"><span class="type">guint32</span></a> equally distributed over the range
[0..2^32-1].</p>
<div class="refsect3">
<a name="id-1.5.12.7.16.5"></a><h4>Returns</h4>
<p> a random number</p>
</div>
</div>
<hr>
<div class="refsect2">
<<<<<<< HEAD
<a name="g-random-double-range"></a><h3>g_random_double_range ()</h3>
<pre class="programlisting"><a class="link" href="glib-Basic-Types.html#gdouble" title="gdouble"><span class="returnvalue">gdouble</span></a>             g_random_double_range               (<em class="parameter"><code><a class="link" href="glib-Basic-Types.html#gdouble" title="gdouble"><span class="type">gdouble</span></a> begin</code></em>,
                                                         <em class="parameter"><code><a class="link" href="glib-Basic-Types.html#gdouble" title="gdouble"><span class="type">gdouble</span></a> end</code></em>);</pre>
<p>
Returns a random <a class="link" href="glib-Basic-Types.html#gdouble" title="gdouble"><span class="type">gdouble</span></a> equally distributed over the range [<em class="parameter"><code>begin</code></em>..<em class="parameter"><code>end</code></em>).
</p>
<div class="variablelist"><table border="0" class="variablelist">
<colgroup>
<col align="left" valign="top">
<col>
</colgroup>
<tbody>
<tr>
<td><p><span class="term"><em class="parameter"><code>begin</code></em> :</span></p></td>
<td>lower closed bound of the interval.</td>
</tr>
<tr>
<td><p><span class="term"><em class="parameter"><code>end</code></em> :</span></p></td>
<td>upper open bound of the interval.</td>
=======
<a name="g-random-int-range"></a><h3>g_random_int_range ()</h3>
<pre class="programlisting"><a class="link" href="glib-Basic-Types.html#gint32" title="gint32"><span class="returnvalue">gint32</span></a>
g_random_int_range (<em class="parameter"><code><a class="link" href="glib-Basic-Types.html#gint32" title="gint32"><span class="type">gint32</span></a> begin</code></em>,
                    <em class="parameter"><code><a class="link" href="glib-Basic-Types.html#gint32" title="gint32"><span class="type">gint32</span></a> end</code></em>);</pre>
<p>Returns a random <a class="link" href="glib-Basic-Types.html#gint32" title="gint32"><span class="type">gint32</span></a> equally distributed over the range
[<em class="parameter"><code>begin</code></em>
..<em class="parameter"><code>end</code></em>
-1].</p>
<div class="refsect3">
<a name="id-1.5.12.7.17.5"></a><h4>Parameters</h4>
<div class="informaltable"><table width="100%" border="0">
<colgroup>
<col width="150px" class="parameters_name">
<col class="parameters_description">
<col width="200px" class="parameters_annotations">
</colgroup>
<tbody>
<tr>
<td class="parameter_name"><p>begin</p></td>
<td class="parameter_description"><p>lower closed bound of the interval</p></td>
<td class="parameter_annotations"> </td>
</tr>
<tr>
<td class="parameter_name"><p>end</p></td>
<td class="parameter_description"><p>upper open bound of the interval</p></td>
<td class="parameter_annotations"> </td>
>>>>>>> 76bed778
</tr>
</tbody>
</table></div>
</div>
<div class="refsect3">
<a name="id-1.5.12.7.17.6"></a><h4>Returns</h4>
<p> a random number</p>
</div>
</div>
<hr>
<div class="refsect2">
<a name="g-random-double"></a><h3>g_random_double ()</h3>
<pre class="programlisting"><a class="link" href="glib-Basic-Types.html#gdouble" title="gdouble"><span class="returnvalue">gdouble</span></a>
g_random_double (<em class="parameter"><code><span class="type">void</span></code></em>);</pre>
<p>Returns a random <a class="link" href="glib-Basic-Types.html#gdouble" title="gdouble"><span class="type">gdouble</span></a> equally distributed over the range [0..1).</p>
<div class="refsect3">
<a name="id-1.5.12.7.18.5"></a><h4>Returns</h4>
<p> a random number</p>
</div>
</div>
<hr>
<div class="refsect2">
<a name="g-random-double-range"></a><h3>g_random_double_range ()</h3>
<pre class="programlisting"><a class="link" href="glib-Basic-Types.html#gdouble" title="gdouble"><span class="returnvalue">gdouble</span></a>
g_random_double_range (<em class="parameter"><code><a class="link" href="glib-Basic-Types.html#gdouble" title="gdouble"><span class="type">gdouble</span></a> begin</code></em>,
                       <em class="parameter"><code><a class="link" href="glib-Basic-Types.html#gdouble" title="gdouble"><span class="type">gdouble</span></a> end</code></em>);</pre>
<p>Returns a random <a class="link" href="glib-Basic-Types.html#gdouble" title="gdouble"><span class="type">gdouble</span></a> equally distributed over the range
[<em class="parameter"><code>begin</code></em>
..<em class="parameter"><code>end</code></em>
).</p>
<div class="refsect3">
<a name="id-1.5.12.7.19.5"></a><h4>Parameters</h4>
<div class="informaltable"><table width="100%" border="0">
<colgroup>
<col width="150px" class="parameters_name">
<col class="parameters_description">
<col width="200px" class="parameters_annotations">
</colgroup>
<tbody>
<tr>
<<<<<<< HEAD
<td><p><span class="term"><span class="emphasis"><em>Returns</em></span> :</span></p></td>
<td>A random number.</td>
=======
<td class="parameter_name"><p>begin</p></td>
<td class="parameter_description"><p>lower closed bound of the interval</p></td>
<td class="parameter_annotations"> </td>
</tr>
<tr>
<td class="parameter_name"><p>end</p></td>
<td class="parameter_description"><p>upper open bound of the interval</p></td>
<td class="parameter_annotations"> </td>
>>>>>>> 76bed778
</tr>
</tbody>
</table></div>
</div>
<div class="refsect3">
<a name="id-1.5.12.7.19.6"></a><h4>Returns</h4>
<p> a random number</p>
</div>
</div>
</div>
<div class="refsect1">
<a name="glib-Random-Numbers.other_details"></a><h2>Types and Values</h2>
<div class="refsect2">
<a name="GRand"></a><h3>GRand</h3>
<pre class="programlisting">typedef struct _GRand GRand;</pre>
<p>The GRand struct is an opaque data structure. It should only be
accessed through the g_rand_* functions.</p>
</div>
</div>
</div>
<div class="footer">
<<<<<<< HEAD
<hr>
          Generated by GTK-Doc V1.18.1</div>
=======
<hr>Generated by GTK-Doc V1.24</div>
>>>>>>> 76bed778
</body>
</html><|MERGE_RESOLUTION|>--- conflicted
+++ resolved
@@ -2,37 +2,12 @@
 <html>
 <head>
 <meta http-equiv="Content-Type" content="text/html; charset=UTF-8">
-<<<<<<< HEAD
-<title>Random Numbers</title>
-<meta name="generator" content="DocBook XSL Stylesheets V1.77.1">
-=======
 <title>Random Numbers: GLib Reference Manual</title>
 <meta name="generator" content="DocBook XSL Stylesheets V1.78.1">
->>>>>>> 76bed778
 <link rel="home" href="index.html" title="GLib Reference Manual">
 <link rel="up" href="glib-utilities.html" title="GLib Utilities">
 <link rel="prev" href="glib-GDateTime.html" title="GDateTime">
 <link rel="next" href="glib-Hook-Functions.html" title="Hook Functions">
-<<<<<<< HEAD
-<meta name="generator" content="GTK-Doc V1.18.1 (XML mode)">
-<link rel="stylesheet" href="style.css" type="text/css">
-</head>
-<body bgcolor="white" text="black" link="#0000FF" vlink="#840084" alink="#0000FF">
-<table class="navigation" id="top" width="100%" summary="Navigation header" cellpadding="2" cellspacing="2">
-<tr valign="middle">
-<td><a accesskey="p" href="glib-GDateTime.html"><img src="left.png" width="24" height="24" border="0" alt="Prev"></a></td>
-<td><a accesskey="u" href="glib-utilities.html"><img src="up.png" width="24" height="24" border="0" alt="Up"></a></td>
-<td><a accesskey="h" href="index.html"><img src="home.png" width="24" height="24" border="0" alt="Home"></a></td>
-<th width="100%" align="center">GLib Reference Manual</th>
-<td><a accesskey="n" href="glib-Hook-Functions.html"><img src="right.png" width="24" height="24" border="0" alt="Next"></a></td>
-</tr>
-<tr><td colspan="5" class="shortcuts">
-<a href="#glib-Random-Numbers.synopsis" class="shortcut">Top</a>
-                   | 
-                  <a href="#glib-Random-Numbers.description" class="shortcut">Description</a>
-</td></tr>
-</table>
-=======
 <meta name="generator" content="GTK-Doc V1.24 (XML mode)">
 <link rel="stylesheet" href="style.css" type="text/css">
 </head>
@@ -47,7 +22,6 @@
 <td><a accesskey="p" href="glib-GDateTime.html"><img src="left.png" width="16" height="16" border="0" alt="Prev"></a></td>
 <td><a accesskey="n" href="glib-Hook-Functions.html"><img src="right.png" width="16" height="16" border="0" alt="Next"></a></td>
 </tr></table>
->>>>>>> 76bed778
 <div class="refentry">
 <a name="glib-Random-Numbers"></a><div class="titlepage"></div>
 <div class="refnamediv"><table width="100%"><tr>
@@ -57,324 +31,6 @@
 </td>
 <td class="gallery_image" valign="top" align="right"></td>
 </tr></table></div>
-<<<<<<< HEAD
-<div class="refsynopsisdiv">
-<a name="glib-Random-Numbers.synopsis"></a><h2>Synopsis</h2>
-<pre class="synopsis">
-#include &lt;glib.h&gt;
-
-                    <a class="link" href="glib-Random-Numbers.html#GRand" title="GRand">GRand</a>;
-<a class="link" href="glib-Random-Numbers.html#GRand" title="GRand"><span class="returnvalue">GRand</span></a> *             <a class="link" href="glib-Random-Numbers.html#g-rand-new-with-seed" title="g_rand_new_with_seed ()">g_rand_new_with_seed</a>                (<em class="parameter"><code><a class="link" href="glib-Basic-Types.html#guint32" title="guint32"><span class="type">guint32</span></a> seed</code></em>);
-<a class="link" href="glib-Random-Numbers.html#GRand" title="GRand"><span class="returnvalue">GRand</span></a> *             <a class="link" href="glib-Random-Numbers.html#g-rand-new-with-seed-array" title="g_rand_new_with_seed_array ()">g_rand_new_with_seed_array</a>          (<em class="parameter"><code>const <a class="link" href="glib-Basic-Types.html#guint32" title="guint32"><span class="type">guint32</span></a> *seed</code></em>,
-                                                         <em class="parameter"><code><a class="link" href="glib-Basic-Types.html#guint" title="guint"><span class="type">guint</span></a> seed_length</code></em>);
-<a class="link" href="glib-Random-Numbers.html#GRand" title="GRand"><span class="returnvalue">GRand</span></a> *             <a class="link" href="glib-Random-Numbers.html#g-rand-new" title="g_rand_new ()">g_rand_new</a>                          (<em class="parameter"><code><span class="type">void</span></code></em>);
-<a class="link" href="glib-Random-Numbers.html#GRand" title="GRand"><span class="returnvalue">GRand</span></a> *             <a class="link" href="glib-Random-Numbers.html#g-rand-copy" title="g_rand_copy ()">g_rand_copy</a>                         (<em class="parameter"><code><a class="link" href="glib-Random-Numbers.html#GRand" title="GRand"><span class="type">GRand</span></a> *rand_</code></em>);
-<span class="returnvalue">void</span>                <a class="link" href="glib-Random-Numbers.html#g-rand-free" title="g_rand_free ()">g_rand_free</a>                         (<em class="parameter"><code><a class="link" href="glib-Random-Numbers.html#GRand" title="GRand"><span class="type">GRand</span></a> *rand_</code></em>);
-<span class="returnvalue">void</span>                <a class="link" href="glib-Random-Numbers.html#g-rand-set-seed" title="g_rand_set_seed ()">g_rand_set_seed</a>                     (<em class="parameter"><code><a class="link" href="glib-Random-Numbers.html#GRand" title="GRand"><span class="type">GRand</span></a> *rand_</code></em>,
-                                                         <em class="parameter"><code><a class="link" href="glib-Basic-Types.html#guint32" title="guint32"><span class="type">guint32</span></a> seed</code></em>);
-<span class="returnvalue">void</span>                <a class="link" href="glib-Random-Numbers.html#g-rand-set-seed-array" title="g_rand_set_seed_array ()">g_rand_set_seed_array</a>               (<em class="parameter"><code><a class="link" href="glib-Random-Numbers.html#GRand" title="GRand"><span class="type">GRand</span></a> *rand_</code></em>,
-                                                         <em class="parameter"><code>const <a class="link" href="glib-Basic-Types.html#guint32" title="guint32"><span class="type">guint32</span></a> *seed</code></em>,
-                                                         <em class="parameter"><code><a class="link" href="glib-Basic-Types.html#guint" title="guint"><span class="type">guint</span></a> seed_length</code></em>);
-#define             <a class="link" href="glib-Random-Numbers.html#g-rand-boolean" title="g_rand_boolean()">g_rand_boolean</a>                      (rand_)
-<a class="link" href="glib-Basic-Types.html#guint32" title="guint32"><span class="returnvalue">guint32</span></a>             <a class="link" href="glib-Random-Numbers.html#g-rand-int" title="g_rand_int ()">g_rand_int</a>                          (<em class="parameter"><code><a class="link" href="glib-Random-Numbers.html#GRand" title="GRand"><span class="type">GRand</span></a> *rand_</code></em>);
-<a class="link" href="glib-Basic-Types.html#gint32" title="gint32"><span class="returnvalue">gint32</span></a>              <a class="link" href="glib-Random-Numbers.html#g-rand-int-range" title="g_rand_int_range ()">g_rand_int_range</a>                    (<em class="parameter"><code><a class="link" href="glib-Random-Numbers.html#GRand" title="GRand"><span class="type">GRand</span></a> *rand_</code></em>,
-                                                         <em class="parameter"><code><a class="link" href="glib-Basic-Types.html#gint32" title="gint32"><span class="type">gint32</span></a> begin</code></em>,
-                                                         <em class="parameter"><code><a class="link" href="glib-Basic-Types.html#gint32" title="gint32"><span class="type">gint32</span></a> end</code></em>);
-<a class="link" href="glib-Basic-Types.html#gdouble" title="gdouble"><span class="returnvalue">gdouble</span></a>             <a class="link" href="glib-Random-Numbers.html#g-rand-double" title="g_rand_double ()">g_rand_double</a>                       (<em class="parameter"><code><a class="link" href="glib-Random-Numbers.html#GRand" title="GRand"><span class="type">GRand</span></a> *rand_</code></em>);
-<a class="link" href="glib-Basic-Types.html#gdouble" title="gdouble"><span class="returnvalue">gdouble</span></a>             <a class="link" href="glib-Random-Numbers.html#g-rand-double-range" title="g_rand_double_range ()">g_rand_double_range</a>                 (<em class="parameter"><code><a class="link" href="glib-Random-Numbers.html#GRand" title="GRand"><span class="type">GRand</span></a> *rand_</code></em>,
-                                                         <em class="parameter"><code><a class="link" href="glib-Basic-Types.html#gdouble" title="gdouble"><span class="type">gdouble</span></a> begin</code></em>,
-                                                         <em class="parameter"><code><a class="link" href="glib-Basic-Types.html#gdouble" title="gdouble"><span class="type">gdouble</span></a> end</code></em>);
-<span class="returnvalue">void</span>                <a class="link" href="glib-Random-Numbers.html#g-random-set-seed" title="g_random_set_seed ()">g_random_set_seed</a>                   (<em class="parameter"><code><a class="link" href="glib-Basic-Types.html#guint32" title="guint32"><span class="type">guint32</span></a> seed</code></em>);
-#define             <a class="link" href="glib-Random-Numbers.html#g-random-boolean" title="g_random_boolean">g_random_boolean</a>
-<a class="link" href="glib-Basic-Types.html#guint32" title="guint32"><span class="returnvalue">guint32</span></a>             <a class="link" href="glib-Random-Numbers.html#g-random-int" title="g_random_int ()">g_random_int</a>                        (<em class="parameter"><code><span class="type">void</span></code></em>);
-<a class="link" href="glib-Basic-Types.html#gint32" title="gint32"><span class="returnvalue">gint32</span></a>              <a class="link" href="glib-Random-Numbers.html#g-random-int-range" title="g_random_int_range ()">g_random_int_range</a>                  (<em class="parameter"><code><a class="link" href="glib-Basic-Types.html#gint32" title="gint32"><span class="type">gint32</span></a> begin</code></em>,
-                                                         <em class="parameter"><code><a class="link" href="glib-Basic-Types.html#gint32" title="gint32"><span class="type">gint32</span></a> end</code></em>);
-<a class="link" href="glib-Basic-Types.html#gdouble" title="gdouble"><span class="returnvalue">gdouble</span></a>             <a class="link" href="glib-Random-Numbers.html#g-random-double" title="g_random_double ()">g_random_double</a>                     (<em class="parameter"><code><span class="type">void</span></code></em>);
-<a class="link" href="glib-Basic-Types.html#gdouble" title="gdouble"><span class="returnvalue">gdouble</span></a>             <a class="link" href="glib-Random-Numbers.html#g-random-double-range" title="g_random_double_range ()">g_random_double_range</a>               (<em class="parameter"><code><a class="link" href="glib-Basic-Types.html#gdouble" title="gdouble"><span class="type">gdouble</span></a> begin</code></em>,
-                                                         <em class="parameter"><code><a class="link" href="glib-Basic-Types.html#gdouble" title="gdouble"><span class="type">gdouble</span></a> end</code></em>);
-</pre>
-</div>
-<div class="refsect1">
-<a name="glib-Random-Numbers.description"></a><h2>Description</h2>
-<p>
-The following functions allow you to use a portable, fast and good
-pseudo-random number generator (PRNG). It uses the Mersenne Twister
-PRNG, which was originally developed by Makoto Matsumoto and Takuji
-Nishimura. Further information can be found at
-<a class="ulink" href="http://www.math.sci.hiroshima-u.ac.jp/~m-mat/MT/emt.html" target="_top">
-http://www.math.sci.hiroshima-u.ac.jp/~m-mat/MT/emt.html</a>.
-</p>
-<p>
-If you just need a random number, you simply call the
-<code class="function">g_random_*</code> functions, which will create a
-globally used <a class="link" href="glib-Random-Numbers.html#GRand" title="GRand"><span class="type">GRand</span></a> and use the according
-<code class="function">g_rand_*</code> functions internally. Whenever you
-need a stream of reproducible random numbers, you better create a
-<a class="link" href="glib-Random-Numbers.html#GRand" title="GRand"><span class="type">GRand</span></a> yourself and use the <code class="function">g_rand_*</code> functions
-directly, which will also be slightly faster. Initializing a <a class="link" href="glib-Random-Numbers.html#GRand" title="GRand"><span class="type">GRand</span></a>
-with a certain seed will produce exactly the same series of random
-numbers on all platforms. This can thus be used as a seed for e.g.
-games.
-</p>
-<p>
-The <code class="function">g_rand*_range</code> functions will return high
-quality equally distributed random numbers, whereas for example the
-<code class="literal">(<a class="link" href="glib-Random-Numbers.html#g-random-int" title="g_random_int ()"><code class="function">g_random_int()</code></a>%max)</code> approach often
-doesn't yield equally distributed numbers.
-</p>
-<p>
-GLib changed the seeding algorithm for the pseudo-random number
-generator Mersenne Twister, as used by
-<span class="structname">GRand</span> and <span class="structname">GRandom</span>.
-This was necessary, because some seeds would yield very bad
-pseudo-random streams.  Also the pseudo-random integers generated by
-<code class="function">g_rand*_int_range()</code> will have a slightly better
-equal distribution with the new version of GLib.
-</p>
-<p>
-The original seeding and generation algorithms, as found in GLib
-2.0.x, can be used instead of the new ones by setting the
-environment variable <code class="envar">G_RANDOM_VERSION</code> to the value of
-'2.0'. Use the GLib-2.0 algorithms only if you have sequences of
-numbers generated with Glib-2.0 that you need to reproduce exactly.
-</p>
-</div>
-<div class="refsect1">
-<a name="glib-Random-Numbers.details"></a><h2>Details</h2>
-<div class="refsect2">
-<a name="GRand"></a><h3>GRand</h3>
-<pre class="programlisting">typedef struct _GRand GRand;</pre>
-<p>
-The <a class="link" href="glib-Random-Numbers.html#GRand" title="GRand"><span class="type">GRand</span></a> struct is an opaque data structure. It should only be
-accessed through the <code class="function">g_rand_*</code> functions.
-</p>
-</div>
-<hr>
-<div class="refsect2">
-<a name="g-rand-new-with-seed"></a><h3>g_rand_new_with_seed ()</h3>
-<pre class="programlisting"><a class="link" href="glib-Random-Numbers.html#GRand" title="GRand"><span class="returnvalue">GRand</span></a> *             g_rand_new_with_seed                (<em class="parameter"><code><a class="link" href="glib-Basic-Types.html#guint32" title="guint32"><span class="type">guint32</span></a> seed</code></em>);</pre>
-<p>
-Creates a new random number generator initialized with <em class="parameter"><code>seed</code></em>.
-</p>
-<div class="variablelist"><table border="0" class="variablelist">
-<colgroup>
-<col align="left" valign="top">
-<col>
-</colgroup>
-<tbody>
-<tr>
-<td><p><span class="term"><em class="parameter"><code>seed</code></em> :</span></p></td>
-<td>a value to initialize the random number generator.</td>
-</tr>
-<tr>
-<td><p><span class="term"><span class="emphasis"><em>Returns</em></span> :</span></p></td>
-<td>the new <a class="link" href="glib-Random-Numbers.html#GRand" title="GRand"><span class="type">GRand</span></a>.</td>
-</tr>
-</tbody>
-</table></div>
-</div>
-<hr>
-<div class="refsect2">
-<a name="g-rand-new-with-seed-array"></a><h3>g_rand_new_with_seed_array ()</h3>
-<pre class="programlisting"><a class="link" href="glib-Random-Numbers.html#GRand" title="GRand"><span class="returnvalue">GRand</span></a> *             g_rand_new_with_seed_array          (<em class="parameter"><code>const <a class="link" href="glib-Basic-Types.html#guint32" title="guint32"><span class="type">guint32</span></a> *seed</code></em>,
-                                                         <em class="parameter"><code><a class="link" href="glib-Basic-Types.html#guint" title="guint"><span class="type">guint</span></a> seed_length</code></em>);</pre>
-<p>
-Creates a new random number generator initialized with <em class="parameter"><code>seed</code></em>.
-</p>
-<div class="variablelist"><table border="0" class="variablelist">
-<colgroup>
-<col align="left" valign="top">
-<col>
-</colgroup>
-<tbody>
-<tr>
-<td><p><span class="term"><em class="parameter"><code>seed</code></em> :</span></p></td>
-<td>an array of seeds to initialize the random number generator.</td>
-</tr>
-<tr>
-<td><p><span class="term"><em class="parameter"><code>seed_length</code></em> :</span></p></td>
-<td>an array of seeds to initialize the random number generator.</td>
-</tr>
-<tr>
-<td><p><span class="term"><span class="emphasis"><em>Returns</em></span> :</span></p></td>
-<td>the new <a class="link" href="glib-Random-Numbers.html#GRand" title="GRand"><span class="type">GRand</span></a>.</td>
-</tr>
-</tbody>
-</table></div>
-<p class="since">Since 2.4</p>
-</div>
-<hr>
-<div class="refsect2">
-<a name="g-rand-new"></a><h3>g_rand_new ()</h3>
-<pre class="programlisting"><a class="link" href="glib-Random-Numbers.html#GRand" title="GRand"><span class="returnvalue">GRand</span></a> *             g_rand_new                          (<em class="parameter"><code><span class="type">void</span></code></em>);</pre>
-<p>
-Creates a new random number generator initialized with a seed taken
-either from <code class="filename">/dev/urandom</code> (if existing) or from 
-the current time (as a fallback).
-</p>
-<div class="variablelist"><table border="0" class="variablelist">
-<colgroup>
-<col align="left" valign="top">
-<col>
-</colgroup>
-<tbody><tr>
-<td><p><span class="term"><span class="emphasis"><em>Returns</em></span> :</span></p></td>
-<td>the new <a class="link" href="glib-Random-Numbers.html#GRand" title="GRand"><span class="type">GRand</span></a>.</td>
-</tr></tbody>
-</table></div>
-</div>
-<hr>
-<div class="refsect2">
-<a name="g-rand-copy"></a><h3>g_rand_copy ()</h3>
-<pre class="programlisting"><a class="link" href="glib-Random-Numbers.html#GRand" title="GRand"><span class="returnvalue">GRand</span></a> *             g_rand_copy                         (<em class="parameter"><code><a class="link" href="glib-Random-Numbers.html#GRand" title="GRand"><span class="type">GRand</span></a> *rand_</code></em>);</pre>
-<p>
-Copies a <a class="link" href="glib-Random-Numbers.html#GRand" title="GRand"><span class="type">GRand</span></a> into a new one with the same exact state as before.
-This way you can take a snapshot of the random number generator for
-replaying later.
-</p>
-<div class="variablelist"><table border="0" class="variablelist">
-<colgroup>
-<col align="left" valign="top">
-<col>
-</colgroup>
-<tbody>
-<tr>
-<td><p><span class="term"><em class="parameter"><code>rand_</code></em> :</span></p></td>
-<td>a <a class="link" href="glib-Random-Numbers.html#GRand" title="GRand"><span class="type">GRand</span></a>.</td>
-</tr>
-<tr>
-<td><p><span class="term"><span class="emphasis"><em>Returns</em></span> :</span></p></td>
-<td>the new <a class="link" href="glib-Random-Numbers.html#GRand" title="GRand"><span class="type">GRand</span></a>.</td>
-</tr>
-</tbody>
-</table></div>
-<p class="since">Since 2.4</p>
-</div>
-<hr>
-<div class="refsect2">
-<a name="g-rand-free"></a><h3>g_rand_free ()</h3>
-<pre class="programlisting"><span class="returnvalue">void</span>                g_rand_free                         (<em class="parameter"><code><a class="link" href="glib-Random-Numbers.html#GRand" title="GRand"><span class="type">GRand</span></a> *rand_</code></em>);</pre>
-<p>
-Frees the memory allocated for the <a class="link" href="glib-Random-Numbers.html#GRand" title="GRand"><span class="type">GRand</span></a>.
-</p>
-<div class="variablelist"><table border="0" class="variablelist">
-<colgroup>
-<col align="left" valign="top">
-<col>
-</colgroup>
-<tbody><tr>
-<td><p><span class="term"><em class="parameter"><code>rand_</code></em> :</span></p></td>
-<td>a <a class="link" href="glib-Random-Numbers.html#GRand" title="GRand"><span class="type">GRand</span></a>.</td>
-</tr></tbody>
-</table></div>
-</div>
-<hr>
-<div class="refsect2">
-<a name="g-rand-set-seed"></a><h3>g_rand_set_seed ()</h3>
-<pre class="programlisting"><span class="returnvalue">void</span>                g_rand_set_seed                     (<em class="parameter"><code><a class="link" href="glib-Random-Numbers.html#GRand" title="GRand"><span class="type">GRand</span></a> *rand_</code></em>,
-                                                         <em class="parameter"><code><a class="link" href="glib-Basic-Types.html#guint32" title="guint32"><span class="type">guint32</span></a> seed</code></em>);</pre>
-<p>
-Sets the seed for the random number generator <a class="link" href="glib-Random-Numbers.html#GRand" title="GRand"><span class="type">GRand</span></a> to <em class="parameter"><code>seed</code></em>.
-</p>
-<div class="variablelist"><table border="0" class="variablelist">
-<colgroup>
-<col align="left" valign="top">
-<col>
-</colgroup>
-<tbody>
-<tr>
-<td><p><span class="term"><em class="parameter"><code>rand_</code></em> :</span></p></td>
-<td>a <a class="link" href="glib-Random-Numbers.html#GRand" title="GRand"><span class="type">GRand</span></a>.</td>
-</tr>
-<tr>
-<td><p><span class="term"><em class="parameter"><code>seed</code></em> :</span></p></td>
-<td>a value to reinitialize the random number generator.</td>
-</tr>
-</tbody>
-</table></div>
-</div>
-<hr>
-<div class="refsect2">
-<a name="g-rand-set-seed-array"></a><h3>g_rand_set_seed_array ()</h3>
-<pre class="programlisting"><span class="returnvalue">void</span>                g_rand_set_seed_array               (<em class="parameter"><code><a class="link" href="glib-Random-Numbers.html#GRand" title="GRand"><span class="type">GRand</span></a> *rand_</code></em>,
-                                                         <em class="parameter"><code>const <a class="link" href="glib-Basic-Types.html#guint32" title="guint32"><span class="type">guint32</span></a> *seed</code></em>,
-                                                         <em class="parameter"><code><a class="link" href="glib-Basic-Types.html#guint" title="guint"><span class="type">guint</span></a> seed_length</code></em>);</pre>
-<p>
-Initializes the random number generator by an array of
-longs.  Array can be of arbitrary size, though only the
-first 624 values are taken.  This function is useful
-if you have many low entropy seeds, or if you require more then
-32bits of actual entropy for your application.
-</p>
-<div class="variablelist"><table border="0" class="variablelist">
-<colgroup>
-<col align="left" valign="top">
-<col>
-</colgroup>
-<tbody>
-<tr>
-<td><p><span class="term"><em class="parameter"><code>rand_</code></em> :</span></p></td>
-<td>a <a class="link" href="glib-Random-Numbers.html#GRand" title="GRand"><span class="type">GRand</span></a>.</td>
-</tr>
-<tr>
-<td><p><span class="term"><em class="parameter"><code>seed</code></em> :</span></p></td>
-<td>array to initialize with</td>
-</tr>
-<tr>
-<td><p><span class="term"><em class="parameter"><code>seed_length</code></em> :</span></p></td>
-<td>length of array</td>
-</tr>
-</tbody>
-</table></div>
-<p class="since">Since 2.4</p>
-</div>
-<hr>
-<div class="refsect2">
-<a name="g-rand-boolean"></a><h3>g_rand_boolean()</h3>
-<pre class="programlisting">#define             g_rand_boolean(rand_)</pre>
-<p>
-Returns a random <a class="link" href="glib-Basic-Types.html#gboolean" title="gboolean"><span class="type">gboolean</span></a> from <em class="parameter"><code>rand_</code></em>. This corresponds to a
-unbiased coin toss.
-</p>
-<div class="variablelist"><table border="0" class="variablelist">
-<colgroup>
-<col align="left" valign="top">
-<col>
-</colgroup>
-<tbody>
-<tr>
-<td><p><span class="term"><em class="parameter"><code>rand_</code></em> :</span></p></td>
-<td>a <a class="link" href="glib-Random-Numbers.html#GRand" title="GRand"><span class="type">GRand</span></a>.</td>
-</tr>
-<tr>
-<td><p><span class="term"><span class="emphasis"><em>Returns</em></span> :</span></p></td>
-<td>a random <a class="link" href="glib-Basic-Types.html#gboolean" title="gboolean"><span class="type">gboolean</span></a>.</td>
-</tr>
-</tbody>
-</table></div>
-</div>
-<hr>
-<div class="refsect2">
-<a name="g-rand-int"></a><h3>g_rand_int ()</h3>
-<pre class="programlisting"><a class="link" href="glib-Basic-Types.html#guint32" title="guint32"><span class="returnvalue">guint32</span></a>             g_rand_int                          (<em class="parameter"><code><a class="link" href="glib-Random-Numbers.html#GRand" title="GRand"><span class="type">GRand</span></a> *rand_</code></em>);</pre>
-<p>
-Returns the next random <a class="link" href="glib-Basic-Types.html#guint32" title="guint32"><span class="type">guint32</span></a> from <em class="parameter"><code>rand_</code></em> equally distributed over
-the range [0..2^32-1].
-</p>
-<div class="variablelist"><table border="0" class="variablelist">
-<colgroup>
-<col align="left" valign="top">
-<col>
-</colgroup>
-<tbody>
-<tr>
-<td><p><span class="term"><em class="parameter"><code>rand_</code></em> :</span></p></td>
-<td>a <a class="link" href="glib-Random-Numbers.html#GRand" title="GRand"><span class="type">GRand</span></a>.</td>
-</tr>
-<tr>
-<td><p><span class="term"><span class="emphasis"><em>Returns</em></span> :</span></p></td>
-<td>A random number.</td>
-=======
 <div class="refsect1">
 <a name="glib-Random-Numbers.functions"></a><h2>Functions</h2>
 <div class="informaltable"><table width="100%" border="0">
@@ -520,7 +176,6 @@
 <td class="function_name">
 <a class="link" href="glib-Random-Numbers.html#g-random-double-range" title="g_random_double_range ()">g_random_double_range</a> <span class="c_punctuation">()</span>
 </td>
->>>>>>> 76bed778
 </tr>
 </tbody>
 </table></div>
@@ -613,37 +268,6 @@
 </div>
 <hr>
 <div class="refsect2">
-<<<<<<< HEAD
-<a name="g-rand-int-range"></a><h3>g_rand_int_range ()</h3>
-<pre class="programlisting"><a class="link" href="glib-Basic-Types.html#gint32" title="gint32"><span class="returnvalue">gint32</span></a>              g_rand_int_range                    (<em class="parameter"><code><a class="link" href="glib-Random-Numbers.html#GRand" title="GRand"><span class="type">GRand</span></a> *rand_</code></em>,
-                                                         <em class="parameter"><code><a class="link" href="glib-Basic-Types.html#gint32" title="gint32"><span class="type">gint32</span></a> begin</code></em>,
-                                                         <em class="parameter"><code><a class="link" href="glib-Basic-Types.html#gint32" title="gint32"><span class="type">gint32</span></a> end</code></em>);</pre>
-<p>
-Returns the next random <a class="link" href="glib-Basic-Types.html#gint32" title="gint32"><span class="type">gint32</span></a> from <em class="parameter"><code>rand_</code></em> equally distributed over
-the range [<em class="parameter"><code>begin</code></em>..<em class="parameter"><code>end</code></em>-1].
-</p>
-<div class="variablelist"><table border="0" class="variablelist">
-<colgroup>
-<col align="left" valign="top">
-<col>
-</colgroup>
-<tbody>
-<tr>
-<td><p><span class="term"><em class="parameter"><code>rand_</code></em> :</span></p></td>
-<td>a <a class="link" href="glib-Random-Numbers.html#GRand" title="GRand"><span class="type">GRand</span></a>.</td>
-</tr>
-<tr>
-<td><p><span class="term"><em class="parameter"><code>begin</code></em> :</span></p></td>
-<td>lower closed bound of the interval.</td>
-</tr>
-<tr>
-<td><p><span class="term"><em class="parameter"><code>end</code></em> :</span></p></td>
-<td>upper open bound of the interval.</td>
-</tr>
-<tr>
-<td><p><span class="term"><span class="emphasis"><em>Returns</em></span> :</span></p></td>
-<td>A random number.</td>
-=======
 <a name="g-rand-new-with-seed-array"></a><h3>g_rand_new_with_seed_array ()</h3>
 <pre class="programlisting"><a class="link" href="glib-Random-Numbers.html#GRand" title="GRand"><span class="returnvalue">GRand</span></a> *
 g_rand_new_with_seed_array (<em class="parameter"><code>const <a class="link" href="glib-Basic-Types.html#guint32" title="guint32"><span class="type">guint32</span></a> *seed</code></em>,
@@ -669,7 +293,6 @@
 <td class="parameter_description"><p>an array of seeds to initialize the random number
 generator</p></td>
 <td class="parameter_annotations"> </td>
->>>>>>> 76bed778
 </tr>
 </tbody>
 </table></div>
@@ -696,27 +319,6 @@
 </div>
 <hr>
 <div class="refsect2">
-<<<<<<< HEAD
-<a name="g-rand-double"></a><h3>g_rand_double ()</h3>
-<pre class="programlisting"><a class="link" href="glib-Basic-Types.html#gdouble" title="gdouble"><span class="returnvalue">gdouble</span></a>             g_rand_double                       (<em class="parameter"><code><a class="link" href="glib-Random-Numbers.html#GRand" title="GRand"><span class="type">GRand</span></a> *rand_</code></em>);</pre>
-<p>
-Returns the next random <a class="link" href="glib-Basic-Types.html#gdouble" title="gdouble"><span class="type">gdouble</span></a> from <em class="parameter"><code>rand_</code></em> equally distributed over
-the range [0..1).
-</p>
-<div class="variablelist"><table border="0" class="variablelist">
-<colgroup>
-<col align="left" valign="top">
-<col>
-</colgroup>
-<tbody>
-<tr>
-<td><p><span class="term"><em class="parameter"><code>rand_</code></em> :</span></p></td>
-<td>a <a class="link" href="glib-Random-Numbers.html#GRand" title="GRand"><span class="type">GRand</span></a>.</td>
-</tr>
-<tr>
-<td><p><span class="term"><span class="emphasis"><em>Returns</em></span> :</span></p></td>
-<td>A random number.</td>
-=======
 <a name="g-rand-copy"></a><h3>g_rand_copy ()</h3>
 <pre class="programlisting"><a class="link" href="glib-Random-Numbers.html#GRand" title="GRand"><span class="returnvalue">GRand</span></a> *
 g_rand_copy (<em class="parameter"><code><a class="link" href="glib-Random-Numbers.html#GRand" title="GRand"><span class="type">GRand</span></a> *rand_</code></em>);</pre>
@@ -792,7 +394,6 @@
 <td class="parameter_name"><p>seed</p></td>
 <td class="parameter_description"><p>a value to reinitialize the random number generator</p></td>
 <td class="parameter_annotations"> </td>
->>>>>>> 76bed778
 </tr>
 </tbody>
 </table></div>
@@ -800,37 +401,6 @@
 </div>
 <hr>
 <div class="refsect2">
-<<<<<<< HEAD
-<a name="g-rand-double-range"></a><h3>g_rand_double_range ()</h3>
-<pre class="programlisting"><a class="link" href="glib-Basic-Types.html#gdouble" title="gdouble"><span class="returnvalue">gdouble</span></a>             g_rand_double_range                 (<em class="parameter"><code><a class="link" href="glib-Random-Numbers.html#GRand" title="GRand"><span class="type">GRand</span></a> *rand_</code></em>,
-                                                         <em class="parameter"><code><a class="link" href="glib-Basic-Types.html#gdouble" title="gdouble"><span class="type">gdouble</span></a> begin</code></em>,
-                                                         <em class="parameter"><code><a class="link" href="glib-Basic-Types.html#gdouble" title="gdouble"><span class="type">gdouble</span></a> end</code></em>);</pre>
-<p>
-Returns the next random <a class="link" href="glib-Basic-Types.html#gdouble" title="gdouble"><span class="type">gdouble</span></a> from <em class="parameter"><code>rand_</code></em> equally distributed over
-the range [<em class="parameter"><code>begin</code></em>..<em class="parameter"><code>end</code></em>).
-</p>
-<div class="variablelist"><table border="0" class="variablelist">
-<colgroup>
-<col align="left" valign="top">
-<col>
-</colgroup>
-<tbody>
-<tr>
-<td><p><span class="term"><em class="parameter"><code>rand_</code></em> :</span></p></td>
-<td>a <a class="link" href="glib-Random-Numbers.html#GRand" title="GRand"><span class="type">GRand</span></a>.</td>
-</tr>
-<tr>
-<td><p><span class="term"><em class="parameter"><code>begin</code></em> :</span></p></td>
-<td>lower closed bound of the interval.</td>
-</tr>
-<tr>
-<td><p><span class="term"><em class="parameter"><code>end</code></em> :</span></p></td>
-<td>upper open bound of the interval.</td>
-</tr>
-<tr>
-<td><p><span class="term"><span class="emphasis"><em>Returns</em></span> :</span></p></td>
-<td>A random number.</td>
-=======
 <a name="g-rand-set-seed-array"></a><h3>g_rand_set_seed_array ()</h3>
 <pre class="programlisting"><span class="returnvalue">void</span>
 g_rand_set_seed_array (<em class="parameter"><code><a class="link" href="glib-Random-Numbers.html#GRand" title="GRand"><span class="type">GRand</span></a> *rand_</code></em>,
@@ -864,7 +434,6 @@
 <td class="parameter_name"><p>seed_length</p></td>
 <td class="parameter_description"><p>length of array</p></td>
 <td class="parameter_annotations"> </td>
->>>>>>> 76bed778
 </tr>
 </tbody>
 </table></div>
@@ -873,22 +442,6 @@
 </div>
 <hr>
 <div class="refsect2">
-<<<<<<< HEAD
-<a name="g-random-set-seed"></a><h3>g_random_set_seed ()</h3>
-<pre class="programlisting"><span class="returnvalue">void</span>                g_random_set_seed                   (<em class="parameter"><code><a class="link" href="glib-Basic-Types.html#guint32" title="guint32"><span class="type">guint32</span></a> seed</code></em>);</pre>
-<p>
-Sets the seed for the global random number generator, which is used
-by the <code class="function">g_random_*</code> functions, to <em class="parameter"><code>seed</code></em>.
-</p>
-<div class="variablelist"><table border="0" class="variablelist">
-<colgroup>
-<col align="left" valign="top">
-<col>
-</colgroup>
-<tbody><tr>
-<td><p><span class="term"><em class="parameter"><code>seed</code></em> :</span></p></td>
-<td>a value to reinitialize the global random number generator.</td>
-=======
 <a name="g-rand-boolean"></a><h3>g_rand_boolean()</h3>
 <pre class="programlisting">#define             g_rand_boolean(rand_)</pre>
 <p>Returns a random <a class="link" href="glib-Basic-Types.html#gboolean" title="gboolean"><span class="type">gboolean</span></a> from <em class="parameter"><code>rand_</code></em>
@@ -906,7 +459,6 @@
 <td class="parameter_name"><p>rand_</p></td>
 <td class="parameter_description"><p>a <a class="link" href="glib-Random-Numbers.html#GRand" title="GRand"><span class="type">GRand</span></a></p></td>
 <td class="parameter_annotations"> </td>
->>>>>>> 76bed778
 </tr></tbody>
 </table></div>
 </div>
@@ -917,21 +469,6 @@
 </div>
 <hr>
 <div class="refsect2">
-<<<<<<< HEAD
-<a name="g-random-boolean"></a><h3>g_random_boolean</h3>
-<pre class="programlisting">#define             g_random_boolean()</pre>
-<p>
-Returns a random <a class="link" href="glib-Basic-Types.html#gboolean" title="gboolean"><span class="type">gboolean</span></a>. This corresponds to a unbiased coin toss.
-</p>
-<div class="variablelist"><table border="0" class="variablelist">
-<colgroup>
-<col align="left" valign="top">
-<col>
-</colgroup>
-<tbody><tr>
-<td><p><span class="term"><span class="emphasis"><em>Returns</em></span> :</span></p></td>
-<td>a random <a class="link" href="glib-Basic-Types.html#gboolean" title="gboolean"><span class="type">gboolean</span></a>.</td>
-=======
 <a name="g-rand-int"></a><h3>g_rand_int ()</h3>
 <pre class="programlisting"><a class="link" href="glib-Basic-Types.html#guint32" title="guint32"><span class="returnvalue">guint32</span></a>
 g_rand_int (<em class="parameter"><code><a class="link" href="glib-Random-Numbers.html#GRand" title="GRand"><span class="type">GRand</span></a> *rand_</code></em>);</pre>
@@ -950,7 +487,6 @@
 <td class="parameter_name"><p>rand_</p></td>
 <td class="parameter_description"><p>a <a class="link" href="glib-Random-Numbers.html#GRand" title="GRand"><span class="type">GRand</span></a></p></td>
 <td class="parameter_annotations"> </td>
->>>>>>> 76bed778
 </tr></tbody>
 </table></div>
 </div>
@@ -1005,22 +541,6 @@
 </div>
 <hr>
 <div class="refsect2">
-<<<<<<< HEAD
-<a name="g-random-int"></a><h3>g_random_int ()</h3>
-<pre class="programlisting"><a class="link" href="glib-Basic-Types.html#guint32" title="guint32"><span class="returnvalue">guint32</span></a>             g_random_int                        (<em class="parameter"><code><span class="type">void</span></code></em>);</pre>
-<p>
-Return a random <a class="link" href="glib-Basic-Types.html#guint32" title="guint32"><span class="type">guint32</span></a> equally distributed over the range
-[0..2^32-1].
-</p>
-<div class="variablelist"><table border="0" class="variablelist">
-<colgroup>
-<col align="left" valign="top">
-<col>
-</colgroup>
-<tbody><tr>
-<td><p><span class="term"><span class="emphasis"><em>Returns</em></span> :</span></p></td>
-<td>A random number.</td>
-=======
 <a name="g-rand-double"></a><h3>g_rand_double ()</h3>
 <pre class="programlisting"><a class="link" href="glib-Basic-Types.html#gdouble" title="gdouble"><span class="returnvalue">gdouble</span></a>
 g_rand_double (<em class="parameter"><code><a class="link" href="glib-Random-Numbers.html#GRand" title="GRand"><span class="type">GRand</span></a> *rand_</code></em>);</pre>
@@ -1039,7 +559,6 @@
 <td class="parameter_name"><p>rand_</p></td>
 <td class="parameter_description"><p>a <a class="link" href="glib-Random-Numbers.html#GRand" title="GRand"><span class="type">GRand</span></a></p></td>
 <td class="parameter_annotations"> </td>
->>>>>>> 76bed778
 </tr></tbody>
 </table></div>
 </div>
@@ -1050,32 +569,6 @@
 </div>
 <hr>
 <div class="refsect2">
-<<<<<<< HEAD
-<a name="g-random-int-range"></a><h3>g_random_int_range ()</h3>
-<pre class="programlisting"><a class="link" href="glib-Basic-Types.html#gint32" title="gint32"><span class="returnvalue">gint32</span></a>              g_random_int_range                  (<em class="parameter"><code><a class="link" href="glib-Basic-Types.html#gint32" title="gint32"><span class="type">gint32</span></a> begin</code></em>,
-                                                         <em class="parameter"><code><a class="link" href="glib-Basic-Types.html#gint32" title="gint32"><span class="type">gint32</span></a> end</code></em>);</pre>
-<p>
-Returns a random <a class="link" href="glib-Basic-Types.html#gint32" title="gint32"><span class="type">gint32</span></a> equally distributed over the range
-[<em class="parameter"><code>begin</code></em>..<em class="parameter"><code>end</code></em>-1].
-</p>
-<div class="variablelist"><table border="0" class="variablelist">
-<colgroup>
-<col align="left" valign="top">
-<col>
-</colgroup>
-<tbody>
-<tr>
-<td><p><span class="term"><em class="parameter"><code>begin</code></em> :</span></p></td>
-<td>lower closed bound of the interval.</td>
-</tr>
-<tr>
-<td><p><span class="term"><em class="parameter"><code>end</code></em> :</span></p></td>
-<td>upper open bound of the interval.</td>
-</tr>
-<tr>
-<td><p><span class="term"><span class="emphasis"><em>Returns</em></span> :</span></p></td>
-<td>A random number.</td>
-=======
 <a name="g-rand-double-range"></a><h3>g_rand_double_range ()</h3>
 <pre class="programlisting"><a class="link" href="glib-Basic-Types.html#gdouble" title="gdouble"><span class="returnvalue">gdouble</span></a>
 g_rand_double_range (<em class="parameter"><code><a class="link" href="glib-Random-Numbers.html#GRand" title="GRand"><span class="type">GRand</span></a> *rand_</code></em>,
@@ -1109,7 +602,6 @@
 <td class="parameter_name"><p>end</p></td>
 <td class="parameter_description"><p>upper open bound of the interval</p></td>
 <td class="parameter_annotations"> </td>
->>>>>>> 76bed778
 </tr>
 </tbody>
 </table></div>
@@ -1121,21 +613,6 @@
 </div>
 <hr>
 <div class="refsect2">
-<<<<<<< HEAD
-<a name="g-random-double"></a><h3>g_random_double ()</h3>
-<pre class="programlisting"><a class="link" href="glib-Basic-Types.html#gdouble" title="gdouble"><span class="returnvalue">gdouble</span></a>             g_random_double                     (<em class="parameter"><code><span class="type">void</span></code></em>);</pre>
-<p>
-Returns a random <a class="link" href="glib-Basic-Types.html#gdouble" title="gdouble"><span class="type">gdouble</span></a> equally distributed over the range [0..1).
-</p>
-<div class="variablelist"><table border="0" class="variablelist">
-<colgroup>
-<col align="left" valign="top">
-<col>
-</colgroup>
-<tbody><tr>
-<td><p><span class="term"><span class="emphasis"><em>Returns</em></span> :</span></p></td>
-<td>A random number.</td>
-=======
 <a name="g-random-set-seed"></a><h3>g_random_set_seed ()</h3>
 <pre class="programlisting"><span class="returnvalue">void</span>
 g_random_set_seed (<em class="parameter"><code><a class="link" href="glib-Basic-Types.html#guint32" title="guint32"><span class="type">guint32</span></a> seed</code></em>);</pre>
@@ -1154,7 +631,6 @@
 <td class="parameter_name"><p>seed</p></td>
 <td class="parameter_description"><p>a value to reinitialize the global random number generator</p></td>
 <td class="parameter_annotations"> </td>
->>>>>>> 76bed778
 </tr></tbody>
 </table></div>
 </div>
@@ -1184,27 +660,6 @@
 </div>
 <hr>
 <div class="refsect2">
-<<<<<<< HEAD
-<a name="g-random-double-range"></a><h3>g_random_double_range ()</h3>
-<pre class="programlisting"><a class="link" href="glib-Basic-Types.html#gdouble" title="gdouble"><span class="returnvalue">gdouble</span></a>             g_random_double_range               (<em class="parameter"><code><a class="link" href="glib-Basic-Types.html#gdouble" title="gdouble"><span class="type">gdouble</span></a> begin</code></em>,
-                                                         <em class="parameter"><code><a class="link" href="glib-Basic-Types.html#gdouble" title="gdouble"><span class="type">gdouble</span></a> end</code></em>);</pre>
-<p>
-Returns a random <a class="link" href="glib-Basic-Types.html#gdouble" title="gdouble"><span class="type">gdouble</span></a> equally distributed over the range [<em class="parameter"><code>begin</code></em>..<em class="parameter"><code>end</code></em>).
-</p>
-<div class="variablelist"><table border="0" class="variablelist">
-<colgroup>
-<col align="left" valign="top">
-<col>
-</colgroup>
-<tbody>
-<tr>
-<td><p><span class="term"><em class="parameter"><code>begin</code></em> :</span></p></td>
-<td>lower closed bound of the interval.</td>
-</tr>
-<tr>
-<td><p><span class="term"><em class="parameter"><code>end</code></em> :</span></p></td>
-<td>upper open bound of the interval.</td>
-=======
 <a name="g-random-int-range"></a><h3>g_random_int_range ()</h3>
 <pre class="programlisting"><a class="link" href="glib-Basic-Types.html#gint32" title="gint32"><span class="returnvalue">gint32</span></a>
 g_random_int_range (<em class="parameter"><code><a class="link" href="glib-Basic-Types.html#gint32" title="gint32"><span class="type">gint32</span></a> begin</code></em>,
@@ -1231,7 +686,6 @@
 <td class="parameter_name"><p>end</p></td>
 <td class="parameter_description"><p>upper open bound of the interval</p></td>
 <td class="parameter_annotations"> </td>
->>>>>>> 76bed778
 </tr>
 </tbody>
 </table></div>
@@ -1272,10 +726,6 @@
 </colgroup>
 <tbody>
 <tr>
-<<<<<<< HEAD
-<td><p><span class="term"><span class="emphasis"><em>Returns</em></span> :</span></p></td>
-<td>A random number.</td>
-=======
 <td class="parameter_name"><p>begin</p></td>
 <td class="parameter_description"><p>lower closed bound of the interval</p></td>
 <td class="parameter_annotations"> </td>
@@ -1284,7 +734,6 @@
 <td class="parameter_name"><p>end</p></td>
 <td class="parameter_description"><p>upper open bound of the interval</p></td>
 <td class="parameter_annotations"> </td>
->>>>>>> 76bed778
 </tr>
 </tbody>
 </table></div>
@@ -1306,11 +755,6 @@
 </div>
 </div>
 <div class="footer">
-<<<<<<< HEAD
-<hr>
-          Generated by GTK-Doc V1.18.1</div>
-=======
 <hr>Generated by GTK-Doc V1.24</div>
->>>>>>> 76bed778
 </body>
 </html>