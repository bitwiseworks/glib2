<!DOCTYPE html PUBLIC "-//W3C//DTD HTML 4.01 Transitional//EN">
<html>
<head>
<meta http-equiv="Content-Type" content="text/html; charset=UTF-8">
<<<<<<< HEAD
<title>Index of new symbols in 2.6</title>
<meta name="generator" content="DocBook XSL Stylesheets V1.77.1">
=======
<title>Index of new symbols in 2.6: GLib Reference Manual</title>
<meta name="generator" content="DocBook XSL Stylesheets V1.78.1">
>>>>>>> 76bed778
<link rel="home" href="index.html" title="GLib Reference Manual">
<link rel="up" href="index.html" title="GLib Reference Manual">
<link rel="prev" href="api-index-2-4.html" title="Index of new symbols in 2.4">
<link rel="next" href="api-index-2-8.html" title="Index of new symbols in 2.8">
<<<<<<< HEAD
<meta name="generator" content="GTK-Doc V1.18.1 (XML mode)">
<link rel="stylesheet" href="style.css" type="text/css">
</head>
<body bgcolor="white" text="black" link="#0000FF" vlink="#840084" alink="#0000FF">
<table class="navigation" id="top" width="100%" summary="Navigation header" cellpadding="2" cellspacing="2">
<tr valign="middle">
<td><a accesskey="p" href="api-index-2-4.html"><img src="left.png" width="24" height="24" border="0" alt="Prev"></a></td>
<td> </td>
<td><a accesskey="h" href="index.html"><img src="home.png" width="24" height="24" border="0" alt="Home"></a></td>
<th width="100%" align="center">GLib Reference Manual</th>
<td><a accesskey="n" href="api-index-2-8.html"><img src="right.png" width="24" height="24" border="0" alt="Next"></a></td>
</tr>
<tr><td colspan="5" class="shortcuts">
<a class="shortcut" href="#idxD">D</a>
                      | 
                   <a class="shortcut" href="#idxF">F</a>
                      | 
                   <a class="shortcut" href="#idxG">G</a>
                      | 
                   <a class="shortcut" href="#idxI">I</a>
                      | 
                   <a class="shortcut" href="#idxK">K</a>
                      | 
                   <a class="shortcut" href="#idxL">L</a>
                      | 
                   <a class="shortcut" href="#idxM">M</a>
                      | 
                   <a class="shortcut" href="#idxO">O</a>
                      | 
                   <a class="shortcut" href="#idxR">R</a>
                      | 
                   <a class="shortcut" href="#idxS">S</a>
                      | 
                   <a class="shortcut" href="#idxU">U</a>
                      | 
                   <a class="shortcut" href="#idxW">W</a>
</td></tr>
</table>
=======
<meta name="generator" content="GTK-Doc V1.24 (XML mode)">
<link rel="stylesheet" href="style.css" type="text/css">
</head>
<body bgcolor="white" text="black" link="#0000FF" vlink="#840084" alink="#0000FF">
<table class="navigation" id="top" width="100%" summary="Navigation header" cellpadding="2" cellspacing="5"><tr valign="middle">
<td width="100%" align="left" class="shortcuts"><span id="nav_index"><a class="shortcut" href="#idxD">D</a>
                     <span class="dim">|</span> 
                  <a class="shortcut" href="#idxF">F</a>
                     <span class="dim">|</span> 
                  <a class="shortcut" href="#idxG">G</a>
                     <span class="dim">|</span> 
                  <a class="shortcut" href="#idxI">I</a>
                     <span class="dim">|</span> 
                  <a class="shortcut" href="#idxK">K</a>
                     <span class="dim">|</span> 
                  <a class="shortcut" href="#idxL">L</a>
                     <span class="dim">|</span> 
                  <a class="shortcut" href="#idxM">M</a>
                     <span class="dim">|</span> 
                  <a class="shortcut" href="#idxO">O</a>
                     <span class="dim">|</span> 
                  <a class="shortcut" href="#idxR">R</a>
                     <span class="dim">|</span> 
                  <a class="shortcut" href="#idxS">S</a>
                     <span class="dim">|</span> 
                  <a class="shortcut" href="#idxU">U</a>
                     <span class="dim">|</span> 
                  <a class="shortcut" href="#idxW">W</a></span></td>
<td><a accesskey="h" href="index.html"><img src="home.png" width="16" height="16" border="0" alt="Home"></a></td>
<td><img src="up-insensitive.png" width="16" height="16" border="0"></td>
<td><a accesskey="p" href="api-index-2-4.html"><img src="left.png" width="16" height="16" border="0" alt="Prev"></a></td>
<td><a accesskey="n" href="api-index-2-8.html"><img src="right.png" width="16" height="16" border="0" alt="Next"></a></td>
</tr></table>
>>>>>>> 76bed778
<div class="index">
<div class="titlepage"><div><div><h1 class="title">
<a name="api-index-2-6"></a>Index of new symbols in 2.6</h1></div></div></div>
<a name="idx"></a><a name="idxD"></a><h3 class="title">D</h3>
<dt>
<a class="link" href="glib-Date-and-Time-Functions.html#g-date-get-iso8601-week-of-year" title="g_date_get_iso8601_week_of_year ()">g_date_get_iso8601_week_of_year</a>, function in <a class="link" href="glib-Date-and-Time-Functions.html" title="Date and Time Functions">Date and Time Functions</a>
</dt>
<dd></dd>
<dt>
<a class="link" href="glib-Message-Logging.html#g-debug" title="g_debug()">g_debug</a>, macro in <a class="link" href="glib-Message-Logging.html" title="Message Logging">Message Logging</a>
</dt>
<dd></dd>
<a name="idxF"></a><h3 class="title">F</h3>
<dt>
<a class="link" href="glib-Character-Set-Conversion.html#g-filename-display-basename" title="g_filename_display_basename ()">g_filename_display_basename</a>, function in <a class="link" href="glib-Character-Set-Conversion.html" title="Character Set Conversion">Character Set Conversion</a>
</dt>
<dd></dd>
<dt>
<a class="link" href="glib-Character-Set-Conversion.html#g-filename-display-name" title="g_filename_display_name ()">g_filename_display_name</a>, function in <a class="link" href="glib-Character-Set-Conversion.html" title="Character Set Conversion">Character Set Conversion</a>
</dt>
<dd></dd>
<dt>
<a class="link" href="glib-File-Utilities.html#g-fopen" title="g_fopen ()">g_fopen</a>, function in <a class="link" href="glib-File-Utilities.html" title="File Utilities">File Utilities</a>
</dt>
<dd></dd>
<dt>
<a class="link" href="glib-File-Utilities.html#g-freopen" title="g_freopen ()">g_freopen</a>, function in <a class="link" href="glib-File-Utilities.html" title="File Utilities">File Utilities</a>
</dt>
<dd></dd>
<a name="idxG"></a><h3 class="title">G</h3>
<dt>
<a class="link" href="glib-Character-Set-Conversion.html#g-get-filename-charsets" title="g_get_filename_charsets ()">g_get_filename_charsets</a>, function in <a class="link" href="glib-Character-Set-Conversion.html" title="Character Set Conversion">Character Set Conversion</a>
</dt>
<dd></dd>
<dt>
<a class="link" href="glib-I18N.html#g-get-language-names" title="g_get_language_names ()">g_get_language_names</a>, function in <a class="link" href="glib-I18N.html" title="Internationalization">I18N</a>
</dt>
<dd></dd>
<dt>
<a class="link" href="glib-Miscellaneous-Utility-Functions.html#g-get-system-config-dirs" title="g_get_system_config_dirs ()">g_get_system_config_dirs</a>, function in <a class="link" href="glib-Miscellaneous-Utility-Functions.html" title="Miscellaneous Utility Functions">Miscellaneous Utility Functions</a>
</dt>
<dd></dd>
<dt>
<a class="link" href="glib-Miscellaneous-Utility-Functions.html#g-get-system-data-dirs" title="g_get_system_data_dirs ()">g_get_system_data_dirs</a>, function in <a class="link" href="glib-Miscellaneous-Utility-Functions.html" title="Miscellaneous Utility Functions">Miscellaneous Utility Functions</a>
</dt>
<dd></dd>
<dt>
<a class="link" href="glib-Miscellaneous-Utility-Functions.html#g-get-user-cache-dir" title="g_get_user_cache_dir ()">g_get_user_cache_dir</a>, function in <a class="link" href="glib-Miscellaneous-Utility-Functions.html" title="Miscellaneous Utility Functions">Miscellaneous Utility Functions</a>
</dt>
<dd></dd>
<dt>
<a class="link" href="glib-Miscellaneous-Utility-Functions.html#g-get-user-config-dir" title="g_get_user_config_dir ()">g_get_user_config_dir</a>, function in <a class="link" href="glib-Miscellaneous-Utility-Functions.html" title="Miscellaneous Utility Functions">Miscellaneous Utility Functions</a>
</dt>
<dd></dd>
<dt>
<a class="link" href="glib-Miscellaneous-Utility-Functions.html#g-get-user-data-dir" title="g_get_user_data_dir ()">g_get_user_data_dir</a>, function in <a class="link" href="glib-Miscellaneous-Utility-Functions.html" title="Miscellaneous Utility Functions">Miscellaneous Utility Functions</a>
</dt>
<dd></dd>
<dt>
<a class="link" href="glib-Miscellaneous-Macros.html#G-GNUC-INTERNAL:CAPS" title="G_GNUC_INTERNAL">G_GNUC_INTERNAL</a>, macro in <a class="link" href="glib-Miscellaneous-Macros.html" title="Miscellaneous Macros">Miscellaneous Macros</a>
</dt>
<dd></dd>
<dt>
<a class="link" href="glib-Miscellaneous-Macros.html#G-GNUC-INTERNAL:CAPS" title="G_GNUC_INTERNAL">G_GNUC_INTERNAL</a>, macro in <a class="link" href="glib-Miscellaneous-Macros.html" title="Miscellaneous Macros">Miscellaneous Macros</a>
</dt>
<dd></dd>
<dt>
<a class="link" href="glib-Miscellaneous-Macros.html#G-GNUC-MALLOC:CAPS" title="G_GNUC_MALLOC">G_GNUC_MALLOC</a>, macro in <a class="link" href="glib-Miscellaneous-Macros.html" title="Miscellaneous Macros">Miscellaneous Macros</a>
</dt>
<dd></dd>
<dt>
<a class="link" href="glib-Basic-Types.html#G-GSIZE-FORMAT:CAPS" title="G_GSIZE_FORMAT">G_GSIZE_FORMAT</a>, macro in <a class="link" href="glib-Basic-Types.html" title="Basic Types">Basic Types</a>
<<<<<<< HEAD
</dt>
<dd></dd>
<dt>
<a class="link" href="glib-Basic-Types.html#G-GSIZE-MODIFIER:CAPS" title="G_GSIZE_MODIFIER">G_GSIZE_MODIFIER</a>, macro in <a class="link" href="glib-Basic-Types.html" title="Basic Types">Basic Types</a>
</dt>
<dd></dd>
<dt>
<a class="link" href="glib-Basic-Types.html#G-GSSIZE-FORMAT:CAPS" title="G_GSSIZE_FORMAT">G_GSSIZE_FORMAT</a>, macro in <a class="link" href="glib-Basic-Types.html" title="Basic Types">Basic Types</a>
=======
</dt>
<dd></dd>
<dt>
<a class="link" href="glib-Basic-Types.html#G-GSIZE-MODIFIER:CAPS" title="G_GSIZE_MODIFIER">G_GSIZE_MODIFIER</a>, macro in <a class="link" href="glib-Basic-Types.html" title="Basic Types">Basic Types</a>
</dt>
<dd></dd>
<dt>
<a class="link" href="glib-Basic-Types.html#G-GSSIZE-FORMAT:CAPS" title="G_GSSIZE_FORMAT">G_GSSIZE_FORMAT</a>, macro in <a class="link" href="glib-Basic-Types.html" title="Basic Types">Basic Types</a>
</dt>
<dd></dd>
<dt>
<a class="link" href="glib-Basic-Types.html#G-GSSIZE-MODIFIER:CAPS" title="G_GSSIZE_MODIFIER">G_GSSIZE_MODIFIER</a>, macro in <a class="link" href="glib-Basic-Types.html" title="Basic Types">Basic Types</a>
>>>>>>> 76bed778
</dt>
<dd></dd>
<a name="idxI"></a><h3 class="title">I</h3>
<dt>
<a class="link" href="glib-Standard-Macros.html#G-IS-DIR-SEPARATOR:CAPS" title="G_IS_DIR_SEPARATOR()">G_IS_DIR_SEPARATOR</a>, macro in <a class="link" href="glib-Standard-Macros.html" title="Standard Macros">Standard Macros</a>
</dt>
<dd></dd>
<a name="idxK"></a><h3 class="title">K</h3>
<dt>
<a class="link" href="glib-Key-value-file-parser.html#g-key-file-free" title="g_key_file_free ()">g_key_file_free</a>, function in <a class="link" href="glib-Key-value-file-parser.html" title="Key-value file parser">Key-value file parser</a>
</dt>
<dd></dd>
<dt>
<a class="link" href="glib-Key-value-file-parser.html#g-key-file-get-boolean" title="g_key_file_get_boolean ()">g_key_file_get_boolean</a>, function in <a class="link" href="glib-Key-value-file-parser.html" title="Key-value file parser">Key-value file parser</a>
</dt>
<dd></dd>
<dt>
<a class="link" href="glib-Key-value-file-parser.html#g-key-file-get-boolean-list" title="g_key_file_get_boolean_list ()">g_key_file_get_boolean_list</a>, function in <a class="link" href="glib-Key-value-file-parser.html" title="Key-value file parser">Key-value file parser</a>
</dt>
<dd></dd>
<dt>
<a class="link" href="glib-Key-value-file-parser.html#g-key-file-get-comment" title="g_key_file_get_comment ()">g_key_file_get_comment</a>, function in <a class="link" href="glib-Key-value-file-parser.html" title="Key-value file parser">Key-value file parser</a>
</dt>
<dd></dd>
<dt>
<a class="link" href="glib-Key-value-file-parser.html#g-key-file-get-groups" title="g_key_file_get_groups ()">g_key_file_get_groups</a>, function in <a class="link" href="glib-Key-value-file-parser.html" title="Key-value file parser">Key-value file parser</a>
</dt>
<dd></dd>
<dt>
<a class="link" href="glib-Key-value-file-parser.html#g-key-file-get-integer" title="g_key_file_get_integer ()">g_key_file_get_integer</a>, function in <a class="link" href="glib-Key-value-file-parser.html" title="Key-value file parser">Key-value file parser</a>
</dt>
<dd></dd>
<dt>
<a class="link" href="glib-Key-value-file-parser.html#g-key-file-get-integer-list" title="g_key_file_get_integer_list ()">g_key_file_get_integer_list</a>, function in <a class="link" href="glib-Key-value-file-parser.html" title="Key-value file parser">Key-value file parser</a>
</dt>
<dd></dd>
<dt>
<a class="link" href="glib-Key-value-file-parser.html#g-key-file-get-keys" title="g_key_file_get_keys ()">g_key_file_get_keys</a>, function in <a class="link" href="glib-Key-value-file-parser.html" title="Key-value file parser">Key-value file parser</a>
</dt>
<dd></dd>
<dt>
<a class="link" href="glib-Key-value-file-parser.html#g-key-file-get-locale-string" title="g_key_file_get_locale_string ()">g_key_file_get_locale_string</a>, function in <a class="link" href="glib-Key-value-file-parser.html" title="Key-value file parser">Key-value file parser</a>
</dt>
<dd></dd>
<dt>
<a class="link" href="glib-Key-value-file-parser.html#g-key-file-get-locale-string-list" title="g_key_file_get_locale_string_list ()">g_key_file_get_locale_string_list</a>, function in <a class="link" href="glib-Key-value-file-parser.html" title="Key-value file parser">Key-value file parser</a>
</dt>
<dd></dd>
<dt>
<a class="link" href="glib-Key-value-file-parser.html#g-key-file-get-start-group" title="g_key_file_get_start_group ()">g_key_file_get_start_group</a>, function in <a class="link" href="glib-Key-value-file-parser.html" title="Key-value file parser">Key-value file parser</a>
</dt>
<dd></dd>
<dt>
<a class="link" href="glib-Key-value-file-parser.html#g-key-file-get-string" title="g_key_file_get_string ()">g_key_file_get_string</a>, function in <a class="link" href="glib-Key-value-file-parser.html" title="Key-value file parser">Key-value file parser</a>
</dt>
<dd></dd>
<dt>
<a class="link" href="glib-Key-value-file-parser.html#g-key-file-get-string-list" title="g_key_file_get_string_list ()">g_key_file_get_string_list</a>, function in <a class="link" href="glib-Key-value-file-parser.html" title="Key-value file parser">Key-value file parser</a>
</dt>
<dd></dd>
<dt>
<a class="link" href="glib-Key-value-file-parser.html#g-key-file-get-value" title="g_key_file_get_value ()">g_key_file_get_value</a>, function in <a class="link" href="glib-Key-value-file-parser.html" title="Key-value file parser">Key-value file parser</a>
</dt>
<dd></dd>
<dt>
<a class="link" href="glib-Key-value-file-parser.html#g-key-file-has-group" title="g_key_file_has_group ()">g_key_file_has_group</a>, function in <a class="link" href="glib-Key-value-file-parser.html" title="Key-value file parser">Key-value file parser</a>
</dt>
<dd></dd>
<dt>
<a class="link" href="glib-Key-value-file-parser.html#g-key-file-has-key" title="g_key_file_has_key ()">g_key_file_has_key</a>, function in <a class="link" href="glib-Key-value-file-parser.html" title="Key-value file parser">Key-value file parser</a>
</dt>
<dd></dd>
<dt>
<a class="link" href="glib-Key-value-file-parser.html#g-key-file-load-from-data" title="g_key_file_load_from_data ()">g_key_file_load_from_data</a>, function in <a class="link" href="glib-Key-value-file-parser.html" title="Key-value file parser">Key-value file parser</a>
</dt>
<dd></dd>
<dt>
<a class="link" href="glib-Key-value-file-parser.html#g-key-file-load-from-data-dirs" title="g_key_file_load_from_data_dirs ()">g_key_file_load_from_data_dirs</a>, function in <a class="link" href="glib-Key-value-file-parser.html" title="Key-value file parser">Key-value file parser</a>
</dt>
<dd></dd>
<dt>
<a class="link" href="glib-Key-value-file-parser.html#g-key-file-load-from-file" title="g_key_file_load_from_file ()">g_key_file_load_from_file</a>, function in <a class="link" href="glib-Key-value-file-parser.html" title="Key-value file parser">Key-value file parser</a>
</dt>
<dd></dd>
<dt>
<a class="link" href="glib-Key-value-file-parser.html#g-key-file-new" title="g_key_file_new ()">g_key_file_new</a>, function in <a class="link" href="glib-Key-value-file-parser.html" title="Key-value file parser">Key-value file parser</a>
</dt>
<dd></dd>
<dt>
<a class="link" href="glib-Key-value-file-parser.html#g-key-file-remove-comment" title="g_key_file_remove_comment ()">g_key_file_remove_comment</a>, function in <a class="link" href="glib-Key-value-file-parser.html" title="Key-value file parser">Key-value file parser</a>
</dt>
<dd></dd>
<dt>
<a class="link" href="glib-Key-value-file-parser.html#g-key-file-remove-group" title="g_key_file_remove_group ()">g_key_file_remove_group</a>, function in <a class="link" href="glib-Key-value-file-parser.html" title="Key-value file parser">Key-value file parser</a>
</dt>
<dd></dd>
<dt>
<a class="link" href="glib-Key-value-file-parser.html#g-key-file-remove-key" title="g_key_file_remove_key ()">g_key_file_remove_key</a>, function in <a class="link" href="glib-Key-value-file-parser.html" title="Key-value file parser">Key-value file parser</a>
</dt>
<dd></dd>
<dt>
<a class="link" href="glib-Key-value-file-parser.html#g-key-file-set-boolean" title="g_key_file_set_boolean ()">g_key_file_set_boolean</a>, function in <a class="link" href="glib-Key-value-file-parser.html" title="Key-value file parser">Key-value file parser</a>
</dt>
<dd></dd>
<dt>
<a class="link" href="glib-Key-value-file-parser.html#g-key-file-set-boolean-list" title="g_key_file_set_boolean_list ()">g_key_file_set_boolean_list</a>, function in <a class="link" href="glib-Key-value-file-parser.html" title="Key-value file parser">Key-value file parser</a>
</dt>
<dd></dd>
<dt>
<a class="link" href="glib-Key-value-file-parser.html#g-key-file-set-comment" title="g_key_file_set_comment ()">g_key_file_set_comment</a>, function in <a class="link" href="glib-Key-value-file-parser.html" title="Key-value file parser">Key-value file parser</a>
</dt>
<dd></dd>
<dt>
<a class="link" href="glib-Key-value-file-parser.html#g-key-file-set-integer" title="g_key_file_set_integer ()">g_key_file_set_integer</a>, function in <a class="link" href="glib-Key-value-file-parser.html" title="Key-value file parser">Key-value file parser</a>
</dt>
<dd></dd>
<dt>
<a class="link" href="glib-Key-value-file-parser.html#g-key-file-set-integer-list" title="g_key_file_set_integer_list ()">g_key_file_set_integer_list</a>, function in <a class="link" href="glib-Key-value-file-parser.html" title="Key-value file parser">Key-value file parser</a>
</dt>
<dd></dd>
<dt>
<a class="link" href="glib-Key-value-file-parser.html#g-key-file-set-list-separator" title="g_key_file_set_list_separator ()">g_key_file_set_list_separator</a>, function in <a class="link" href="glib-Key-value-file-parser.html" title="Key-value file parser">Key-value file parser</a>
</dt>
<dd></dd>
<dt>
<a class="link" href="glib-Key-value-file-parser.html#g-key-file-set-locale-string" title="g_key_file_set_locale_string ()">g_key_file_set_locale_string</a>, function in <a class="link" href="glib-Key-value-file-parser.html" title="Key-value file parser">Key-value file parser</a>
</dt>
<dd></dd>
<dt>
<a class="link" href="glib-Key-value-file-parser.html#g-key-file-set-locale-string-list" title="g_key_file_set_locale_string_list ()">g_key_file_set_locale_string_list</a>, function in <a class="link" href="glib-Key-value-file-parser.html" title="Key-value file parser">Key-value file parser</a>
</dt>
<dd></dd>
<dt>
<a class="link" href="glib-Key-value-file-parser.html#g-key-file-set-string" title="g_key_file_set_string ()">g_key_file_set_string</a>, function in <a class="link" href="glib-Key-value-file-parser.html" title="Key-value file parser">Key-value file parser</a>
</dt>
<dd></dd>
<dt>
<a class="link" href="glib-Key-value-file-parser.html#g-key-file-set-string-list" title="g_key_file_set_string_list ()">g_key_file_set_string_list</a>, function in <a class="link" href="glib-Key-value-file-parser.html" title="Key-value file parser">Key-value file parser</a>
</dt>
<dd></dd>
<dt>
<a class="link" href="glib-Key-value-file-parser.html#g-key-file-set-value" title="g_key_file_set_value ()">g_key_file_set_value</a>, function in <a class="link" href="glib-Key-value-file-parser.html" title="Key-value file parser">Key-value file parser</a>
</dt>
<dd></dd>
<dt>
<a class="link" href="glib-Key-value-file-parser.html#g-key-file-to-data" title="g_key_file_to_data ()">g_key_file_to_data</a>, function in <a class="link" href="glib-Key-value-file-parser.html" title="Key-value file parser">Key-value file parser</a>
</dt>
<dd></dd>
<a name="idxL"></a><h3 class="title">L</h3>
<dt>
<<<<<<< HEAD
<a class="link" href="glib-Version-Information.html#glib-check-version" title="glib_check_version ()">glib_check_version</a>, function in <a class="link" href="glib-Version-Information.html" title="Version Information">Version Information</a>
</dt>
<dd></dd>
<dt>
<a class="link" href="glib-Message-Logging.html#g-log-set-default-handler" title="g_log_set_default_handler ()">g_log_set_default_handler</a>, function in <a class="link" href="glib-Message-Logging.html" title="Message Logging">Message Logging</a>
=======
<a class="link" href="glib-Version-Information.html#glib-check-version" title="glib_check_version ()">glib_check_version</a>, function in <a class="link" href="glib-Version-Information.html" title="Version Information">Version Information</a>
>>>>>>> 76bed778
</dt>
<dd></dd>
<dt>
<a class="link" href="glib-Message-Logging.html#g-log-set-default-handler" title="g_log_set_default_handler ()">g_log_set_default_handler</a>, function in <a class="link" href="glib-Message-Logging.html" title="Message Logging">Message Logging</a>
</dt>
<dd></dd>
<dt>
<a class="link" href="glib-File-Utilities.html#g-lstat" title="g_lstat ()">g_lstat</a>, function in <a class="link" href="glib-File-Utilities.html" title="File Utilities">File Utilities</a>
</dt>
<dd></dd>
<a name="idxM"></a><h3 class="title">M</h3>
<dt>
<a class="link" href="glib-File-Utilities.html#g-mkdir" title="g_mkdir ()">g_mkdir</a>, function in <a class="link" href="glib-File-Utilities.html" title="File Utilities">File Utilities</a>
</dt>
<dd></dd>
<a name="idxO"></a><h3 class="title">O</h3>
<dt>
<a class="link" href="glib-File-Utilities.html#g-open" title="g_open ()">g_open</a>, function in <a class="link" href="glib-File-Utilities.html" title="File Utilities">File Utilities</a>
</dt>
<dd></dd>
<dt>
<a class="link" href="glib-Commandline-option-parser.html#g-option-context-add-group" title="g_option_context_add_group ()">g_option_context_add_group</a>, function in <a class="link" href="glib-Commandline-option-parser.html" title="Commandline option parser">Commandline option parser</a>
</dt>
<dd></dd>
<dt>
<a class="link" href="glib-Commandline-option-parser.html#g-option-context-add-main-entries" title="g_option_context_add_main_entries ()">g_option_context_add_main_entries</a>, function in <a class="link" href="glib-Commandline-option-parser.html" title="Commandline option parser">Commandline option parser</a>
</dt>
<dd></dd>
<dt>
<a class="link" href="glib-Commandline-option-parser.html#g-option-context-free" title="g_option_context_free ()">g_option_context_free</a>, function in <a class="link" href="glib-Commandline-option-parser.html" title="Commandline option parser">Commandline option parser</a>
</dt>
<dd></dd>
<dt>
<a class="link" href="glib-Commandline-option-parser.html#g-option-context-get-help-enabled" title="g_option_context_get_help_enabled ()">g_option_context_get_help_enabled</a>, function in <a class="link" href="glib-Commandline-option-parser.html" title="Commandline option parser">Commandline option parser</a>
</dt>
<dd></dd>
<dt>
<a class="link" href="glib-Commandline-option-parser.html#g-option-context-get-ignore-unknown-options" title="g_option_context_get_ignore_unknown_options ()">g_option_context_get_ignore_unknown_options</a>, function in <a class="link" href="glib-Commandline-option-parser.html" title="Commandline option parser">Commandline option parser</a>
</dt>
<dd></dd>
<dt>
<a class="link" href="glib-Commandline-option-parser.html#g-option-context-get-main-group" title="g_option_context_get_main_group ()">g_option_context_get_main_group</a>, function in <a class="link" href="glib-Commandline-option-parser.html" title="Commandline option parser">Commandline option parser</a>
</dt>
<dd></dd>
<dt>
<a class="link" href="glib-Commandline-option-parser.html#g-option-context-new" title="g_option_context_new ()">g_option_context_new</a>, function in <a class="link" href="glib-Commandline-option-parser.html" title="Commandline option parser">Commandline option parser</a>
</dt>
<dd></dd>
<dt>
<a class="link" href="glib-Commandline-option-parser.html#g-option-context-parse" title="g_option_context_parse ()">g_option_context_parse</a>, function in <a class="link" href="glib-Commandline-option-parser.html" title="Commandline option parser">Commandline option parser</a>
</dt>
<dd></dd>
<dt>
<a class="link" href="glib-Commandline-option-parser.html#g-option-context-set-help-enabled" title="g_option_context_set_help_enabled ()">g_option_context_set_help_enabled</a>, function in <a class="link" href="glib-Commandline-option-parser.html" title="Commandline option parser">Commandline option parser</a>
</dt>
<dd></dd>
<dt>
<a class="link" href="glib-Commandline-option-parser.html#g-option-context-set-ignore-unknown-options" title="g_option_context_set_ignore_unknown_options ()">g_option_context_set_ignore_unknown_options</a>, function in <a class="link" href="glib-Commandline-option-parser.html" title="Commandline option parser">Commandline option parser</a>
</dt>
<dd></dd>
<dt>
<a class="link" href="glib-Commandline-option-parser.html#g-option-context-set-main-group" title="g_option_context_set_main_group ()">g_option_context_set_main_group</a>, function in <a class="link" href="glib-Commandline-option-parser.html" title="Commandline option parser">Commandline option parser</a>
</dt>
<dd></dd>
<dt>
<a class="link" href="glib-Commandline-option-parser.html#g-option-group-add-entries" title="g_option_group_add_entries ()">g_option_group_add_entries</a>, function in <a class="link" href="glib-Commandline-option-parser.html" title="Commandline option parser">Commandline option parser</a>
</dt>
<dd></dd>
<dt>
<a class="link" href="glib-Commandline-option-parser.html#g-option-group-free" title="g_option_group_free ()">g_option_group_free</a>, function in <a class="link" href="glib-Commandline-option-parser.html" title="Commandline option parser">Commandline option parser</a>
</dt>
<dd></dd>
<dt>
<a class="link" href="glib-Commandline-option-parser.html#g-option-group-new" title="g_option_group_new ()">g_option_group_new</a>, function in <a class="link" href="glib-Commandline-option-parser.html" title="Commandline option parser">Commandline option parser</a>
</dt>
<dd></dd>
<dt>
<a class="link" href="glib-Commandline-option-parser.html#g-option-group-set-error-hook" title="g_option_group_set_error_hook ()">g_option_group_set_error_hook</a>, function in <a class="link" href="glib-Commandline-option-parser.html" title="Commandline option parser">Commandline option parser</a>
</dt>
<dd></dd>
<dt>
<a class="link" href="glib-Commandline-option-parser.html#g-option-group-set-parse-hooks" title="g_option_group_set_parse_hooks ()">g_option_group_set_parse_hooks</a>, function in <a class="link" href="glib-Commandline-option-parser.html" title="Commandline option parser">Commandline option parser</a>
</dt>
<dd></dd>
<dt>
<a class="link" href="glib-Commandline-option-parser.html#g-option-group-set-translate-func" title="g_option_group_set_translate_func ()">g_option_group_set_translate_func</a>, function in <a class="link" href="glib-Commandline-option-parser.html" title="Commandline option parser">Commandline option parser</a>
</dt>
<dd></dd>
<dt>
<a class="link" href="glib-Commandline-option-parser.html#g-option-group-set-translation-domain" title="g_option_group_set_translation_domain ()">g_option_group_set_translation_domain</a>, function in <a class="link" href="glib-Commandline-option-parser.html" title="Commandline option parser">Commandline option parser</a>
</dt>
<dd></dd>
<dt>
<a class="link" href="glib-Commandline-option-parser.html#G-OPTION-REMAINING:CAPS" title="G_OPTION_REMAINING">G_OPTION_REMAINING</a>, macro in <a class="link" href="glib-Commandline-option-parser.html" title="Commandline option parser">Commandline option parser</a>
</dt>
<dd></dd>
<a name="idxR"></a><h3 class="title">R</h3>
<dt>
<a class="link" href="glib-File-Utilities.html#g-remove" title="g_remove ()">g_remove</a>, function in <a class="link" href="glib-File-Utilities.html" title="File Utilities">File Utilities</a>
</dt>
<dd></dd>
<dt>
<a class="link" href="glib-File-Utilities.html#g-rename" title="g_rename ()">g_rename</a>, function in <a class="link" href="glib-File-Utilities.html" title="File Utilities">File Utilities</a>
</dt>
<dd></dd>
<dt>
<a class="link" href="glib-File-Utilities.html#g-rmdir" title="g_rmdir ()">g_rmdir</a>, function in <a class="link" href="glib-File-Utilities.html" title="File Utilities">File Utilities</a>
</dt>
<dd></dd>
<a name="idxS"></a><h3 class="title">S</h3>
<dt>
<a class="link" href="glib-File-Utilities.html#g-stat" title="g_stat ()">g_stat</a>, function in <a class="link" href="glib-File-Utilities.html" title="File Utilities">File Utilities</a>
</dt>
<dd></dd>
<dt>
<a class="link" href="glib-String-Utility-Functions.html#g-strv-length" title="g_strv_length ()">g_strv_length</a>, function in <a class="link" href="glib-String-Utility-Functions.html" title="String Utility Functions">String Utility Functions</a>
</dt>
<dd></dd>
<a name="idxU"></a><h3 class="title">U</h3>
<dt>
<a class="link" href="glib-File-Utilities.html#g-unlink" title="g_unlink ()">g_unlink</a>, function in <a class="link" href="glib-File-Utilities.html" title="File Utilities">File Utilities</a>
</dt>
<dd></dd>
<dt>
<a class="link" href="glib-URI-Functions.html#g-uri-list-extract-uris" title="g_uri_list_extract_uris ()">g_uri_list_extract_uris</a>, function in <a class="link" href="glib-URI-Functions.html" title="URI Functions">URI Functions</a>
</dt>
<dd></dd>
<a name="idxW"></a><h3 class="title">W</h3>
<dt>
<a class="link" href="glib-Windows-Compatibility-Functions.html#G-WIN32-HAVE-WIDECHAR-API:CAPS" title="G_WIN32_HAVE_WIDECHAR_API">G_WIN32_HAVE_WIDECHAR_API</a>, macro in <a class="link" href="glib-Windows-Compatibility-Functions.html" title="Windows Compatibility Functions">Windows Compatibility Functions</a>
</dt>
<dd></dd>
<dt>
<a class="link" href="glib-Windows-Compatibility-Functions.html#G-WIN32-IS-NT-BASED:CAPS" title="G_WIN32_IS_NT_BASED">G_WIN32_IS_NT_BASED</a>, macro in <a class="link" href="glib-Windows-Compatibility-Functions.html" title="Windows Compatibility Functions">Windows Compatibility Functions</a>
</dt>
<dd></dd>
</div>
<div class="footer">
<<<<<<< HEAD
<hr>
          Generated by GTK-Doc V1.18.1</div>
=======
<hr>Generated by GTK-Doc V1.24</div>
>>>>>>> 76bed778
</body>
</html><|MERGE_RESOLUTION|>--- conflicted
+++ resolved
@@ -2,57 +2,12 @@
 <html>
 <head>
 <meta http-equiv="Content-Type" content="text/html; charset=UTF-8">
-<<<<<<< HEAD
-<title>Index of new symbols in 2.6</title>
-<meta name="generator" content="DocBook XSL Stylesheets V1.77.1">
-=======
 <title>Index of new symbols in 2.6: GLib Reference Manual</title>
 <meta name="generator" content="DocBook XSL Stylesheets V1.78.1">
->>>>>>> 76bed778
 <link rel="home" href="index.html" title="GLib Reference Manual">
 <link rel="up" href="index.html" title="GLib Reference Manual">
 <link rel="prev" href="api-index-2-4.html" title="Index of new symbols in 2.4">
 <link rel="next" href="api-index-2-8.html" title="Index of new symbols in 2.8">
-<<<<<<< HEAD
-<meta name="generator" content="GTK-Doc V1.18.1 (XML mode)">
-<link rel="stylesheet" href="style.css" type="text/css">
-</head>
-<body bgcolor="white" text="black" link="#0000FF" vlink="#840084" alink="#0000FF">
-<table class="navigation" id="top" width="100%" summary="Navigation header" cellpadding="2" cellspacing="2">
-<tr valign="middle">
-<td><a accesskey="p" href="api-index-2-4.html"><img src="left.png" width="24" height="24" border="0" alt="Prev"></a></td>
-<td> </td>
-<td><a accesskey="h" href="index.html"><img src="home.png" width="24" height="24" border="0" alt="Home"></a></td>
-<th width="100%" align="center">GLib Reference Manual</th>
-<td><a accesskey="n" href="api-index-2-8.html"><img src="right.png" width="24" height="24" border="0" alt="Next"></a></td>
-</tr>
-<tr><td colspan="5" class="shortcuts">
-<a class="shortcut" href="#idxD">D</a>
-                      | 
-                   <a class="shortcut" href="#idxF">F</a>
-                      | 
-                   <a class="shortcut" href="#idxG">G</a>
-                      | 
-                   <a class="shortcut" href="#idxI">I</a>
-                      | 
-                   <a class="shortcut" href="#idxK">K</a>
-                      | 
-                   <a class="shortcut" href="#idxL">L</a>
-                      | 
-                   <a class="shortcut" href="#idxM">M</a>
-                      | 
-                   <a class="shortcut" href="#idxO">O</a>
-                      | 
-                   <a class="shortcut" href="#idxR">R</a>
-                      | 
-                   <a class="shortcut" href="#idxS">S</a>
-                      | 
-                   <a class="shortcut" href="#idxU">U</a>
-                      | 
-                   <a class="shortcut" href="#idxW">W</a>
-</td></tr>
-</table>
-=======
 <meta name="generator" content="GTK-Doc V1.24 (XML mode)">
 <link rel="stylesheet" href="style.css" type="text/css">
 </head>
@@ -86,7 +41,6 @@
 <td><a accesskey="p" href="api-index-2-4.html"><img src="left.png" width="16" height="16" border="0" alt="Prev"></a></td>
 <td><a accesskey="n" href="api-index-2-8.html"><img src="right.png" width="16" height="16" border="0" alt="Next"></a></td>
 </tr></table>
->>>>>>> 76bed778
 <div class="index">
 <div class="titlepage"><div><div><h1 class="title">
 <a name="api-index-2-6"></a>Index of new symbols in 2.6</h1></div></div></div>
@@ -150,16 +104,11 @@
 </dt>
 <dd></dd>
 <dt>
-<a class="link" href="glib-Miscellaneous-Macros.html#G-GNUC-INTERNAL:CAPS" title="G_GNUC_INTERNAL">G_GNUC_INTERNAL</a>, macro in <a class="link" href="glib-Miscellaneous-Macros.html" title="Miscellaneous Macros">Miscellaneous Macros</a>
-</dt>
-<dd></dd>
-<dt>
 <a class="link" href="glib-Miscellaneous-Macros.html#G-GNUC-MALLOC:CAPS" title="G_GNUC_MALLOC">G_GNUC_MALLOC</a>, macro in <a class="link" href="glib-Miscellaneous-Macros.html" title="Miscellaneous Macros">Miscellaneous Macros</a>
 </dt>
 <dd></dd>
 <dt>
 <a class="link" href="glib-Basic-Types.html#G-GSIZE-FORMAT:CAPS" title="G_GSIZE_FORMAT">G_GSIZE_FORMAT</a>, macro in <a class="link" href="glib-Basic-Types.html" title="Basic Types">Basic Types</a>
-<<<<<<< HEAD
 </dt>
 <dd></dd>
 <dt>
@@ -168,20 +117,10 @@
 <dd></dd>
 <dt>
 <a class="link" href="glib-Basic-Types.html#G-GSSIZE-FORMAT:CAPS" title="G_GSSIZE_FORMAT">G_GSSIZE_FORMAT</a>, macro in <a class="link" href="glib-Basic-Types.html" title="Basic Types">Basic Types</a>
-=======
-</dt>
-<dd></dd>
-<dt>
-<a class="link" href="glib-Basic-Types.html#G-GSIZE-MODIFIER:CAPS" title="G_GSIZE_MODIFIER">G_GSIZE_MODIFIER</a>, macro in <a class="link" href="glib-Basic-Types.html" title="Basic Types">Basic Types</a>
-</dt>
-<dd></dd>
-<dt>
-<a class="link" href="glib-Basic-Types.html#G-GSSIZE-FORMAT:CAPS" title="G_GSSIZE_FORMAT">G_GSSIZE_FORMAT</a>, macro in <a class="link" href="glib-Basic-Types.html" title="Basic Types">Basic Types</a>
 </dt>
 <dd></dd>
 <dt>
 <a class="link" href="glib-Basic-Types.html#G-GSSIZE-MODIFIER:CAPS" title="G_GSSIZE_MODIFIER">G_GSSIZE_MODIFIER</a>, macro in <a class="link" href="glib-Basic-Types.html" title="Basic Types">Basic Types</a>
->>>>>>> 76bed778
 </dt>
 <dd></dd>
 <a name="idxI"></a><h3 class="title">I</h3>
@@ -332,15 +271,7 @@
 <dd></dd>
 <a name="idxL"></a><h3 class="title">L</h3>
 <dt>
-<<<<<<< HEAD
-<a class="link" href="glib-Version-Information.html#glib-check-version" title="glib_check_version ()">glib_check_version</a>, function in <a class="link" href="glib-Version-Information.html" title="Version Information">Version Information</a>
-</dt>
-<dd></dd>
-<dt>
-<a class="link" href="glib-Message-Logging.html#g-log-set-default-handler" title="g_log_set_default_handler ()">g_log_set_default_handler</a>, function in <a class="link" href="glib-Message-Logging.html" title="Message Logging">Message Logging</a>
-=======
 <a class="link" href="glib-Version-Information.html#glib-check-version" title="glib_check_version ()">glib_check_version</a>, function in <a class="link" href="glib-Version-Information.html" title="Version Information">Version Information</a>
->>>>>>> 76bed778
 </dt>
 <dd></dd>
 <dt>
@@ -479,11 +410,6 @@
 <dd></dd>
 </div>
 <div class="footer">
-<<<<<<< HEAD
-<hr>
-          Generated by GTK-Doc V1.18.1</div>
-=======
 <hr>Generated by GTK-Doc V1.24</div>
->>>>>>> 76bed778
 </body>
 </html>