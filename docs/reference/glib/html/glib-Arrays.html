--- conflicted
+++ resolved
@@ -2,37 +2,12 @@
 <html>
 <head>
 <meta http-equiv="Content-Type" content="text/html; charset=UTF-8">
-<<<<<<< HEAD
-<title>Arrays</title>
-<meta name="generator" content="DocBook XSL Stylesheets V1.77.1">
-=======
 <title>Arrays: GLib Reference Manual</title>
 <meta name="generator" content="DocBook XSL Stylesheets V1.78.1">
->>>>>>> 76bed778
 <link rel="home" href="index.html" title="GLib Reference Manual">
 <link rel="up" href="glib-data-types.html" title="GLib Data Types">
 <link rel="prev" href="glib-String-Chunks.html" title="String Chunks">
 <link rel="next" href="glib-Pointer-Arrays.html" title="Pointer Arrays">
-<<<<<<< HEAD
-<meta name="generator" content="GTK-Doc V1.18.1 (XML mode)">
-<link rel="stylesheet" href="style.css" type="text/css">
-</head>
-<body bgcolor="white" text="black" link="#0000FF" vlink="#840084" alink="#0000FF">
-<table class="navigation" id="top" width="100%" summary="Navigation header" cellpadding="2" cellspacing="2">
-<tr valign="middle">
-<td><a accesskey="p" href="glib-String-Chunks.html"><img src="left.png" width="24" height="24" border="0" alt="Prev"></a></td>
-<td><a accesskey="u" href="glib-data-types.html"><img src="up.png" width="24" height="24" border="0" alt="Up"></a></td>
-<td><a accesskey="h" href="index.html"><img src="home.png" width="24" height="24" border="0" alt="Home"></a></td>
-<th width="100%" align="center">GLib Reference Manual</th>
-<td><a accesskey="n" href="glib-Pointer-Arrays.html"><img src="right.png" width="24" height="24" border="0" alt="Next"></a></td>
-</tr>
-<tr><td colspan="5" class="shortcuts">
-<a href="#glib-Arrays.synopsis" class="shortcut">Top</a>
-                   | 
-                  <a href="#glib-Arrays.description" class="shortcut">Description</a>
-</td></tr>
-</table>
-=======
 <meta name="generator" content="GTK-Doc V1.24 (XML mode)">
 <link rel="stylesheet" href="style.css" type="text/css">
 </head>
@@ -47,7 +22,6 @@
 <td><a accesskey="p" href="glib-String-Chunks.html"><img src="left.png" width="16" height="16" border="0" alt="Prev"></a></td>
 <td><a accesskey="n" href="glib-Pointer-Arrays.html"><img src="right.png" width="16" height="16" border="0" alt="Next"></a></td>
 </tr></table>
->>>>>>> 76bed778
 <div class="refentry">
 <a name="glib-Arrays"></a><div class="titlepage"></div>
 <div class="refnamediv"><table width="100%"><tr>
@@ -58,62 +32,6 @@
 </td>
 <td class="gallery_image" valign="top" align="right"></td>
 </tr></table></div>
-<<<<<<< HEAD
-<div class="refsynopsisdiv">
-<a name="glib-Arrays.synopsis"></a><h2>Synopsis</h2>
-<pre class="synopsis">
-#include &lt;glib.h&gt;
-
-struct              <a class="link" href="glib-Arrays.html#GArray" title="struct GArray">GArray</a>;
-<a class="link" href="glib-Arrays.html#GArray" title="struct GArray"><span class="returnvalue">GArray</span></a> *            <a class="link" href="glib-Arrays.html#g-array-new" title="g_array_new ()">g_array_new</a>                         (<em class="parameter"><code><a class="link" href="glib-Basic-Types.html#gboolean" title="gboolean"><span class="type">gboolean</span></a> zero_terminated</code></em>,
-                                                         <em class="parameter"><code><a class="link" href="glib-Basic-Types.html#gboolean" title="gboolean"><span class="type">gboolean</span></a> clear_</code></em>,
-                                                         <em class="parameter"><code><a class="link" href="glib-Basic-Types.html#guint" title="guint"><span class="type">guint</span></a> element_size</code></em>);
-<a class="link" href="glib-Arrays.html#GArray" title="struct GArray"><span class="returnvalue">GArray</span></a> *            <a class="link" href="glib-Arrays.html#g-array-sized-new" title="g_array_sized_new ()">g_array_sized_new</a>                   (<em class="parameter"><code><a class="link" href="glib-Basic-Types.html#gboolean" title="gboolean"><span class="type">gboolean</span></a> zero_terminated</code></em>,
-                                                         <em class="parameter"><code><a class="link" href="glib-Basic-Types.html#gboolean" title="gboolean"><span class="type">gboolean</span></a> clear_</code></em>,
-                                                         <em class="parameter"><code><a class="link" href="glib-Basic-Types.html#guint" title="guint"><span class="type">guint</span></a> element_size</code></em>,
-                                                         <em class="parameter"><code><a class="link" href="glib-Basic-Types.html#guint" title="guint"><span class="type">guint</span></a> reserved_size</code></em>);
-<a class="link" href="glib-Arrays.html#GArray" title="struct GArray"><span class="returnvalue">GArray</span></a> *            <a class="link" href="glib-Arrays.html#g-array-ref" title="g_array_ref ()">g_array_ref</a>                         (<em class="parameter"><code><a class="link" href="glib-Arrays.html#GArray" title="struct GArray"><span class="type">GArray</span></a> *array</code></em>);
-<span class="returnvalue">void</span>                <a class="link" href="glib-Arrays.html#g-array-unref" title="g_array_unref ()">g_array_unref</a>                       (<em class="parameter"><code><a class="link" href="glib-Arrays.html#GArray" title="struct GArray"><span class="type">GArray</span></a> *array</code></em>);
-<a class="link" href="glib-Basic-Types.html#guint" title="guint"><span class="returnvalue">guint</span></a>               <a class="link" href="glib-Arrays.html#g-array-get-element-size" title="g_array_get_element_size ()">g_array_get_element_size</a>            (<em class="parameter"><code><a class="link" href="glib-Arrays.html#GArray" title="struct GArray"><span class="type">GArray</span></a> *array</code></em>);
-#define             <a class="link" href="glib-Arrays.html#g-array-append-val" title="g_array_append_val()">g_array_append_val</a>                  (a,
-                                                         v)
-<a class="link" href="glib-Arrays.html#GArray" title="struct GArray"><span class="returnvalue">GArray</span></a> *            <a class="link" href="glib-Arrays.html#g-array-append-vals" title="g_array_append_vals ()">g_array_append_vals</a>                 (<em class="parameter"><code><a class="link" href="glib-Arrays.html#GArray" title="struct GArray"><span class="type">GArray</span></a> *array</code></em>,
-                                                         <em class="parameter"><code><a class="link" href="glib-Basic-Types.html#gconstpointer" title="gconstpointer"><span class="type">gconstpointer</span></a> data</code></em>,
-                                                         <em class="parameter"><code><a class="link" href="glib-Basic-Types.html#guint" title="guint"><span class="type">guint</span></a> len</code></em>);
-#define             <a class="link" href="glib-Arrays.html#g-array-prepend-val" title="g_array_prepend_val()">g_array_prepend_val</a>                 (a,
-                                                         v)
-<a class="link" href="glib-Arrays.html#GArray" title="struct GArray"><span class="returnvalue">GArray</span></a> *            <a class="link" href="glib-Arrays.html#g-array-prepend-vals" title="g_array_prepend_vals ()">g_array_prepend_vals</a>                (<em class="parameter"><code><a class="link" href="glib-Arrays.html#GArray" title="struct GArray"><span class="type">GArray</span></a> *array</code></em>,
-                                                         <em class="parameter"><code><a class="link" href="glib-Basic-Types.html#gconstpointer" title="gconstpointer"><span class="type">gconstpointer</span></a> data</code></em>,
-                                                         <em class="parameter"><code><a class="link" href="glib-Basic-Types.html#guint" title="guint"><span class="type">guint</span></a> len</code></em>);
-#define             <a class="link" href="glib-Arrays.html#g-array-insert-val" title="g_array_insert_val()">g_array_insert_val</a>                  (a,
-                                                         i,
-                                                         v)
-<a class="link" href="glib-Arrays.html#GArray" title="struct GArray"><span class="returnvalue">GArray</span></a> *            <a class="link" href="glib-Arrays.html#g-array-insert-vals" title="g_array_insert_vals ()">g_array_insert_vals</a>                 (<em class="parameter"><code><a class="link" href="glib-Arrays.html#GArray" title="struct GArray"><span class="type">GArray</span></a> *array</code></em>,
-                                                         <em class="parameter"><code><a class="link" href="glib-Basic-Types.html#guint" title="guint"><span class="type">guint</span></a> index_</code></em>,
-                                                         <em class="parameter"><code><a class="link" href="glib-Basic-Types.html#gconstpointer" title="gconstpointer"><span class="type">gconstpointer</span></a> data</code></em>,
-                                                         <em class="parameter"><code><a class="link" href="glib-Basic-Types.html#guint" title="guint"><span class="type">guint</span></a> len</code></em>);
-<a class="link" href="glib-Arrays.html#GArray" title="struct GArray"><span class="returnvalue">GArray</span></a> *            <a class="link" href="glib-Arrays.html#g-array-remove-index" title="g_array_remove_index ()">g_array_remove_index</a>                (<em class="parameter"><code><a class="link" href="glib-Arrays.html#GArray" title="struct GArray"><span class="type">GArray</span></a> *array</code></em>,
-                                                         <em class="parameter"><code><a class="link" href="glib-Basic-Types.html#guint" title="guint"><span class="type">guint</span></a> index_</code></em>);
-<a class="link" href="glib-Arrays.html#GArray" title="struct GArray"><span class="returnvalue">GArray</span></a> *            <a class="link" href="glib-Arrays.html#g-array-remove-index-fast" title="g_array_remove_index_fast ()">g_array_remove_index_fast</a>           (<em class="parameter"><code><a class="link" href="glib-Arrays.html#GArray" title="struct GArray"><span class="type">GArray</span></a> *array</code></em>,
-                                                         <em class="parameter"><code><a class="link" href="glib-Basic-Types.html#guint" title="guint"><span class="type">guint</span></a> index_</code></em>);
-<a class="link" href="glib-Arrays.html#GArray" title="struct GArray"><span class="returnvalue">GArray</span></a> *            <a class="link" href="glib-Arrays.html#g-array-remove-range" title="g_array_remove_range ()">g_array_remove_range</a>                (<em class="parameter"><code><a class="link" href="glib-Arrays.html#GArray" title="struct GArray"><span class="type">GArray</span></a> *array</code></em>,
-                                                         <em class="parameter"><code><a class="link" href="glib-Basic-Types.html#guint" title="guint"><span class="type">guint</span></a> index_</code></em>,
-                                                         <em class="parameter"><code><a class="link" href="glib-Basic-Types.html#guint" title="guint"><span class="type">guint</span></a> length</code></em>);
-<span class="returnvalue">void</span>                <a class="link" href="glib-Arrays.html#g-array-sort" title="g_array_sort ()">g_array_sort</a>                        (<em class="parameter"><code><a class="link" href="glib-Arrays.html#GArray" title="struct GArray"><span class="type">GArray</span></a> *array</code></em>,
-                                                         <em class="parameter"><code><a class="link" href="glib-Doubly-Linked-Lists.html#GCompareFunc" title="GCompareFunc ()"><span class="type">GCompareFunc</span></a> compare_func</code></em>);
-<span class="returnvalue">void</span>                <a class="link" href="glib-Arrays.html#g-array-sort-with-data" title="g_array_sort_with_data ()">g_array_sort_with_data</a>              (<em class="parameter"><code><a class="link" href="glib-Arrays.html#GArray" title="struct GArray"><span class="type">GArray</span></a> *array</code></em>,
-                                                         <em class="parameter"><code><a class="link" href="glib-Doubly-Linked-Lists.html#GCompareDataFunc" title="GCompareDataFunc ()"><span class="type">GCompareDataFunc</span></a> compare_func</code></em>,
-                                                         <em class="parameter"><code><a class="link" href="glib-Basic-Types.html#gpointer" title="gpointer"><span class="type">gpointer</span></a> user_data</code></em>);
-#define             <a class="link" href="glib-Arrays.html#g-array-index" title="g_array_index()">g_array_index</a>                       (a,
-                                                         t,
-                                                         i)
-<a class="link" href="glib-Arrays.html#GArray" title="struct GArray"><span class="returnvalue">GArray</span></a> *            <a class="link" href="glib-Arrays.html#g-array-set-size" title="g_array_set_size ()">g_array_set_size</a>                    (<em class="parameter"><code><a class="link" href="glib-Arrays.html#GArray" title="struct GArray"><span class="type">GArray</span></a> *array</code></em>,
-                                                         <em class="parameter"><code><a class="link" href="glib-Basic-Types.html#guint" title="guint"><span class="type">guint</span></a> length</code></em>);
-<span class="returnvalue">void</span>                <a class="link" href="glib-Arrays.html#g-array-set-clear-func" title="g_array_set_clear_func ()">g_array_set_clear_func</a>              (<em class="parameter"><code><a class="link" href="glib-Arrays.html#GArray" title="struct GArray"><span class="type">GArray</span></a> *array</code></em>,
-                                                         <em class="parameter"><code><a class="link" href="glib-Datasets.html#GDestroyNotify" title="GDestroyNotify ()"><span class="type">GDestroyNotify</span></a> clear_func</code></em>);
-<a class="link" href="glib-Basic-Types.html#gchar" title="gchar"><span class="returnvalue">gchar</span></a> *             <a class="link" href="glib-Arrays.html#g-array-free" title="g_array_free ()">g_array_free</a>                        (<em class="parameter"><code><a class="link" href="glib-Arrays.html#GArray" title="struct GArray"><span class="type">GArray</span></a> *array</code></em>,
-                                                         <em class="parameter"><code><a class="link" href="glib-Basic-Types.html#gboolean" title="gboolean"><span class="type">gboolean</span></a> free_segment</code></em>);
-=======
 <div class="refsect1">
 <a name="glib-Arrays.functions"></a><h2>Functions</h2>
 <div class="informaltable"><table width="100%" border="0">
@@ -293,7 +211,6 @@
 <div class="refsect1">
 <a name="glib-Arrays.includes"></a><h2>Includes</h2>
 <pre class="synopsis">#include &lt;glib.h&gt;
->>>>>>> 76bed778
 </pre>
 </div>
 <div class="refsect1">
@@ -302,32 +219,6 @@
 automatically as elements are added.</p>
 <p>Array elements can be of any size (though all elements of one array
 are the same size), and the array can be automatically cleared to
-<<<<<<< HEAD
-'0's and zero-terminated.
-</p>
-<p>
-To create a new array use <a class="link" href="glib-Arrays.html#g-array-new" title="g_array_new ()"><code class="function">g_array_new()</code></a>.
-</p>
-<p>
-To add elements to an array, use <a class="link" href="glib-Arrays.html#g-array-append-val" title="g_array_append_val()"><code class="function">g_array_append_val()</code></a>,
-<a class="link" href="glib-Arrays.html#g-array-append-vals" title="g_array_append_vals ()"><code class="function">g_array_append_vals()</code></a>, <a class="link" href="glib-Arrays.html#g-array-prepend-val" title="g_array_prepend_val()"><code class="function">g_array_prepend_val()</code></a>, and
-<a class="link" href="glib-Arrays.html#g-array-prepend-vals" title="g_array_prepend_vals ()"><code class="function">g_array_prepend_vals()</code></a>.
-</p>
-<p>
-To access an element of an array, use <a class="link" href="glib-Arrays.html#g-array-index" title="g_array_index()"><code class="function">g_array_index()</code></a>.
-</p>
-<p>
-To set the size of an array, use <a class="link" href="glib-Arrays.html#g-array-set-size" title="g_array_set_size ()"><code class="function">g_array_set_size()</code></a>.
-</p>
-<p>
-To free an array, use <a class="link" href="glib-Arrays.html#g-array-free" title="g_array_free ()"><code class="function">g_array_free()</code></a>.
-</p>
-<p>
-</p>
-<div class="example">
-<a name="id952991"></a><p class="title"><b>Example 14. Using a <a class="link" href="glib-Arrays.html#GArray" title="struct GArray"><span class="type">GArray</span></a> to store <a class="link" href="glib-Basic-Types.html#gint" title="gint"><span class="type">gint</span></a> values</b></p>
-<div class="example-contents">
-=======
 '0's and zero-terminated.</p>
 <p>To create a new array use <a class="link" href="glib-Arrays.html#g-array-new" title="g_array_new ()"><code class="function">g_array_new()</code></a>.</p>
 <p>To add elements to an array, use <a class="link" href="glib-Arrays.html#g-array-append-val" title="g_array_append_val()"><code class="function">g_array_append_val()</code></a>,
@@ -338,7 +229,6 @@
 <p>To free an array, use <a class="link" href="glib-Arrays.html#g-array-free" title="g_array_free ()"><code class="function">g_array_free()</code></a>.</p>
 <p>Here is an example that stores integers in a <a class="link" href="glib-Arrays.html#GArray" title="struct GArray"><span class="type">GArray</span></a>:</p>
 <div class="informalexample">
->>>>>>> 76bed778
   <table class="listing_frame" border="0" cellpadding="0" cellspacing="0">
     <tbody>
       <tr>
@@ -373,76 +263,6 @@
 
 <p></p>
 </div>
-<<<<<<< HEAD
-<p><br class="example-break">
-</p>
-</div>
-<div class="refsect1">
-<a name="glib-Arrays.details"></a><h2>Details</h2>
-<div class="refsect2">
-<a name="GArray"></a><h3>struct GArray</h3>
-<pre class="programlisting">struct GArray {
-  gchar *data;
-  guint len;
-};
-</pre>
-<p>
-Contains the public fields of an <a class="link" href="glib-Arrays.html" title="Arrays">Array</a>.
-</p>
-<div class="variablelist"><table border="0" class="variablelist">
-<colgroup>
-<col align="left" valign="top">
-<col>
-</colgroup>
-<tbody>
-<tr>
-<td><p><span class="term"><a class="link" href="glib-Basic-Types.html#gchar" title="gchar"><span class="type">gchar</span></a> *<em class="structfield"><code><a name="GArray.data"></a>data</code></em>;</span></p></td>
-<td>a pointer to the element data. The data may be moved as
-elements are added to the <a class="link" href="glib-Arrays.html#GArray" title="struct GArray"><span class="type">GArray</span></a>.</td>
-</tr>
-<tr>
-<td><p><span class="term"><a class="link" href="glib-Basic-Types.html#guint" title="guint"><span class="type">guint</span></a> <em class="structfield"><code><a name="GArray.len"></a>len</code></em>;</span></p></td>
-<td>the number of elements in the <a class="link" href="glib-Arrays.html#GArray" title="struct GArray"><span class="type">GArray</span></a> not including the
-possible terminating zero element.</td>
-</tr>
-</tbody>
-</table></div>
-</div>
-<hr>
-<div class="refsect2">
-<a name="g-array-new"></a><h3>g_array_new ()</h3>
-<pre class="programlisting"><a class="link" href="glib-Arrays.html#GArray" title="struct GArray"><span class="returnvalue">GArray</span></a> *            g_array_new                         (<em class="parameter"><code><a class="link" href="glib-Basic-Types.html#gboolean" title="gboolean"><span class="type">gboolean</span></a> zero_terminated</code></em>,
-                                                         <em class="parameter"><code><a class="link" href="glib-Basic-Types.html#gboolean" title="gboolean"><span class="type">gboolean</span></a> clear_</code></em>,
-                                                         <em class="parameter"><code><a class="link" href="glib-Basic-Types.html#guint" title="guint"><span class="type">guint</span></a> element_size</code></em>);</pre>
-<p>
-Creates a new <a class="link" href="glib-Arrays.html#GArray" title="struct GArray"><span class="type">GArray</span></a> with a reference count of 1.
-</p>
-<div class="variablelist"><table border="0" class="variablelist">
-<colgroup>
-<col align="left" valign="top">
-<col>
-</colgroup>
-<tbody>
-<tr>
-<td><p><span class="term"><em class="parameter"><code>zero_terminated</code></em> :</span></p></td>
-<td>
-<a class="link" href="glib-Standard-Macros.html#TRUE:CAPS" title="TRUE"><code class="literal">TRUE</code></a> if the array should have an extra element at
-the end which is set to 0.</td>
-</tr>
-<tr>
-<td><p><span class="term"><em class="parameter"><code>clear_</code></em> :</span></p></td>
-<td>
-<a class="link" href="glib-Standard-Macros.html#TRUE:CAPS" title="TRUE"><code class="literal">TRUE</code></a> if <a class="link" href="glib-Arrays.html#GArray" title="struct GArray"><span class="type">GArray</span></a> elements should be automatically cleared
-to 0 when they are allocated.</td>
-</tr>
-<tr>
-<td><p><span class="term"><em class="parameter"><code>element_size</code></em> :</span></p></td>
-<td>the size of each element in bytes.</td>
-</tr>
-<tr>
-<td><p><span class="term"><span class="emphasis"><em>Returns</em></span> :</span></p></td>
-<td>the new <a class="link" href="glib-Arrays.html#GArray" title="struct GArray"><span class="type">GArray</span></a>.</td>
-=======
 <div class="refsect1">
 <a name="glib-Arrays.functions_details"></a><h2>Functions</h2>
 <div class="refsect2">
@@ -477,7 +297,6 @@
 <td class="parameter_name"><p>element_size</p></td>
 <td class="parameter_description"><p>the size of each element in bytes</p></td>
 <td class="parameter_annotations"> </td>
->>>>>>> 76bed778
 </tr>
 </tbody>
 </table></div>
@@ -489,48 +308,6 @@
 </div>
 <hr>
 <div class="refsect2">
-<<<<<<< HEAD
-<a name="g-array-sized-new"></a><h3>g_array_sized_new ()</h3>
-<pre class="programlisting"><a class="link" href="glib-Arrays.html#GArray" title="struct GArray"><span class="returnvalue">GArray</span></a> *            g_array_sized_new                   (<em class="parameter"><code><a class="link" href="glib-Basic-Types.html#gboolean" title="gboolean"><span class="type">gboolean</span></a> zero_terminated</code></em>,
-                                                         <em class="parameter"><code><a class="link" href="glib-Basic-Types.html#gboolean" title="gboolean"><span class="type">gboolean</span></a> clear_</code></em>,
-                                                         <em class="parameter"><code><a class="link" href="glib-Basic-Types.html#guint" title="guint"><span class="type">guint</span></a> element_size</code></em>,
-                                                         <em class="parameter"><code><a class="link" href="glib-Basic-Types.html#guint" title="guint"><span class="type">guint</span></a> reserved_size</code></em>);</pre>
-<p>
-Creates a new <a class="link" href="glib-Arrays.html#GArray" title="struct GArray"><span class="type">GArray</span></a> with <em class="parameter"><code>reserved_size</code></em> elements preallocated and
-a reference count of 1. This avoids frequent reallocation, if you
-are going to add many elements to the array. Note however that the
-size of the array is still 0.
-</p>
-<div class="variablelist"><table border="0" class="variablelist">
-<colgroup>
-<col align="left" valign="top">
-<col>
-</colgroup>
-<tbody>
-<tr>
-<td><p><span class="term"><em class="parameter"><code>zero_terminated</code></em> :</span></p></td>
-<td>
-<a class="link" href="glib-Standard-Macros.html#TRUE:CAPS" title="TRUE"><code class="literal">TRUE</code></a> if the array should have an extra element at
-the end with all bits cleared.</td>
-</tr>
-<tr>
-<td><p><span class="term"><em class="parameter"><code>clear_</code></em> :</span></p></td>
-<td>
-<a class="link" href="glib-Standard-Macros.html#TRUE:CAPS" title="TRUE"><code class="literal">TRUE</code></a> if all bits in the array should be cleared to 0 on
-allocation.</td>
-</tr>
-<tr>
-<td><p><span class="term"><em class="parameter"><code>element_size</code></em> :</span></p></td>
-<td>size of each element in the array.</td>
-</tr>
-<tr>
-<td><p><span class="term"><em class="parameter"><code>reserved_size</code></em> :</span></p></td>
-<td>number of elements preallocated.</td>
-</tr>
-<tr>
-<td><p><span class="term"><span class="emphasis"><em>Returns</em></span> :</span></p></td>
-<td>the new <a class="link" href="glib-Arrays.html#GArray" title="struct GArray"><span class="type">GArray</span></a>.</td>
-=======
 <a name="g-array-sized-new"></a><h3>g_array_sized_new ()</h3>
 <pre class="programlisting"><a class="link" href="glib-Arrays.html#GArray" title="struct GArray"><span class="returnvalue">GArray</span></a> *
 g_array_sized_new (<em class="parameter"><code><a class="link" href="glib-Basic-Types.html#gboolean" title="gboolean"><span class="type">gboolean</span></a> zero_terminated</code></em>,
@@ -572,7 +349,6 @@
 <td class="parameter_name"><p>reserved_size</p></td>
 <td class="parameter_description"><p>number of elements preallocated</p></td>
 <td class="parameter_annotations"> </td>
->>>>>>> 76bed778
 </tr>
 </tbody>
 </table></div>
@@ -584,29 +360,6 @@
 </div>
 <hr>
 <div class="refsect2">
-<<<<<<< HEAD
-<a name="g-array-ref"></a><h3>g_array_ref ()</h3>
-<pre class="programlisting"><a class="link" href="glib-Arrays.html#GArray" title="struct GArray"><span class="returnvalue">GArray</span></a> *            g_array_ref                         (<em class="parameter"><code><a class="link" href="glib-Arrays.html#GArray" title="struct GArray"><span class="type">GArray</span></a> *array</code></em>);</pre>
-<p>
-Atomically increments the reference count of <em class="parameter"><code>array</code></em> by one. This
-function is MT-safe and may be called from any thread.
-</p>
-<div class="variablelist"><table border="0" class="variablelist">
-<colgroup>
-<col align="left" valign="top">
-<col>
-</colgroup>
-<tbody>
-<tr>
-<td><p><span class="term"><em class="parameter"><code>array</code></em> :</span></p></td>
-<td>A <a class="link" href="glib-Arrays.html#GArray" title="struct GArray"><span class="type">GArray</span></a>.</td>
-</tr>
-<tr>
-<td><p><span class="term"><span class="emphasis"><em>Returns</em></span> :</span></p></td>
-<td>The passed in <a class="link" href="glib-Arrays.html#GArray" title="struct GArray"><span class="type">GArray</span></a>.</td>
-</tr>
-</tbody>
-=======
 <a name="g-array-ref"></a><h3>g_array_ref ()</h3>
 <pre class="programlisting"><a class="link" href="glib-Arrays.html#GArray" title="struct GArray"><span class="returnvalue">GArray</span></a> *
 g_array_ref (<em class="parameter"><code><a class="link" href="glib-Arrays.html#GArray" title="struct GArray"><span class="type">GArray</span></a> *array</code></em>);</pre>
@@ -626,7 +379,6 @@
 <td class="parameter_description"><p>A <a class="link" href="glib-Arrays.html#GArray" title="struct GArray"><span class="type">GArray</span></a></p></td>
 <td class="parameter_annotations"> </td>
 </tr></tbody>
->>>>>>> 76bed778
 </table></div>
 </div>
 <div class="refsect3">
@@ -637,24 +389,6 @@
 </div>
 <hr>
 <div class="refsect2">
-<<<<<<< HEAD
-<a name="g-array-unref"></a><h3>g_array_unref ()</h3>
-<pre class="programlisting"><span class="returnvalue">void</span>                g_array_unref                       (<em class="parameter"><code><a class="link" href="glib-Arrays.html#GArray" title="struct GArray"><span class="type">GArray</span></a> *array</code></em>);</pre>
-<p>
-Atomically decrements the reference count of <em class="parameter"><code>array</code></em> by one. If the
-reference count drops to 0, all memory allocated by the array is
-released. This function is MT-safe and may be called from any
-thread.
-</p>
-<div class="variablelist"><table border="0" class="variablelist">
-<colgroup>
-<col align="left" valign="top">
-<col>
-</colgroup>
-<tbody><tr>
-<td><p><span class="term"><em class="parameter"><code>array</code></em> :</span></p></td>
-<td>A <a class="link" href="glib-Arrays.html#GArray" title="struct GArray"><span class="type">GArray</span></a>.</td>
-=======
 <a name="g-array-unref"></a><h3>g_array_unref ()</h3>
 <pre class="programlisting"><span class="returnvalue">void</span>
 g_array_unref (<em class="parameter"><code><a class="link" href="glib-Arrays.html#GArray" title="struct GArray"><span class="type">GArray</span></a> *array</code></em>);</pre>
@@ -675,7 +409,6 @@
 <td class="parameter_name"><p>array</p></td>
 <td class="parameter_description"><p>A <a class="link" href="glib-Arrays.html#GArray" title="struct GArray"><span class="type">GArray</span></a></p></td>
 <td class="parameter_annotations"> </td>
->>>>>>> 76bed778
 </tr></tbody>
 </table></div>
 </div>
@@ -683,28 +416,6 @@
 </div>
 <hr>
 <div class="refsect2">
-<<<<<<< HEAD
-<a name="g-array-get-element-size"></a><h3>g_array_get_element_size ()</h3>
-<pre class="programlisting"><a class="link" href="glib-Basic-Types.html#guint" title="guint"><span class="returnvalue">guint</span></a>               g_array_get_element_size            (<em class="parameter"><code><a class="link" href="glib-Arrays.html#GArray" title="struct GArray"><span class="type">GArray</span></a> *array</code></em>);</pre>
-<p>
-Gets the size of the elements in <em class="parameter"><code>array</code></em>.
-</p>
-<div class="variablelist"><table border="0" class="variablelist">
-<colgroup>
-<col align="left" valign="top">
-<col>
-</colgroup>
-<tbody>
-<tr>
-<td><p><span class="term"><em class="parameter"><code>array</code></em> :</span></p></td>
-<td>A <a class="link" href="glib-Arrays.html#GArray" title="struct GArray"><span class="type">GArray</span></a>.</td>
-</tr>
-<tr>
-<td><p><span class="term"><span class="emphasis"><em>Returns</em></span> :</span></p></td>
-<td>Size of each element, in bytes.</td>
-</tr>
-</tbody>
-=======
 <a name="g-array-get-element-size"></a><h3>g_array_get_element_size ()</h3>
 <pre class="programlisting"><a class="link" href="glib-Basic-Types.html#guint" title="guint"><span class="returnvalue">guint</span></a>
 g_array_get_element_size (<em class="parameter"><code><a class="link" href="glib-Arrays.html#GArray" title="struct GArray"><span class="type">GArray</span></a> *array</code></em>);</pre>
@@ -723,7 +434,6 @@
 <td class="parameter_description"><p>A <a class="link" href="glib-Arrays.html#GArray" title="struct GArray"><span class="type">GArray</span></a></p></td>
 <td class="parameter_annotations"> </td>
 </tr></tbody>
->>>>>>> 76bed778
 </table></div>
 </div>
 <div class="refsect3">
@@ -736,39 +446,6 @@
 <div class="refsect2">
 <a name="g-array-append-val"></a><h3>g_array_append_val()</h3>
 <pre class="programlisting">#define             g_array_append_val(a,v)</pre>
-<<<<<<< HEAD
-<p>
-Adds the value on to the end of the array. The array will grow in
-size automatically if necessary.
-</p>
-<p>
-</p>
-<div class="note" style="margin-left: 0.5in; margin-right: 0.5in;">
-<h3 class="title">Note</h3>
-<p><a class="link" href="glib-Arrays.html#g-array-append-val" title="g_array_append_val()"><code class="function">g_array_append_val()</code></a> is a macro which uses a reference
-to the value parameter <em class="parameter"><code>v</code></em>. This means that you cannot use it with
-literal values such as "27". You must use variables.</p>
-</div>
-<p>
-</p>
-<div class="variablelist"><table border="0" class="variablelist">
-<colgroup>
-<col align="left" valign="top">
-<col>
-</colgroup>
-<tbody>
-<tr>
-<td><p><span class="term"><em class="parameter"><code>a</code></em> :</span></p></td>
-<td>a <a class="link" href="glib-Arrays.html#GArray" title="struct GArray"><span class="type">GArray</span></a>.</td>
-</tr>
-<tr>
-<td><p><span class="term"><em class="parameter"><code>v</code></em> :</span></p></td>
-<td>the value to append to the <a class="link" href="glib-Arrays.html#GArray" title="struct GArray"><span class="type">GArray</span></a>.</td>
-</tr>
-<tr>
-<td><p><span class="term"><span class="emphasis"><em>Returns</em></span> :</span></p></td>
-<td>the <a class="link" href="glib-Arrays.html#GArray" title="struct GArray"><span class="type">GArray</span></a>.</td>
-=======
 <p>Adds the value on to the end of the array. The array will grow in
 size automatically if necessary.</p>
 <p>g_array_append_val() is a macro which uses a reference to the value
@@ -793,7 +470,6 @@
 <td class="parameter_name"><p>v</p></td>
 <td class="parameter_description"><p>the value to append to the <a class="link" href="glib-Arrays.html#GArray" title="struct GArray"><span class="type">GArray</span></a></p></td>
 <td class="parameter_annotations"> </td>
->>>>>>> 76bed778
 </tr>
 </tbody>
 </table></div>
@@ -805,36 +481,6 @@
 </div>
 <hr>
 <div class="refsect2">
-<<<<<<< HEAD
-<a name="g-array-append-vals"></a><h3>g_array_append_vals ()</h3>
-<pre class="programlisting"><a class="link" href="glib-Arrays.html#GArray" title="struct GArray"><span class="returnvalue">GArray</span></a> *            g_array_append_vals                 (<em class="parameter"><code><a class="link" href="glib-Arrays.html#GArray" title="struct GArray"><span class="type">GArray</span></a> *array</code></em>,
-                                                         <em class="parameter"><code><a class="link" href="glib-Basic-Types.html#gconstpointer" title="gconstpointer"><span class="type">gconstpointer</span></a> data</code></em>,
-                                                         <em class="parameter"><code><a class="link" href="glib-Basic-Types.html#guint" title="guint"><span class="type">guint</span></a> len</code></em>);</pre>
-<p>
-Adds <em class="parameter"><code>len</code></em> elements onto the end of the array.
-</p>
-<div class="variablelist"><table border="0" class="variablelist">
-<colgroup>
-<col align="left" valign="top">
-<col>
-</colgroup>
-<tbody>
-<tr>
-<td><p><span class="term"><em class="parameter"><code>array</code></em> :</span></p></td>
-<td>a <a class="link" href="glib-Arrays.html#GArray" title="struct GArray"><span class="type">GArray</span></a>.</td>
-</tr>
-<tr>
-<td><p><span class="term"><em class="parameter"><code>data</code></em> :</span></p></td>
-<td>a pointer to the elements to append to the end of the array.</td>
-</tr>
-<tr>
-<td><p><span class="term"><em class="parameter"><code>len</code></em> :</span></p></td>
-<td>the number of elements to append.</td>
-</tr>
-<tr>
-<td><p><span class="term"><span class="emphasis"><em>Returns</em></span> :</span></p></td>
-<td>the <a class="link" href="glib-Arrays.html#GArray" title="struct GArray"><span class="type">GArray</span></a>.</td>
-=======
 <a name="g-array-append-vals"></a><h3>g_array_append_vals ()</h3>
 <pre class="programlisting"><a class="link" href="glib-Arrays.html#GArray" title="struct GArray"><span class="returnvalue">GArray</span></a> *
 g_array_append_vals (<em class="parameter"><code><a class="link" href="glib-Arrays.html#GArray" title="struct GArray"><span class="type">GArray</span></a> *array</code></em>,
@@ -865,7 +511,6 @@
 <td class="parameter_name"><p>len</p></td>
 <td class="parameter_description"><p>the number of elements to append</p></td>
 <td class="parameter_annotations"> </td>
->>>>>>> 76bed778
 </tr>
 </tbody>
 </table></div>
@@ -883,37 +528,6 @@
 size automatically if necessary.</p>
 <p>This operation is slower than <a class="link" href="glib-Arrays.html#g-array-append-val" title="g_array_append_val()"><code class="function">g_array_append_val()</code></a> since the
 existing elements in the array have to be moved to make space for
-<<<<<<< HEAD
-the new element.
-</p>
-<p>
-</p>
-<div class="note" style="margin-left: 0.5in; margin-right: 0.5in;">
-<h3 class="title">Note</h3>
-<p><a class="link" href="glib-Arrays.html#g-array-prepend-val" title="g_array_prepend_val()"><code class="function">g_array_prepend_val()</code></a> is a macro which uses a reference
-to the value parameter <em class="parameter"><code>v</code></em>. This means that you cannot use it with
-literal values such as "27". You must use variables.</p>
-</div>
-<p>
-</p>
-<div class="variablelist"><table border="0" class="variablelist">
-<colgroup>
-<col align="left" valign="top">
-<col>
-</colgroup>
-<tbody>
-<tr>
-<td><p><span class="term"><em class="parameter"><code>a</code></em> :</span></p></td>
-<td>a <a class="link" href="glib-Arrays.html#GArray" title="struct GArray"><span class="type">GArray</span></a>.</td>
-</tr>
-<tr>
-<td><p><span class="term"><em class="parameter"><code>v</code></em> :</span></p></td>
-<td>the value to prepend to the <a class="link" href="glib-Arrays.html#GArray" title="struct GArray"><span class="type">GArray</span></a>.</td>
-</tr>
-<tr>
-<td><p><span class="term"><span class="emphasis"><em>Returns</em></span> :</span></p></td>
-<td>the <a class="link" href="glib-Arrays.html#GArray" title="struct GArray"><span class="type">GArray</span></a>.</td>
-=======
 the new element.</p>
 <p>g_array_prepend_val() is a macro which uses a reference to the value
 parameter <em class="parameter"><code>v</code></em>
@@ -937,7 +551,6 @@
 <td class="parameter_name"><p>v</p></td>
 <td class="parameter_description"><p>the value to prepend to the <a class="link" href="glib-Arrays.html#GArray" title="struct GArray"><span class="type">GArray</span></a></p></td>
 <td class="parameter_annotations"> </td>
->>>>>>> 76bed778
 </tr>
 </tbody>
 </table></div>
@@ -949,42 +562,6 @@
 </div>
 <hr>
 <div class="refsect2">
-<<<<<<< HEAD
-<a name="g-array-prepend-vals"></a><h3>g_array_prepend_vals ()</h3>
-<pre class="programlisting"><a class="link" href="glib-Arrays.html#GArray" title="struct GArray"><span class="returnvalue">GArray</span></a> *            g_array_prepend_vals                (<em class="parameter"><code><a class="link" href="glib-Arrays.html#GArray" title="struct GArray"><span class="type">GArray</span></a> *array</code></em>,
-                                                         <em class="parameter"><code><a class="link" href="glib-Basic-Types.html#gconstpointer" title="gconstpointer"><span class="type">gconstpointer</span></a> data</code></em>,
-                                                         <em class="parameter"><code><a class="link" href="glib-Basic-Types.html#guint" title="guint"><span class="type">guint</span></a> len</code></em>);</pre>
-<p>
-Adds <em class="parameter"><code>len</code></em> elements onto the start of the array.
-</p>
-<p>
-This operation is slower than <a class="link" href="glib-Arrays.html#g-array-append-vals" title="g_array_append_vals ()"><code class="function">g_array_append_vals()</code></a> since the
-existing elements in the array have to be moved to make space for
-the new elements.
-</p>
-<div class="variablelist"><table border="0" class="variablelist">
-<colgroup>
-<col align="left" valign="top">
-<col>
-</colgroup>
-<tbody>
-<tr>
-<td><p><span class="term"><em class="parameter"><code>array</code></em> :</span></p></td>
-<td>a <a class="link" href="glib-Arrays.html#GArray" title="struct GArray"><span class="type">GArray</span></a>.</td>
-</tr>
-<tr>
-<td><p><span class="term"><em class="parameter"><code>data</code></em> :</span></p></td>
-<td>a pointer to the elements to prepend to the start of the
-array.</td>
-</tr>
-<tr>
-<td><p><span class="term"><em class="parameter"><code>len</code></em> :</span></p></td>
-<td>the number of elements to prepend.</td>
-</tr>
-<tr>
-<td><p><span class="term"><span class="emphasis"><em>Returns</em></span> :</span></p></td>
-<td>the <a class="link" href="glib-Arrays.html#GArray" title="struct GArray"><span class="type">GArray</span></a>.</td>
-=======
 <a name="g-array-prepend-vals"></a><h3>g_array_prepend_vals ()</h3>
 <pre class="programlisting"><a class="link" href="glib-Arrays.html#GArray" title="struct GArray"><span class="returnvalue">GArray</span></a> *
 g_array_prepend_vals (<em class="parameter"><code><a class="link" href="glib-Arrays.html#GArray" title="struct GArray"><span class="type">GArray</span></a> *array</code></em>,
@@ -1018,7 +595,6 @@
 <td class="parameter_name"><p>len</p></td>
 <td class="parameter_description"><p>the number of elements to prepend</p></td>
 <td class="parameter_annotations"> </td>
->>>>>>> 76bed778
 </tr>
 </tbody>
 </table></div>
@@ -1032,42 +608,6 @@
 <div class="refsect2">
 <a name="g-array-insert-val"></a><h3>g_array_insert_val()</h3>
 <pre class="programlisting">#define             g_array_insert_val(a,i,v)</pre>
-<<<<<<< HEAD
-<p>
-Inserts an element into an array at the given index.
-</p>
-<p>
-</p>
-<div class="note" style="margin-left: 0.5in; margin-right: 0.5in;">
-<h3 class="title">Note</h3>
-<p><a class="link" href="glib-Arrays.html#g-array-insert-val" title="g_array_insert_val()"><code class="function">g_array_insert_val()</code></a> is a macro which uses a reference
-to the value parameter <em class="parameter"><code>v</code></em>. This means that you cannot use it with
-literal values such as "27". You must use variables.</p>
-</div>
-<p>
-</p>
-<div class="variablelist"><table border="0" class="variablelist">
-<colgroup>
-<col align="left" valign="top">
-<col>
-</colgroup>
-<tbody>
-<tr>
-<td><p><span class="term"><em class="parameter"><code>a</code></em> :</span></p></td>
-<td>a <a class="link" href="glib-Arrays.html#GArray" title="struct GArray"><span class="type">GArray</span></a>.</td>
-</tr>
-<tr>
-<td><p><span class="term"><em class="parameter"><code>i</code></em> :</span></p></td>
-<td>the index to place the element at.</td>
-</tr>
-<tr>
-<td><p><span class="term"><em class="parameter"><code>v</code></em> :</span></p></td>
-<td>the value to insert into the array.</td>
-</tr>
-<tr>
-<td><p><span class="term"><span class="emphasis"><em>Returns</em></span> :</span></p></td>
-<td>the <a class="link" href="glib-Arrays.html#GArray" title="struct GArray"><span class="type">GArray</span></a>.</td>
-=======
 <p>Inserts an element into an array at the given index.</p>
 <p>g_array_insert_val() is a macro which uses a reference to the value
 parameter <em class="parameter"><code>v</code></em>
@@ -1096,7 +636,6 @@
 <td class="parameter_name"><p>v</p></td>
 <td class="parameter_description"><p>the value to insert into the array</p></td>
 <td class="parameter_annotations"> </td>
->>>>>>> 76bed778
 </tr>
 </tbody>
 </table></div>
@@ -1108,41 +647,6 @@
 </div>
 <hr>
 <div class="refsect2">
-<<<<<<< HEAD
-<a name="g-array-insert-vals"></a><h3>g_array_insert_vals ()</h3>
-<pre class="programlisting"><a class="link" href="glib-Arrays.html#GArray" title="struct GArray"><span class="returnvalue">GArray</span></a> *            g_array_insert_vals                 (<em class="parameter"><code><a class="link" href="glib-Arrays.html#GArray" title="struct GArray"><span class="type">GArray</span></a> *array</code></em>,
-                                                         <em class="parameter"><code><a class="link" href="glib-Basic-Types.html#guint" title="guint"><span class="type">guint</span></a> index_</code></em>,
-                                                         <em class="parameter"><code><a class="link" href="glib-Basic-Types.html#gconstpointer" title="gconstpointer"><span class="type">gconstpointer</span></a> data</code></em>,
-                                                         <em class="parameter"><code><a class="link" href="glib-Basic-Types.html#guint" title="guint"><span class="type">guint</span></a> len</code></em>);</pre>
-<p>
-Inserts <em class="parameter"><code>len</code></em> elements into a <a class="link" href="glib-Arrays.html#GArray" title="struct GArray"><span class="type">GArray</span></a> at the given index.
-</p>
-<div class="variablelist"><table border="0" class="variablelist">
-<colgroup>
-<col align="left" valign="top">
-<col>
-</colgroup>
-<tbody>
-<tr>
-<td><p><span class="term"><em class="parameter"><code>array</code></em> :</span></p></td>
-<td>a <a class="link" href="glib-Arrays.html#GArray" title="struct GArray"><span class="type">GArray</span></a>.</td>
-</tr>
-<tr>
-<td><p><span class="term"><em class="parameter"><code>index_</code></em> :</span></p></td>
-<td>the index to place the elements at.</td>
-</tr>
-<tr>
-<td><p><span class="term"><em class="parameter"><code>data</code></em> :</span></p></td>
-<td>a pointer to the elements to insert.</td>
-</tr>
-<tr>
-<td><p><span class="term"><em class="parameter"><code>len</code></em> :</span></p></td>
-<td>the number of elements to insert.</td>
-</tr>
-<tr>
-<td><p><span class="term"><span class="emphasis"><em>Returns</em></span> :</span></p></td>
-<td>the <a class="link" href="glib-Arrays.html#GArray" title="struct GArray"><span class="type">GArray</span></a>.</td>
-=======
 <a name="g-array-insert-vals"></a><h3>g_array_insert_vals ()</h3>
 <pre class="programlisting"><a class="link" href="glib-Arrays.html#GArray" title="struct GArray"><span class="returnvalue">GArray</span></a> *
 g_array_insert_vals (<em class="parameter"><code><a class="link" href="glib-Arrays.html#GArray" title="struct GArray"><span class="type">GArray</span></a> *array</code></em>,
@@ -1179,7 +683,6 @@
 <td class="parameter_name"><p>len</p></td>
 <td class="parameter_description"><p>the number of elements to insert</p></td>
 <td class="parameter_annotations"> </td>
->>>>>>> 76bed778
 </tr>
 </tbody>
 </table></div>
@@ -1191,32 +694,6 @@
 </div>
 <hr>
 <div class="refsect2">
-<<<<<<< HEAD
-<a name="g-array-remove-index"></a><h3>g_array_remove_index ()</h3>
-<pre class="programlisting"><a class="link" href="glib-Arrays.html#GArray" title="struct GArray"><span class="returnvalue">GArray</span></a> *            g_array_remove_index                (<em class="parameter"><code><a class="link" href="glib-Arrays.html#GArray" title="struct GArray"><span class="type">GArray</span></a> *array</code></em>,
-                                                         <em class="parameter"><code><a class="link" href="glib-Basic-Types.html#guint" title="guint"><span class="type">guint</span></a> index_</code></em>);</pre>
-<p>
-Removes the element at the given index from a <a class="link" href="glib-Arrays.html#GArray" title="struct GArray"><span class="type">GArray</span></a>. The following
-elements are moved down one place.
-</p>
-<div class="variablelist"><table border="0" class="variablelist">
-<colgroup>
-<col align="left" valign="top">
-<col>
-</colgroup>
-<tbody>
-<tr>
-<td><p><span class="term"><em class="parameter"><code>array</code></em> :</span></p></td>
-<td>a <a class="link" href="glib-Arrays.html#GArray" title="struct GArray"><span class="type">GArray</span></a>.</td>
-</tr>
-<tr>
-<td><p><span class="term"><em class="parameter"><code>index_</code></em> :</span></p></td>
-<td>the index of the element to remove.</td>
-</tr>
-<tr>
-<td><p><span class="term"><span class="emphasis"><em>Returns</em></span> :</span></p></td>
-<td>the <a class="link" href="glib-Arrays.html#GArray" title="struct GArray"><span class="type">GArray</span></a>.</td>
-=======
 <a name="g-array-remove-index"></a><h3>g_array_remove_index ()</h3>
 <pre class="programlisting"><a class="link" href="glib-Arrays.html#GArray" title="struct GArray"><span class="returnvalue">GArray</span></a> *
 g_array_remove_index (<em class="parameter"><code><a class="link" href="glib-Arrays.html#GArray" title="struct GArray"><span class="type">GArray</span></a> *array</code></em>,
@@ -1241,7 +718,6 @@
 <td class="parameter_name"><p>index_</p></td>
 <td class="parameter_description"><p>the index of the element to remove</p></td>
 <td class="parameter_annotations"> </td>
->>>>>>> 76bed778
 </tr>
 </tbody>
 </table></div>
@@ -1253,34 +729,6 @@
 </div>
 <hr>
 <div class="refsect2">
-<<<<<<< HEAD
-<a name="g-array-remove-index-fast"></a><h3>g_array_remove_index_fast ()</h3>
-<pre class="programlisting"><a class="link" href="glib-Arrays.html#GArray" title="struct GArray"><span class="returnvalue">GArray</span></a> *            g_array_remove_index_fast           (<em class="parameter"><code><a class="link" href="glib-Arrays.html#GArray" title="struct GArray"><span class="type">GArray</span></a> *array</code></em>,
-                                                         <em class="parameter"><code><a class="link" href="glib-Basic-Types.html#guint" title="guint"><span class="type">guint</span></a> index_</code></em>);</pre>
-<p>
-Removes the element at the given index from a <a class="link" href="glib-Arrays.html#GArray" title="struct GArray"><span class="type">GArray</span></a>. The last
-element in the array is used to fill in the space, so this function
-does not preserve the order of the <a class="link" href="glib-Arrays.html#GArray" title="struct GArray"><span class="type">GArray</span></a>. But it is faster than
-<a class="link" href="glib-Arrays.html#g-array-remove-index" title="g_array_remove_index ()"><code class="function">g_array_remove_index()</code></a>.
-</p>
-<div class="variablelist"><table border="0" class="variablelist">
-<colgroup>
-<col align="left" valign="top">
-<col>
-</colgroup>
-<tbody>
-<tr>
-<td><p><span class="term"><em class="parameter"><code>array</code></em> :</span></p></td>
-<td>a <em class="parameter"><code>GArray</code></em>.</td>
-</tr>
-<tr>
-<td><p><span class="term"><em class="parameter"><code>index_</code></em> :</span></p></td>
-<td>the index of the element to remove.</td>
-</tr>
-<tr>
-<td><p><span class="term"><span class="emphasis"><em>Returns</em></span> :</span></p></td>
-<td>the <a class="link" href="glib-Arrays.html#GArray" title="struct GArray"><span class="type">GArray</span></a>.</td>
-=======
 <a name="g-array-remove-index-fast"></a><h3>g_array_remove_index_fast ()</h3>
 <pre class="programlisting"><a class="link" href="glib-Arrays.html#GArray" title="struct GArray"><span class="returnvalue">GArray</span></a> *
 g_array_remove_index_fast (<em class="parameter"><code><a class="link" href="glib-Arrays.html#GArray" title="struct GArray"><span class="type">GArray</span></a> *array</code></em>,
@@ -1308,7 +756,6 @@
 <td class="parameter_name"><p>index_</p></td>
 <td class="parameter_description"><p>the index of the element to remove</p></td>
 <td class="parameter_annotations"> </td>
->>>>>>> 76bed778
 </tr>
 </tbody>
 </table></div>
@@ -1320,37 +767,6 @@
 </div>
 <hr>
 <div class="refsect2">
-<<<<<<< HEAD
-<a name="g-array-remove-range"></a><h3>g_array_remove_range ()</h3>
-<pre class="programlisting"><a class="link" href="glib-Arrays.html#GArray" title="struct GArray"><span class="returnvalue">GArray</span></a> *            g_array_remove_range                (<em class="parameter"><code><a class="link" href="glib-Arrays.html#GArray" title="struct GArray"><span class="type">GArray</span></a> *array</code></em>,
-                                                         <em class="parameter"><code><a class="link" href="glib-Basic-Types.html#guint" title="guint"><span class="type">guint</span></a> index_</code></em>,
-                                                         <em class="parameter"><code><a class="link" href="glib-Basic-Types.html#guint" title="guint"><span class="type">guint</span></a> length</code></em>);</pre>
-<p>
-Removes the given number of elements starting at the given index
-from a <a class="link" href="glib-Arrays.html#GArray" title="struct GArray"><span class="type">GArray</span></a>.  The following elements are moved to close the gap.
-</p>
-<div class="variablelist"><table border="0" class="variablelist">
-<colgroup>
-<col align="left" valign="top">
-<col>
-</colgroup>
-<tbody>
-<tr>
-<td><p><span class="term"><em class="parameter"><code>array</code></em> :</span></p></td>
-<td>a <em class="parameter"><code>GArray</code></em>.</td>
-</tr>
-<tr>
-<td><p><span class="term"><em class="parameter"><code>index_</code></em> :</span></p></td>
-<td>the index of the first element to remove.</td>
-</tr>
-<tr>
-<td><p><span class="term"><em class="parameter"><code>length</code></em> :</span></p></td>
-<td>the number of elements to remove.</td>
-</tr>
-<tr>
-<td><p><span class="term"><span class="emphasis"><em>Returns</em></span> :</span></p></td>
-<td>the <a class="link" href="glib-Arrays.html#GArray" title="struct GArray"><span class="type">GArray</span></a>.</td>
-=======
 <a name="g-array-remove-range"></a><h3>g_array_remove_range ()</h3>
 <pre class="programlisting"><a class="link" href="glib-Arrays.html#GArray" title="struct GArray"><span class="returnvalue">GArray</span></a> *
 g_array_remove_range (<em class="parameter"><code><a class="link" href="glib-Arrays.html#GArray" title="struct GArray"><span class="type">GArray</span></a> *array</code></em>,
@@ -1382,7 +798,6 @@
 <td class="parameter_name"><p>length</p></td>
 <td class="parameter_description"><p>the number of elements to remove</p></td>
 <td class="parameter_annotations"> </td>
->>>>>>> 76bed778
 </tr>
 </tbody>
 </table></div>
@@ -1395,33 +810,6 @@
 </div>
 <hr>
 <div class="refsect2">
-<<<<<<< HEAD
-<a name="g-array-sort"></a><h3>g_array_sort ()</h3>
-<pre class="programlisting"><span class="returnvalue">void</span>                g_array_sort                        (<em class="parameter"><code><a class="link" href="glib-Arrays.html#GArray" title="struct GArray"><span class="type">GArray</span></a> *array</code></em>,
-                                                         <em class="parameter"><code><a class="link" href="glib-Doubly-Linked-Lists.html#GCompareFunc" title="GCompareFunc ()"><span class="type">GCompareFunc</span></a> compare_func</code></em>);</pre>
-<p>
-Sorts a <a class="link" href="glib-Arrays.html#GArray" title="struct GArray"><span class="type">GArray</span></a> using <em class="parameter"><code>compare_func</code></em> which should be a <code class="function">qsort()</code>-style
-comparison function (returns less than zero for first arg is less
-than second arg, zero for equal, greater zero if first arg is
-greater than second arg).
-</p>
-<p>
-This is guaranteed to be a stable sort since version 2.32.
-</p>
-<div class="variablelist"><table border="0" class="variablelist">
-<colgroup>
-<col align="left" valign="top">
-<col>
-</colgroup>
-<tbody>
-<tr>
-<td><p><span class="term"><em class="parameter"><code>array</code></em> :</span></p></td>
-<td>a <a class="link" href="glib-Arrays.html#GArray" title="struct GArray"><span class="type">GArray</span></a>.</td>
-</tr>
-<tr>
-<td><p><span class="term"><em class="parameter"><code>compare_func</code></em> :</span></p></td>
-<td>comparison function.</td>
-=======
 <a name="g-array-sort"></a><h3>g_array_sort ()</h3>
 <pre class="programlisting"><span class="returnvalue">void</span>
 g_array_sort (<em class="parameter"><code><a class="link" href="glib-Arrays.html#GArray" title="struct GArray"><span class="type">GArray</span></a> *array</code></em>,
@@ -1450,49 +838,13 @@
 <td class="parameter_name"><p>compare_func</p></td>
 <td class="parameter_description"><p>comparison function</p></td>
 <td class="parameter_annotations"> </td>
->>>>>>> 76bed778
-</tr>
-</tbody>
-</table></div>
-</div>
-</div>
-<hr>
-<div class="refsect2">
-<<<<<<< HEAD
-<a name="g-array-sort-with-data"></a><h3>g_array_sort_with_data ()</h3>
-<pre class="programlisting"><span class="returnvalue">void</span>                g_array_sort_with_data              (<em class="parameter"><code><a class="link" href="glib-Arrays.html#GArray" title="struct GArray"><span class="type">GArray</span></a> *array</code></em>,
-                                                         <em class="parameter"><code><a class="link" href="glib-Doubly-Linked-Lists.html#GCompareDataFunc" title="GCompareDataFunc ()"><span class="type">GCompareDataFunc</span></a> compare_func</code></em>,
-                                                         <em class="parameter"><code><a class="link" href="glib-Basic-Types.html#gpointer" title="gpointer"><span class="type">gpointer</span></a> user_data</code></em>);</pre>
-<p>
-Like <a class="link" href="glib-Arrays.html#g-array-sort" title="g_array_sort ()"><code class="function">g_array_sort()</code></a>, but the comparison function receives an extra
-user data argument.
-</p>
-<p>
-This is guaranteed to be a stable sort since version 2.32.
-</p>
-<p>
-There used to be a comment here about making the sort stable by
-using the addresses of the elements in the comparison function.
-This did not actually work, so any such code should be removed.
-</p>
-<div class="variablelist"><table border="0" class="variablelist">
-<colgroup>
-<col align="left" valign="top">
-<col>
-</colgroup>
-<tbody>
-<tr>
-<td><p><span class="term"><em class="parameter"><code>array</code></em> :</span></p></td>
-<td>a <a class="link" href="glib-Arrays.html#GArray" title="struct GArray"><span class="type">GArray</span></a>.</td>
-</tr>
-<tr>
-<td><p><span class="term"><em class="parameter"><code>compare_func</code></em> :</span></p></td>
-<td>comparison function.</td>
-</tr>
-<tr>
-<td><p><span class="term"><em class="parameter"><code>user_data</code></em> :</span></p></td>
-<td>data to pass to <em class="parameter"><code>compare_func</code></em>.</td>
-=======
+</tr>
+</tbody>
+</table></div>
+</div>
+</div>
+<hr>
+<div class="refsect2">
 <a name="g-array-sort-with-data"></a><h3>g_array_sort_with_data ()</h3>
 <pre class="programlisting"><span class="returnvalue">void</span>
 g_array_sort_with_data (<em class="parameter"><code><a class="link" href="glib-Arrays.html#GArray" title="struct GArray"><span class="type">GArray</span></a> *array</code></em>,
@@ -1528,7 +880,6 @@
 <td class="parameter_description"><p>data to pass to <em class="parameter"><code>compare_func</code></em>
 </p></td>
 <td class="parameter_annotations"> </td>
->>>>>>> 76bed778
 </tr>
 </tbody>
 </table></div>
@@ -1538,22 +889,10 @@
 <div class="refsect2">
 <a name="g-array-index"></a><h3>g_array_index()</h3>
 <pre class="programlisting">#define             g_array_index(a,t,i)</pre>
-<<<<<<< HEAD
-<p>
-Returns the element of a <a class="link" href="glib-Arrays.html#GArray" title="struct GArray"><span class="type">GArray</span></a> at the given index. The return
-value is cast to the given type.
-</p>
-<p>
-</p>
-<div class="example">
-<a name="id968858"></a><p class="title"><b>Example 15. Getting a pointer to an element in a <a class="link" href="glib-Arrays.html#GArray" title="struct GArray"><span class="type">GArray</span></a></b></p>
-<div class="example-contents">
-=======
 <p>Returns the element of a <a class="link" href="glib-Arrays.html#GArray" title="struct GArray"><span class="type">GArray</span></a> at the given index. The return
 value is cast to the given type.</p>
 <p>This example gets a pointer to an element in a <a class="link" href="glib-Arrays.html#GArray" title="struct GArray"><span class="type">GArray</span></a>:</p>
 <div class="informalexample">
->>>>>>> 76bed778
   <table class="listing_frame" border="0" cellpadding="0" cellspacing="0">
     <tbody>
       <tr>
@@ -1570,32 +909,6 @@
   </table>
 </div>
 
-<<<<<<< HEAD
-</div>
-<p><br class="example-break">
-</p>
-<div class="variablelist"><table border="0" class="variablelist">
-<colgroup>
-<col align="left" valign="top">
-<col>
-</colgroup>
-<tbody>
-<tr>
-<td><p><span class="term"><em class="parameter"><code>a</code></em> :</span></p></td>
-<td>a <a class="link" href="glib-Arrays.html#GArray" title="struct GArray"><span class="type">GArray</span></a>.</td>
-</tr>
-<tr>
-<td><p><span class="term"><em class="parameter"><code>t</code></em> :</span></p></td>
-<td>the type of the elements.</td>
-</tr>
-<tr>
-<td><p><span class="term"><em class="parameter"><code>i</code></em> :</span></p></td>
-<td>the index of the element to return.</td>
-</tr>
-<tr>
-<td><p><span class="term"><span class="emphasis"><em>Returns</em></span> :</span></p></td>
-<td>the element of the <a class="link" href="glib-Arrays.html#GArray" title="struct GArray"><span class="type">GArray</span></a> at the index given by <em class="parameter"><code>i</code></em>.</td>
-=======
 <p></p>
 <div class="refsect3">
 <a name="id-1.6.10.7.18.8"></a><h4>Parameters</h4>
@@ -1620,35 +933,10 @@
 <td class="parameter_name"><p>i</p></td>
 <td class="parameter_description"><p>the index of the element to return</p></td>
 <td class="parameter_annotations"> </td>
->>>>>>> 76bed778
-</tr>
-</tbody>
-</table></div>
-</div>
-<<<<<<< HEAD
-<hr>
-<div class="refsect2">
-<a name="g-array-set-size"></a><h3>g_array_set_size ()</h3>
-<pre class="programlisting"><a class="link" href="glib-Arrays.html#GArray" title="struct GArray"><span class="returnvalue">GArray</span></a> *            g_array_set_size                    (<em class="parameter"><code><a class="link" href="glib-Arrays.html#GArray" title="struct GArray"><span class="type">GArray</span></a> *array</code></em>,
-                                                         <em class="parameter"><code><a class="link" href="glib-Basic-Types.html#guint" title="guint"><span class="type">guint</span></a> length</code></em>);</pre>
-<p>
-Sets the size of the array, expanding it if necessary. If the array
-was created with <em class="parameter"><code>clear_</code></em> set to <a class="link" href="glib-Standard-Macros.html#TRUE:CAPS" title="TRUE"><code class="literal">TRUE</code></a>, the new elements are set to 0.
-</p>
-<div class="variablelist"><table border="0" class="variablelist">
-<colgroup>
-<col align="left" valign="top">
-<col>
-</colgroup>
-<tbody>
-<tr>
-<td><p><span class="term"><em class="parameter"><code>array</code></em> :</span></p></td>
-<td>a <a class="link" href="glib-Arrays.html#GArray" title="struct GArray"><span class="type">GArray</span></a>.</td>
-</tr>
-<tr>
-<td><p><span class="term"><em class="parameter"><code>length</code></em> :</span></p></td>
-<td>the new size of the <a class="link" href="glib-Arrays.html#GArray" title="struct GArray"><span class="type">GArray</span></a>.</td>
-=======
+</tr>
+</tbody>
+</table></div>
+</div>
 <div class="refsect3">
 <a name="id-1.6.10.7.18.9"></a><h4>Returns</h4>
 <p> the element of the <a class="link" href="glib-Arrays.html#GArray" title="struct GArray"><span class="type">GArray</span></a> at the index given by <em class="parameter"><code>i</code></em>
@@ -1682,7 +970,6 @@
 <td class="parameter_name"><p>length</p></td>
 <td class="parameter_description"><p>the new size of the <a class="link" href="glib-Arrays.html#GArray" title="struct GArray"><span class="type">GArray</span></a></p></td>
 <td class="parameter_annotations"> </td>
->>>>>>> 76bed778
 </tr>
 </tbody>
 </table></div>
@@ -1718,47 +1005,6 @@
 </colgroup>
 <tbody>
 <tr>
-<<<<<<< HEAD
-<td><p><span class="term"><span class="emphasis"><em>Returns</em></span> :</span></p></td>
-<td>the <a class="link" href="glib-Arrays.html#GArray" title="struct GArray"><span class="type">GArray</span></a>.</td>
-</tr>
-</tbody>
-</table></div>
-</div>
-<hr>
-<div class="refsect2">
-<a name="g-array-set-clear-func"></a><h3>g_array_set_clear_func ()</h3>
-<pre class="programlisting"><span class="returnvalue">void</span>                g_array_set_clear_func              (<em class="parameter"><code><a class="link" href="glib-Arrays.html#GArray" title="struct GArray"><span class="type">GArray</span></a> *array</code></em>,
-                                                         <em class="parameter"><code><a class="link" href="glib-Datasets.html#GDestroyNotify" title="GDestroyNotify ()"><span class="type">GDestroyNotify</span></a> clear_func</code></em>);</pre>
-<p>
-Sets a function to clear an element of <em class="parameter"><code>array</code></em>.
-</p>
-<p>
-The <em class="parameter"><code>clear_func</code></em> will be called when an element in the array
-data segment is removed and when the array is freed and data
-segment is deallocated as well.
-</p>
-<p>
-Note that in contrast with other uses of <a class="link" href="glib-Datasets.html#GDestroyNotify" title="GDestroyNotify ()"><span class="type">GDestroyNotify</span></a>
-functions, <em class="parameter"><code>clear_func</code></em> is expected to clear the contents of
-the array element it is given, but not free the element itself.
-</p>
-<div class="variablelist"><table border="0" class="variablelist">
-<colgroup>
-<col align="left" valign="top">
-<col>
-</colgroup>
-<tbody>
-<tr>
-<td><p><span class="term"><em class="parameter"><code>array</code></em> :</span></p></td>
-<td>A <a class="link" href="glib-Arrays.html#GArray" title="struct GArray"><span class="type">GArray</span></a>
-</td>
-</tr>
-<tr>
-<td><p><span class="term"><em class="parameter"><code>clear_func</code></em> :</span></p></td>
-<td>a function to clear an element of <em class="parameter"><code>array</code></em>
-</td>
-=======
 <td class="parameter_name"><p>array</p></td>
 <td class="parameter_description"><p>A <a class="link" href="glib-Arrays.html#GArray" title="struct GArray"><span class="type">GArray</span></a></p></td>
 <td class="parameter_annotations"> </td>
@@ -1768,52 +1014,14 @@
 <td class="parameter_description"><p>a function to clear an element of <em class="parameter"><code>array</code></em>
 </p></td>
 <td class="parameter_annotations"> </td>
->>>>>>> 76bed778
-</tr>
-</tbody>
-</table></div>
-<p class="since">Since 2.32</p>
+</tr>
+</tbody>
+</table></div>
 </div>
 <p class="since">Since: <a class="link" href="api-index-2-32.html#api-index-2.32">2.32</a></p>
 </div>
 <hr>
 <div class="refsect2">
-<<<<<<< HEAD
-<a name="g-array-free"></a><h3>g_array_free ()</h3>
-<pre class="programlisting"><a class="link" href="glib-Basic-Types.html#gchar" title="gchar"><span class="returnvalue">gchar</span></a> *             g_array_free                        (<em class="parameter"><code><a class="link" href="glib-Arrays.html#GArray" title="struct GArray"><span class="type">GArray</span></a> *array</code></em>,
-                                                         <em class="parameter"><code><a class="link" href="glib-Basic-Types.html#gboolean" title="gboolean"><span class="type">gboolean</span></a> free_segment</code></em>);</pre>
-<p>
-Frees the memory allocated for the <a class="link" href="glib-Arrays.html#GArray" title="struct GArray"><span class="type">GArray</span></a>. If <em class="parameter"><code>free_segment</code></em> is
-<a class="link" href="glib-Standard-Macros.html#TRUE:CAPS" title="TRUE"><code class="literal">TRUE</code></a> it frees the memory block holding the elements as well and
-also each element if <em class="parameter"><code>array</code></em> has a <em class="parameter"><code>element_free_func</code></em> set. Pass
-<a class="link" href="glib-Standard-Macros.html#FALSE:CAPS" title="FALSE"><code class="literal">FALSE</code></a> if you want to free the <a class="link" href="glib-Arrays.html#GArray" title="struct GArray"><span class="type">GArray</span></a> wrapper but preserve the
-underlying array for use elsewhere. If the reference count of <em class="parameter"><code>array</code></em>
-is greater than one, the <a class="link" href="glib-Arrays.html#GArray" title="struct GArray"><span class="type">GArray</span></a> wrapper is preserved but the size
-of <em class="parameter"><code>array</code></em> will be set to zero.
-</p>
-<p>
-</p>
-<div class="note" style="margin-left: 0.5in; margin-right: 0.5in;">
-<h3 class="title">Note</h3>
-<p>If array elements contain dynamically-allocated memory,
-they should be freed separately.</p>
-</div>
-<p>
-</p>
-<div class="variablelist"><table border="0" class="variablelist">
-<colgroup>
-<col align="left" valign="top">
-<col>
-</colgroup>
-<tbody>
-<tr>
-<td><p><span class="term"><em class="parameter"><code>array</code></em> :</span></p></td>
-<td>a <a class="link" href="glib-Arrays.html#GArray" title="struct GArray"><span class="type">GArray</span></a>.</td>
-</tr>
-<tr>
-<td><p><span class="term"><em class="parameter"><code>free_segment</code></em> :</span></p></td>
-<td>if <a class="link" href="glib-Standard-Macros.html#TRUE:CAPS" title="TRUE"><code class="literal">TRUE</code></a> the actual element data is freed as well.</td>
-=======
 <a name="g-array-free"></a><h3>g_array_free ()</h3>
 <pre class="programlisting"><a class="link" href="glib-Basic-Types.html#gchar" title="gchar"><span class="returnvalue">gchar</span></a> *
 g_array_free (<em class="parameter"><code><a class="link" href="glib-Arrays.html#GArray" title="struct GArray"><span class="type">GArray</span></a> *array</code></em>,
@@ -1850,7 +1058,6 @@
 <td class="parameter_name"><p>free_segment</p></td>
 <td class="parameter_description"><p>if <a class="link" href="glib-Standard-Macros.html#TRUE:CAPS" title="TRUE"><code class="literal">TRUE</code></a> the actual element data is freed as well</p></td>
 <td class="parameter_annotations"> </td>
->>>>>>> 76bed778
 </tr>
 </tbody>
 </table></div>
@@ -1883,11 +1090,6 @@
 </colgroup>
 <tbody>
 <tr>
-<<<<<<< HEAD
-<td><p><span class="term"><span class="emphasis"><em>Returns</em></span> :</span></p></td>
-<td>the element data if <em class="parameter"><code>free_segment</code></em> is <a class="link" href="glib-Standard-Macros.html#FALSE:CAPS" title="FALSE"><code class="literal">FALSE</code></a>, otherwise
-<a class="link" href="glib-Standard-Macros.html#NULL:CAPS" title="NULL"><code class="literal">NULL</code></a>.  The element data should be freed using <a class="link" href="glib-Memory-Allocation.html#g-free" title="g_free ()"><code class="function">g_free()</code></a>.</td>
-=======
 <td class="struct_member_name"><p><a class="link" href="glib-Basic-Types.html#gchar" title="gchar"><span class="type">gchar</span></a> *<em class="structfield"><code><a name="GArray.data"></a>data</code></em>;</p></td>
 <td class="struct_member_description"><p>a pointer to the element data. The data may be moved as
 elements are added to the <a class="link" href="glib-Arrays.html#GArray" title="struct GArray"><span class="type">GArray</span></a>.</p></td>
@@ -1898,7 +1100,6 @@
 <td class="struct_member_description"><p>the number of elements in the <a class="link" href="glib-Arrays.html#GArray" title="struct GArray"><span class="type">GArray</span></a> not including the
 possible terminating zero element.</p></td>
 <td class="struct_member_annotations"> </td>
->>>>>>> 76bed778
 </tr>
 </tbody>
 </table></div>
@@ -1907,11 +1108,6 @@
 </div>
 </div>
 <div class="footer">
-<<<<<<< HEAD
-<hr>
-          Generated by GTK-Doc V1.18.1</div>
-=======
 <hr>Generated by GTK-Doc V1.24</div>
->>>>>>> 76bed778
 </body>
 </html>