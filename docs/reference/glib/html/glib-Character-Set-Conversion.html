--- conflicted
+++ resolved
@@ -2,37 +2,12 @@
 <html>
 <head>
 <meta http-equiv="Content-Type" content="text/html; charset=UTF-8">
-<<<<<<< HEAD
-<title>Character Set Conversion</title>
-<meta name="generator" content="DocBook XSL Stylesheets V1.77.1">
-=======
 <title>Character Set Conversion: GLib Reference Manual</title>
 <meta name="generator" content="DocBook XSL Stylesheets V1.78.1">
->>>>>>> 76bed778
 <link rel="home" href="index.html" title="GLib Reference Manual">
 <link rel="up" href="glib-utilities.html" title="GLib Utilities">
 <link rel="prev" href="glib-String-Utility-Functions.html" title="String Utility Functions">
 <link rel="next" href="glib-Unicode-Manipulation.html" title="Unicode Manipulation">
-<<<<<<< HEAD
-<meta name="generator" content="GTK-Doc V1.18.1 (XML mode)">
-<link rel="stylesheet" href="style.css" type="text/css">
-</head>
-<body bgcolor="white" text="black" link="#0000FF" vlink="#840084" alink="#0000FF">
-<table class="navigation" id="top" width="100%" summary="Navigation header" cellpadding="2" cellspacing="2">
-<tr valign="middle">
-<td><a accesskey="p" href="glib-String-Utility-Functions.html"><img src="left.png" width="24" height="24" border="0" alt="Prev"></a></td>
-<td><a accesskey="u" href="glib-utilities.html"><img src="up.png" width="24" height="24" border="0" alt="Up"></a></td>
-<td><a accesskey="h" href="index.html"><img src="home.png" width="24" height="24" border="0" alt="Home"></a></td>
-<th width="100%" align="center">GLib Reference Manual</th>
-<td><a accesskey="n" href="glib-Unicode-Manipulation.html"><img src="right.png" width="24" height="24" border="0" alt="Next"></a></td>
-</tr>
-<tr><td colspan="5" class="shortcuts">
-<a href="#glib-Character-Set-Conversion.synopsis" class="shortcut">Top</a>
-                   | 
-                  <a href="#glib-Character-Set-Conversion.description" class="shortcut">Description</a>
-</td></tr>
-</table>
-=======
 <meta name="generator" content="GTK-Doc V1.24 (XML mode)">
 <link rel="stylesheet" href="style.css" type="text/css">
 </head>
@@ -47,7 +22,6 @@
 <td><a accesskey="p" href="glib-String-Utility-Functions.html"><img src="left.png" width="16" height="16" border="0" alt="Prev"></a></td>
 <td><a accesskey="n" href="glib-Unicode-Manipulation.html"><img src="right.png" width="16" height="16" border="0" alt="Next"></a></td>
 </tr></table>
->>>>>>> 76bed778
 <div class="refentry">
 <a name="glib-Character-Set-Conversion"></a><div class="titlepage"></div>
 <div class="refnamediv"><table width="100%"><tr>
@@ -57,226 +31,6 @@
 </td>
 <td class="gallery_image" valign="top" align="right"></td>
 </tr></table></div>
-<<<<<<< HEAD
-<div class="refsynopsisdiv">
-<a name="glib-Character-Set-Conversion.synopsis"></a><h2>Synopsis</h2>
-<pre class="synopsis">
-#include &lt;glib.h&gt;
-
-<a class="link" href="glib-Basic-Types.html#gchar" title="gchar"><span class="returnvalue">gchar</span></a> *             <a class="link" href="glib-Character-Set-Conversion.html#g-convert" title="g_convert ()">g_convert</a>                           (<em class="parameter"><code>const <a class="link" href="glib-Basic-Types.html#gchar" title="gchar"><span class="type">gchar</span></a> *str</code></em>,
-                                                         <em class="parameter"><code><a class="link" href="glib-Basic-Types.html#gssize" title="gssize"><span class="type">gssize</span></a> len</code></em>,
-                                                         <em class="parameter"><code>const <a class="link" href="glib-Basic-Types.html#gchar" title="gchar"><span class="type">gchar</span></a> *to_codeset</code></em>,
-                                                         <em class="parameter"><code>const <a class="link" href="glib-Basic-Types.html#gchar" title="gchar"><span class="type">gchar</span></a> *from_codeset</code></em>,
-                                                         <em class="parameter"><code><a class="link" href="glib-Basic-Types.html#gsize" title="gsize"><span class="type">gsize</span></a> *bytes_read</code></em>,
-                                                         <em class="parameter"><code><a class="link" href="glib-Basic-Types.html#gsize" title="gsize"><span class="type">gsize</span></a> *bytes_written</code></em>,
-                                                         <em class="parameter"><code><a class="link" href="glib-Error-Reporting.html#GError" title="struct GError"><span class="type">GError</span></a> **error</code></em>);
-<a class="link" href="glib-Basic-Types.html#gchar" title="gchar"><span class="returnvalue">gchar</span></a> *             <a class="link" href="glib-Character-Set-Conversion.html#g-convert-with-fallback" title="g_convert_with_fallback ()">g_convert_with_fallback</a>             (<em class="parameter"><code>const <a class="link" href="glib-Basic-Types.html#gchar" title="gchar"><span class="type">gchar</span></a> *str</code></em>,
-                                                         <em class="parameter"><code><a class="link" href="glib-Basic-Types.html#gssize" title="gssize"><span class="type">gssize</span></a> len</code></em>,
-                                                         <em class="parameter"><code>const <a class="link" href="glib-Basic-Types.html#gchar" title="gchar"><span class="type">gchar</span></a> *to_codeset</code></em>,
-                                                         <em class="parameter"><code>const <a class="link" href="glib-Basic-Types.html#gchar" title="gchar"><span class="type">gchar</span></a> *from_codeset</code></em>,
-                                                         <em class="parameter"><code>const <a class="link" href="glib-Basic-Types.html#gchar" title="gchar"><span class="type">gchar</span></a> *fallback</code></em>,
-                                                         <em class="parameter"><code><a class="link" href="glib-Basic-Types.html#gsize" title="gsize"><span class="type">gsize</span></a> *bytes_read</code></em>,
-                                                         <em class="parameter"><code><a class="link" href="glib-Basic-Types.html#gsize" title="gsize"><span class="type">gsize</span></a> *bytes_written</code></em>,
-                                                         <em class="parameter"><code><a class="link" href="glib-Error-Reporting.html#GError" title="struct GError"><span class="type">GError</span></a> **error</code></em>);
-                    <a class="link" href="glib-Character-Set-Conversion.html#GIConv" title="GIConv">GIConv</a>;
-<a class="link" href="glib-Basic-Types.html#gchar" title="gchar"><span class="returnvalue">gchar</span></a> *             <a class="link" href="glib-Character-Set-Conversion.html#g-convert-with-iconv" title="g_convert_with_iconv ()">g_convert_with_iconv</a>                (<em class="parameter"><code>const <a class="link" href="glib-Basic-Types.html#gchar" title="gchar"><span class="type">gchar</span></a> *str</code></em>,
-                                                         <em class="parameter"><code><a class="link" href="glib-Basic-Types.html#gssize" title="gssize"><span class="type">gssize</span></a> len</code></em>,
-                                                         <em class="parameter"><code><a class="link" href="glib-Character-Set-Conversion.html#GIConv" title="GIConv"><span class="type">GIConv</span></a> converter</code></em>,
-                                                         <em class="parameter"><code><a class="link" href="glib-Basic-Types.html#gsize" title="gsize"><span class="type">gsize</span></a> *bytes_read</code></em>,
-                                                         <em class="parameter"><code><a class="link" href="glib-Basic-Types.html#gsize" title="gsize"><span class="type">gsize</span></a> *bytes_written</code></em>,
-                                                         <em class="parameter"><code><a class="link" href="glib-Error-Reporting.html#GError" title="struct GError"><span class="type">GError</span></a> **error</code></em>);
-#define             <a class="link" href="glib-Character-Set-Conversion.html#G-CONVERT-ERROR:CAPS" title="G_CONVERT_ERROR">G_CONVERT_ERROR</a>
-<a class="link" href="glib-Character-Set-Conversion.html#GIConv" title="GIConv"><span class="returnvalue">GIConv</span></a>              <a class="link" href="glib-Character-Set-Conversion.html#g-iconv-open" title="g_iconv_open ()">g_iconv_open</a>                        (<em class="parameter"><code>const <a class="link" href="glib-Basic-Types.html#gchar" title="gchar"><span class="type">gchar</span></a> *to_codeset</code></em>,
-                                                         <em class="parameter"><code>const <a class="link" href="glib-Basic-Types.html#gchar" title="gchar"><span class="type">gchar</span></a> *from_codeset</code></em>);
-<a class="link" href="glib-Basic-Types.html#gsize" title="gsize"><span class="returnvalue">gsize</span></a>               <a class="link" href="glib-Character-Set-Conversion.html#g-iconv" title="g_iconv ()">g_iconv</a>                             (<em class="parameter"><code><a class="link" href="glib-Character-Set-Conversion.html#GIConv" title="GIConv"><span class="type">GIConv</span></a> converter</code></em>,
-                                                         <em class="parameter"><code><a class="link" href="glib-Basic-Types.html#gchar" title="gchar"><span class="type">gchar</span></a> **inbuf</code></em>,
-                                                         <em class="parameter"><code><a class="link" href="glib-Basic-Types.html#gsize" title="gsize"><span class="type">gsize</span></a> *inbytes_left</code></em>,
-                                                         <em class="parameter"><code><a class="link" href="glib-Basic-Types.html#gchar" title="gchar"><span class="type">gchar</span></a> **outbuf</code></em>,
-                                                         <em class="parameter"><code><a class="link" href="glib-Basic-Types.html#gsize" title="gsize"><span class="type">gsize</span></a> *outbytes_left</code></em>);
-<a class="link" href="glib-Basic-Types.html#gint" title="gint"><span class="returnvalue">gint</span></a>                <a class="link" href="glib-Character-Set-Conversion.html#g-iconv-close" title="g_iconv_close ()">g_iconv_close</a>                       (<em class="parameter"><code><a class="link" href="glib-Character-Set-Conversion.html#GIConv" title="GIConv"><span class="type">GIConv</span></a> converter</code></em>);
-<a class="link" href="glib-Basic-Types.html#gchar" title="gchar"><span class="returnvalue">gchar</span></a> *             <a class="link" href="glib-Character-Set-Conversion.html#g-locale-to-utf8" title="g_locale_to_utf8 ()">g_locale_to_utf8</a>                    (<em class="parameter"><code>const <a class="link" href="glib-Basic-Types.html#gchar" title="gchar"><span class="type">gchar</span></a> *opsysstring</code></em>,
-                                                         <em class="parameter"><code><a class="link" href="glib-Basic-Types.html#gssize" title="gssize"><span class="type">gssize</span></a> len</code></em>,
-                                                         <em class="parameter"><code><a class="link" href="glib-Basic-Types.html#gsize" title="gsize"><span class="type">gsize</span></a> *bytes_read</code></em>,
-                                                         <em class="parameter"><code><a class="link" href="glib-Basic-Types.html#gsize" title="gsize"><span class="type">gsize</span></a> *bytes_written</code></em>,
-                                                         <em class="parameter"><code><a class="link" href="glib-Error-Reporting.html#GError" title="struct GError"><span class="type">GError</span></a> **error</code></em>);
-<a class="link" href="glib-Basic-Types.html#gchar" title="gchar"><span class="returnvalue">gchar</span></a> *             <a class="link" href="glib-Character-Set-Conversion.html#g-filename-to-utf8" title="g_filename_to_utf8 ()">g_filename_to_utf8</a>                  (<em class="parameter"><code>const <a class="link" href="glib-Basic-Types.html#gchar" title="gchar"><span class="type">gchar</span></a> *opsysstring</code></em>,
-                                                         <em class="parameter"><code><a class="link" href="glib-Basic-Types.html#gssize" title="gssize"><span class="type">gssize</span></a> len</code></em>,
-                                                         <em class="parameter"><code><a class="link" href="glib-Basic-Types.html#gsize" title="gsize"><span class="type">gsize</span></a> *bytes_read</code></em>,
-                                                         <em class="parameter"><code><a class="link" href="glib-Basic-Types.html#gsize" title="gsize"><span class="type">gsize</span></a> *bytes_written</code></em>,
-                                                         <em class="parameter"><code><a class="link" href="glib-Error-Reporting.html#GError" title="struct GError"><span class="type">GError</span></a> **error</code></em>);
-<a class="link" href="glib-Basic-Types.html#gchar" title="gchar"><span class="returnvalue">gchar</span></a> *             <a class="link" href="glib-Character-Set-Conversion.html#g-filename-from-utf8" title="g_filename_from_utf8 ()">g_filename_from_utf8</a>                (<em class="parameter"><code>const <a class="link" href="glib-Basic-Types.html#gchar" title="gchar"><span class="type">gchar</span></a> *utf8string</code></em>,
-                                                         <em class="parameter"><code><a class="link" href="glib-Basic-Types.html#gssize" title="gssize"><span class="type">gssize</span></a> len</code></em>,
-                                                         <em class="parameter"><code><a class="link" href="glib-Basic-Types.html#gsize" title="gsize"><span class="type">gsize</span></a> *bytes_read</code></em>,
-                                                         <em class="parameter"><code><a class="link" href="glib-Basic-Types.html#gsize" title="gsize"><span class="type">gsize</span></a> *bytes_written</code></em>,
-                                                         <em class="parameter"><code><a class="link" href="glib-Error-Reporting.html#GError" title="struct GError"><span class="type">GError</span></a> **error</code></em>);
-<a class="link" href="glib-Basic-Types.html#gboolean" title="gboolean"><span class="returnvalue">gboolean</span></a>            <a class="link" href="glib-Character-Set-Conversion.html#g-get-filename-charsets" title="g_get_filename_charsets ()">g_get_filename_charsets</a>             (<em class="parameter"><code>const <a class="link" href="glib-Basic-Types.html#gchar" title="gchar"><span class="type">gchar</span></a> ***charsets</code></em>);
-<a class="link" href="glib-Basic-Types.html#gchar" title="gchar"><span class="returnvalue">gchar</span></a> *             <a class="link" href="glib-Character-Set-Conversion.html#g-filename-display-name" title="g_filename_display_name ()">g_filename_display_name</a>             (<em class="parameter"><code>const <a class="link" href="glib-Basic-Types.html#gchar" title="gchar"><span class="type">gchar</span></a> *filename</code></em>);
-<a class="link" href="glib-Basic-Types.html#gchar" title="gchar"><span class="returnvalue">gchar</span></a> *             <a class="link" href="glib-Character-Set-Conversion.html#g-filename-display-basename" title="g_filename_display_basename ()">g_filename_display_basename</a>         (<em class="parameter"><code>const <a class="link" href="glib-Basic-Types.html#gchar" title="gchar"><span class="type">gchar</span></a> *filename</code></em>);
-<a class="link" href="glib-Basic-Types.html#gchar" title="gchar"><span class="returnvalue">gchar</span></a> *             <a class="link" href="glib-Character-Set-Conversion.html#g-locale-from-utf8" title="g_locale_from_utf8 ()">g_locale_from_utf8</a>                  (<em class="parameter"><code>const <a class="link" href="glib-Basic-Types.html#gchar" title="gchar"><span class="type">gchar</span></a> *utf8string</code></em>,
-                                                         <em class="parameter"><code><a class="link" href="glib-Basic-Types.html#gssize" title="gssize"><span class="type">gssize</span></a> len</code></em>,
-                                                         <em class="parameter"><code><a class="link" href="glib-Basic-Types.html#gsize" title="gsize"><span class="type">gsize</span></a> *bytes_read</code></em>,
-                                                         <em class="parameter"><code><a class="link" href="glib-Basic-Types.html#gsize" title="gsize"><span class="type">gsize</span></a> *bytes_written</code></em>,
-                                                         <em class="parameter"><code><a class="link" href="glib-Error-Reporting.html#GError" title="struct GError"><span class="type">GError</span></a> **error</code></em>);
-enum                <a class="link" href="glib-Character-Set-Conversion.html#GConvertError" title="enum GConvertError">GConvertError</a>;
-
-<a class="link" href="glib-Basic-Types.html#gboolean" title="gboolean"><span class="returnvalue">gboolean</span></a>            <a class="link" href="glib-Character-Set-Conversion.html#g-get-charset" title="g_get_charset ()">g_get_charset</a>                       (<em class="parameter"><code>const <span class="type">char</span> **charset</code></em>);
-<a class="link" href="glib-Basic-Types.html#gchar" title="gchar"><span class="returnvalue">gchar</span></a> *             <a class="link" href="glib-Character-Set-Conversion.html#g-get-codeset" title="g_get_codeset ()">g_get_codeset</a>                       (<em class="parameter"><code><span class="type">void</span></code></em>);
-</pre>
-</div>
-<div class="refsect1">
-<a name="glib-Character-Set-Conversion.description"></a><h2>Description</h2>
-<p>
-The <a class="link" href="glib-Character-Set-Conversion.html#g-convert" title="g_convert ()"><code class="function">g_convert()</code></a> family of function wraps the functionality of <code class="function">iconv()</code>. In
-addition to pure character set conversions, GLib has functions to deal
-with the extra complications of encodings for file names.
-</p>
-<p>
-</p>
-<div class="refsect2">
-<a name="file-name-encodings"></a><h3>File Name Encodings</h3>
-<p>
-Historically, Unix has not had a defined encoding for file
-names:  a file name is valid as long as it does not have path
-separators in it ("/").  However, displaying file names may
-require conversion:  from the character set in which they were
-created, to the character set in which the application
-operates.  Consider the Spanish file name
-"<code class="filename">Presentación.sxi</code>".  If the
-application which created it uses ISO-8859-1 for its encoding,
-</p>
-<a name="filename-iso8859-1"></a><pre class="programlisting">
-Character:  P  r  e  s  e  n  t  a  c  i  ó  n  .  s  x  i
-Hex code:   50 72 65 73 65 6e 74 61 63 69 f3 6e 2e 73 78 69
-</pre>
-<p>
-However, if the application use UTF-8, the actual file name on
-disk would look like this:
-</p>
-<a name="filename-utf-8"></a><pre class="programlisting">
-Character:  P  r  e  s  e  n  t  a  c  i  ó     n  .  s  x  i
-Hex code:   50 72 65 73 65 6e 74 61 63 69 c3 b3 6e 2e 73 78 69
-</pre>
-<p>
-Glib uses UTF-8 for its strings, and GUI toolkits like GTK+
-that use Glib do the same thing.  If you get a file name from
-the file system, for example, from readdir(3) or from <a class="link" href="glib-File-Utilities.html#g-dir-read-name" title="g_dir_read_name ()"><code class="function">g_dir_read_name()</code></a>,
-and you wish to display the file name to the user, you
-<span class="emphasis"><em>will</em></span> need to convert it into UTF-8.  The
-opposite case is when the user types the name of a file he
-wishes to save:  the toolkit will give you that string in
-UTF-8 encoding, and you will need to convert it to the
-character set used for file names before you can create the
-file with open(2) or fopen(3).
-</p>
-<p>
-By default, Glib assumes that file names on disk are in UTF-8
-encoding.  This is a valid assumption for file systems which
-were created relatively recently:  most applications use UTF-8
-encoding for their strings, and that is also what they use for
-the file names they create.  However, older file systems may
-still contain file names created in "older" encodings, such as
-ISO-8859-1. In this case, for compatibility reasons, you may
-want to instruct Glib to use that particular encoding for file
-names rather than UTF-8.  You can do this by specifying the
-encoding for file names in the <a class="link" href="glib-running.html#G_FILENAME_ENCODING" title="G_FILENAME_ENCODING"><code class="envar">G_FILENAME_ENCODING</code></a>
-environment variable.  For example, if your installation uses
-ISO-8859-1 for file names, you can put this in your
-<code class="filename">~/.profile</code>:
-</p>
-<pre class="programlisting">
-export G_FILENAME_ENCODING=ISO-8859-1
-</pre>
-<p>
-Glib provides the functions <a class="link" href="glib-Character-Set-Conversion.html#g-filename-to-utf8" title="g_filename_to_utf8 ()"><code class="function">g_filename_to_utf8()</code></a> and
-<a class="link" href="glib-Character-Set-Conversion.html#g-filename-from-utf8" title="g_filename_from_utf8 ()"><code class="function">g_filename_from_utf8()</code></a> to perform the necessary conversions. These
-functions convert file names from the encoding specified in
-<code class="envar">G_FILENAME_ENCODING</code> to UTF-8 and vice-versa.
-<a class="xref" href="glib-Character-Set-Conversion.html#file-name-encodings-diagram" title="Figure 2. Conversion between File Name Encodings">Figure 2, “Conversion between File Name Encodings”</a> illustrates how
-these functions are used to convert between UTF-8 and the
-encoding for file names in the file system.
-</p>
-<div class="figure">
-<a name="file-name-encodings-diagram"></a><p class="title"><b>Figure 2. Conversion between File Name Encodings</b></p>
-<div class="figure-contents"><div><img src="file-name-encodings.png" alt="Conversion between File Name Encodings"></div></div>
-</div>
-<br class="figure-break"><div class="refsect3">
-<a name="file-name-encodings-checklist"></a><h4>Checklist for Application Writers</h4>
-<p>
-This section is a practical summary of the detailed
-description above.  You can use this as a checklist of
-things to do to make sure your applications process file
-name encodings correctly.
-</p>
-<div class="orderedlist"><ol class="orderedlist" type="1">
-<li class="listitem"><p>
-If you get a file name from the file system from a function
-such as readdir(3) or <a href="http://library.gnome.org/devel/gtk3/GtkFileChooser.html#gtk-file-chooser-get-filename"><code class="function">gtk_file_chooser_get_filename()</code></a>,
-you do not need to do any conversion to pass that
-file name to functions like open(2), rename(2), or
-fopen(3) — those are "raw" file names which the file
-system understands.
-</p></li>
-<li class="listitem"><p>
-If you need to display a file name, convert it to UTF-8 first by
-using <a class="link" href="glib-Character-Set-Conversion.html#g-filename-to-utf8" title="g_filename_to_utf8 ()"><code class="function">g_filename_to_utf8()</code></a>. If conversion fails, display a string like
-"<code class="literal">Unknown file name</code>". <span class="emphasis"><em>Do not</em></span>
-convert this string back into the encoding used for file names if you
-wish to pass it to the file system; use the original file name instead.
-For example, the document window of a word processor could display
-"Unknown file name" in its title bar but still let the user save the
-file, as it would keep the raw file name internally. This can happen
-if the user has not set the <code class="envar">G_FILENAME_ENCODING</code>
-environment variable even though he has files whose names are not
-encoded in UTF-8.
-</p></li>
-<li class="listitem"><p>
-If your user interface lets the user type a file name for saving or
-renaming, convert it to the encoding used for file names in the file
-system by using <a class="link" href="glib-Character-Set-Conversion.html#g-filename-from-utf8" title="g_filename_from_utf8 ()"><code class="function">g_filename_from_utf8()</code></a>. Pass the converted file name
-to functions like fopen(3). If conversion fails, ask the user to enter
-a different file name. This can happen if the user types Japanese
-characters when <code class="envar">G_FILENAME_ENCODING</code> is set to
-<code class="literal">ISO-8859-1</code>, for example.
-</p></li>
-</ol></div>
-</div>
-</div>
-<p>
-</p>
-</div>
-<div class="refsect1">
-<a name="glib-Character-Set-Conversion.details"></a><h2>Details</h2>
-<div class="refsect2">
-<a name="g-convert"></a><h3>g_convert ()</h3>
-<pre class="programlisting"><a class="link" href="glib-Basic-Types.html#gchar" title="gchar"><span class="returnvalue">gchar</span></a> *             g_convert                           (<em class="parameter"><code>const <a class="link" href="glib-Basic-Types.html#gchar" title="gchar"><span class="type">gchar</span></a> *str</code></em>,
-                                                         <em class="parameter"><code><a class="link" href="glib-Basic-Types.html#gssize" title="gssize"><span class="type">gssize</span></a> len</code></em>,
-                                                         <em class="parameter"><code>const <a class="link" href="glib-Basic-Types.html#gchar" title="gchar"><span class="type">gchar</span></a> *to_codeset</code></em>,
-                                                         <em class="parameter"><code>const <a class="link" href="glib-Basic-Types.html#gchar" title="gchar"><span class="type">gchar</span></a> *from_codeset</code></em>,
-                                                         <em class="parameter"><code><a class="link" href="glib-Basic-Types.html#gsize" title="gsize"><span class="type">gsize</span></a> *bytes_read</code></em>,
-                                                         <em class="parameter"><code><a class="link" href="glib-Basic-Types.html#gsize" title="gsize"><span class="type">gsize</span></a> *bytes_written</code></em>,
-                                                         <em class="parameter"><code><a class="link" href="glib-Error-Reporting.html#GError" title="struct GError"><span class="type">GError</span></a> **error</code></em>);</pre>
-<p>
-Converts a string from one character set to another.
-</p>
-<p>
-Note that you should use <a class="link" href="glib-Character-Set-Conversion.html#g-iconv" title="g_iconv ()"><code class="function">g_iconv()</code></a> for streaming 
-conversions<a href="glib-Character-Set-Conversion.html#ftn.streaming-state" class="footnoteref"><sup class="footnoteref">[3]</sup></a>.
-</p>
-<div class="variablelist"><table border="0" class="variablelist">
-<colgroup>
-<col align="left" valign="top">
-<col>
-</colgroup>
-<tbody>
-<tr>
-<td><p><span class="term"><em class="parameter"><code>str</code></em> :</span></p></td>
-<td>the string to convert</td>
-</tr>
-<tr>
-<td><p><span class="term"><em class="parameter"><code>len</code></em> :</span></p></td>
-<td>the length of the string, or -1 if the string is
-nul-terminated<a href="#ftn.nul-unsafe" class="footnote"><sup class="footnote"><a name="nul-unsafe"></a>[2]</sup></a>.</td>
-=======
 <div class="refsect1">
 <a name="glib-Character-Set-Conversion.functions"></a><h2>Functions</h2>
 <div class="informaltable"><table width="100%" border="0">
@@ -300,7 +54,6 @@
 <td class="function_name">
 <a class="link" href="glib-Character-Set-Conversion.html#g-convert-with-fallback" title="g_convert_with_fallback ()">g_convert_with_fallback</a> <span class="c_punctuation">()</span>
 </td>
->>>>>>> 76bed778
 </tr>
 <tr>
 <td class="function_type">
@@ -311,81 +64,6 @@
 </td>
 </tr>
 <tr>
-<<<<<<< HEAD
-<td><p><span class="term"><em class="parameter"><code>from_codeset</code></em> :</span></p></td>
-<td>character set of <em class="parameter"><code>str</code></em>.</td>
-</tr>
-<tr>
-<td><p><span class="term"><em class="parameter"><code>bytes_read</code></em> :</span></p></td>
-<td>location to store the number of bytes in the
-input string that were successfully converted, or <a class="link" href="glib-Standard-Macros.html#NULL:CAPS" title="NULL"><code class="literal">NULL</code></a>.
-Even if the conversion was successful, this may be
-less than <em class="parameter"><code>len</code></em> if there were partial characters
-at the end of the input. If the error
-<a class="link" href="glib-Character-Set-Conversion.html#G-CONVERT-ERROR-ILLEGAL-SEQUENCE:CAPS"><span class="type">G_CONVERT_ERROR_ILLEGAL_SEQUENCE</span></a> occurs, the value
-stored will the byte offset after the last valid
-input sequence. <span class="annotation">[<acronym title="Parameter for returning results. Default is transfer full."><span class="acronym">out</span></acronym>]</span>
-</td>
-</tr>
-<tr>
-<td><p><span class="term"><em class="parameter"><code>bytes_written</code></em> :</span></p></td>
-<td>the number of bytes stored in the output buffer (not
-including the terminating nul). <span class="annotation">[<acronym title="Parameter for returning results. Default is transfer full."><span class="acronym">out</span></acronym>]</span>
-</td>
-</tr>
-<tr>
-<td><p><span class="term"><em class="parameter"><code>error</code></em> :</span></p></td>
-<td>location to store the error occurring, or <a class="link" href="glib-Standard-Macros.html#NULL:CAPS" title="NULL"><code class="literal">NULL</code></a> to ignore
-errors. Any of the errors in <a class="link" href="glib-Character-Set-Conversion.html#GConvertError" title="enum GConvertError"><span class="type">GConvertError</span></a> may occur.</td>
-</tr>
-<tr>
-<td><p><span class="term"><span class="emphasis"><em>Returns</em></span> :</span></p></td>
-<td>If the conversion was successful, a newly allocated
-nul-terminated string, which must be freed with
-<a class="link" href="glib-Memory-Allocation.html#g-free" title="g_free ()"><code class="function">g_free()</code></a>. Otherwise <a class="link" href="glib-Standard-Macros.html#NULL:CAPS" title="NULL"><code class="literal">NULL</code></a> and <em class="parameter"><code>error</code></em> will be set.</td>
-</tr>
-</tbody>
-</table></div>
-</div>
-<hr>
-<div class="refsect2">
-<a name="g-convert-with-fallback"></a><h3>g_convert_with_fallback ()</h3>
-<pre class="programlisting"><a class="link" href="glib-Basic-Types.html#gchar" title="gchar"><span class="returnvalue">gchar</span></a> *             g_convert_with_fallback             (<em class="parameter"><code>const <a class="link" href="glib-Basic-Types.html#gchar" title="gchar"><span class="type">gchar</span></a> *str</code></em>,
-                                                         <em class="parameter"><code><a class="link" href="glib-Basic-Types.html#gssize" title="gssize"><span class="type">gssize</span></a> len</code></em>,
-                                                         <em class="parameter"><code>const <a class="link" href="glib-Basic-Types.html#gchar" title="gchar"><span class="type">gchar</span></a> *to_codeset</code></em>,
-                                                         <em class="parameter"><code>const <a class="link" href="glib-Basic-Types.html#gchar" title="gchar"><span class="type">gchar</span></a> *from_codeset</code></em>,
-                                                         <em class="parameter"><code>const <a class="link" href="glib-Basic-Types.html#gchar" title="gchar"><span class="type">gchar</span></a> *fallback</code></em>,
-                                                         <em class="parameter"><code><a class="link" href="glib-Basic-Types.html#gsize" title="gsize"><span class="type">gsize</span></a> *bytes_read</code></em>,
-                                                         <em class="parameter"><code><a class="link" href="glib-Basic-Types.html#gsize" title="gsize"><span class="type">gsize</span></a> *bytes_written</code></em>,
-                                                         <em class="parameter"><code><a class="link" href="glib-Error-Reporting.html#GError" title="struct GError"><span class="type">GError</span></a> **error</code></em>);</pre>
-<p>
-Converts a string from one character set to another, possibly
-including fallback sequences for characters not representable
-in the output. Note that it is not guaranteed that the specification
-for the fallback sequences in <em class="parameter"><code>fallback</code></em> will be honored. Some
-systems may do an approximate conversion from <em class="parameter"><code>from_codeset</code></em>
-to <em class="parameter"><code>to_codeset</code></em> in their <code class="function">iconv()</code> functions, 
-in which case GLib will simply return that approximate conversion.
-</p>
-<p>
-Note that you should use <a class="link" href="glib-Character-Set-Conversion.html#g-iconv" title="g_iconv ()"><code class="function">g_iconv()</code></a> for streaming 
-conversions<a href="glib-Character-Set-Conversion.html#ftn.streaming-state" class="footnoteref"><sup class="footnoteref">[3]</sup></a>.
-</p>
-<div class="variablelist"><table border="0" class="variablelist">
-<colgroup>
-<col align="left" valign="top">
-<col>
-</colgroup>
-<tbody>
-<tr>
-<td><p><span class="term"><em class="parameter"><code>str</code></em> :</span></p></td>
-<td>the string to convert</td>
-</tr>
-<tr>
-<td><p><span class="term"><em class="parameter"><code>len</code></em> :</span></p></td>
-<td>the length of the string, or -1 if the string is
-nul-terminated<a href="glib-Character-Set-Conversion.html#ftn.nul-unsafe" class="footnoteref"><sup class="footnoteref">[2]</sup></a>.</td>
-=======
 <td class="function_type">
 <a class="link" href="glib-Character-Set-Conversion.html#GIConv" title="GIConv"><span class="returnvalue">GIConv</span></a>
 </td>
@@ -440,7 +118,6 @@
 <td class="function_name">
 <a class="link" href="glib-Character-Set-Conversion.html#g-get-filename-charsets" title="g_get_filename_charsets ()">g_get_filename_charsets</a> <span class="c_punctuation">()</span>
 </td>
->>>>>>> 76bed778
 </tr>
 <tr>
 <td class="function_type">
@@ -451,31 +128,6 @@
 </td>
 </tr>
 <tr>
-<<<<<<< HEAD
-<td><p><span class="term"><em class="parameter"><code>from_codeset</code></em> :</span></p></td>
-<td>character set of <em class="parameter"><code>str</code></em>.</td>
-</tr>
-<tr>
-<td><p><span class="term"><em class="parameter"><code>fallback</code></em> :</span></p></td>
-<td>UTF-8 string to use in place of character not
-present in the target encoding. (The string must be
-representable in the target encoding).
-If <a class="link" href="glib-Standard-Macros.html#NULL:CAPS" title="NULL"><code class="literal">NULL</code></a>, characters not in the target encoding will
-be represented as Unicode escapes \uxxxx or \Uxxxxyyyy.</td>
-</tr>
-<tr>
-<td><p><span class="term"><em class="parameter"><code>bytes_read</code></em> :</span></p></td>
-<td>location to store the number of bytes in the
-input string that were successfully converted, or <a class="link" href="glib-Standard-Macros.html#NULL:CAPS" title="NULL"><code class="literal">NULL</code></a>.
-Even if the conversion was successful, this may be
-less than <em class="parameter"><code>len</code></em> if there were partial characters
-at the end of the input.</td>
-</tr>
-<tr>
-<td><p><span class="term"><em class="parameter"><code>bytes_written</code></em> :</span></p></td>
-<td>the number of bytes stored in the output buffer (not
-including the terminating nul).</td>
-=======
 <td class="function_type">
 <a class="link" href="glib-Basic-Types.html#gchar" title="gchar"><span class="returnvalue">gchar</span></a> *
 </td>
@@ -506,7 +158,6 @@
 <td class="function_name">
 <a class="link" href="glib-Character-Set-Conversion.html#g-get-codeset" title="g_get_codeset ()">g_get_codeset</a> <span class="c_punctuation">()</span>
 </td>
->>>>>>> 76bed778
 </tr>
 </tbody>
 </table></div>
@@ -524,44 +175,16 @@
 <td class="function_name"><a class="link" href="glib-Character-Set-Conversion.html#GIConv" title="GIConv">GIConv</a></td>
 </tr>
 <tr>
-<<<<<<< HEAD
-<td><p><span class="term"><em class="parameter"><code>error</code></em> :</span></p></td>
-<td>location to store the error occurring, or <a class="link" href="glib-Standard-Macros.html#NULL:CAPS" title="NULL"><code class="literal">NULL</code></a> to ignore
-errors. Any of the errors in <a class="link" href="glib-Character-Set-Conversion.html#GConvertError" title="enum GConvertError"><span class="type">GConvertError</span></a> may occur.</td>
-</tr>
-<tr>
-<td><p><span class="term"><span class="emphasis"><em>Returns</em></span> :</span></p></td>
-<td>If the conversion was successful, a newly allocated
-nul-terminated string, which must be freed with
-<a class="link" href="glib-Memory-Allocation.html#g-free" title="g_free ()"><code class="function">g_free()</code></a>. Otherwise <a class="link" href="glib-Standard-Macros.html#NULL:CAPS" title="NULL"><code class="literal">NULL</code></a> and <em class="parameter"><code>error</code></em> will be set.</td>
-=======
 <td class="define_keyword">#define</td>
 <td class="function_name"><a class="link" href="glib-Character-Set-Conversion.html#G-CONVERT-ERROR:CAPS" title="G_CONVERT_ERROR">G_CONVERT_ERROR</a></td>
 </tr>
 <tr>
 <td class="datatype_keyword">enum</td>
 <td class="function_name"><a class="link" href="glib-Character-Set-Conversion.html#GConvertError" title="enum GConvertError">GConvertError</a></td>
->>>>>>> 76bed778
 </tr>
 </tbody>
 </table></div>
 </div>
-<<<<<<< HEAD
-<hr>
-<div class="refsect2">
-<a name="GIConv"></a><h3>GIConv</h3>
-<pre class="programlisting">typedef struct _GIConv GIConv;</pre>
-</div>
-<hr>
-<div class="refsect2">
-<a name="g-convert-with-iconv"></a><h3>g_convert_with_iconv ()</h3>
-<pre class="programlisting"><a class="link" href="glib-Basic-Types.html#gchar" title="gchar"><span class="returnvalue">gchar</span></a> *             g_convert_with_iconv                (<em class="parameter"><code>const <a class="link" href="glib-Basic-Types.html#gchar" title="gchar"><span class="type">gchar</span></a> *str</code></em>,
-                                                         <em class="parameter"><code><a class="link" href="glib-Basic-Types.html#gssize" title="gssize"><span class="type">gssize</span></a> len</code></em>,
-                                                         <em class="parameter"><code><a class="link" href="glib-Character-Set-Conversion.html#GIConv" title="GIConv"><span class="type">GIConv</span></a> converter</code></em>,
-                                                         <em class="parameter"><code><a class="link" href="glib-Basic-Types.html#gsize" title="gsize"><span class="type">gsize</span></a> *bytes_read</code></em>,
-                                                         <em class="parameter"><code><a class="link" href="glib-Basic-Types.html#gsize" title="gsize"><span class="type">gsize</span></a> *bytes_written</code></em>,
-                                                         <em class="parameter"><code><a class="link" href="glib-Error-Reporting.html#GError" title="struct GError"><span class="type">GError</span></a> **error</code></em>);</pre>
-=======
 <div class="refsect1">
 <a name="glib-Character-Set-Conversion.includes"></a><h2>Includes</h2>
 <pre class="synopsis">#include &lt;glib.h&gt;
@@ -610,7 +233,6 @@
   </table>
 </div>
 
->>>>>>> 76bed778
 <p>
 Glib uses UTF-8 for its strings, and GUI toolkits like GTK+ that use
 Glib do the same thing. If you get a file name from the file system,
@@ -645,25 +267,6 @@
 </div>
 
 <p>
-<<<<<<< HEAD
-Note that you should use <a class="link" href="glib-Character-Set-Conversion.html#g-iconv" title="g_iconv ()"><code class="function">g_iconv()</code></a> for streaming 
-conversions<a href="#ftn.streaming-state" class="footnote"><sup class="footnote"><a name="streaming-state"></a>[3]</sup></a>.
-</p>
-<div class="variablelist"><table border="0" class="variablelist">
-<colgroup>
-<col align="left" valign="top">
-<col>
-</colgroup>
-<tbody>
-<tr>
-<td><p><span class="term"><em class="parameter"><code>str</code></em> :</span></p></td>
-<td>the string to convert</td>
-</tr>
-<tr>
-<td><p><span class="term"><em class="parameter"><code>len</code></em> :</span></p></td>
-<td>the length of the string, or -1 if the string is
-nul-terminated<a href="glib-Character-Set-Conversion.html#ftn.nul-unsafe" class="footnoteref"><sup class="footnoteref">[2]</sup></a>.</td>
-=======
 Glib provides the functions <a class="link" href="glib-Character-Set-Conversion.html#g-filename-to-utf8" title="g_filename_to_utf8 ()"><code class="function">g_filename_to_utf8()</code></a> and
 <a class="link" href="glib-Character-Set-Conversion.html#g-filename-from-utf8" title="g_filename_from_utf8 ()"><code class="function">g_filename_from_utf8()</code></a> to perform the necessary conversions.
 These functions convert file names from the encoding specified
@@ -757,7 +360,6 @@
 for the <em class="parameter"><code>len</code></em>
 parameter is unsafe)</p></td>
 <td class="parameter_annotations"> </td>
->>>>>>> 76bed778
 </tr>
 <tr>
 <td class="parameter_name"><p>to_codeset</p></td>
@@ -766,33 +368,6 @@
 <td class="parameter_annotations"> </td>
 </tr>
 <tr>
-<<<<<<< HEAD
-<td><p><span class="term"><em class="parameter"><code>bytes_read</code></em> :</span></p></td>
-<td>location to store the number of bytes in the
-input string that were successfully converted, or <a class="link" href="glib-Standard-Macros.html#NULL:CAPS" title="NULL"><code class="literal">NULL</code></a>.
-Even if the conversion was successful, this may be
-less than <em class="parameter"><code>len</code></em> if there were partial characters
-at the end of the input. If the error
-<a class="link" href="glib-Character-Set-Conversion.html#G-CONVERT-ERROR-ILLEGAL-SEQUENCE:CAPS"><span class="type">G_CONVERT_ERROR_ILLEGAL_SEQUENCE</span></a> occurs, the value
-stored will the byte offset after the last valid
-input sequence.</td>
-</tr>
-<tr>
-<td><p><span class="term"><em class="parameter"><code>bytes_written</code></em> :</span></p></td>
-<td>the number of bytes stored in the output buffer (not
-including the terminating nul).</td>
-</tr>
-<tr>
-<td><p><span class="term"><em class="parameter"><code>error</code></em> :</span></p></td>
-<td>location to store the error occurring, or <a class="link" href="glib-Standard-Macros.html#NULL:CAPS" title="NULL"><code class="literal">NULL</code></a> to ignore
-errors. Any of the errors in <a class="link" href="glib-Character-Set-Conversion.html#GConvertError" title="enum GConvertError"><span class="type">GConvertError</span></a> may occur.</td>
-</tr>
-<tr>
-<td><p><span class="term"><span class="emphasis"><em>Returns</em></span> :</span></p></td>
-<td>If the conversion was successful, a newly allocated
-nul-terminated string, which must be freed with
-<a class="link" href="glib-Memory-Allocation.html#g-free" title="g_free ()"><code class="function">g_free()</code></a>. Otherwise <a class="link" href="glib-Standard-Macros.html#NULL:CAPS" title="NULL"><code class="literal">NULL</code></a> and <em class="parameter"><code>error</code></em> will be set.</td>
-=======
 <td class="parameter_name"><p>from_codeset</p></td>
 <td class="parameter_description"><p>character set of <em class="parameter"><code>str</code></em>
 .</p></td>
@@ -822,56 +397,10 @@
 <td class="parameter_description"><p>location to store the error occurring, or <a class="link" href="glib-Standard-Macros.html#NULL:CAPS" title="NULL"><code class="literal">NULL</code></a> to ignore
 errors. Any of the errors in <a class="link" href="glib-Character-Set-Conversion.html#GConvertError" title="enum GConvertError"><span class="type">GConvertError</span></a> may occur.</p></td>
 <td class="parameter_annotations"> </td>
->>>>>>> 76bed778
 </tr>
 </tbody>
 </table></div>
 </div>
-<<<<<<< HEAD
-<hr>
-<div class="refsect2">
-<a name="G-CONVERT-ERROR:CAPS"></a><h3>G_CONVERT_ERROR</h3>
-<pre class="programlisting">#define G_CONVERT_ERROR g_convert_error_quark()
-</pre>
-<p>
-Error domain for character set conversions. Errors in this domain will
-be from the <a class="link" href="glib-Character-Set-Conversion.html#GConvertError" title="enum GConvertError"><span class="type">GConvertError</span></a> enumeration. See <a class="link" href="glib-Error-Reporting.html#GError" title="struct GError"><span class="type">GError</span></a> for information on
-error domains.
-</p>
-</div>
-<hr>
-<div class="refsect2">
-<a name="g-iconv-open"></a><h3>g_iconv_open ()</h3>
-<pre class="programlisting"><a class="link" href="glib-Character-Set-Conversion.html#GIConv" title="GIConv"><span class="returnvalue">GIConv</span></a>              g_iconv_open                        (<em class="parameter"><code>const <a class="link" href="glib-Basic-Types.html#gchar" title="gchar"><span class="type">gchar</span></a> *to_codeset</code></em>,
-                                                         <em class="parameter"><code>const <a class="link" href="glib-Basic-Types.html#gchar" title="gchar"><span class="type">gchar</span></a> *from_codeset</code></em>);</pre>
-<p>
-Same as the standard UNIX routine <code class="function">iconv_open()</code>, but
-may be implemented via libiconv on UNIX flavors that lack
-a native implementation.
-</p>
-<p>
-GLib provides <a class="link" href="glib-Character-Set-Conversion.html#g-convert" title="g_convert ()"><code class="function">g_convert()</code></a> and <a class="link" href="glib-Character-Set-Conversion.html#g-locale-to-utf8" title="g_locale_to_utf8 ()"><code class="function">g_locale_to_utf8()</code></a> which are likely
-more convenient than the raw iconv wrappers.
-</p>
-<div class="variablelist"><table border="0" class="variablelist">
-<colgroup>
-<col align="left" valign="top">
-<col>
-</colgroup>
-<tbody>
-<tr>
-<td><p><span class="term"><em class="parameter"><code>to_codeset</code></em> :</span></p></td>
-<td>destination codeset</td>
-</tr>
-<tr>
-<td><p><span class="term"><em class="parameter"><code>from_codeset</code></em> :</span></p></td>
-<td>source codeset</td>
-</tr>
-<tr>
-<td><p><span class="term"><span class="emphasis"><em>Returns</em></span> :</span></p></td>
-<td>a "conversion descriptor", or (GIConv)-1 if
-opening the converter failed.</td>
-=======
 <div class="refsect3">
 <a name="id-1.5.3.7.2.8"></a><h4>Returns</h4>
 <p> If the conversion was successful, a newly allocated
@@ -977,7 +506,6 @@
 <td class="parameter_description"><p>location to store the error occurring, or <a class="link" href="glib-Standard-Macros.html#NULL:CAPS" title="NULL"><code class="literal">NULL</code></a> to ignore
 errors. Any of the errors in <a class="link" href="glib-Character-Set-Conversion.html#GConvertError" title="enum GConvertError"><span class="type">GConvertError</span></a> may occur.</p></td>
 <td class="parameter_annotations"> </td>
->>>>>>> 76bed778
 </tr>
 </tbody>
 </table></div>
@@ -992,27 +520,6 @@
 </div>
 <hr>
 <div class="refsect2">
-<<<<<<< HEAD
-<a name="g-iconv"></a><h3>g_iconv ()</h3>
-<pre class="programlisting"><a class="link" href="glib-Basic-Types.html#gsize" title="gsize"><span class="returnvalue">gsize</span></a>               g_iconv                             (<em class="parameter"><code><a class="link" href="glib-Character-Set-Conversion.html#GIConv" title="GIConv"><span class="type">GIConv</span></a> converter</code></em>,
-                                                         <em class="parameter"><code><a class="link" href="glib-Basic-Types.html#gchar" title="gchar"><span class="type">gchar</span></a> **inbuf</code></em>,
-                                                         <em class="parameter"><code><a class="link" href="glib-Basic-Types.html#gsize" title="gsize"><span class="type">gsize</span></a> *inbytes_left</code></em>,
-                                                         <em class="parameter"><code><a class="link" href="glib-Basic-Types.html#gchar" title="gchar"><span class="type">gchar</span></a> **outbuf</code></em>,
-                                                         <em class="parameter"><code><a class="link" href="glib-Basic-Types.html#gsize" title="gsize"><span class="type">gsize</span></a> *outbytes_left</code></em>);</pre>
-<p>
-Same as the standard UNIX routine <code class="function">iconv()</code>, but
-may be implemented via libiconv on UNIX flavors that lack
-a native implementation.
-</p>
-<p>
-GLib provides <a class="link" href="glib-Character-Set-Conversion.html#g-convert" title="g_convert ()"><code class="function">g_convert()</code></a> and <a class="link" href="glib-Character-Set-Conversion.html#g-locale-to-utf8" title="g_locale_to_utf8 ()"><code class="function">g_locale_to_utf8()</code></a> which are likely
-more convenient than the raw iconv wrappers.
-</p>
-<div class="variablelist"><table border="0" class="variablelist">
-<colgroup>
-<col align="left" valign="top">
-<col>
-=======
 <a name="g-convert-with-iconv"></a><h3>g_convert_with_iconv ()</h3>
 <pre class="programlisting"><a class="link" href="glib-Basic-Types.html#gchar" title="gchar"><span class="returnvalue">gchar</span></a> *
 g_convert_with_iconv (<em class="parameter"><code>const <a class="link" href="glib-Basic-Types.html#gchar" title="gchar"><span class="type">gchar</span></a> *str</code></em>,
@@ -1039,7 +546,6 @@
 <col width="150px" class="parameters_name">
 <col class="parameters_description">
 <col width="200px" class="parameters_annotations">
->>>>>>> 76bed778
 </colgroup>
 <tbody>
 <tr>
@@ -1048,10 +554,6 @@
 <td class="parameter_annotations"> </td>
 </tr>
 <tr>
-<<<<<<< HEAD
-<td><p><span class="term"><em class="parameter"><code>inbuf</code></em> :</span></p></td>
-<td>bytes to convert</td>
-=======
 <td class="parameter_name"><p>len</p></td>
 <td class="parameter_description"><p>the length of the string in bytes, or -1 if the string is
 nul-terminated (Note that some encodings may allow nul
@@ -1059,7 +561,6 @@
 for the <em class="parameter"><code>len</code></em>
 parameter is unsafe)</p></td>
 <td class="parameter_annotations"> </td>
->>>>>>> 76bed778
 </tr>
 <tr>
 <td class="parameter_name"><p>converter</p></td>
@@ -1067,10 +568,6 @@
 <td class="parameter_annotations"> </td>
 </tr>
 <tr>
-<<<<<<< HEAD
-<td><p><span class="term"><em class="parameter"><code>outbuf</code></em> :</span></p></td>
-<td>converted output bytes</td>
-=======
 <td class="parameter_name"><p>bytes_read</p></td>
 <td class="parameter_description"><p>location to store the number of bytes in the
 input string that were successfully converted, or <a class="link" href="glib-Standard-Macros.html#NULL:CAPS" title="NULL"><code class="literal">NULL</code></a>.
@@ -1082,7 +579,6 @@
 stored will the byte offset after the last valid
 input sequence.</p></td>
 <td class="parameter_annotations"> </td>
->>>>>>> 76bed778
 </tr>
 <tr>
 <td class="parameter_name"><p>bytes_written</p></td>
@@ -1091,15 +587,10 @@
 <td class="parameter_annotations"> </td>
 </tr>
 <tr>
-<<<<<<< HEAD
-<td><p><span class="term"><span class="emphasis"><em>Returns</em></span> :</span></p></td>
-<td>count of non-reversible conversions, or -1 on error</td>
-=======
 <td class="parameter_name"><p>error</p></td>
 <td class="parameter_description"><p>location to store the error occurring, or <a class="link" href="glib-Standard-Macros.html#NULL:CAPS" title="NULL"><code class="literal">NULL</code></a> to ignore
 errors. Any of the errors in <a class="link" href="glib-Character-Set-Conversion.html#GConvertError" title="enum GConvertError"><span class="type">GConvertError</span></a> may occur.</p></td>
 <td class="parameter_annotations"> </td>
->>>>>>> 76bed778
 </tr>
 </tbody>
 </table></div>
@@ -1114,25 +605,6 @@
 </div>
 <hr>
 <div class="refsect2">
-<<<<<<< HEAD
-<a name="g-iconv-close"></a><h3>g_iconv_close ()</h3>
-<pre class="programlisting"><a class="link" href="glib-Basic-Types.html#gint" title="gint"><span class="returnvalue">gint</span></a>                g_iconv_close                       (<em class="parameter"><code><a class="link" href="glib-Character-Set-Conversion.html#GIConv" title="GIConv"><span class="type">GIConv</span></a> converter</code></em>);</pre>
-<p>
-Same as the standard UNIX routine <code class="function">iconv_close()</code>, but
-may be implemented via libiconv on UNIX flavors that lack
-a native implementation. Should be called to clean up
-the conversion descriptor from <a class="link" href="glib-Character-Set-Conversion.html#g-iconv-open" title="g_iconv_open ()"><code class="function">g_iconv_open()</code></a> when
-you are done converting things.
-</p>
-<p>
-GLib provides <a class="link" href="glib-Character-Set-Conversion.html#g-convert" title="g_convert ()"><code class="function">g_convert()</code></a> and <a class="link" href="glib-Character-Set-Conversion.html#g-locale-to-utf8" title="g_locale_to_utf8 ()"><code class="function">g_locale_to_utf8()</code></a> which are likely
-more convenient than the raw iconv wrappers.
-</p>
-<div class="variablelist"><table border="0" class="variablelist">
-<colgroup>
-<col align="left" valign="top">
-<col>
-=======
 <a name="g-iconv-open"></a><h3>g_iconv_open ()</h3>
 <pre class="programlisting"><a class="link" href="glib-Character-Set-Conversion.html#GIConv" title="GIConv"><span class="returnvalue">GIConv</span></a>
 g_iconv_open (<em class="parameter"><code>const <a class="link" href="glib-Basic-Types.html#gchar" title="gchar"><span class="type">gchar</span></a> *to_codeset</code></em>,
@@ -1149,7 +621,6 @@
 <col width="150px" class="parameters_name">
 <col class="parameters_description">
 <col width="200px" class="parameters_annotations">
->>>>>>> 76bed778
 </colgroup>
 <tbody>
 <tr>
@@ -1158,14 +629,9 @@
 <td class="parameter_annotations"> </td>
 </tr>
 <tr>
-<<<<<<< HEAD
-<td><p><span class="term"><span class="emphasis"><em>Returns</em></span> :</span></p></td>
-<td>-1 on error, 0 on success</td>
-=======
 <td class="parameter_name"><p>from_codeset</p></td>
 <td class="parameter_description"><p>source codeset</p></td>
 <td class="parameter_annotations"> </td>
->>>>>>> 76bed778
 </tr>
 </tbody>
 </table></div>
@@ -1178,56 +644,6 @@
 </div>
 <hr>
 <div class="refsect2">
-<<<<<<< HEAD
-<a name="g-locale-to-utf8"></a><h3>g_locale_to_utf8 ()</h3>
-<pre class="programlisting"><a class="link" href="glib-Basic-Types.html#gchar" title="gchar"><span class="returnvalue">gchar</span></a> *             g_locale_to_utf8                    (<em class="parameter"><code>const <a class="link" href="glib-Basic-Types.html#gchar" title="gchar"><span class="type">gchar</span></a> *opsysstring</code></em>,
-                                                         <em class="parameter"><code><a class="link" href="glib-Basic-Types.html#gssize" title="gssize"><span class="type">gssize</span></a> len</code></em>,
-                                                         <em class="parameter"><code><a class="link" href="glib-Basic-Types.html#gsize" title="gsize"><span class="type">gsize</span></a> *bytes_read</code></em>,
-                                                         <em class="parameter"><code><a class="link" href="glib-Basic-Types.html#gsize" title="gsize"><span class="type">gsize</span></a> *bytes_written</code></em>,
-                                                         <em class="parameter"><code><a class="link" href="glib-Error-Reporting.html#GError" title="struct GError"><span class="type">GError</span></a> **error</code></em>);</pre>
-<p>
-Converts a string which is in the encoding used for strings by
-the C runtime (usually the same as that used by the operating
-system) in the <a class="link" href="glib-running.html#setlocale" title="Locale">current locale</a> into a
-UTF-8 string.
-</p>
-<div class="variablelist"><table border="0" class="variablelist">
-<colgroup>
-<col align="left" valign="top">
-<col>
-</colgroup>
-<tbody>
-<tr>
-<td><p><span class="term"><em class="parameter"><code>opsysstring</code></em> :</span></p></td>
-<td>a string in the encoding of the current locale. On Windows
-this means the system codepage.</td>
-</tr>
-<tr>
-<td><p><span class="term"><em class="parameter"><code>len</code></em> :</span></p></td>
-<td>the length of the string, or -1 if the string is
-nul-terminated<a href="glib-Character-Set-Conversion.html#ftn.nul-unsafe" class="footnoteref"><sup class="footnoteref">[2]</sup></a>.</td>
-</tr>
-<tr>
-<td><p><span class="term"><em class="parameter"><code>bytes_read</code></em> :</span></p></td>
-<td>location to store the number of bytes in the
-input string that were successfully converted, or <a class="link" href="glib-Standard-Macros.html#NULL:CAPS" title="NULL"><code class="literal">NULL</code></a>.
-Even if the conversion was successful, this may be
-less than <em class="parameter"><code>len</code></em> if there were partial characters
-at the end of the input. If the error
-<a class="link" href="glib-Character-Set-Conversion.html#G-CONVERT-ERROR-ILLEGAL-SEQUENCE:CAPS"><span class="type">G_CONVERT_ERROR_ILLEGAL_SEQUENCE</span></a> occurs, the value
-stored will the byte offset after the last valid
-input sequence.</td>
-</tr>
-<tr>
-<td><p><span class="term"><em class="parameter"><code>bytes_written</code></em> :</span></p></td>
-<td>the number of bytes stored in the output buffer (not
-including the terminating nul).</td>
-</tr>
-<tr>
-<td><p><span class="term"><em class="parameter"><code>error</code></em> :</span></p></td>
-<td>location to store the error occurring, or <a class="link" href="glib-Standard-Macros.html#NULL:CAPS" title="NULL"><code class="literal">NULL</code></a> to ignore
-errors. Any of the errors in <a class="link" href="glib-Character-Set-Conversion.html#GConvertError" title="enum GConvertError"><span class="type">GConvertError</span></a> may occur.</td>
-=======
 <a name="g-iconv"></a><h3>g_iconv ()</h3>
 <pre class="programlisting"><a class="link" href="glib-Basic-Types.html#gsize" title="gsize"><span class="returnvalue">gsize</span></a>
 g_iconv (<em class="parameter"><code><a class="link" href="glib-Character-Set-Conversion.html#GIConv" title="GIConv"><span class="type">GIConv</span></a> converter</code></em>,
@@ -1275,7 +691,6 @@
 <td class="parameter_description"><p>inout parameter, bytes available to fill in <em class="parameter"><code>outbuf</code></em>
 </p></td>
 <td class="parameter_annotations"> </td>
->>>>>>> 76bed778
 </tr>
 </tbody>
 </table></div>
@@ -1339,10 +754,6 @@
 </colgroup>
 <tbody>
 <tr>
-<<<<<<< HEAD
-<td><p><span class="term"><span class="emphasis"><em>Returns</em></span> :</span></p></td>
-<td>The converted string, or <a class="link" href="glib-Standard-Macros.html#NULL:CAPS" title="NULL"><code class="literal">NULL</code></a> on an error.</td>
-=======
 <td class="parameter_name"><p>opsysstring</p></td>
 <td class="parameter_description"><p>a string in the encoding of the current locale. On Windows
 this means the system codepage.</p></td>
@@ -1381,7 +792,6 @@
 <td class="parameter_description"><p>location to store the error occurring, or <a class="link" href="glib-Standard-Macros.html#NULL:CAPS" title="NULL"><code class="literal">NULL</code></a> to ignore
 errors. Any of the errors in <a class="link" href="glib-Character-Set-Conversion.html#GConvertError" title="enum GConvertError"><span class="type">GConvertError</span></a> may occur.</p></td>
 <td class="parameter_annotations"> </td>
->>>>>>> 76bed778
 </tr>
 </tbody>
 </table></div>
@@ -1394,59 +804,6 @@
 </div>
 <hr>
 <div class="refsect2">
-<<<<<<< HEAD
-<a name="g-filename-to-utf8"></a><h3>g_filename_to_utf8 ()</h3>
-<pre class="programlisting"><a class="link" href="glib-Basic-Types.html#gchar" title="gchar"><span class="returnvalue">gchar</span></a> *             g_filename_to_utf8                  (<em class="parameter"><code>const <a class="link" href="glib-Basic-Types.html#gchar" title="gchar"><span class="type">gchar</span></a> *opsysstring</code></em>,
-                                                         <em class="parameter"><code><a class="link" href="glib-Basic-Types.html#gssize" title="gssize"><span class="type">gssize</span></a> len</code></em>,
-                                                         <em class="parameter"><code><a class="link" href="glib-Basic-Types.html#gsize" title="gsize"><span class="type">gsize</span></a> *bytes_read</code></em>,
-                                                         <em class="parameter"><code><a class="link" href="glib-Basic-Types.html#gsize" title="gsize"><span class="type">gsize</span></a> *bytes_written</code></em>,
-                                                         <em class="parameter"><code><a class="link" href="glib-Error-Reporting.html#GError" title="struct GError"><span class="type">GError</span></a> **error</code></em>);</pre>
-<p>
-Converts a string which is in the encoding used by GLib for
-filenames into a UTF-8 string. Note that on Windows GLib uses UTF-8
-for filenames; on other platforms, this function indirectly depends on 
-the <a class="link" href="glib-running.html#setlocale" title="Locale">current locale</a>.
-</p>
-<div class="variablelist"><table border="0" class="variablelist">
-<colgroup>
-<col align="left" valign="top">
-<col>
-</colgroup>
-<tbody>
-<tr>
-<td><p><span class="term"><em class="parameter"><code>opsysstring</code></em> :</span></p></td>
-<td>a string in the encoding for filenames</td>
-</tr>
-<tr>
-<td><p><span class="term"><em class="parameter"><code>len</code></em> :</span></p></td>
-<td>the length of the string, or -1 if the string is
-nul-terminated<a href="glib-Character-Set-Conversion.html#ftn.nul-unsafe" class="footnoteref"><sup class="footnoteref">[2]</sup></a>.</td>
-</tr>
-<tr>
-<td><p><span class="term"><em class="parameter"><code>bytes_read</code></em> :</span></p></td>
-<td>location to store the number of bytes in the
-input string that were successfully converted, or <a class="link" href="glib-Standard-Macros.html#NULL:CAPS" title="NULL"><code class="literal">NULL</code></a>.
-Even if the conversion was successful, this may be
-less than <em class="parameter"><code>len</code></em> if there were partial characters
-at the end of the input. If the error
-<a class="link" href="glib-Character-Set-Conversion.html#G-CONVERT-ERROR-ILLEGAL-SEQUENCE:CAPS"><span class="type">G_CONVERT_ERROR_ILLEGAL_SEQUENCE</span></a> occurs, the value
-stored will the byte offset after the last valid
-input sequence.</td>
-</tr>
-<tr>
-<td><p><span class="term"><em class="parameter"><code>bytes_written</code></em> :</span></p></td>
-<td>the number of bytes stored in the output buffer (not
-including the terminating nul).</td>
-</tr>
-<tr>
-<td><p><span class="term"><em class="parameter"><code>error</code></em> :</span></p></td>
-<td>location to store the error occurring, or <a class="link" href="glib-Standard-Macros.html#NULL:CAPS" title="NULL"><code class="literal">NULL</code></a> to ignore
-errors. Any of the errors in <a class="link" href="glib-Character-Set-Conversion.html#GConvertError" title="enum GConvertError"><span class="type">GConvertError</span></a> may occur.</td>
-</tr>
-<tr>
-<td><p><span class="term"><span class="emphasis"><em>Returns</em></span> :</span></p></td>
-<td>The converted string, or <a class="link" href="glib-Standard-Macros.html#NULL:CAPS" title="NULL"><code class="literal">NULL</code></a> on an error.</td>
-=======
 <a name="g-filename-to-utf8"></a><h3>g_filename_to_utf8 ()</h3>
 <pre class="programlisting"><a class="link" href="glib-Basic-Types.html#gchar" title="gchar"><span class="returnvalue">gchar</span></a> *
 g_filename_to_utf8 (<em class="parameter"><code>const <a class="link" href="glib-Basic-Types.html#gchar" title="gchar"><span class="type">gchar</span></a> *opsysstring</code></em>,
@@ -1505,7 +862,6 @@
 <td class="parameter_description"><p>location to store the error occurring, or <a class="link" href="glib-Standard-Macros.html#NULL:CAPS" title="NULL"><code class="literal">NULL</code></a> to ignore
 errors. Any of the errors in <a class="link" href="glib-Character-Set-Conversion.html#GConvertError" title="enum GConvertError"><span class="type">GConvertError</span></a> may occur.</p></td>
 <td class="parameter_annotations"> </td>
->>>>>>> 76bed778
 </tr>
 </tbody>
 </table></div>
@@ -1517,59 +873,6 @@
 </div>
 <hr>
 <div class="refsect2">
-<<<<<<< HEAD
-<a name="g-filename-from-utf8"></a><h3>g_filename_from_utf8 ()</h3>
-<pre class="programlisting"><a class="link" href="glib-Basic-Types.html#gchar" title="gchar"><span class="returnvalue">gchar</span></a> *             g_filename_from_utf8                (<em class="parameter"><code>const <a class="link" href="glib-Basic-Types.html#gchar" title="gchar"><span class="type">gchar</span></a> *utf8string</code></em>,
-                                                         <em class="parameter"><code><a class="link" href="glib-Basic-Types.html#gssize" title="gssize"><span class="type">gssize</span></a> len</code></em>,
-                                                         <em class="parameter"><code><a class="link" href="glib-Basic-Types.html#gsize" title="gsize"><span class="type">gsize</span></a> *bytes_read</code></em>,
-                                                         <em class="parameter"><code><a class="link" href="glib-Basic-Types.html#gsize" title="gsize"><span class="type">gsize</span></a> *bytes_written</code></em>,
-                                                         <em class="parameter"><code><a class="link" href="glib-Error-Reporting.html#GError" title="struct GError"><span class="type">GError</span></a> **error</code></em>);</pre>
-<p>
-Converts a string from UTF-8 to the encoding GLib uses for
-filenames. Note that on Windows GLib uses UTF-8 for filenames;
-on other platforms, this function indirectly depends on the 
-<a class="link" href="glib-running.html#setlocale" title="Locale">current locale</a>.
-</p>
-<div class="variablelist"><table border="0" class="variablelist">
-<colgroup>
-<col align="left" valign="top">
-<col>
-</colgroup>
-<tbody>
-<tr>
-<td><p><span class="term"><em class="parameter"><code>utf8string</code></em> :</span></p></td>
-<td>a UTF-8 encoded string.</td>
-</tr>
-<tr>
-<td><p><span class="term"><em class="parameter"><code>len</code></em> :</span></p></td>
-<td>the length of the string, or -1 if the string is
-nul-terminated.</td>
-</tr>
-<tr>
-<td><p><span class="term"><em class="parameter"><code>bytes_read</code></em> :</span></p></td>
-<td>location to store the number of bytes in the
-input string that were successfully converted, or <a class="link" href="glib-Standard-Macros.html#NULL:CAPS" title="NULL"><code class="literal">NULL</code></a>.
-Even if the conversion was successful, this may be
-less than <em class="parameter"><code>len</code></em> if there were partial characters
-at the end of the input. If the error
-<a class="link" href="glib-Character-Set-Conversion.html#G-CONVERT-ERROR-ILLEGAL-SEQUENCE:CAPS"><span class="type">G_CONVERT_ERROR_ILLEGAL_SEQUENCE</span></a> occurs, the value
-stored will the byte offset after the last valid
-input sequence.</td>
-</tr>
-<tr>
-<td><p><span class="term"><em class="parameter"><code>bytes_written</code></em> :</span></p></td>
-<td>the number of bytes stored in the output buffer (not
-including the terminating nul).</td>
-</tr>
-<tr>
-<td><p><span class="term"><em class="parameter"><code>error</code></em> :</span></p></td>
-<td>location to store the error occurring, or <a class="link" href="glib-Standard-Macros.html#NULL:CAPS" title="NULL"><code class="literal">NULL</code></a> to ignore
-errors. Any of the errors in <a class="link" href="glib-Character-Set-Conversion.html#GConvertError" title="enum GConvertError"><span class="type">GConvertError</span></a> may occur.</td>
-</tr>
-<tr>
-<td><p><span class="term"><span class="emphasis"><em>Returns</em></span> :</span></p></td>
-<td>The converted string, or <a class="link" href="glib-Standard-Macros.html#NULL:CAPS" title="NULL"><code class="literal">NULL</code></a> on an error.</td>
-=======
 <a name="g-filename-from-utf8"></a><h3>g_filename_from_utf8 ()</h3>
 <pre class="programlisting"><a class="link" href="glib-Basic-Types.html#gchar" title="gchar"><span class="returnvalue">gchar</span></a> *
 g_filename_from_utf8 (<em class="parameter"><code>const <a class="link" href="glib-Basic-Types.html#gchar" title="gchar"><span class="type">gchar</span></a> *utf8string</code></em>,
@@ -1625,7 +928,6 @@
 <td class="parameter_description"><p>location to store the error occurring, or <a class="link" href="glib-Standard-Macros.html#NULL:CAPS" title="NULL"><code class="literal">NULL</code></a> to ignore
 errors. Any of the errors in <a class="link" href="glib-Character-Set-Conversion.html#GConvertError" title="enum GConvertError"><span class="type">GConvertError</span></a> may occur.</p></td>
 <td class="parameter_annotations"> </td>
->>>>>>> 76bed778
 </tr>
 </tbody>
 </table></div>
@@ -1638,57 +940,6 @@
 </div>
 <hr>
 <div class="refsect2">
-<<<<<<< HEAD
-<a name="g-get-filename-charsets"></a><h3>g_get_filename_charsets ()</h3>
-<pre class="programlisting"><a class="link" href="glib-Basic-Types.html#gboolean" title="gboolean"><span class="returnvalue">gboolean</span></a>            g_get_filename_charsets             (<em class="parameter"><code>const <a class="link" href="glib-Basic-Types.html#gchar" title="gchar"><span class="type">gchar</span></a> ***charsets</code></em>);</pre>
-<p>
-Determines the preferred character sets used for filenames.
-The first character set from the <em class="parameter"><code>charsets</code></em> is the filename encoding, the
-subsequent character sets are used when trying to generate a displayable
-representation of a filename, see <a class="link" href="glib-Character-Set-Conversion.html#g-filename-display-name" title="g_filename_display_name ()"><code class="function">g_filename_display_name()</code></a>.
-</p>
-<p>
-On Unix, the character sets are determined by consulting the
-environment variables <code class="envar">G_FILENAME_ENCODING</code> and
-<code class="envar">G_BROKEN_FILENAMES</code>. On Windows, the character set
-used in the GLib API is always UTF-8 and said environment variables
-have no effect.
-</p>
-<p>
-<code class="envar">G_FILENAME_ENCODING</code> may be set to a comma-separated list 
-of character set names. The special token "@locale" is taken to 
-mean the character set for the <a class="link" href="glib-running.html#setlocale" title="Locale">current 
-locale</a>. If <code class="envar">G_FILENAME_ENCODING</code> is not set, but 
-<code class="envar">G_BROKEN_FILENAMES</code> is, the character set of the current 
-locale is taken as the filename encoding. If neither environment variable 
-is set, UTF-8 is taken as the filename encoding, but the character
-set of the current locale is also put in the list of encodings.
-</p>
-<p>
-The returned <em class="parameter"><code>charsets</code></em> belong to GLib and must not be freed.
-</p>
-<p>
-Note that on Unix, regardless of the locale character set or
-<code class="envar">G_FILENAME_ENCODING</code> value, the actual file names present 
-on a system might be in any random encoding or just gibberish.
-</p>
-<div class="variablelist"><table border="0" class="variablelist">
-<colgroup>
-<col align="left" valign="top">
-<col>
-</colgroup>
-<tbody>
-<tr>
-<td><p><span class="term"><em class="parameter"><code>charsets</code></em> :</span></p></td>
-<td>return location for the <a class="link" href="glib-Standard-Macros.html#NULL:CAPS" title="NULL"><code class="literal">NULL</code></a>-terminated list of encoding names</td>
-</tr>
-<tr>
-<td><p><span class="term"><span class="emphasis"><em>Returns</em></span> :</span></p></td>
-<td>
-<a class="link" href="glib-Standard-Macros.html#TRUE:CAPS" title="TRUE"><code class="literal">TRUE</code></a> if the filename encoding is UTF-8.</td>
-</tr>
-</tbody>
-=======
 <a name="g-get-filename-charsets"></a><h3>g_get_filename_charsets ()</h3>
 <pre class="programlisting"><a class="link" href="glib-Basic-Types.html#gboolean" title="gboolean"><span class="returnvalue">gboolean</span></a>
 g_get_filename_charsets (<em class="parameter"><code>const <a class="link" href="glib-Basic-Types.html#gchar" title="gchar"><span class="type">gchar</span></a> ***charsets</code></em>);</pre>
@@ -1727,7 +978,6 @@
 <td class="parameter_description"><p>return location for the <a class="link" href="glib-Standard-Macros.html#NULL:CAPS" title="NULL"><code class="literal">NULL</code></a>-terminated list of encoding names</p></td>
 <td class="parameter_annotations"> </td>
 </tr></tbody>
->>>>>>> 76bed778
 </table></div>
 </div>
 <div class="refsect3">
@@ -1738,45 +988,6 @@
 </div>
 <hr>
 <div class="refsect2">
-<<<<<<< HEAD
-<a name="g-filename-display-name"></a><h3>g_filename_display_name ()</h3>
-<pre class="programlisting"><a class="link" href="glib-Basic-Types.html#gchar" title="gchar"><span class="returnvalue">gchar</span></a> *             g_filename_display_name             (<em class="parameter"><code>const <a class="link" href="glib-Basic-Types.html#gchar" title="gchar"><span class="type">gchar</span></a> *filename</code></em>);</pre>
-<p>
-Converts a filename into a valid UTF-8 string. The conversion is 
-not necessarily reversible, so you should keep the original around 
-and use the return value of this function only for display purposes.
-Unlike <a class="link" href="glib-Character-Set-Conversion.html#g-filename-to-utf8" title="g_filename_to_utf8 ()"><code class="function">g_filename_to_utf8()</code></a>, the result is guaranteed to be non-<a class="link" href="glib-Standard-Macros.html#NULL:CAPS" title="NULL"><code class="literal">NULL</code></a> 
-even if the filename actually isn't in the GLib file name encoding.
-</p>
-<p>
-If GLib cannot make sense of the encoding of <em class="parameter"><code>filename</code></em>, as a last resort it 
-replaces unknown characters with U+FFFD, the Unicode replacement character.
-You can search the result for the UTF-8 encoding of this character (which is
-"\357\277\275" in octal notation) to find out if <em class="parameter"><code>filename</code></em> was in an invalid
-encoding.
-</p>
-<p>
-If you know the whole pathname of the file you should use
-<a class="link" href="glib-Character-Set-Conversion.html#g-filename-display-basename" title="g_filename_display_basename ()"><code class="function">g_filename_display_basename()</code></a>, since that allows location-based
-translation of filenames.
-</p>
-<div class="variablelist"><table border="0" class="variablelist">
-<colgroup>
-<col align="left" valign="top">
-<col>
-</colgroup>
-<tbody>
-<tr>
-<td><p><span class="term"><em class="parameter"><code>filename</code></em> :</span></p></td>
-<td>a pathname hopefully in the GLib file name encoding</td>
-</tr>
-<tr>
-<td><p><span class="term"><span class="emphasis"><em>Returns</em></span> :</span></p></td>
-<td>a newly allocated string containing
-a rendition of the filename in valid UTF-8</td>
-</tr>
-</tbody>
-=======
 <a name="g-filename-display-name"></a><h3>g_filename_display_name ()</h3>
 <pre class="programlisting"><a class="link" href="glib-Basic-Types.html#gchar" title="gchar"><span class="returnvalue">gchar</span></a> *
 g_filename_display_name (<em class="parameter"><code>const <a class="link" href="glib-Basic-Types.html#gchar" title="gchar"><span class="type">gchar</span></a> *filename</code></em>);</pre>
@@ -1808,7 +1019,6 @@
 <td class="parameter_description"><p>a pathname hopefully in the GLib file name encoding</p></td>
 <td class="parameter_annotations"> </td>
 </tr></tbody>
->>>>>>> 76bed778
 </table></div>
 </div>
 <div class="refsect3">
@@ -1820,47 +1030,6 @@
 </div>
 <hr>
 <div class="refsect2">
-<<<<<<< HEAD
-<a name="g-filename-display-basename"></a><h3>g_filename_display_basename ()</h3>
-<pre class="programlisting"><a class="link" href="glib-Basic-Types.html#gchar" title="gchar"><span class="returnvalue">gchar</span></a> *             g_filename_display_basename         (<em class="parameter"><code>const <a class="link" href="glib-Basic-Types.html#gchar" title="gchar"><span class="type">gchar</span></a> *filename</code></em>);</pre>
-<p>
-Returns the display basename for the particular filename, guaranteed
-to be valid UTF-8. The display name might not be identical to the filename,
-for instance there might be problems converting it to UTF-8, and some files
-can be translated in the display.
-</p>
-<p>
-If GLib cannot make sense of the encoding of <em class="parameter"><code>filename</code></em>, as a last resort it 
-replaces unknown characters with U+FFFD, the Unicode replacement character.
-You can search the result for the UTF-8 encoding of this character (which is
-"\357\277\275" in octal notation) to find out if <em class="parameter"><code>filename</code></em> was in an invalid
-encoding.
-</p>
-<p>
-You must pass the whole absolute pathname to this functions so that
-translation of well known locations can be done.
-</p>
-<p>
-This function is preferred over <a class="link" href="glib-Character-Set-Conversion.html#g-filename-display-name" title="g_filename_display_name ()"><code class="function">g_filename_display_name()</code></a> if you know the
-whole path, as it allows translation.
-</p>
-<div class="variablelist"><table border="0" class="variablelist">
-<colgroup>
-<col align="left" valign="top">
-<col>
-</colgroup>
-<tbody>
-<tr>
-<td><p><span class="term"><em class="parameter"><code>filename</code></em> :</span></p></td>
-<td>an absolute pathname in the GLib file name encoding</td>
-</tr>
-<tr>
-<td><p><span class="term"><span class="emphasis"><em>Returns</em></span> :</span></p></td>
-<td>a newly allocated string containing
-a rendition of the basename of the filename in valid UTF-8</td>
-</tr>
-</tbody>
-=======
 <a name="g-filename-display-basename"></a><h3>g_filename_display_basename ()</h3>
 <pre class="programlisting"><a class="link" href="glib-Basic-Types.html#gchar" title="gchar"><span class="returnvalue">gchar</span></a> *
 g_filename_display_basename (<em class="parameter"><code>const <a class="link" href="glib-Basic-Types.html#gchar" title="gchar"><span class="type">gchar</span></a> *filename</code></em>);</pre>
@@ -1892,7 +1061,6 @@
 <td class="parameter_description"><p>an absolute pathname in the GLib file name encoding</p></td>
 <td class="parameter_annotations"> </td>
 </tr></tbody>
->>>>>>> 76bed778
 </table></div>
 </div>
 <div class="refsect3">
@@ -1904,59 +1072,6 @@
 </div>
 <hr>
 <div class="refsect2">
-<<<<<<< HEAD
-<a name="g-locale-from-utf8"></a><h3>g_locale_from_utf8 ()</h3>
-<pre class="programlisting"><a class="link" href="glib-Basic-Types.html#gchar" title="gchar"><span class="returnvalue">gchar</span></a> *             g_locale_from_utf8                  (<em class="parameter"><code>const <a class="link" href="glib-Basic-Types.html#gchar" title="gchar"><span class="type">gchar</span></a> *utf8string</code></em>,
-                                                         <em class="parameter"><code><a class="link" href="glib-Basic-Types.html#gssize" title="gssize"><span class="type">gssize</span></a> len</code></em>,
-                                                         <em class="parameter"><code><a class="link" href="glib-Basic-Types.html#gsize" title="gsize"><span class="type">gsize</span></a> *bytes_read</code></em>,
-                                                         <em class="parameter"><code><a class="link" href="glib-Basic-Types.html#gsize" title="gsize"><span class="type">gsize</span></a> *bytes_written</code></em>,
-                                                         <em class="parameter"><code><a class="link" href="glib-Error-Reporting.html#GError" title="struct GError"><span class="type">GError</span></a> **error</code></em>);</pre>
-<p>
-Converts a string from UTF-8 to the encoding used for strings by
-the C runtime (usually the same as that used by the operating
-system) in the <a class="link" href="glib-running.html#setlocale" title="Locale">current locale</a>. On
-Windows this means the system codepage.
-</p>
-<div class="variablelist"><table border="0" class="variablelist">
-<colgroup>
-<col align="left" valign="top">
-<col>
-</colgroup>
-<tbody>
-<tr>
-<td><p><span class="term"><em class="parameter"><code>utf8string</code></em> :</span></p></td>
-<td>a UTF-8 encoded string</td>
-</tr>
-<tr>
-<td><p><span class="term"><em class="parameter"><code>len</code></em> :</span></p></td>
-<td>the length of the string, or -1 if the string is
-nul-terminated<a href="glib-Character-Set-Conversion.html#ftn.nul-unsafe" class="footnoteref"><sup class="footnoteref">[2]</sup></a>.</td>
-</tr>
-<tr>
-<td><p><span class="term"><em class="parameter"><code>bytes_read</code></em> :</span></p></td>
-<td>location to store the number of bytes in the
-input string that were successfully converted, or <a class="link" href="glib-Standard-Macros.html#NULL:CAPS" title="NULL"><code class="literal">NULL</code></a>.
-Even if the conversion was successful, this may be
-less than <em class="parameter"><code>len</code></em> if there were partial characters
-at the end of the input. If the error
-<a class="link" href="glib-Character-Set-Conversion.html#G-CONVERT-ERROR-ILLEGAL-SEQUENCE:CAPS"><span class="type">G_CONVERT_ERROR_ILLEGAL_SEQUENCE</span></a> occurs, the value
-stored will the byte offset after the last valid
-input sequence.</td>
-</tr>
-<tr>
-<td><p><span class="term"><em class="parameter"><code>bytes_written</code></em> :</span></p></td>
-<td>the number of bytes stored in the output buffer (not
-including the terminating nul).</td>
-</tr>
-<tr>
-<td><p><span class="term"><em class="parameter"><code>error</code></em> :</span></p></td>
-<td>location to store the error occurring, or <a class="link" href="glib-Standard-Macros.html#NULL:CAPS" title="NULL"><code class="literal">NULL</code></a> to ignore
-errors. Any of the errors in <a class="link" href="glib-Character-Set-Conversion.html#GConvertError" title="enum GConvertError"><span class="type">GConvertError</span></a> may occur.</td>
-</tr>
-<tr>
-<td><p><span class="term"><span class="emphasis"><em>Returns</em></span> :</span></p></td>
-<td>The converted string, or <a class="link" href="glib-Standard-Macros.html#NULL:CAPS" title="NULL"><code class="literal">NULL</code></a> on an error.</td>
-=======
 <a name="g-locale-from-utf8"></a><h3>g_locale_from_utf8 ()</h3>
 <pre class="programlisting"><a class="link" href="glib-Basic-Types.html#gchar" title="gchar"><span class="returnvalue">gchar</span></a> *
 g_locale_from_utf8 (<em class="parameter"><code>const <a class="link" href="glib-Basic-Types.html#gchar" title="gchar"><span class="type">gchar</span></a> *utf8string</code></em>,
@@ -2015,7 +1130,6 @@
 <td class="parameter_description"><p>location to store the error occurring, or <a class="link" href="glib-Standard-Macros.html#NULL:CAPS" title="NULL"><code class="literal">NULL</code></a> to ignore
 errors. Any of the errors in <a class="link" href="glib-Character-Set-Conversion.html#GConvertError" title="enum GConvertError"><span class="type">GConvertError</span></a> may occur.</p></td>
 <td class="parameter_annotations"> </td>
->>>>>>> 76bed778
 </tr>
 </tbody>
 </table></div>
@@ -2028,25 +1142,6 @@
 </div>
 <hr>
 <div class="refsect2">
-<<<<<<< HEAD
-<a name="GConvertError"></a><h3>enum GConvertError</h3>
-<pre class="programlisting">typedef enum {
-  G_CONVERT_ERROR_NO_CONVERSION,
-  G_CONVERT_ERROR_ILLEGAL_SEQUENCE,
-  G_CONVERT_ERROR_FAILED,
-  G_CONVERT_ERROR_PARTIAL_INPUT,
-  G_CONVERT_ERROR_BAD_URI,
-  G_CONVERT_ERROR_NOT_ABSOLUTE_PATH
-} GConvertError;
-</pre>
-<p>
-Error codes returned by character set conversion routines.
-</p>
-<div class="variablelist"><table border="0" class="variablelist">
-<colgroup>
-<col align="left" valign="top">
-<col>
-=======
 <a name="g-get-charset"></a><h3>g_get_charset ()</h3>
 <pre class="programlisting"><a class="link" href="glib-Basic-Types.html#gboolean" title="gboolean"><span class="returnvalue">gboolean</span></a>
 g_get_charset (<em class="parameter"><code>const <span class="type">char</span> **charset</code></em>);</pre>
@@ -2126,7 +1221,6 @@
 <col width="300px" class="enum_members_name">
 <col class="enum_members_description">
 <col width="200px" class="enum_members_annotations">
->>>>>>> 76bed778
 </colgroup>
 <tbody>
 <tr>
@@ -2172,111 +1266,20 @@
 </td>
 <td class="enum_member_annotations"> </td>
 </tr>
-<<<<<<< HEAD
-</tbody>
-</table></div>
-</div>
-<hr>
-<div class="refsect2">
-<a name="g-get-charset"></a><h3>g_get_charset ()</h3>
-<pre class="programlisting"><a class="link" href="glib-Basic-Types.html#gboolean" title="gboolean"><span class="returnvalue">gboolean</span></a>            g_get_charset                       (<em class="parameter"><code>const <span class="type">char</span> **charset</code></em>);</pre>
-<p>
-Obtains the character set for the <a class="link" href="glib-running.html#setlocale" title="Locale">current
-locale</a>; you might use this character set as an argument to
-<a class="link" href="glib-Character-Set-Conversion.html#g-convert" title="g_convert ()"><code class="function">g_convert()</code></a>, to convert from the current locale's encoding to some
-other encoding. (Frequently <a class="link" href="glib-Character-Set-Conversion.html#g-locale-to-utf8" title="g_locale_to_utf8 ()"><code class="function">g_locale_to_utf8()</code></a> and <a class="link" href="glib-Character-Set-Conversion.html#g-locale-from-utf8" title="g_locale_from_utf8 ()"><code class="function">g_locale_from_utf8()</code></a>
-are nice shortcuts, though.)
-</p>
-<p>
-On Windows the character set returned by this function is the
-so-called system default ANSI code-page. That is the character set
-used by the "narrow" versions of C library and Win32 functions that
-handle file names. It might be different from the character set
-used by the C library's current locale.
-</p>
-<p>
-The return value is <a class="link" href="glib-Standard-Macros.html#TRUE:CAPS" title="TRUE"><code class="literal">TRUE</code></a> if the locale's encoding is UTF-8, in that
-case you can perhaps avoid calling <a class="link" href="glib-Character-Set-Conversion.html#g-convert" title="g_convert ()"><code class="function">g_convert()</code></a>.
-</p>
-<p>
-The string returned in <em class="parameter"><code>charset</code></em> is not allocated, and should not be
-freed.
-</p>
-<div class="variablelist"><table border="0" class="variablelist">
-<colgroup>
-<col align="left" valign="top">
-<col>
-</colgroup>
-<tbody>
-<tr>
-<td><p><span class="term"><em class="parameter"><code>charset</code></em> :</span></p></td>
-<td>return location for character set name</td>
-</tr>
-<tr>
-<td><p><span class="term"><span class="emphasis"><em>Returns</em></span> :</span></p></td>
-<td>
-<a class="link" href="glib-Standard-Macros.html#TRUE:CAPS" title="TRUE"><code class="literal">TRUE</code></a> if the returned charset is UTF-8</td>
-=======
 <tr>
 <td class="enum_member_name"><p><a name="G-CONVERT-ERROR-NO-MEMORY:CAPS"></a>G_CONVERT_ERROR_NO_MEMORY</p></td>
 <td class="enum_member_description">
 <p>No memory available. Since: 2.40</p>
 </td>
 <td class="enum_member_annotations"> </td>
->>>>>>> 76bed778
 </tr>
 </tbody>
 </table></div>
 </div>
-<hr>
-<div class="refsect2">
-<a name="g-get-codeset"></a><h3>g_get_codeset ()</h3>
-<pre class="programlisting"><a class="link" href="glib-Basic-Types.html#gchar" title="gchar"><span class="returnvalue">gchar</span></a> *             g_get_codeset                       (<em class="parameter"><code><span class="type">void</span></code></em>);</pre>
-<p>
-Gets the character set for the current locale.
-</p>
-<div class="variablelist"><table border="0" class="variablelist">
-<colgroup>
-<col align="left" valign="top">
-<col>
-</colgroup>
-<tbody><tr>
-<td><p><span class="term"><span class="emphasis"><em>Returns</em></span> :</span></p></td>
-<td>a newly allocated string containing the name
-of the character set. This string must be freed with <a class="link" href="glib-Memory-Allocation.html#g-free" title="g_free ()"><code class="function">g_free()</code></a>.</td>
-</tr></tbody>
-</table></div>
-</div>
-</div>
-<<<<<<< HEAD
-<div class="footnotes">
-<br><hr style="width:100; align:left;">
-<div id="ftn.nul-unsafe" class="footnote"><p><a href="#nul-unsafe" class="para"><sup class="para">[2] </sup></a>
-Note that some encodings may allow nul bytes to
-occur inside strings. In that case, using -1 for
-the <em class="parameter"><code>len</code></em> parameter is unsafe.
-</p></div>
-<div id="ftn.streaming-state" class="footnote"><p><a href="#streaming-state" class="para"><sup class="para">[3] </sup></a>
-Despite the fact that <em class="parameter"><code>byes_read</code></em> can return information about partial 
-characters, the <code class="literal">g_convert_...</code> functions
-are not generally suitable for streaming. If the underlying converter 
-being used maintains internal state, then this won't be preserved 
-across successive calls to <a class="link" href="glib-Character-Set-Conversion.html#g-convert" title="g_convert ()"><code class="function">g_convert()</code></a>, <a class="link" href="glib-Character-Set-Conversion.html#g-convert-with-iconv" title="g_convert_with_iconv ()"><code class="function">g_convert_with_iconv()</code></a> or 
-<a class="link" href="glib-Character-Set-Conversion.html#g-convert-with-fallback" title="g_convert_with_fallback ()"><code class="function">g_convert_with_fallback()</code></a>. (An example of this is the GNU C converter 
-for CP1255 which does not emit a base character until it knows that 
-the next character is not a mark that could combine with the base 
-character.)
- </p></div>
-</div>
-</div>
-<div class="footer">
-<hr>
-          Generated by GTK-Doc V1.18.1</div>
-=======
+</div>
 </div>
 </div>
 <div class="footer">
 <hr>Generated by GTK-Doc V1.24</div>
->>>>>>> 76bed778
 </body>
 </html>