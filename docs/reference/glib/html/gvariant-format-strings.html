--- conflicted
+++ resolved
@@ -2,29 +2,12 @@
 <html>
 <head>
 <meta http-equiv="Content-Type" content="text/html; charset=UTF-8">
-<<<<<<< HEAD
-<title>GVariant Format Strings</title>
-<meta name="generator" content="DocBook XSL Stylesheets V1.77.1">
-=======
 <title>GVariant Format Strings: GLib Reference Manual</title>
 <meta name="generator" content="DocBook XSL Stylesheets V1.78.1">
->>>>>>> 76bed778
 <link rel="home" href="index.html" title="GLib Reference Manual">
 <link rel="up" href="glib-data-types.html" title="GLib Data Types">
 <link rel="prev" href="glib-GVariant.html" title="GVariant">
 <link rel="next" href="gvariant-text.html" title="GVariant Text Format">
-<<<<<<< HEAD
-<meta name="generator" content="GTK-Doc V1.18.1 (XML mode)">
-<link rel="stylesheet" href="style.css" type="text/css">
-</head>
-<body bgcolor="white" text="black" link="#0000FF" vlink="#840084" alink="#0000FF">
-<table class="navigation" id="top" width="100%" summary="Navigation header" cellpadding="2" cellspacing="2"><tr valign="middle">
-<td><a accesskey="p" href="glib-GVariant.html"><img src="left.png" width="24" height="24" border="0" alt="Prev"></a></td>
-<td><a accesskey="u" href="glib-data-types.html"><img src="up.png" width="24" height="24" border="0" alt="Up"></a></td>
-<td><a accesskey="h" href="index.html"><img src="home.png" width="24" height="24" border="0" alt="Home"></a></td>
-<th width="100%" align="center">GLib Reference Manual</th>
-<td><a accesskey="n" href="gvariant-text.html"><img src="right.png" width="24" height="24" border="0" alt="Next"></a></td>
-=======
 <meta name="generator" content="GTK-Doc V1.24 (XML mode)">
 <link rel="stylesheet" href="style.css" type="text/css">
 </head>
@@ -35,7 +18,6 @@
 <td><a accesskey="u" href="glib-data-types.html"><img src="up.png" width="16" height="16" border="0" alt="Up"></a></td>
 <td><a accesskey="p" href="glib-GVariant.html"><img src="left.png" width="16" height="16" border="0" alt="Prev"></a></td>
 <td><a accesskey="n" href="gvariant-text.html"><img src="right.png" width="16" height="16" border="0" alt="Next"></a></td>
->>>>>>> 76bed778
 </tr></table>
 <div class="refentry">
 <a name="gvariant-format-strings"></a><div class="titlepage"></div>
@@ -44,17 +26,10 @@
 <h2><span class="refentrytitle">GVariant Format Strings</span></h2>
 <p>GVariant Format Strings — varargs conversion of GVariants</p>
 </td>
-<<<<<<< HEAD
-<td valign="top" align="right"></td>
-</tr></table></div>
-<div class="refsect1">
-<a name="id657376"></a><h2>Variable Argument Conversions</h2>
-=======
 <td class="gallery_image" valign="top" align="right"></td>
 </tr></table></div>
 <div class="refsect1">
 <a name="id-1.6.20.3"></a><h2>Variable Argument Conversions</h2>
->>>>>>> 76bed778
 <p>
    This page attempts to document how to perform variable argument
    conversions with GVariant.
@@ -71,11 +46,7 @@
   </p>
 </div>
 <div class="refsect1">
-<<<<<<< HEAD
-<a name="id852362"></a><h2>Syntax</h2>
-=======
 <a name="id-1.6.20.4"></a><h2>Syntax</h2>
->>>>>>> 76bed778
 <p>
    This section exhaustively describes all possibilities for GVariant format strings.  There are no valid forms of
    format strings other than those described here.  Please note that the format string syntax is likely to expand in the
@@ -107,11 +78,7 @@
 </ul></div>
 </div>
 <div class="refsect1">
-<<<<<<< HEAD
-<a name="id574463"></a><h2>Symbols</h2>
-=======
 <a name="id-1.6.20.5"></a><h2>Symbols</h2>
->>>>>>> 76bed778
 <p>
     The following table describes the rough meaning of symbols that may appear inside a GVariant format string.  Each
     symbol is described in detail in its own section, including usage examples.
@@ -251,11 +218,7 @@
         Used as a prefix for a GVariant type string (not a prefix for a format string, so <code class="literal">@as</code> is
         a valid format string but <code class="literal">@^as</code> is not).  Denotes that a pointer to a
         <a class="link" href="glib-GVariant.html#GVariant" title="GVariant">GVariant</a> should be used in place of the normal C type or types.  For
-<<<<<<< HEAD
-        <a class="link" href="glib-GVariant.html#g-variant-new" title="g_variant_new ()"><code class="function">g_variant_new()</code></a> this means that you must pass a
-=======
         <a class="link" href="glib-GVariant.html#g-variant-new" title="g_variant_new ()"><code class="function">g_variant_new()</code></a> this means that you must pass a
->>>>>>> 76bed778
         non-<a class="link" href="glib-Standard-Macros.html#NULL:CAPS" title="NULL"><code class="literal">NULL</code></a> <code class="code">(<a class="link" href="glib-GVariant.html#GVariant" title="GVariant">GVariant</a>
         *)</code>; if it is a floating reference, ownership will be taken, as
         if by using <a class="link" href="glib-GVariant.html#g-variant-ref-sink" title="g_variant_ref_sink ()"><code class="function">g_variant_ref_sink()</code></a>.
@@ -323,13 +286,8 @@
    </p>
 <p>
     Variable argument conversions from numeric types work in the most obvious way possible.  Upon encountering one of
-<<<<<<< HEAD
-    these characters, <a class="link" href="glib-GVariant.html#g-variant-new" title="g_variant_new ()"><code class="function">g_variant_new()</code></a> takes the equivalent C
-    type as an argument.  <a class="link" href="glib-GVariant.html#g-variant-get" title="g_variant_get ()"><code class="function">g_variant_get()</code></a> takes a pointer to
-=======
     these characters, <a class="link" href="glib-GVariant.html#g-variant-new" title="g_variant_new ()"><code class="function">g_variant_new()</code></a> takes the equivalent C
     type as an argument.  <a class="link" href="glib-GVariant.html#g-variant-get" title="g_variant_get ()"><code class="function">g_variant_get()</code></a> takes a pointer to
->>>>>>> 76bed778
     the equivalent C type (or <a class="link" href="glib-Standard-Macros.html#NULL:CAPS" title="NULL"><code class="literal">NULL</code></a> to ignore the value).
    </p>
 <p>
@@ -515,11 +473,7 @@
     it operates with pointers.  The pointers must always point to a memory region of exactly the correct size.
    </p>
 <div class="refsect3">
-<<<<<<< HEAD
-<a name="id634534"></a><h4>Examples</h4>
-=======
 <a name="id-1.6.20.5.4.10"></a><h4>Examples</h4>
->>>>>>> 76bed778
 <div class="informalexample">
   <table class="listing_frame" border="0" cellpadding="0" cellspacing="0">
     <tbody>
@@ -580,12 +534,8 @@
     '<code class="literal">s</code>', '<code class="literal">o</code>' or '<code class="literal">g</code>' in a format string,
     <a class="link" href="glib-GVariant.html#g-variant-new" title="g_variant_new ()"><code class="function">g_variant_new()</code></a> takes a <code class="code">(const
     <a class="link" href="glib-Basic-Types.html#gchar" title="gchar">gchar</a> *)</code> and makes a copy of it.
-<<<<<<< HEAD
-    <a class="link" href="glib-Standard-Macros.html#NULL:CAPS" title="NULL"><code class="literal">NULL</code></a> is not a valid string.  If the '<code class="literal">o</code>' or
-=======
     <a class="link" href="glib-Standard-Macros.html#NULL:CAPS" title="NULL"><code class="literal">NULL</code></a> is not a valid string; use
     <a href="gvariant-format-strings.html#gvariant-format-strings-maybe-types">maybe types</a> to encode that.  If the '<code class="literal">o</code>' or
->>>>>>> 76bed778
     '<code class="literal">g</code>' characters are used, care must be taken to ensure that the passed string is a valid DBus
     object path or DBus type signature, respectively.
    </p>
@@ -593,20 +543,12 @@
     Upon encounting '<code class="literal">s</code>', '<code class="literal">o</code>' or '<code class="literal">g</code>', <a class="link" href="glib-GVariant.html#g-variant-get" title="g_variant_get ()"><code class="function">g_variant_get()</code></a> takes a pointer to a
     <code class="code">(<a class="link" href="glib-Basic-Types.html#gchar" title="gchar">gchar</a> *)</code> (ie: <code class="code">(<a class="link" href="glib-Basic-Types.html#gchar" title="gchar">gchar</a> **)</code>) and
     sets it to a newly-allocated copy of the string.  It is appropriate to free this copy using
-<<<<<<< HEAD
-    <a class="link" href="glib-Memory-Allocation.html#g-free" title="g_free ()"><code class="function">g_free()</code></a>.
-=======
     <a class="link" href="glib-Memory-Allocation.html#g-free" title="g_free ()"><code class="function">g_free()</code></a>.
->>>>>>> 76bed778
     <a class="link" href="glib-Standard-Macros.html#NULL:CAPS" title="NULL"><code class="literal">NULL</code></a> may also be passed to indicate that the value of the
     string should be ignored (in which case no copy is made).
    </p>
 <div class="refsect3">
-<<<<<<< HEAD
-<a name="id589280"></a><h4>Examples</h4>
-=======
 <a name="id-1.6.20.5.5.5"></a><h4>Examples</h4>
->>>>>>> 76bed778
 <div class="informalexample">
   <table class="listing_frame" border="0" cellpadding="0" cellspacing="0">
     <tbody>
@@ -670,20 +612,12 @@
     <code class="code">(<a class="link" href="glib-GVariant.html#GVariant" title="GVariant">GVariant</a> *)</code> (ie: <code class="code">(<a class="link" href="glib-GVariant.html#GVariant" title="GVariant">GVariant</a> **)
     </code>).  It is set to a new reference to a <a class="link" href="glib-GVariant.html#GVariant" title="GVariant"><span class="type">GVariant</span></a> instance
     containing the contents of the variant value.  It is appropriate to free this reference using
-<<<<<<< HEAD
-    <a class="link" href="glib-GVariant.html#g-variant-unref" title="g_variant_unref ()"><code class="function">g_variant_unref()</code></a>.
-=======
     <a class="link" href="glib-GVariant.html#g-variant-unref" title="g_variant_unref ()"><code class="function">g_variant_unref()</code></a>.
->>>>>>> 76bed778
     <a class="link" href="glib-Standard-Macros.html#NULL:CAPS" title="NULL"><code class="literal">NULL</code></a> may also be passed to indicate that the value should be
     ignored (in which case no new reference is created).
    </p>
 <div class="refsect3">
-<<<<<<< HEAD
-<a name="id575935"></a><h4>Examples</h4>
-=======
 <a name="id-1.6.20.5.6.5"></a><h4>Examples</h4>
->>>>>>> 76bed778
 <div class="informalexample">
   <table class="listing_frame" border="0" cellpadding="0" cellspacing="0">
     <tbody>
@@ -723,11 +657,7 @@
    </p>
 <p>
     Upon encountering an '<code class="literal">a</code>' character followed by a type string,
-<<<<<<< HEAD
-    <a class="link" href="glib-GVariant.html#g-variant-new" title="g_variant_new ()"><code class="function">g_variant_new()</code></a> will take a
-=======
     <a class="link" href="glib-GVariant.html#g-variant-new" title="g_variant_new ()"><code class="function">g_variant_new()</code></a> will take a
->>>>>>> 76bed778
     <code class="code">(<a class="link" href="glib-GVariant.html#GVariantBuilder" title="struct GVariantBuilder">GVariantBuilder</a> *)</code> that has been created as an array builder
     for an array of the type given in the type string.  The builder will have
     <a class="link" href="glib-GVariant.html#g-variant-builder-end" title="g_variant_builder_end ()"><code class="function">g_variant_builder_end()</code></a> called on it and the
@@ -736,29 +666,17 @@
    </p>
 <p>
     Upon encountering an '<code class="literal">a</code>' character followed by a type string,
-<<<<<<< HEAD
-    <a class="link" href="glib-GVariant.html#g-variant-get" title="g_variant_get ()"><code class="function">g_variant_get()</code></a> will take a pointer to a
-=======
     <a class="link" href="glib-GVariant.html#g-variant-get" title="g_variant_get ()"><code class="function">g_variant_get()</code></a> will take a pointer to a
->>>>>>> 76bed778
     <code class="code">(<a class="link" href="glib-GVariant.html#GVariantIter" title="struct GVariantIter">GVariantIter</a> *)</code> (ie:
     <code class="code">(<a class="link" href="glib-GVariant.html#GVariantIter" title="struct GVariantIter">GVariantIter</a> **)</code>).
     A new heap-allocated iterator is created and returned, initialised for iterating over the elements of the array.
     This iterator should be freed when you are done with it, using
-<<<<<<< HEAD
-    <a class="link" href="glib-GVariant.html#g-variant-iter-free" title="g_variant_iter_free ()"><code class="function">g_variant_iter_free()</code></a>.
-=======
     <a class="link" href="glib-GVariant.html#g-variant-iter-free" title="g_variant_iter_free ()"><code class="function">g_variant_iter_free()</code></a>.
->>>>>>> 76bed778
     <a class="link" href="glib-Standard-Macros.html#NULL:CAPS" title="NULL"><code class="literal">NULL</code></a> may also be given to indicate that the value of the array
     should be ignored.
    </p>
 <div class="refsect3">
-<<<<<<< HEAD
-<a name="id610408"></a><h4>Examples</h4>
-=======
 <a name="id-1.6.20.5.7.5"></a><h4>Examples</h4>
->>>>>>> 76bed778
 <div class="informalexample">
   <table class="listing_frame" border="0" cellpadding="0" cellspacing="0">
     <tbody>
@@ -832,15 +750,9 @@
     '<code class="literal">o</code>', '<code class="literal">g</code>', '<code class="literal">v</code>', '<code class="literal">@</code>',
     '<code class="literal">*</code>', '<code class="literal">?</code>', '<code class="literal">r</code>', '<code class="literal">&amp;</code>', or
     '<code class="literal">^</code>'.  In all of these cases, for non-maybe types,
-<<<<<<< HEAD
-    <a class="link" href="glib-GVariant.html#g-variant-new" title="g_variant_new ()"><code class="function">g_variant_new()</code></a> takes a pointer to a
-    non-<a class="link" href="glib-Standard-Macros.html#NULL:CAPS" title="NULL"><code class="literal">NULL</code></a> value and
-    <a class="link" href="glib-GVariant.html#g-variant-get" title="g_variant_get ()"><code class="function">g_variant_get()</code></a> returns (by reference) a
-=======
     <a class="link" href="glib-GVariant.html#g-variant-new" title="g_variant_new ()"><code class="function">g_variant_new()</code></a> takes a pointer to a
     non-<a class="link" href="glib-Standard-Macros.html#NULL:CAPS" title="NULL"><code class="literal">NULL</code></a> value and
     <a class="link" href="glib-GVariant.html#g-variant-get" title="g_variant_get ()"><code class="function">g_variant_get()</code></a> returns (by reference) a
->>>>>>> 76bed778
     non-<a class="link" href="glib-Standard-Macros.html#NULL:CAPS" title="NULL"><code class="literal">NULL</code></a> pointer.  When any of these format strings are
     prefixed with an '<code class="literal">m</code>', the type of arguments that are collected does not change in any way, but
     <a class="link" href="glib-Standard-Macros.html#NULL:CAPS" title="NULL"><code class="literal">NULL</code></a> becomes a permissable value, to indicate the Nothing case.
@@ -860,21 +772,13 @@
    </p>
 <p>
     If <a class="link" href="glib-Standard-Macros.html#FALSE:CAPS" title="FALSE"><code class="literal">FALSE</code></a> is given to
-<<<<<<< HEAD
-    <a class="link" href="glib-GVariant.html#g-variant-new" title="g_variant_new ()"><code class="function">g_variant_new()</code></a> then the Nothing value is constructed and
-=======
     <a class="link" href="glib-GVariant.html#g-variant-new" title="g_variant_new ()"><code class="function">g_variant_new()</code></a> then the Nothing value is constructed and
->>>>>>> 76bed778
     the collected arguments are ignored.  Otherwise (if <a class="link" href="glib-Standard-Macros.html#TRUE:CAPS" title="TRUE"><code class="literal">TRUE</code></a> was
     given), the arguments are used in the normal way to create the Just value.
    </p>
 <p>
     If <a class="link" href="glib-Standard-Macros.html#NULL:CAPS" title="NULL"><code class="literal">NULL</code></a> is given to
-<<<<<<< HEAD
-    <a class="link" href="glib-GVariant.html#g-variant-get" title="g_variant_get ()"><code class="function">g_variant_get()</code></a> then the value is ignored.  If a
-=======
     <a class="link" href="glib-GVariant.html#g-variant-get" title="g_variant_get ()"><code class="function">g_variant_get()</code></a> then the value is ignored.  If a
->>>>>>> 76bed778
     non-<a class="link" href="glib-Standard-Macros.html#NULL:CAPS" title="NULL"><code class="literal">NULL</code></a> pointer is given then it is used to return by reference
     whether the value was Just.  In the case that the value was Just, the
     <a class="link" href="glib-Basic-Types.html#gboolean" title="gboolean"><span class="type">gboolean</span></a> will be set to
@@ -884,11 +788,7 @@
     but have their values set to binary zero.
    </p>
 <div class="refsect3">
-<<<<<<< HEAD
-<a name="id575616"></a><h4>Examples</h4>
-=======
 <a name="id-1.6.20.5.8.9"></a><h4>Examples</h4>
->>>>>>> 76bed778
 <div class="informalexample">
   <table class="listing_frame" border="0" cellpadding="0" cellspacing="0">
     <tbody>
@@ -1022,11 +922,7 @@
     Tuples are handled by handling each item in the tuple, in sequence.  Each item is handled in the usual way.
    </p>
 <div class="refsect3">
-<<<<<<< HEAD
-<a name="id624635"></a><h4>Examples</h4>
-=======
 <a name="id-1.6.20.5.9.4"></a><h4>Examples</h4>
->>>>>>> 76bed778
 <div class="informalexample">
   <table class="listing_frame" border="0" cellpadding="0" cellspacing="0">
     <tbody>
@@ -1080,11 +976,7 @@
     Dictionary entries are handled by handling first the key, then the value.  Each is handled in the usual way.
    </p>
 <div class="refsect3">
-<<<<<<< HEAD
-<a name="id588807"></a><h4>Examples</h4>
-=======
 <a name="id-1.6.20.5.10.4"></a><h4>Examples</h4>
->>>>>>> 76bed778
 <div class="informalexample">
   <table class="listing_frame" border="0" cellpadding="0" cellspacing="0">
     <tbody>
@@ -1121,11 +1013,7 @@
    </p>
 <p>
     Upon encountering a '<code class="literal">@</code>' in front of a type string,
-<<<<<<< HEAD
-    <a class="link" href="glib-GVariant.html#g-variant-new" title="g_variant_new ()"><code class="function">g_variant_new()</code></a> takes a
-=======
     <a class="link" href="glib-GVariant.html#g-variant-new" title="g_variant_new ()"><code class="function">g_variant_new()</code></a> takes a
->>>>>>> 76bed778
     non-<a class="link" href="glib-Standard-Macros.html#NULL:CAPS" title="NULL"><code class="literal">NULL</code></a> pointer to a
     <a class="link" href="glib-GVariant.html#GVariant" title="GVariant"><span class="type">GVariant</span></a> and uses its value directly instead of collecting arguments to
     create the value.  The provided <a class="link" href="glib-GVariant.html#GVariant" title="GVariant"><span class="type">GVariant</span></a> must have a type that matches the
@@ -1151,11 +1039,7 @@
     improvements in type safety and code self-documentation.
    </p>
 <div class="refsect3">
-<<<<<<< HEAD
-<a name="id576874"></a><h4>Examples</h4>
-=======
 <a name="id-1.6.20.5.11.6"></a><h4>Examples</h4>
->>>>>>> 76bed778
 <div class="informalexample">
   <table class="listing_frame" border="0" cellpadding="0" cellspacing="0">
     <tbody>
@@ -1235,11 +1119,7 @@
     always be properly nul-terminated.
    </p>
 <div class="refsect3">
-<<<<<<< HEAD
-<a name="id608363"></a><h4>Examples</h4>
-=======
 <a name="id-1.6.20.5.12.5"></a><h4>Examples</h4>
->>>>>>> 76bed778
 <div class="informalexample">
   <table class="listing_frame" border="0" cellpadding="0" cellspacing="0">
     <tbody>
@@ -1257,19 +1137,11 @@
   <span class="gtkdoc kwb">const</span> gchar <span class="gtkdoc opt">*</span>str<span class="gtkdoc opt">;</span>
   GVariant <span class="gtkdoc opt">*</span>value<span class="gtkdoc opt">;</span>
 
-<<<<<<< HEAD
-<span class="normal">  value </span><span class="symbol">=</span><span class="normal"> </span><span class="function"><a href="glib-GVariant.html#g-variant-new">g_variant_new</a></span><span class="normal"> </span><span class="symbol">(</span><span class="string">"&amp;s"</span><span class="symbol">,</span><span class="normal"> </span><span class="string">"hello world"</span><span class="symbol">);</span>
-<span class="normal">  str </span><span class="symbol">=</span><span class="normal"> </span><span class="function"><a href="glib-GVariant.html#g-variant-get">g_variant_get</a></span><span class="normal"> </span><span class="symbol">(</span><span class="normal">value</span><span class="symbol">,</span><span class="normal"> </span><span class="string">"&amp;s"</span><span class="symbol">,</span><span class="normal"> </span><span class="symbol">&amp;</span><span class="normal">str</span><span class="symbol">);</span>
-<span class="normal">  </span><span class="function"><a href="glib-Warnings-and-Assertions.html#g-print">g_print</a></span><span class="normal"> </span><span class="symbol">(</span><span class="string">"string is: %s</span><span class="specialchar">\n</span><span class="string">"</span><span class="symbol">,</span><span class="normal"> str</span><span class="symbol">);</span>
-<span class="normal">  </span><span class="comment">/* no need to free str */</span>
-<span class="cbracket">}</span></pre></td>
-=======
   value <span class="gtkdoc opt">=</span> <span class="function"><a href="glib-GVariant.html#g-variant-new">g_variant_new</a></span> <span class="gtkdoc opt">(</span><span class="string">&quot;&amp;s&quot;</span><span class="gtkdoc opt">,</span> <span class="string">&quot;hello world&quot;</span><span class="gtkdoc opt">);</span>
   str <span class="gtkdoc opt">=</span> <span class="function"><a href="glib-GVariant.html#g-variant-get">g_variant_get</a></span> <span class="gtkdoc opt">(</span>value<span class="gtkdoc opt">,</span> <span class="string">&quot;&amp;s&quot;</span><span class="gtkdoc opt">, &amp;</span>str<span class="gtkdoc opt">);</span>
   <span class="function"><a href="glib-Warnings-and-Assertions.html#g-print">g_print</a></span> <span class="gtkdoc opt">(</span><span class="string">&quot;string is: %s</span><span class="gtkdoc esc">\n</span><span class="string">&quot;</span><span class="gtkdoc opt">,</span> str<span class="gtkdoc opt">);</span>
   <span class="comment">/* no need to free str */</span>
 <span class="gtkdoc opt">}</span></pre></td>
->>>>>>> 76bed778
       </tr>
     </tbody>
   </table>
@@ -1393,39 +1265,6 @@
 <td>
         <p>
          <span class="strong"><strong>
-          <code class="literal">^ao</code>
-         </strong></span>
-        </p>
-       </td>
-<td rowspan="2">
-        <p>
-         equivalent to <a class="link" href="glib-GVariant.html#g-variant-new-objv" title="g_variant_new_objv ()"><code class="function">g_variant_new_objv()</code></a>
-        </p>
-       </td>
-<td>
-        <p>
-         equivalent to <a class="link" href="glib-GVariant.html#g-variant-dup-objv" title="g_variant_dup_objv ()"><code class="function">g_variant_dup_objv()</code></a>
-        </p>
-       </td>
-</tr>
-<tr>
-<td>
-        <p>
-         <span class="strong"><strong>
-          <code class="literal">^a&amp;o</code>
-         </strong></span>
-        </p>
-       </td>
-<td>
-        <p>
-         equivalent to <a class="link" href="glib-GVariant.html#g-variant-get-objv" title="g_variant_get_objv ()"><code class="function">g_variant_get_objv()</code></a>
-        </p>
-       </td>
-</tr>
-<tr>
-<td>
-        <p>
-         <span class="strong"><strong>
           <code class="literal">^ay</code>
          </strong></span>
         </p>
@@ -1494,11 +1333,6 @@
 </div>
 </div>
 <div class="footer">
-<<<<<<< HEAD
-<hr>
-          Generated by GTK-Doc V1.18.1</div>
-=======
 <hr>Generated by GTK-Doc V1.24</div>
->>>>>>> 76bed778
 </body>
 </html>