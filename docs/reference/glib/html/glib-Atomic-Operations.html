--- conflicted
+++ resolved
@@ -2,37 +2,12 @@
 <html>
 <head>
 <meta http-equiv="Content-Type" content="text/html; charset=UTF-8">
-<<<<<<< HEAD
-<title>Atomic Operations</title>
-<meta name="generator" content="DocBook XSL Stylesheets V1.77.1">
-=======
 <title>Atomic Operations: GLib Reference Manual</title>
 <meta name="generator" content="DocBook XSL Stylesheets V1.78.1">
->>>>>>> 76bed778
 <link rel="home" href="index.html" title="GLib Reference Manual">
 <link rel="up" href="glib-fundamentals.html" title="GLib Fundamentals">
 <link rel="prev" href="glib-Miscellaneous-Macros.html" title="Miscellaneous Macros">
 <link rel="next" href="glib-core.html" title="GLib Core Application Support">
-<<<<<<< HEAD
-<meta name="generator" content="GTK-Doc V1.18.1 (XML mode)">
-<link rel="stylesheet" href="style.css" type="text/css">
-</head>
-<body bgcolor="white" text="black" link="#0000FF" vlink="#840084" alink="#0000FF">
-<table class="navigation" id="top" width="100%" summary="Navigation header" cellpadding="2" cellspacing="2">
-<tr valign="middle">
-<td><a accesskey="p" href="glib-Miscellaneous-Macros.html"><img src="left.png" width="24" height="24" border="0" alt="Prev"></a></td>
-<td><a accesskey="u" href="glib-fundamentals.html"><img src="up.png" width="24" height="24" border="0" alt="Up"></a></td>
-<td><a accesskey="h" href="index.html"><img src="home.png" width="24" height="24" border="0" alt="Home"></a></td>
-<th width="100%" align="center">GLib Reference Manual</th>
-<td><a accesskey="n" href="glib-core.html"><img src="right.png" width="24" height="24" border="0" alt="Next"></a></td>
-</tr>
-<tr><td colspan="5" class="shortcuts">
-<a href="#glib-Atomic-Operations.synopsis" class="shortcut">Top</a>
-                   | 
-                  <a href="#glib-Atomic-Operations.description" class="shortcut">Description</a>
-</td></tr>
-</table>
-=======
 <meta name="generator" content="GTK-Doc V1.24 (XML mode)">
 <link rel="stylesheet" href="style.css" type="text/css">
 </head>
@@ -47,7 +22,6 @@
 <td><a accesskey="p" href="glib-Miscellaneous-Macros.html"><img src="left.png" width="16" height="16" border="0" alt="Prev"></a></td>
 <td><a accesskey="n" href="glib-core.html"><img src="right.png" width="16" height="16" border="0" alt="Next"></a></td>
 </tr></table>
->>>>>>> 76bed778
 <div class="refentry">
 <a name="glib-Atomic-Operations"></a><div class="titlepage"></div>
 <div class="refnamediv"><table width="100%"><tr>
@@ -57,50 +31,6 @@
 </td>
 <td class="gallery_image" valign="top" align="right"></td>
 </tr></table></div>
-<<<<<<< HEAD
-<div class="refsynopsisdiv">
-<a name="glib-Atomic-Operations.synopsis"></a><h2>Synopsis</h2>
-<pre class="synopsis">
-#include &lt;glib.h&gt;
-
-#define             <a class="link" href="glib-Atomic-Operations.html#G-ATOMIC-LOCK-FREE:CAPS" title="G_ATOMIC_LOCK_FREE">G_ATOMIC_LOCK_FREE</a>
-
-<a class="link" href="glib-Basic-Types.html#gint" title="gint"><span class="returnvalue">gint</span></a>                <a class="link" href="glib-Atomic-Operations.html#g-atomic-int-get" title="g_atomic_int_get ()">g_atomic_int_get</a>                    (<em class="parameter"><code>volatile <a class="link" href="glib-Basic-Types.html#gint" title="gint"><span class="type">gint</span></a> *atomic</code></em>);
-<span class="returnvalue">void</span>                <a class="link" href="glib-Atomic-Operations.html#g-atomic-int-set" title="g_atomic_int_set ()">g_atomic_int_set</a>                    (<em class="parameter"><code>volatile <a class="link" href="glib-Basic-Types.html#gint" title="gint"><span class="type">gint</span></a> *atomic</code></em>,
-                                                         <em class="parameter"><code><a class="link" href="glib-Basic-Types.html#gint" title="gint"><span class="type">gint</span></a> newval</code></em>);
-<span class="returnvalue">void</span>                <a class="link" href="glib-Atomic-Operations.html#g-atomic-int-inc" title="g_atomic_int_inc ()">g_atomic_int_inc</a>                    (<em class="parameter"><code><a class="link" href="glib-Basic-Types.html#gint" title="gint"><span class="type">gint</span></a> *atomic</code></em>);
-<a class="link" href="glib-Basic-Types.html#gboolean" title="gboolean"><span class="returnvalue">gboolean</span></a>            <a class="link" href="glib-Atomic-Operations.html#g-atomic-int-dec-and-test" title="g_atomic_int_dec_and_test ()">g_atomic_int_dec_and_test</a>           (<em class="parameter"><code><a class="link" href="glib-Basic-Types.html#gint" title="gint"><span class="type">gint</span></a> *atomic</code></em>);
-<a class="link" href="glib-Basic-Types.html#gboolean" title="gboolean"><span class="returnvalue">gboolean</span></a>            <a class="link" href="glib-Atomic-Operations.html#g-atomic-int-compare-and-exchange" title="g_atomic_int_compare_and_exchange ()">g_atomic_int_compare_and_exchange</a>   (<em class="parameter"><code>volatile <a class="link" href="glib-Basic-Types.html#gint" title="gint"><span class="type">gint</span></a> *atomic</code></em>,
-                                                         <em class="parameter"><code><a class="link" href="glib-Basic-Types.html#gint" title="gint"><span class="type">gint</span></a> oldval</code></em>,
-                                                         <em class="parameter"><code><a class="link" href="glib-Basic-Types.html#gint" title="gint"><span class="type">gint</span></a> newval</code></em>);
-<a class="link" href="glib-Basic-Types.html#gint" title="gint"><span class="returnvalue">gint</span></a>                <a class="link" href="glib-Atomic-Operations.html#g-atomic-int-add" title="g_atomic_int_add ()">g_atomic_int_add</a>                    (<em class="parameter"><code>volatile <a class="link" href="glib-Basic-Types.html#gint" title="gint"><span class="type">gint</span></a> *atomic</code></em>,
-                                                         <em class="parameter"><code><a class="link" href="glib-Basic-Types.html#gint" title="gint"><span class="type">gint</span></a> val</code></em>);
-<a class="link" href="glib-Basic-Types.html#guint" title="guint"><span class="returnvalue">guint</span></a>               <a class="link" href="glib-Atomic-Operations.html#g-atomic-int-and" title="g_atomic_int_and ()">g_atomic_int_and</a>                    (<em class="parameter"><code>volatile <a class="link" href="glib-Basic-Types.html#guint" title="guint"><span class="type">guint</span></a> *atomic</code></em>,
-                                                         <em class="parameter"><code><a class="link" href="glib-Basic-Types.html#guint" title="guint"><span class="type">guint</span></a> val</code></em>);
-<a class="link" href="glib-Basic-Types.html#guint" title="guint"><span class="returnvalue">guint</span></a>               <a class="link" href="glib-Atomic-Operations.html#g-atomic-int-or" title="g_atomic_int_or ()">g_atomic_int_or</a>                     (<em class="parameter"><code>volatile <a class="link" href="glib-Basic-Types.html#guint" title="guint"><span class="type">guint</span></a> *atomic</code></em>,
-                                                         <em class="parameter"><code><a class="link" href="glib-Basic-Types.html#guint" title="guint"><span class="type">guint</span></a> val</code></em>);
-<a class="link" href="glib-Basic-Types.html#guint" title="guint"><span class="returnvalue">guint</span></a>               <a class="link" href="glib-Atomic-Operations.html#g-atomic-int-xor" title="g_atomic_int_xor ()">g_atomic_int_xor</a>                    (<em class="parameter"><code>volatile <a class="link" href="glib-Basic-Types.html#guint" title="guint"><span class="type">guint</span></a> *atomic</code></em>,
-                                                         <em class="parameter"><code><a class="link" href="glib-Basic-Types.html#guint" title="guint"><span class="type">guint</span></a> val</code></em>);
-
-<a class="link" href="glib-Basic-Types.html#gpointer" title="gpointer"><span class="returnvalue">gpointer</span></a>            <a class="link" href="glib-Atomic-Operations.html#g-atomic-pointer-get" title="g_atomic_pointer_get ()">g_atomic_pointer_get</a>                (<em class="parameter"><code>volatile <span class="type">void</span> *atomic</code></em>);
-<span class="returnvalue">void</span>                <a class="link" href="glib-Atomic-Operations.html#g-atomic-pointer-set" title="g_atomic_pointer_set ()">g_atomic_pointer_set</a>                (<em class="parameter"><code>volatile <span class="type">void</span> *atomic</code></em>,
-                                                         <em class="parameter"><code><a class="link" href="glib-Basic-Types.html#gpointer" title="gpointer"><span class="type">gpointer</span></a> newval</code></em>);
-<a class="link" href="glib-Basic-Types.html#gboolean" title="gboolean"><span class="returnvalue">gboolean</span></a>            <a class="link" href="glib-Atomic-Operations.html#g-atomic-pointer-compare-and-exchange" title="g_atomic_pointer_compare_and_exchange ()">g_atomic_pointer_compare_and_exchange</a>
-                                                        (<em class="parameter"><code>volatile <span class="type">void</span> *atomic</code></em>,
-                                                         <em class="parameter"><code><a class="link" href="glib-Basic-Types.html#gpointer" title="gpointer"><span class="type">gpointer</span></a> oldval</code></em>,
-                                                         <em class="parameter"><code><a class="link" href="glib-Basic-Types.html#gpointer" title="gpointer"><span class="type">gpointer</span></a> newval</code></em>);
-<a class="link" href="glib-Basic-Types.html#gssize" title="gssize"><span class="returnvalue">gssize</span></a>              <a class="link" href="glib-Atomic-Operations.html#g-atomic-pointer-add" title="g_atomic_pointer_add ()">g_atomic_pointer_add</a>                (<em class="parameter"><code>volatile <span class="type">void</span> *atomic</code></em>,
-                                                         <em class="parameter"><code><a class="link" href="glib-Basic-Types.html#gssize" title="gssize"><span class="type">gssize</span></a> val</code></em>);
-<a class="link" href="glib-Basic-Types.html#gsize" title="gsize"><span class="returnvalue">gsize</span></a>               <a class="link" href="glib-Atomic-Operations.html#g-atomic-pointer-and" title="g_atomic_pointer_and ()">g_atomic_pointer_and</a>                (<em class="parameter"><code>volatile <span class="type">void</span> *atomic</code></em>,
-                                                         <em class="parameter"><code><a class="link" href="glib-Basic-Types.html#gsize" title="gsize"><span class="type">gsize</span></a> val</code></em>);
-<a class="link" href="glib-Basic-Types.html#gsize" title="gsize"><span class="returnvalue">gsize</span></a>               <a class="link" href="glib-Atomic-Operations.html#g-atomic-pointer-or" title="g_atomic_pointer_or ()">g_atomic_pointer_or</a>                 (<em class="parameter"><code>volatile <span class="type">void</span> *atomic</code></em>,
-                                                         <em class="parameter"><code><a class="link" href="glib-Basic-Types.html#gsize" title="gsize"><span class="type">gsize</span></a> val</code></em>);
-<a class="link" href="glib-Basic-Types.html#gsize" title="gsize"><span class="returnvalue">gsize</span></a>               <a class="link" href="glib-Atomic-Operations.html#g-atomic-pointer-xor" title="g_atomic_pointer_xor ()">g_atomic_pointer_xor</a>                (<em class="parameter"><code>volatile <span class="type">void</span> *atomic</code></em>,
-                                                         <em class="parameter"><code><a class="link" href="glib-Basic-Types.html#gsize" title="gsize"><span class="type">gsize</span></a> val</code></em>);
-
-<a class="link" href="glib-Basic-Types.html#gint" title="gint"><span class="returnvalue">gint</span></a>                <a class="link" href="glib-Atomic-Operations.html#g-atomic-int-exchange-and-add" title="g_atomic_int_exchange_and_add ()">g_atomic_int_exchange_and_add</a>       (<em class="parameter"><code>volatile <a class="link" href="glib-Basic-Types.html#gint" title="gint"><span class="type">gint</span></a> *atomic</code></em>,
-                                                         <em class="parameter"><code><a class="link" href="glib-Basic-Types.html#gint" title="gint"><span class="type">gint</span></a> val</code></em>);
-=======
 <div class="refsect1">
 <a name="glib-Atomic-Operations.functions"></a><h2>Functions</h2>
 <div class="informaltable"><table width="100%" border="0">
@@ -264,58 +194,23 @@
 <div class="refsect1">
 <a name="glib-Atomic-Operations.includes"></a><h2>Includes</h2>
 <pre class="synopsis">#include &lt;glib.h&gt;
->>>>>>> 76bed778
 </pre>
 </div>
 <div class="refsect1">
 <a name="glib-Atomic-Operations.description"></a><h2>Description</h2>
-<<<<<<< HEAD
-<p>
-The following is a collection of compiler macros to provide atomic
-access to integer and pointer-sized values.
-</p>
-<p>
-The macros that have 'int' in the name will operate on pointers to
-=======
 <p>The following is a collection of compiler macros to provide atomic
 access to integer and pointer-sized values.</p>
 <p>The macros that have 'int' in the name will operate on pointers to
->>>>>>> 76bed778
 <a class="link" href="glib-Basic-Types.html#gint" title="gint"><span class="type">gint</span></a> and <a class="link" href="glib-Basic-Types.html#guint" title="guint"><span class="type">guint</span></a>.  The macros with 'pointer' in the name will operate
 on pointers to any pointer-sized value, including <a class="link" href="glib-Basic-Types.html#gsize" title="gsize"><span class="type">gsize</span></a>.  There is
 no support for 64bit operations on platforms with 32bit pointers
 because it is not generally possible to perform these operations
-<<<<<<< HEAD
-atomically.
-</p>
-<p>
-The get, set and exchange operations for integers and pointers
-=======
 atomically.</p>
 <p>The get, set and exchange operations for integers and pointers
->>>>>>> 76bed778
 nominally operate on <a class="link" href="glib-Basic-Types.html#gint" title="gint"><span class="type">gint</span></a> and <a class="link" href="glib-Basic-Types.html#gpointer" title="gpointer"><span class="type">gpointer</span></a>, respectively.  Of the
 arithmetic operations, the 'add' operation operates on (and returns)
 signed integer values (<a class="link" href="glib-Basic-Types.html#gint" title="gint"><span class="type">gint</span></a> and <a class="link" href="glib-Basic-Types.html#gssize" title="gssize"><span class="type">gssize</span></a>) and the 'and', 'or', and
 'xor' operations operate on (and return) unsigned integer values
-<<<<<<< HEAD
-(<a class="link" href="glib-Basic-Types.html#guint" title="guint"><span class="type">guint</span></a> and <a class="link" href="glib-Basic-Types.html#gsize" title="gsize"><span class="type">gsize</span></a>).
-</p>
-<p>
-All of the operations act as a full compiler and (where appropriate)
-hardware memory barrier.  Acquire and release or producer and
-consumer barrier semantics are not available through this API.
-</p>
-<p>
-It is very important that all accesses to a particular integer or
-pointer be performed using only this API and that different sizes of
-operation are not mixed or used on overlapping memory regions.  Never
-read or assign directly from or to a value -- always use this API.
-</p>
-<p>
-For simple reference counting purposes you should use
-<a class="link" href="glib-Atomic-Operations.html#g-atomic-int-inc" title="g_atomic_int_inc ()"><code class="function">g_atomic_int_inc()</code></a> and <a class="link" href="glib-Atomic-Operations.html#g-atomic-int-dec-and-test" title="g_atomic_int_dec_and_test ()"><code class="function">g_atomic_int_dec_and_test()</code></a>.  Other uses that
-=======
 (<a class="link" href="glib-Basic-Types.html#guint" title="guint"><span class="type">guint</span></a> and <a class="link" href="glib-Basic-Types.html#gsize" title="gsize"><span class="type">gsize</span></a>).</p>
 <p>All of the operations act as a full compiler and (where appropriate)
 hardware memory barrier.  Acquire and release or producer and
@@ -326,153 +221,12 @@
 read or assign directly from or to a value -- always use this API.</p>
 <p>For simple reference counting purposes you should use
 <a class="link" href="glib-Atomic-Operations.html#g-atomic-int-inc" title="g_atomic_int_inc ()"><code class="function">g_atomic_int_inc()</code></a> and <a class="link" href="glib-Atomic-Operations.html#g-atomic-int-dec-and-test" title="g_atomic_int_dec_and_test ()"><code class="function">g_atomic_int_dec_and_test()</code></a>.  Other uses that
->>>>>>> 76bed778
 fall outside of simple reference counting patterns are prone to
 subtle bugs and occasionally undefined behaviour.  It is also worth
 noting that since all of these operations require global
 synchronisation of the entire machine, they can be quite slow.  In
 the case of performing multiple atomic operations it can often be
 faster to simply acquire a mutex lock around the critical area,
-<<<<<<< HEAD
-perform the operations normally and then release the lock.
-</p>
-</div>
-<div class="refsect1">
-<a name="glib-Atomic-Operations.details"></a><h2>Details</h2>
-<div class="refsect2">
-<a name="G-ATOMIC-LOCK-FREE:CAPS"></a><h3>G_ATOMIC_LOCK_FREE</h3>
-<pre class="programlisting">#define G_ATOMIC_LOCK_FREE
-</pre>
-<p>
-This macro is defined if the atomic operations of GLib are
-implemented using real hardware atomic operations.  This means that
-the GLib atomic API can be used between processes and safely mixed
-with other (hardware) atomic APIs.
-</p>
-<p>
-If this macro is not defined, the atomic operations may be
-emulated using a mutex.  In that case, the GLib atomic operations are
-only atomic relative to themselves and within a single process.
-</p>
-</div>
-<hr>
-<div class="refsect2">
-<a name="g-atomic-int-get"></a><h3>g_atomic_int_get ()</h3>
-<pre class="programlisting"><a class="link" href="glib-Basic-Types.html#gint" title="gint"><span class="returnvalue">gint</span></a>                g_atomic_int_get                    (<em class="parameter"><code>volatile <a class="link" href="glib-Basic-Types.html#gint" title="gint"><span class="type">gint</span></a> *atomic</code></em>);</pre>
-<p>
-Gets the current value of <em class="parameter"><code>atomic</code></em>.
-</p>
-<p>
-This call acts as a full compiler and hardware
-memory barrier (before the get).
-</p>
-<div class="variablelist"><table border="0" class="variablelist">
-<colgroup>
-<col align="left" valign="top">
-<col>
-</colgroup>
-<tbody>
-<tr>
-<td><p><span class="term"><em class="parameter"><code>atomic</code></em> :</span></p></td>
-<td>a pointer to a <a class="link" href="glib-Basic-Types.html#gint" title="gint"><span class="type">gint</span></a> or <a class="link" href="glib-Basic-Types.html#guint" title="guint"><span class="type">guint</span></a>
-</td>
-</tr>
-<tr>
-<td><p><span class="term"><span class="emphasis"><em>Returns</em></span> :</span></p></td>
-<td>the value of the integer</td>
-</tr>
-</tbody>
-</table></div>
-<p class="since">Since 2.4</p>
-</div>
-<hr>
-<div class="refsect2">
-<a name="g-atomic-int-set"></a><h3>g_atomic_int_set ()</h3>
-<pre class="programlisting"><span class="returnvalue">void</span>                g_atomic_int_set                    (<em class="parameter"><code>volatile <a class="link" href="glib-Basic-Types.html#gint" title="gint"><span class="type">gint</span></a> *atomic</code></em>,
-                                                         <em class="parameter"><code><a class="link" href="glib-Basic-Types.html#gint" title="gint"><span class="type">gint</span></a> newval</code></em>);</pre>
-<p>
-Sets the value of <em class="parameter"><code>atomic</code></em> to <em class="parameter"><code>newval</code></em>.
-</p>
-<p>
-This call acts as a full compiler and hardware
-memory barrier (after the set).
-</p>
-<div class="variablelist"><table border="0" class="variablelist">
-<colgroup>
-<col align="left" valign="top">
-<col>
-</colgroup>
-<tbody>
-<tr>
-<td><p><span class="term"><em class="parameter"><code>atomic</code></em> :</span></p></td>
-<td>a pointer to a <a class="link" href="glib-Basic-Types.html#gint" title="gint"><span class="type">gint</span></a> or <a class="link" href="glib-Basic-Types.html#guint" title="guint"><span class="type">guint</span></a>
-</td>
-</tr>
-<tr>
-<td><p><span class="term"><em class="parameter"><code>newval</code></em> :</span></p></td>
-<td>a new value to store</td>
-</tr>
-</tbody>
-</table></div>
-<p class="since">Since 2.4</p>
-</div>
-<hr>
-<div class="refsect2">
-<a name="g-atomic-int-inc"></a><h3>g_atomic_int_inc ()</h3>
-<pre class="programlisting"><span class="returnvalue">void</span>                g_atomic_int_inc                    (<em class="parameter"><code><a class="link" href="glib-Basic-Types.html#gint" title="gint"><span class="type">gint</span></a> *atomic</code></em>);</pre>
-<p>
-Increments the value of <em class="parameter"><code>atomic</code></em> by 1.
-</p>
-<p>
-Think of this operation as an atomic version of
-<code class="literal">{ *<em class="parameter"><code>atomic</code></em> += 1; }</code>
-</p>
-<p>
-This call acts as a full compiler and hardware memory barrier.
-</p>
-<div class="variablelist"><table border="0" class="variablelist">
-<colgroup>
-<col align="left" valign="top">
-<col>
-</colgroup>
-<tbody><tr>
-<td><p><span class="term"><em class="parameter"><code>atomic</code></em> :</span></p></td>
-<td>a pointer to a <a class="link" href="glib-Basic-Types.html#gint" title="gint"><span class="type">gint</span></a> or <a class="link" href="glib-Basic-Types.html#guint" title="guint"><span class="type">guint</span></a>
-</td>
-</tr></tbody>
-</table></div>
-<p class="since">Since 2.4</p>
-</div>
-<hr>
-<div class="refsect2">
-<a name="g-atomic-int-dec-and-test"></a><h3>g_atomic_int_dec_and_test ()</h3>
-<pre class="programlisting"><a class="link" href="glib-Basic-Types.html#gboolean" title="gboolean"><span class="returnvalue">gboolean</span></a>            g_atomic_int_dec_and_test           (<em class="parameter"><code><a class="link" href="glib-Basic-Types.html#gint" title="gint"><span class="type">gint</span></a> *atomic</code></em>);</pre>
-<p>
-Decrements the value of <em class="parameter"><code>atomic</code></em> by 1.
-</p>
-<p>
-Think of this operation as an atomic version of
-<code class="literal">{ *<em class="parameter"><code>atomic</code></em> -= 1; return (*<em class="parameter"><code>atomic</code></em> == 0); }</code>
-</p>
-<p>
-This call acts as a full compiler and hardware memory barrier.
-</p>
-<div class="variablelist"><table border="0" class="variablelist">
-<colgroup>
-<col align="left" valign="top">
-<col>
-</colgroup>
-<tbody>
-<tr>
-<td><p><span class="term"><em class="parameter"><code>atomic</code></em> :</span></p></td>
-<td>a pointer to a <a class="link" href="glib-Basic-Types.html#gint" title="gint"><span class="type">gint</span></a> or <a class="link" href="glib-Basic-Types.html#guint" title="guint"><span class="type">guint</span></a>
-</td>
-</tr>
-<tr>
-<td><p><span class="term"><span class="emphasis"><em>Returns</em></span> :</span></p></td>
-<td>
-<a class="link" href="glib-Standard-Macros.html#TRUE:CAPS" title="TRUE"><code class="literal">TRUE</code></a> if the resultant value is zero</td>
-=======
 perform the operations normally and then release the lock.</p>
 </div>
 <div class="refsect1">
@@ -535,7 +289,6 @@
 <td class="parameter_name"><p>newval</p></td>
 <td class="parameter_description"><p>a new value to store</p></td>
 <td class="parameter_annotations"> </td>
->>>>>>> 76bed778
 </tr>
 </tbody>
 </table></div>
@@ -570,91 +323,6 @@
 </div>
 <hr>
 <div class="refsect2">
-<<<<<<< HEAD
-<a name="g-atomic-int-compare-and-exchange"></a><h3>g_atomic_int_compare_and_exchange ()</h3>
-<pre class="programlisting"><a class="link" href="glib-Basic-Types.html#gboolean" title="gboolean"><span class="returnvalue">gboolean</span></a>            g_atomic_int_compare_and_exchange   (<em class="parameter"><code>volatile <a class="link" href="glib-Basic-Types.html#gint" title="gint"><span class="type">gint</span></a> *atomic</code></em>,
-                                                         <em class="parameter"><code><a class="link" href="glib-Basic-Types.html#gint" title="gint"><span class="type">gint</span></a> oldval</code></em>,
-                                                         <em class="parameter"><code><a class="link" href="glib-Basic-Types.html#gint" title="gint"><span class="type">gint</span></a> newval</code></em>);</pre>
-<p>
-Compares <em class="parameter"><code>atomic</code></em> to <em class="parameter"><code>oldval</code></em> and, if equal, sets it to <em class="parameter"><code>newval</code></em>.
-If <em class="parameter"><code>atomic</code></em> was not equal to <em class="parameter"><code>oldval</code></em> then no change occurs.
-</p>
-<p>
-This compare and exchange is done atomically.
-</p>
-<p>
-Think of this operation as an atomic version of
-<code class="literal">{ if (*<em class="parameter"><code>atomic</code></em> == <em class="parameter"><code>oldval</code></em>) { *<em class="parameter"><code>atomic</code></em> = <em class="parameter"><code>newval</code></em>; return TRUE; } else return FALSE; }</code>
-</p>
-<p>
-This call acts as a full compiler and hardware memory barrier.
-</p>
-<div class="variablelist"><table border="0" class="variablelist">
-<colgroup>
-<col align="left" valign="top">
-<col>
-</colgroup>
-<tbody>
-<tr>
-<td><p><span class="term"><em class="parameter"><code>atomic</code></em> :</span></p></td>
-<td>a pointer to a <a class="link" href="glib-Basic-Types.html#gint" title="gint"><span class="type">gint</span></a> or <a class="link" href="glib-Basic-Types.html#guint" title="guint"><span class="type">guint</span></a>
-</td>
-</tr>
-<tr>
-<td><p><span class="term"><em class="parameter"><code>oldval</code></em> :</span></p></td>
-<td>the value to compare with</td>
-</tr>
-<tr>
-<td><p><span class="term"><em class="parameter"><code>newval</code></em> :</span></p></td>
-<td>the value to conditionally replace with</td>
-</tr>
-<tr>
-<td><p><span class="term"><span class="emphasis"><em>Returns</em></span> :</span></p></td>
-<td>
-<a class="link" href="glib-Standard-Macros.html#TRUE:CAPS" title="TRUE"><code class="literal">TRUE</code></a> if the exchange took place</td>
-</tr>
-</tbody>
-</table></div>
-<p class="since">Since 2.4</p>
-</div>
-<hr>
-<div class="refsect2">
-<a name="g-atomic-int-add"></a><h3>g_atomic_int_add ()</h3>
-<pre class="programlisting"><a class="link" href="glib-Basic-Types.html#gint" title="gint"><span class="returnvalue">gint</span></a>                g_atomic_int_add                    (<em class="parameter"><code>volatile <a class="link" href="glib-Basic-Types.html#gint" title="gint"><span class="type">gint</span></a> *atomic</code></em>,
-                                                         <em class="parameter"><code><a class="link" href="glib-Basic-Types.html#gint" title="gint"><span class="type">gint</span></a> val</code></em>);</pre>
-<p>
-Atomically adds <em class="parameter"><code>val</code></em> to the value of <em class="parameter"><code>atomic</code></em>.
-</p>
-<p>
-Think of this operation as an atomic version of
-<code class="literal">{ tmp = *atomic; *<em class="parameter"><code>atomic</code></em> += <em class="parameter"><code>val</code></em>; return tmp; }</code>
-</p>
-<p>
-This call acts as a full compiler and hardware memory barrier.
-</p>
-<p>
-Before version 2.30, this function did not return a value
-(but <a class="link" href="glib-Atomic-Operations.html#g-atomic-int-exchange-and-add" title="g_atomic_int_exchange_and_add ()"><code class="function">g_atomic_int_exchange_and_add()</code></a> did, and had the same meaning).
-</p>
-<div class="variablelist"><table border="0" class="variablelist">
-<colgroup>
-<col align="left" valign="top">
-<col>
-</colgroup>
-<tbody>
-<tr>
-<td><p><span class="term"><em class="parameter"><code>atomic</code></em> :</span></p></td>
-<td>a pointer to a <a class="link" href="glib-Basic-Types.html#gint" title="gint"><span class="type">gint</span></a> or <a class="link" href="glib-Basic-Types.html#guint" title="guint"><span class="type">guint</span></a>
-</td>
-</tr>
-<tr>
-<td><p><span class="term"><em class="parameter"><code>val</code></em> :</span></p></td>
-<td>the value to add</td>
-</tr>
-<tr>
-<td><p><span class="term"><span class="emphasis"><em>Returns</em></span> :</span></p></td>
-<td>the value of <em class="parameter"><code>atomic</code></em> before the add, signed</td>
-=======
 <a name="g-atomic-int-dec-and-test"></a><h3>g_atomic_int_dec_and_test ()</h3>
 <pre class="programlisting"><a class="link" href="glib-Basic-Types.html#gboolean" title="gboolean"><span class="returnvalue">gboolean</span></a>
 g_atomic_int_dec_and_test (<em class="parameter"><code><a class="link" href="glib-Basic-Types.html#gint" title="gint"><span class="type">gint</span></a> *atomic</code></em>);</pre>
@@ -767,7 +435,6 @@
 <td class="parameter_name"><p>val</p></td>
 <td class="parameter_description"><p>the value to add</p></td>
 <td class="parameter_annotations"> </td>
->>>>>>> 76bed778
 </tr>
 </tbody>
 </table></div>
@@ -781,36 +448,6 @@
 </div>
 <hr>
 <div class="refsect2">
-<<<<<<< HEAD
-<a name="g-atomic-int-and"></a><h3>g_atomic_int_and ()</h3>
-<pre class="programlisting"><a class="link" href="glib-Basic-Types.html#guint" title="guint"><span class="returnvalue">guint</span></a>               g_atomic_int_and                    (<em class="parameter"><code>volatile <a class="link" href="glib-Basic-Types.html#guint" title="guint"><span class="type">guint</span></a> *atomic</code></em>,
-                                                         <em class="parameter"><code><a class="link" href="glib-Basic-Types.html#guint" title="guint"><span class="type">guint</span></a> val</code></em>);</pre>
-<p>
-Performs an atomic bitwise 'and' of the value of <em class="parameter"><code>atomic</code></em> and <em class="parameter"><code>val</code></em>,
-storing the result back in <em class="parameter"><code>atomic</code></em>.
-</p>
-<p>
-This call acts as a full compiler and hardware memory barrier.
-</p>
-<p>
-Think of this operation as an atomic version of
-<code class="literal">{ tmp = *atomic; *<em class="parameter"><code>atomic</code></em> &amp;= <em class="parameter"><code>val</code></em>; return tmp; }</code>
-</p>
-<div class="variablelist"><table border="0" class="variablelist">
-<colgroup>
-<col align="left" valign="top">
-<col>
-</colgroup>
-<tbody>
-<tr>
-<td><p><span class="term"><em class="parameter"><code>atomic</code></em> :</span></p></td>
-<td>a pointer to a <a class="link" href="glib-Basic-Types.html#gint" title="gint"><span class="type">gint</span></a> or <a class="link" href="glib-Basic-Types.html#guint" title="guint"><span class="type">guint</span></a>
-</td>
-</tr>
-<tr>
-<td><p><span class="term"><em class="parameter"><code>val</code></em> :</span></p></td>
-<td>the value to 'and'</td>
-=======
 <a name="g-atomic-int-and"></a><h3>g_atomic_int_and ()</h3>
 <pre class="programlisting"><a class="link" href="glib-Basic-Types.html#guint" title="guint"><span class="returnvalue">guint</span></a>
 g_atomic_int_and (<em class="parameter"><code>volatile <a class="link" href="glib-Basic-Types.html#guint" title="guint"><span class="type">guint</span></a> *atomic</code></em>,
@@ -841,7 +478,6 @@
 <td class="parameter_name"><p>val</p></td>
 <td class="parameter_description"><p>the value to 'and'</p></td>
 <td class="parameter_annotations"> </td>
->>>>>>> 76bed778
 </tr>
 </tbody>
 </table></div>
@@ -877,45 +513,6 @@
 </colgroup>
 <tbody>
 <tr>
-<<<<<<< HEAD
-<td><p><span class="term"><span class="emphasis"><em>Returns</em></span> :</span></p></td>
-<td>the value of <em class="parameter"><code>atomic</code></em> before the operation, unsigned</td>
-</tr>
-</tbody>
-</table></div>
-<p class="since">Since 2.30</p>
-</div>
-<hr>
-<div class="refsect2">
-<a name="g-atomic-int-or"></a><h3>g_atomic_int_or ()</h3>
-<pre class="programlisting"><a class="link" href="glib-Basic-Types.html#guint" title="guint"><span class="returnvalue">guint</span></a>               g_atomic_int_or                     (<em class="parameter"><code>volatile <a class="link" href="glib-Basic-Types.html#guint" title="guint"><span class="type">guint</span></a> *atomic</code></em>,
-                                                         <em class="parameter"><code><a class="link" href="glib-Basic-Types.html#guint" title="guint"><span class="type">guint</span></a> val</code></em>);</pre>
-<p>
-Performs an atomic bitwise 'or' of the value of <em class="parameter"><code>atomic</code></em> and <em class="parameter"><code>val</code></em>,
-storing the result back in <em class="parameter"><code>atomic</code></em>.
-</p>
-<p>
-Think of this operation as an atomic version of
-<code class="literal">{ tmp = *atomic; *<em class="parameter"><code>atomic</code></em> |= <em class="parameter"><code>val</code></em>; return tmp; }</code>
-</p>
-<p>
-This call acts as a full compiler and hardware memory barrier.
-</p>
-<div class="variablelist"><table border="0" class="variablelist">
-<colgroup>
-<col align="left" valign="top">
-<col>
-</colgroup>
-<tbody>
-<tr>
-<td><p><span class="term"><em class="parameter"><code>atomic</code></em> :</span></p></td>
-<td>a pointer to a <a class="link" href="glib-Basic-Types.html#gint" title="gint"><span class="type">gint</span></a> or <a class="link" href="glib-Basic-Types.html#guint" title="guint"><span class="type">guint</span></a>
-</td>
-</tr>
-<tr>
-<td><p><span class="term"><em class="parameter"><code>val</code></em> :</span></p></td>
-<td>the value to 'or'</td>
-=======
 <td class="parameter_name"><p>atomic</p></td>
 <td class="parameter_description"><p>a pointer to a <a class="link" href="glib-Basic-Types.html#gint" title="gint"><span class="type">gint</span></a> or <a class="link" href="glib-Basic-Types.html#guint" title="guint"><span class="type">guint</span></a></p></td>
 <td class="parameter_annotations"> </td>
@@ -967,7 +564,6 @@
 <td class="parameter_name"><p>val</p></td>
 <td class="parameter_description"><p>the value to 'xor'</p></td>
 <td class="parameter_annotations"> </td>
->>>>>>> 76bed778
 </tr>
 </tbody>
 </table></div>
@@ -1030,78 +626,6 @@
 </colgroup>
 <tbody>
 <tr>
-<<<<<<< HEAD
-<td><p><span class="term"><span class="emphasis"><em>Returns</em></span> :</span></p></td>
-<td>the value of <em class="parameter"><code>atomic</code></em> before the operation, unsigned</td>
-</tr>
-</tbody>
-</table></div>
-<p class="since">Since 2.30</p>
-</div>
-<hr>
-<div class="refsect2">
-<a name="g-atomic-int-xor"></a><h3>g_atomic_int_xor ()</h3>
-<pre class="programlisting"><a class="link" href="glib-Basic-Types.html#guint" title="guint"><span class="returnvalue">guint</span></a>               g_atomic_int_xor                    (<em class="parameter"><code>volatile <a class="link" href="glib-Basic-Types.html#guint" title="guint"><span class="type">guint</span></a> *atomic</code></em>,
-                                                         <em class="parameter"><code><a class="link" href="glib-Basic-Types.html#guint" title="guint"><span class="type">guint</span></a> val</code></em>);</pre>
-<p>
-Performs an atomic bitwise 'xor' of the value of <em class="parameter"><code>atomic</code></em> and <em class="parameter"><code>val</code></em>,
-storing the result back in <em class="parameter"><code>atomic</code></em>.
-</p>
-<p>
-Think of this operation as an atomic version of
-<code class="literal">{ tmp = *atomic; *<em class="parameter"><code>atomic</code></em> ^= <em class="parameter"><code>val</code></em>; return tmp; }</code>
-</p>
-<p>
-This call acts as a full compiler and hardware memory barrier.
-</p>
-<div class="variablelist"><table border="0" class="variablelist">
-<colgroup>
-<col align="left" valign="top">
-<col>
-</colgroup>
-<tbody>
-<tr>
-<td><p><span class="term"><em class="parameter"><code>atomic</code></em> :</span></p></td>
-<td>a pointer to a <a class="link" href="glib-Basic-Types.html#gint" title="gint"><span class="type">gint</span></a> or <a class="link" href="glib-Basic-Types.html#guint" title="guint"><span class="type">guint</span></a>
-</td>
-</tr>
-<tr>
-<td><p><span class="term"><em class="parameter"><code>val</code></em> :</span></p></td>
-<td>the value to 'xor'</td>
-</tr>
-<tr>
-<td><p><span class="term"><span class="emphasis"><em>Returns</em></span> :</span></p></td>
-<td>the value of <em class="parameter"><code>atomic</code></em> before the operation, unsigned</td>
-</tr>
-</tbody>
-</table></div>
-<p class="since">Since 2.30</p>
-</div>
-<hr>
-<div class="refsect2">
-<a name="g-atomic-pointer-get"></a><h3>g_atomic_pointer_get ()</h3>
-<pre class="programlisting"><a class="link" href="glib-Basic-Types.html#gpointer" title="gpointer"><span class="returnvalue">gpointer</span></a>            g_atomic_pointer_get                (<em class="parameter"><code>volatile <span class="type">void</span> *atomic</code></em>);</pre>
-<p>
-Gets the current value of <em class="parameter"><code>atomic</code></em>.
-</p>
-<p>
-This call acts as a full compiler and hardware
-memory barrier (before the get).
-</p>
-<div class="variablelist"><table border="0" class="variablelist">
-<colgroup>
-<col align="left" valign="top">
-<col>
-</colgroup>
-<tbody>
-<tr>
-<td><p><span class="term"><em class="parameter"><code>atomic</code></em> :</span></p></td>
-<td>a pointer to a <span class="type">gpointer-sized</span> value</td>
-</tr>
-<tr>
-<td><p><span class="term"><span class="emphasis"><em>Returns</em></span> :</span></p></td>
-<td>the value of the pointer</td>
-=======
 <td class="parameter_name"><p>atomic</p></td>
 <td class="parameter_description"><p>a pointer to a <span class="type">gpointer-sized</span> value</p></td>
 <td class="parameter_annotations"> </td>
@@ -1157,7 +681,6 @@
 <td class="parameter_name"><p>newval</p></td>
 <td class="parameter_description"><p>the value to conditionally replace with</p></td>
 <td class="parameter_annotations"> </td>
->>>>>>> 76bed778
 </tr>
 </tbody>
 </table></div>
@@ -1170,70 +693,6 @@
 </div>
 <hr>
 <div class="refsect2">
-<<<<<<< HEAD
-<a name="g-atomic-pointer-set"></a><h3>g_atomic_pointer_set ()</h3>
-<pre class="programlisting"><span class="returnvalue">void</span>                g_atomic_pointer_set                (<em class="parameter"><code>volatile <span class="type">void</span> *atomic</code></em>,
-                                                         <em class="parameter"><code><a class="link" href="glib-Basic-Types.html#gpointer" title="gpointer"><span class="type">gpointer</span></a> newval</code></em>);</pre>
-<p>
-Sets the value of <em class="parameter"><code>atomic</code></em> to <em class="parameter"><code>newval</code></em>.
-</p>
-<p>
-This call acts as a full compiler and hardware
-memory barrier (after the set).
-</p>
-<div class="variablelist"><table border="0" class="variablelist">
-<colgroup>
-<col align="left" valign="top">
-<col>
-</colgroup>
-<tbody>
-<tr>
-<td><p><span class="term"><em class="parameter"><code>atomic</code></em> :</span></p></td>
-<td>a pointer to a <span class="type">gpointer-sized</span> value</td>
-</tr>
-<tr>
-<td><p><span class="term"><em class="parameter"><code>newval</code></em> :</span></p></td>
-<td>a new value to store</td>
-</tr>
-</tbody>
-</table></div>
-<p class="since">Since 2.4</p>
-</div>
-<hr>
-<div class="refsect2">
-<a name="g-atomic-pointer-compare-and-exchange"></a><h3>g_atomic_pointer_compare_and_exchange ()</h3>
-<pre class="programlisting"><a class="link" href="glib-Basic-Types.html#gboolean" title="gboolean"><span class="returnvalue">gboolean</span></a>            g_atomic_pointer_compare_and_exchange
-                                                        (<em class="parameter"><code>volatile <span class="type">void</span> *atomic</code></em>,
-                                                         <em class="parameter"><code><a class="link" href="glib-Basic-Types.html#gpointer" title="gpointer"><span class="type">gpointer</span></a> oldval</code></em>,
-                                                         <em class="parameter"><code><a class="link" href="glib-Basic-Types.html#gpointer" title="gpointer"><span class="type">gpointer</span></a> newval</code></em>);</pre>
-<p>
-Compares <em class="parameter"><code>atomic</code></em> to <em class="parameter"><code>oldval</code></em> and, if equal, sets it to <em class="parameter"><code>newval</code></em>.
-If <em class="parameter"><code>atomic</code></em> was not equal to <em class="parameter"><code>oldval</code></em> then no change occurs.
-</p>
-<p>
-This compare and exchange is done atomically.
-</p>
-<p>
-Think of this operation as an atomic version of
-<code class="literal">{ if (*<em class="parameter"><code>atomic</code></em> == <em class="parameter"><code>oldval</code></em>) { *<em class="parameter"><code>atomic</code></em> = <em class="parameter"><code>newval</code></em>; return TRUE; } else return FALSE; }</code>
-</p>
-<p>
-This call acts as a full compiler and hardware memory barrier.
-</p>
-<div class="variablelist"><table border="0" class="variablelist">
-<colgroup>
-<col align="left" valign="top">
-<col>
-</colgroup>
-<tbody>
-<tr>
-<td><p><span class="term"><em class="parameter"><code>atomic</code></em> :</span></p></td>
-<td>a pointer to a <span class="type">gpointer-sized</span> value</td>
-</tr>
-<tr>
-<td><p><span class="term"><em class="parameter"><code>oldval</code></em> :</span></p></td>
-<td>the value to compare with</td>
-=======
 <a name="g-atomic-pointer-add"></a><h3>g_atomic_pointer_add ()</h3>
 <pre class="programlisting"><a class="link" href="glib-Basic-Types.html#gssize" title="gssize"><span class="returnvalue">gssize</span></a>
 g_atomic_pointer_add (<em class="parameter"><code>volatile <span class="type">void</span> *atomic</code></em>,
@@ -1305,7 +764,6 @@
 <td class="parameter_name"><p>val</p></td>
 <td class="parameter_description"><p>the value to 'and'</p></td>
 <td class="parameter_annotations"> </td>
->>>>>>> 76bed778
 </tr>
 </tbody>
 </table></div>
@@ -1341,15 +799,6 @@
 </colgroup>
 <tbody>
 <tr>
-<<<<<<< HEAD
-<td><p><span class="term"><em class="parameter"><code>newval</code></em> :</span></p></td>
-<td>the value to conditionally replace with</td>
-</tr>
-<tr>
-<td><p><span class="term"><span class="emphasis"><em>Returns</em></span> :</span></p></td>
-<td>
-<a class="link" href="glib-Standard-Macros.html#TRUE:CAPS" title="TRUE"><code class="literal">TRUE</code></a> if the exchange took place</td>
-=======
 <td class="parameter_name"><p>atomic</p></td>
 <td class="parameter_description"><p>a pointer to a <span class="type">gpointer-sized</span> value</p></td>
 <td class="parameter_annotations"> </td>
@@ -1358,7 +807,6 @@
 <td class="parameter_name"><p>val</p></td>
 <td class="parameter_description"><p>the value to 'or'</p></td>
 <td class="parameter_annotations"> </td>
->>>>>>> 76bed778
 </tr>
 </tbody>
 </table></div>
@@ -1372,181 +820,6 @@
 </div>
 <hr>
 <div class="refsect2">
-<<<<<<< HEAD
-<a name="g-atomic-pointer-add"></a><h3>g_atomic_pointer_add ()</h3>
-<pre class="programlisting"><a class="link" href="glib-Basic-Types.html#gssize" title="gssize"><span class="returnvalue">gssize</span></a>              g_atomic_pointer_add                (<em class="parameter"><code>volatile <span class="type">void</span> *atomic</code></em>,
-                                                         <em class="parameter"><code><a class="link" href="glib-Basic-Types.html#gssize" title="gssize"><span class="type">gssize</span></a> val</code></em>);</pre>
-<p>
-Atomically adds <em class="parameter"><code>val</code></em> to the value of <em class="parameter"><code>atomic</code></em>.
-</p>
-<p>
-Think of this operation as an atomic version of
-<code class="literal">{ tmp = *atomic; *<em class="parameter"><code>atomic</code></em> += <em class="parameter"><code>val</code></em>; return tmp; }</code>
-</p>
-<p>
-This call acts as a full compiler and hardware memory barrier.
-</p>
-<div class="variablelist"><table border="0" class="variablelist">
-<colgroup>
-<col align="left" valign="top">
-<col>
-</colgroup>
-<tbody>
-<tr>
-<td><p><span class="term"><em class="parameter"><code>atomic</code></em> :</span></p></td>
-<td>a pointer to a <span class="type">gpointer-sized</span> value</td>
-</tr>
-<tr>
-<td><p><span class="term"><em class="parameter"><code>val</code></em> :</span></p></td>
-<td>the value to add</td>
-</tr>
-<tr>
-<td><p><span class="term"><span class="emphasis"><em>Returns</em></span> :</span></p></td>
-<td>the value of <em class="parameter"><code>atomic</code></em> before the add, signed</td>
-</tr>
-</tbody>
-</table></div>
-<p class="since">Since 2.30</p>
-</div>
-<hr>
-<div class="refsect2">
-<a name="g-atomic-pointer-and"></a><h3>g_atomic_pointer_and ()</h3>
-<pre class="programlisting"><a class="link" href="glib-Basic-Types.html#gsize" title="gsize"><span class="returnvalue">gsize</span></a>               g_atomic_pointer_and                (<em class="parameter"><code>volatile <span class="type">void</span> *atomic</code></em>,
-                                                         <em class="parameter"><code><a class="link" href="glib-Basic-Types.html#gsize" title="gsize"><span class="type">gsize</span></a> val</code></em>);</pre>
-<p>
-Performs an atomic bitwise 'and' of the value of <em class="parameter"><code>atomic</code></em> and <em class="parameter"><code>val</code></em>,
-storing the result back in <em class="parameter"><code>atomic</code></em>.
-</p>
-<p>
-Think of this operation as an atomic version of
-<code class="literal">{ tmp = *atomic; *<em class="parameter"><code>atomic</code></em> &amp;= <em class="parameter"><code>val</code></em>; return tmp; }</code>
-</p>
-<p>
-This call acts as a full compiler and hardware memory barrier.
-</p>
-<div class="variablelist"><table border="0" class="variablelist">
-<colgroup>
-<col align="left" valign="top">
-<col>
-</colgroup>
-<tbody>
-<tr>
-<td><p><span class="term"><em class="parameter"><code>atomic</code></em> :</span></p></td>
-<td>a pointer to a <span class="type">gpointer-sized</span> value</td>
-</tr>
-<tr>
-<td><p><span class="term"><em class="parameter"><code>val</code></em> :</span></p></td>
-<td>the value to 'and'</td>
-</tr>
-<tr>
-<td><p><span class="term"><span class="emphasis"><em>Returns</em></span> :</span></p></td>
-<td>the value of <em class="parameter"><code>atomic</code></em> before the operation, unsigned</td>
-</tr>
-</tbody>
-</table></div>
-<p class="since">Since 2.30</p>
-</div>
-<hr>
-<div class="refsect2">
-<a name="g-atomic-pointer-or"></a><h3>g_atomic_pointer_or ()</h3>
-<pre class="programlisting"><a class="link" href="glib-Basic-Types.html#gsize" title="gsize"><span class="returnvalue">gsize</span></a>               g_atomic_pointer_or                 (<em class="parameter"><code>volatile <span class="type">void</span> *atomic</code></em>,
-                                                         <em class="parameter"><code><a class="link" href="glib-Basic-Types.html#gsize" title="gsize"><span class="type">gsize</span></a> val</code></em>);</pre>
-<p>
-Performs an atomic bitwise 'or' of the value of <em class="parameter"><code>atomic</code></em> and <em class="parameter"><code>val</code></em>,
-storing the result back in <em class="parameter"><code>atomic</code></em>.
-</p>
-<p>
-Think of this operation as an atomic version of
-<code class="literal">{ tmp = *atomic; *<em class="parameter"><code>atomic</code></em> |= <em class="parameter"><code>val</code></em>; return tmp; }</code>
-</p>
-<p>
-This call acts as a full compiler and hardware memory barrier.
-</p>
-<div class="variablelist"><table border="0" class="variablelist">
-<colgroup>
-<col align="left" valign="top">
-<col>
-</colgroup>
-<tbody>
-<tr>
-<td><p><span class="term"><em class="parameter"><code>atomic</code></em> :</span></p></td>
-<td>a pointer to a <span class="type">gpointer-sized</span> value</td>
-</tr>
-<tr>
-<td><p><span class="term"><em class="parameter"><code>val</code></em> :</span></p></td>
-<td>the value to 'or'</td>
-</tr>
-<tr>
-<td><p><span class="term"><span class="emphasis"><em>Returns</em></span> :</span></p></td>
-<td>the value of <em class="parameter"><code>atomic</code></em> before the operation, unsigned</td>
-</tr>
-</tbody>
-</table></div>
-<p class="since">Since 2.30</p>
-</div>
-<hr>
-<div class="refsect2">
-<a name="g-atomic-pointer-xor"></a><h3>g_atomic_pointer_xor ()</h3>
-<pre class="programlisting"><a class="link" href="glib-Basic-Types.html#gsize" title="gsize"><span class="returnvalue">gsize</span></a>               g_atomic_pointer_xor                (<em class="parameter"><code>volatile <span class="type">void</span> *atomic</code></em>,
-                                                         <em class="parameter"><code><a class="link" href="glib-Basic-Types.html#gsize" title="gsize"><span class="type">gsize</span></a> val</code></em>);</pre>
-<p>
-Performs an atomic bitwise 'xor' of the value of <em class="parameter"><code>atomic</code></em> and <em class="parameter"><code>val</code></em>,
-storing the result back in <em class="parameter"><code>atomic</code></em>.
-</p>
-<p>
-Think of this operation as an atomic version of
-<code class="literal">{ tmp = *atomic; *<em class="parameter"><code>atomic</code></em> ^= <em class="parameter"><code>val</code></em>; return tmp; }</code>
-</p>
-<p>
-This call acts as a full compiler and hardware memory barrier.
-</p>
-<div class="variablelist"><table border="0" class="variablelist">
-<colgroup>
-<col align="left" valign="top">
-<col>
-</colgroup>
-<tbody>
-<tr>
-<td><p><span class="term"><em class="parameter"><code>atomic</code></em> :</span></p></td>
-<td>a pointer to a <span class="type">gpointer-sized</span> value</td>
-</tr>
-<tr>
-<td><p><span class="term"><em class="parameter"><code>val</code></em> :</span></p></td>
-<td>the value to 'xor'</td>
-</tr>
-<tr>
-<td><p><span class="term"><span class="emphasis"><em>Returns</em></span> :</span></p></td>
-<td>the value of <em class="parameter"><code>atomic</code></em> before the operation, unsigned</td>
-</tr>
-</tbody>
-</table></div>
-<p class="since">Since 2.30</p>
-</div>
-<hr>
-<div class="refsect2">
-<a name="g-atomic-int-exchange-and-add"></a><h3>g_atomic_int_exchange_and_add ()</h3>
-<pre class="programlisting"><a class="link" href="glib-Basic-Types.html#gint" title="gint"><span class="returnvalue">gint</span></a>                g_atomic_int_exchange_and_add       (<em class="parameter"><code>volatile <a class="link" href="glib-Basic-Types.html#gint" title="gint"><span class="type">gint</span></a> *atomic</code></em>,
-                                                         <em class="parameter"><code><a class="link" href="glib-Basic-Types.html#gint" title="gint"><span class="type">gint</span></a> val</code></em>);</pre>
-<div class="warning" style="margin-left: 0.5in; margin-right: 0.5in;">
-<h3 class="title">Warning</h3>
-<p><code class="literal">g_atomic_int_exchange_and_add</code> has been deprecated since version 2.30 and should not be used in newly-written code. Use <a class="link" href="glib-Atomic-Operations.html#g-atomic-int-add" title="g_atomic_int_add ()"><code class="function">g_atomic_int_add()</code></a> instead.</p>
-</div>
-<p>
-This function existed before <a class="link" href="glib-Atomic-Operations.html#g-atomic-int-add" title="g_atomic_int_add ()"><code class="function">g_atomic_int_add()</code></a> returned the prior
-value of the integer (which it now does).  It is retained only for
-compatibility reasons.  Don't use this function in new code.
-</p>
-<div class="variablelist"><table border="0" class="variablelist">
-<colgroup>
-<col align="left" valign="top">
-<col>
-</colgroup>
-<tbody>
-<tr>
-<td><p><span class="term"><em class="parameter"><code>atomic</code></em> :</span></p></td>
-<td>a pointer to a <a class="link" href="glib-Basic-Types.html#gint" title="gint"><span class="type">gint</span></a>
-</td>
-=======
 <a name="g-atomic-pointer-xor"></a><h3>g_atomic_pointer_xor ()</h3>
 <pre class="programlisting"><a class="link" href="glib-Basic-Types.html#gsize" title="gsize"><span class="returnvalue">gsize</span></a>
 g_atomic_pointer_xor (<em class="parameter"><code>volatile <span class="type">void</span> *atomic</code></em>,
@@ -1619,15 +892,6 @@
 <td class="parameter_name"><p>val</p></td>
 <td class="parameter_description"><p>the value to add</p></td>
 <td class="parameter_annotations"> </td>
->>>>>>> 76bed778
-</tr>
-<tr>
-<td><p><span class="term"><em class="parameter"><code>val</code></em> :</span></p></td>
-<td>the value to add</td>
-</tr>
-<tr>
-<td><p><span class="term"><span class="emphasis"><em>Returns</em></span> :</span></p></td>
-<td>the value of <em class="parameter"><code>atomic</code></em> before the add, signed</td>
 </tr>
 </tbody>
 </table></div>
@@ -1639,16 +903,6 @@
 </div>
 <p class="since">Since: <a class="link" href="api-index-2-4.html#api-index-2.4">2.4</a></p>
 </div>
-<<<<<<< HEAD
-<div class="refsect1">
-<a name="glib-Atomic-Operations.see-also"></a><h2>See Also</h2>
-<a class="link" href="glib-Threads.html#GMutex" title="union GMutex"><span class="type">GMutex</span></a>
-</div>
-</div>
-<div class="footer">
-<hr>
-          Generated by GTK-Doc V1.18.1</div>
-=======
 </div>
 <div class="refsect1">
 <a name="glib-Atomic-Operations.other_details"></a><h2>Types and Values</h2>
@@ -1672,6 +926,5 @@
 </div>
 <div class="footer">
 <hr>Generated by GTK-Doc V1.24</div>
->>>>>>> 76bed778
 </body>
 </html>