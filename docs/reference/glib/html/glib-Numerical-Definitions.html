<!DOCTYPE html PUBLIC "-//W3C//DTD HTML 4.01 Transitional//EN">
<html>
<head>
<meta http-equiv="Content-Type" content="text/html; charset=UTF-8">
<<<<<<< HEAD
<title>Numerical Definitions</title>
<meta name="generator" content="DocBook XSL Stylesheets V1.77.1">
=======
<title>Numerical Definitions: GLib Reference Manual</title>
<meta name="generator" content="DocBook XSL Stylesheets V1.78.1">
>>>>>>> 76bed778
<link rel="home" href="index.html" title="GLib Reference Manual">
<link rel="up" href="glib-fundamentals.html" title="GLib Fundamentals">
<link rel="prev" href="glib-Byte-Order-Macros.html" title="Byte Order Macros">
<link rel="next" href="glib-Miscellaneous-Macros.html" title="Miscellaneous Macros">
<<<<<<< HEAD
<meta name="generator" content="GTK-Doc V1.18.1 (XML mode)">
<link rel="stylesheet" href="style.css" type="text/css">
</head>
<body bgcolor="white" text="black" link="#0000FF" vlink="#840084" alink="#0000FF">
<table class="navigation" id="top" width="100%" summary="Navigation header" cellpadding="2" cellspacing="2">
<tr valign="middle">
<td><a accesskey="p" href="glib-Byte-Order-Macros.html"><img src="left.png" width="24" height="24" border="0" alt="Prev"></a></td>
<td><a accesskey="u" href="glib-fundamentals.html"><img src="up.png" width="24" height="24" border="0" alt="Up"></a></td>
<td><a accesskey="h" href="index.html"><img src="home.png" width="24" height="24" border="0" alt="Home"></a></td>
<th width="100%" align="center">GLib Reference Manual</th>
<td><a accesskey="n" href="glib-Miscellaneous-Macros.html"><img src="right.png" width="24" height="24" border="0" alt="Next"></a></td>
</tr>
<tr><td colspan="5" class="shortcuts">
<a href="#glib-Numerical-Definitions.synopsis" class="shortcut">Top</a>
                   | 
                  <a href="#glib-Numerical-Definitions.description" class="shortcut">Description</a>
</td></tr>
</table>
=======
<meta name="generator" content="GTK-Doc V1.24 (XML mode)">
<link rel="stylesheet" href="style.css" type="text/css">
</head>
<body bgcolor="white" text="black" link="#0000FF" vlink="#840084" alink="#0000FF">
<table class="navigation" id="top" width="100%" summary="Navigation header" cellpadding="2" cellspacing="5"><tr valign="middle">
<td width="100%" align="left" class="shortcuts">
<a href="#" class="shortcut">Top</a><span id="nav_description">  <span class="dim">|</span> 
                  <a href="#glib-Numerical-Definitions.description" class="shortcut">Description</a></span>
</td>
<td><a accesskey="h" href="index.html"><img src="home.png" width="16" height="16" border="0" alt="Home"></a></td>
<td><a accesskey="u" href="glib-fundamentals.html"><img src="up.png" width="16" height="16" border="0" alt="Up"></a></td>
<td><a accesskey="p" href="glib-Byte-Order-Macros.html"><img src="left.png" width="16" height="16" border="0" alt="Prev"></a></td>
<td><a accesskey="n" href="glib-Miscellaneous-Macros.html"><img src="right.png" width="16" height="16" border="0" alt="Next"></a></td>
</tr></table>
>>>>>>> 76bed778
<div class="refentry">
<a name="glib-Numerical-Definitions"></a><div class="titlepage"></div>
<div class="refnamediv"><table width="100%"><tr>
<td valign="top">
<h2><span class="refentrytitle"><a name="glib-Numerical-Definitions.top_of_page"></a>Numerical Definitions</span></h2>
<p>Numerical Definitions — mathematical constants, and floating point decomposition</p>
</td>
<td class="gallery_image" valign="top" align="right"></td>
</tr></table></div>
<<<<<<< HEAD
<div class="refsynopsisdiv">
<a name="glib-Numerical-Definitions.synopsis"></a><h2>Synopsis</h2>
<pre class="synopsis">
#include &lt;glib.h&gt;

#define             <a class="link" href="glib-Numerical-Definitions.html#G-IEEE754-FLOAT-BIAS:CAPS" title="G_IEEE754_FLOAT_BIAS">G_IEEE754_FLOAT_BIAS</a>
#define             <a class="link" href="glib-Numerical-Definitions.html#G-IEEE754-DOUBLE-BIAS:CAPS" title="G_IEEE754_DOUBLE_BIAS">G_IEEE754_DOUBLE_BIAS</a>
union               <a class="link" href="glib-Numerical-Definitions.html#GFloatIEEE754" title="union GFloatIEEE754">GFloatIEEE754</a>;
union               <a class="link" href="glib-Numerical-Definitions.html#GDoubleIEEE754" title="union GDoubleIEEE754">GDoubleIEEE754</a>;

#define             <a class="link" href="glib-Numerical-Definitions.html#G-E:CAPS" title="G_E">G_E</a>
#define             <a class="link" href="glib-Numerical-Definitions.html#G-LN2:CAPS" title="G_LN2">G_LN2</a>
#define             <a class="link" href="glib-Numerical-Definitions.html#G-LN10:CAPS" title="G_LN10">G_LN10</a>
#define             <a class="link" href="glib-Numerical-Definitions.html#G-PI:CAPS" title="G_PI">G_PI</a>
#define             <a class="link" href="glib-Numerical-Definitions.html#G-PI-2:CAPS" title="G_PI_2">G_PI_2</a>
#define             <a class="link" href="glib-Numerical-Definitions.html#G-PI-4:CAPS" title="G_PI_4">G_PI_4</a>
#define             <a class="link" href="glib-Numerical-Definitions.html#G-SQRT2:CAPS" title="G_SQRT2">G_SQRT2</a>
#define             <a class="link" href="glib-Numerical-Definitions.html#G-LOG-2-BASE-10:CAPS" title="G_LOG_2_BASE_10">G_LOG_2_BASE_10</a>
=======
<div class="refsect1">
<a name="glib-Numerical-Definitions.other"></a><h2>Types and Values</h2>
<div class="informaltable"><table width="100%" border="0">
<colgroup>
<col width="150px" class="name">
<col class="description">
</colgroup>
<tbody>
<tr>
<td class="define_keyword">#define</td>
<td class="function_name"><a class="link" href="glib-Numerical-Definitions.html#G-IEEE754-FLOAT-BIAS:CAPS" title="G_IEEE754_FLOAT_BIAS">G_IEEE754_FLOAT_BIAS</a></td>
</tr>
<tr>
<td class="define_keyword">#define</td>
<td class="function_name"><a class="link" href="glib-Numerical-Definitions.html#G-IEEE754-DOUBLE-BIAS:CAPS" title="G_IEEE754_DOUBLE_BIAS">G_IEEE754_DOUBLE_BIAS</a></td>
</tr>
<tr>
<td class="datatype_keyword">union</td>
<td class="function_name"><a class="link" href="glib-Numerical-Definitions.html#GFloatIEEE754" title="union GFloatIEEE754">GFloatIEEE754</a></td>
</tr>
<tr>
<td class="datatype_keyword">union</td>
<td class="function_name"><a class="link" href="glib-Numerical-Definitions.html#GDoubleIEEE754" title="union GDoubleIEEE754">GDoubleIEEE754</a></td>
</tr>
<tr>
<td class="define_keyword">#define</td>
<td class="function_name"><a class="link" href="glib-Numerical-Definitions.html#G-E:CAPS" title="G_E">G_E</a></td>
</tr>
<tr>
<td class="define_keyword">#define</td>
<td class="function_name"><a class="link" href="glib-Numerical-Definitions.html#G-LN2:CAPS" title="G_LN2">G_LN2</a></td>
</tr>
<tr>
<td class="define_keyword">#define</td>
<td class="function_name"><a class="link" href="glib-Numerical-Definitions.html#G-LN10:CAPS" title="G_LN10">G_LN10</a></td>
</tr>
<tr>
<td class="define_keyword">#define</td>
<td class="function_name"><a class="link" href="glib-Numerical-Definitions.html#G-PI:CAPS" title="G_PI">G_PI</a></td>
</tr>
<tr>
<td class="define_keyword">#define</td>
<td class="function_name"><a class="link" href="glib-Numerical-Definitions.html#G-PI-2:CAPS" title="G_PI_2">G_PI_2</a></td>
</tr>
<tr>
<td class="define_keyword">#define</td>
<td class="function_name"><a class="link" href="glib-Numerical-Definitions.html#G-PI-4:CAPS" title="G_PI_4">G_PI_4</a></td>
</tr>
<tr>
<td class="define_keyword">#define</td>
<td class="function_name"><a class="link" href="glib-Numerical-Definitions.html#G-SQRT2:CAPS" title="G_SQRT2">G_SQRT2</a></td>
</tr>
<tr>
<td class="define_keyword">#define</td>
<td class="function_name"><a class="link" href="glib-Numerical-Definitions.html#G-LOG-2-BASE-10:CAPS" title="G_LOG_2_BASE_10">G_LOG_2_BASE_10</a></td>
</tr>
</tbody>
</table></div>
</div>
<div class="refsect1">
<a name="glib-Numerical-Definitions.includes"></a><h2>Includes</h2>
<pre class="synopsis">#include &lt;glib.h&gt;
>>>>>>> 76bed778
</pre>
</div>
<div class="refsect1">
<a name="glib-Numerical-Definitions.description"></a><h2>Description</h2>
<p>GLib offers mathematical constants such as <a class="link" href="glib-Numerical-Definitions.html#G-PI:CAPS" title="G_PI"><span class="type">G_PI</span></a> for the value of pi;
many platforms have these in the C library, but some don't, the GLib
versions always exist.</p>
<p>The <a class="link" href="glib-Numerical-Definitions.html#GFloatIEEE754" title="union GFloatIEEE754"><span class="type">GFloatIEEE754</span></a> and <a class="link" href="glib-Numerical-Definitions.html#GDoubleIEEE754" title="union GDoubleIEEE754"><span class="type">GDoubleIEEE754</span></a> unions are used to access the
sign, mantissa and exponent of IEEE floats and doubles. These unions are
defined as appropriate for a given platform. IEEE floats and doubles are
supported (used for storage) by at least Intel, PPC and Sparc. See
<a class="ulink" href="http://en.wikipedia.org/wiki/IEEE_float" target="_top">IEEE 754-2008</a>
for more information about IEEE number formats.</p>
</div>
<div class="refsect1">
<<<<<<< HEAD
<a name="glib-Numerical-Definitions.details"></a><h2>Details</h2>
=======
<a name="glib-Numerical-Definitions.functions_details"></a><h2>Functions</h2>
<p></p>
</div>
<div class="refsect1">
<a name="glib-Numerical-Definitions.other_details"></a><h2>Types and Values</h2>
>>>>>>> 76bed778
<div class="refsect2">
<a name="G-IEEE754-FLOAT-BIAS:CAPS"></a><h3>G_IEEE754_FLOAT_BIAS</h3>
<pre class="programlisting">#define G_IEEE754_FLOAT_BIAS (127)
</pre>
<p>The bias by which exponents in single-precision floats are offset.</p>
</div>
<hr>
<div class="refsect2">
<a name="G-IEEE754-DOUBLE-BIAS:CAPS"></a><h3>G_IEEE754_DOUBLE_BIAS</h3>
<pre class="programlisting">#define G_IEEE754_DOUBLE_BIAS (1023)
</pre>
<p>The bias by which exponents in double-precision floats are offset.</p>
</div>
<hr>
<div class="refsect2">
<a name="GFloatIEEE754"></a><h3>union GFloatIEEE754</h3>
<<<<<<< HEAD
<pre class="programlisting">union _GFloatIEEE754
{
  gfloat v_float;
  struct {
    guint mantissa : 23;
    guint biased_exponent : 8;
    guint sign : 1;
  } mpn;
};
</pre>
<p>
The <a class="link" href="glib-Numerical-Definitions.html#GFloatIEEE754" title="union GFloatIEEE754"><span class="type">GFloatIEEE754</span></a> and <a class="link" href="glib-Numerical-Definitions.html#GDoubleIEEE754" title="union GDoubleIEEE754"><span class="type">GDoubleIEEE754</span></a> unions are used to access the sign,
mantissa and exponent of IEEE floats and doubles. These unions are defined
as appropriate for a given platform. IEEE floats and doubles are supported
(used for storage) by at least Intel, PPC and Sparc.
</p>
<div class="variablelist"><table border="0" class="variablelist">
<colgroup>
<col align="left" valign="top">
<col>
</colgroup>
<tbody><tr>
<td><p><span class="term"><a class="link" href="glib-Basic-Types.html#gfloat" title="gfloat"><span class="type">gfloat</span></a> <em class="structfield"><code><a name="GFloatIEEE754.v-float"></a>v_float</code></em>;</span></p></td>
<td>the double value</td>
</tr></tbody>
</table></div>
=======
<p>The <a class="link" href="glib-Numerical-Definitions.html#GFloatIEEE754" title="union GFloatIEEE754"><span class="type">GFloatIEEE754</span></a> and <a class="link" href="glib-Numerical-Definitions.html#GDoubleIEEE754" title="union GDoubleIEEE754"><span class="type">GDoubleIEEE754</span></a> unions are used to access the sign,
mantissa and exponent of IEEE floats and doubles. These unions are defined
as appropriate for a given platform. IEEE floats and doubles are supported
(used for storage) by at least Intel, PPC and Sparc.</p>
<div class="refsect3">
<a name="id-1.3.7.7.4.4"></a><h4>Members</h4>
<div class="informaltable"><table width="100%" border="0">
<colgroup>
<col width="300px" class="union_members_name">
<col class="union_members_description">
<col width="200px" class="union_members_annotations">
</colgroup>
<tbody><tr>
<td class="union_member_name"><p><a class="link" href="glib-Basic-Types.html#gfloat" title="gfloat"><span class="type">gfloat</span></a> <em class="structfield"><code><a name="GFloatIEEE754.v-float"></a>v_float</code></em>;</p></td>
<td class="union_member_description"><p>the double value</p></td>
<td class="union_member_annotations"> </td>
</tr></tbody>
</table></div>
</div>
>>>>>>> 76bed778
</div>
<hr>
<div class="refsect2">
<a name="GDoubleIEEE754"></a><h3>union GDoubleIEEE754</h3>
<<<<<<< HEAD
<pre class="programlisting">union _GDoubleIEEE754
{
  gdouble v_double;
  struct {
    guint mantissa_low : 32;
    guint mantissa_high : 20;
    guint biased_exponent : 11;
    guint sign : 1;
  } mpn;
};
</pre>
<p>
The <a class="link" href="glib-Numerical-Definitions.html#GFloatIEEE754" title="union GFloatIEEE754"><span class="type">GFloatIEEE754</span></a> and <a class="link" href="glib-Numerical-Definitions.html#GDoubleIEEE754" title="union GDoubleIEEE754"><span class="type">GDoubleIEEE754</span></a> unions are used to access the sign,
mantissa and exponent of IEEE floats and doubles. These unions are defined
as appropriate for a given platform. IEEE floats and doubles are supported
(used for storage) by at least Intel, PPC and Sparc.
</p>
<div class="variablelist"><table border="0" class="variablelist">
<colgroup>
<col align="left" valign="top">
<col>
</colgroup>
<tbody><tr>
<td><p><span class="term"><a class="link" href="glib-Basic-Types.html#gdouble" title="gdouble"><span class="type">gdouble</span></a> <em class="structfield"><code><a name="GDoubleIEEE754.v-double"></a>v_double</code></em>;</span></p></td>
<td>the double value</td>
</tr></tbody>
</table></div>
=======
<p>The <a class="link" href="glib-Numerical-Definitions.html#GFloatIEEE754" title="union GFloatIEEE754"><span class="type">GFloatIEEE754</span></a> and <a class="link" href="glib-Numerical-Definitions.html#GDoubleIEEE754" title="union GDoubleIEEE754"><span class="type">GDoubleIEEE754</span></a> unions are used to access the sign,
mantissa and exponent of IEEE floats and doubles. These unions are defined
as appropriate for a given platform. IEEE floats and doubles are supported
(used for storage) by at least Intel, PPC and Sparc.</p>
<div class="refsect3">
<a name="id-1.3.7.7.5.4"></a><h4>Members</h4>
<div class="informaltable"><table width="100%" border="0">
<colgroup>
<col width="300px" class="union_members_name">
<col class="union_members_description">
<col width="200px" class="union_members_annotations">
</colgroup>
<tbody><tr>
<td class="union_member_name"><p><a class="link" href="glib-Basic-Types.html#gdouble" title="gdouble"><span class="type">gdouble</span></a> <em class="structfield"><code><a name="GDoubleIEEE754.v-double"></a>v_double</code></em>;</p></td>
<td class="union_member_description"><p>the double value</p></td>
<td class="union_member_annotations"> </td>
</tr></tbody>
</table></div>
</div>
>>>>>>> 76bed778
</div>
<hr>
<div class="refsect2">
<a name="G-E:CAPS"></a><h3>G_E</h3>
<pre class="programlisting">#define G_E     2.7182818284590452353602874713526624977572470937000
</pre>
<p>The base of natural logarithms.</p>
</div>
<hr>
<div class="refsect2">
<a name="G-LN2:CAPS"></a><h3>G_LN2</h3>
<pre class="programlisting">#define G_LN2   0.69314718055994530941723212145817656807550013436026
</pre>
<p>The natural logarithm of 2.</p>
</div>
<hr>
<div class="refsect2">
<a name="G-LN10:CAPS"></a><h3>G_LN10</h3>
<pre class="programlisting">#define G_LN10  2.3025850929940456840179914546843642076011014886288
</pre>
<p>The natural logarithm of 10.</p>
</div>
<hr>
<div class="refsect2">
<a name="G-PI:CAPS"></a><h3>G_PI</h3>
<pre class="programlisting">#define G_PI    3.1415926535897932384626433832795028841971693993751
</pre>
<p>The value of pi (ratio of circle's circumference to its diameter).</p>
</div>
<hr>
<div class="refsect2">
<a name="G-PI-2:CAPS"></a><h3>G_PI_2</h3>
<pre class="programlisting">#define G_PI_2  1.5707963267948966192313216916397514420985846996876
</pre>
<p>Pi divided by 2.</p>
</div>
<hr>
<div class="refsect2">
<a name="G-PI-4:CAPS"></a><h3>G_PI_4</h3>
<pre class="programlisting">#define G_PI_4  0.78539816339744830961566084581987572104929234984378
</pre>
<p>Pi divided by 4.</p>
</div>
<hr>
<div class="refsect2">
<a name="G-SQRT2:CAPS"></a><h3>G_SQRT2</h3>
<pre class="programlisting">#define G_SQRT2 1.4142135623730950488016887242096980785696718753769
</pre>
<p>The square root of two.</p>
</div>
<hr>
<div class="refsect2">
<a name="G-LOG-2-BASE-10:CAPS"></a><h3>G_LOG_2_BASE_10</h3>
<pre class="programlisting">#define G_LOG_2_BASE_10		(0.30102999566398119521)
</pre>
<p>Multiplying the base 2 exponent by this number yields the base 10 exponent.</p>
</div>
</div>
</div>
<div class="footer">
<<<<<<< HEAD
<hr>
          Generated by GTK-Doc V1.18.1</div>
=======
<hr>Generated by GTK-Doc V1.24</div>
>>>>>>> 76bed778
</body>
</html><|MERGE_RESOLUTION|>--- conflicted
+++ resolved
@@ -2,37 +2,12 @@
 <html>
 <head>
 <meta http-equiv="Content-Type" content="text/html; charset=UTF-8">
-<<<<<<< HEAD
-<title>Numerical Definitions</title>
-<meta name="generator" content="DocBook XSL Stylesheets V1.77.1">
-=======
 <title>Numerical Definitions: GLib Reference Manual</title>
 <meta name="generator" content="DocBook XSL Stylesheets V1.78.1">
->>>>>>> 76bed778
 <link rel="home" href="index.html" title="GLib Reference Manual">
 <link rel="up" href="glib-fundamentals.html" title="GLib Fundamentals">
 <link rel="prev" href="glib-Byte-Order-Macros.html" title="Byte Order Macros">
 <link rel="next" href="glib-Miscellaneous-Macros.html" title="Miscellaneous Macros">
-<<<<<<< HEAD
-<meta name="generator" content="GTK-Doc V1.18.1 (XML mode)">
-<link rel="stylesheet" href="style.css" type="text/css">
-</head>
-<body bgcolor="white" text="black" link="#0000FF" vlink="#840084" alink="#0000FF">
-<table class="navigation" id="top" width="100%" summary="Navigation header" cellpadding="2" cellspacing="2">
-<tr valign="middle">
-<td><a accesskey="p" href="glib-Byte-Order-Macros.html"><img src="left.png" width="24" height="24" border="0" alt="Prev"></a></td>
-<td><a accesskey="u" href="glib-fundamentals.html"><img src="up.png" width="24" height="24" border="0" alt="Up"></a></td>
-<td><a accesskey="h" href="index.html"><img src="home.png" width="24" height="24" border="0" alt="Home"></a></td>
-<th width="100%" align="center">GLib Reference Manual</th>
-<td><a accesskey="n" href="glib-Miscellaneous-Macros.html"><img src="right.png" width="24" height="24" border="0" alt="Next"></a></td>
-</tr>
-<tr><td colspan="5" class="shortcuts">
-<a href="#glib-Numerical-Definitions.synopsis" class="shortcut">Top</a>
-                   | 
-                  <a href="#glib-Numerical-Definitions.description" class="shortcut">Description</a>
-</td></tr>
-</table>
-=======
 <meta name="generator" content="GTK-Doc V1.24 (XML mode)">
 <link rel="stylesheet" href="style.css" type="text/css">
 </head>
@@ -47,7 +22,6 @@
 <td><a accesskey="p" href="glib-Byte-Order-Macros.html"><img src="left.png" width="16" height="16" border="0" alt="Prev"></a></td>
 <td><a accesskey="n" href="glib-Miscellaneous-Macros.html"><img src="right.png" width="16" height="16" border="0" alt="Next"></a></td>
 </tr></table>
->>>>>>> 76bed778
 <div class="refentry">
 <a name="glib-Numerical-Definitions"></a><div class="titlepage"></div>
 <div class="refnamediv"><table width="100%"><tr>
@@ -57,26 +31,6 @@
 </td>
 <td class="gallery_image" valign="top" align="right"></td>
 </tr></table></div>
-<<<<<<< HEAD
-<div class="refsynopsisdiv">
-<a name="glib-Numerical-Definitions.synopsis"></a><h2>Synopsis</h2>
-<pre class="synopsis">
-#include &lt;glib.h&gt;
-
-#define             <a class="link" href="glib-Numerical-Definitions.html#G-IEEE754-FLOAT-BIAS:CAPS" title="G_IEEE754_FLOAT_BIAS">G_IEEE754_FLOAT_BIAS</a>
-#define             <a class="link" href="glib-Numerical-Definitions.html#G-IEEE754-DOUBLE-BIAS:CAPS" title="G_IEEE754_DOUBLE_BIAS">G_IEEE754_DOUBLE_BIAS</a>
-union               <a class="link" href="glib-Numerical-Definitions.html#GFloatIEEE754" title="union GFloatIEEE754">GFloatIEEE754</a>;
-union               <a class="link" href="glib-Numerical-Definitions.html#GDoubleIEEE754" title="union GDoubleIEEE754">GDoubleIEEE754</a>;
-
-#define             <a class="link" href="glib-Numerical-Definitions.html#G-E:CAPS" title="G_E">G_E</a>
-#define             <a class="link" href="glib-Numerical-Definitions.html#G-LN2:CAPS" title="G_LN2">G_LN2</a>
-#define             <a class="link" href="glib-Numerical-Definitions.html#G-LN10:CAPS" title="G_LN10">G_LN10</a>
-#define             <a class="link" href="glib-Numerical-Definitions.html#G-PI:CAPS" title="G_PI">G_PI</a>
-#define             <a class="link" href="glib-Numerical-Definitions.html#G-PI-2:CAPS" title="G_PI_2">G_PI_2</a>
-#define             <a class="link" href="glib-Numerical-Definitions.html#G-PI-4:CAPS" title="G_PI_4">G_PI_4</a>
-#define             <a class="link" href="glib-Numerical-Definitions.html#G-SQRT2:CAPS" title="G_SQRT2">G_SQRT2</a>
-#define             <a class="link" href="glib-Numerical-Definitions.html#G-LOG-2-BASE-10:CAPS" title="G_LOG_2_BASE_10">G_LOG_2_BASE_10</a>
-=======
 <div class="refsect1">
 <a name="glib-Numerical-Definitions.other"></a><h2>Types and Values</h2>
 <div class="informaltable"><table width="100%" border="0">
@@ -139,7 +93,6 @@
 <div class="refsect1">
 <a name="glib-Numerical-Definitions.includes"></a><h2>Includes</h2>
 <pre class="synopsis">#include &lt;glib.h&gt;
->>>>>>> 76bed778
 </pre>
 </div>
 <div class="refsect1">
@@ -155,15 +108,11 @@
 for more information about IEEE number formats.</p>
 </div>
 <div class="refsect1">
-<<<<<<< HEAD
-<a name="glib-Numerical-Definitions.details"></a><h2>Details</h2>
-=======
 <a name="glib-Numerical-Definitions.functions_details"></a><h2>Functions</h2>
 <p></p>
 </div>
 <div class="refsect1">
 <a name="glib-Numerical-Definitions.other_details"></a><h2>Types and Values</h2>
->>>>>>> 76bed778
 <div class="refsect2">
 <a name="G-IEEE754-FLOAT-BIAS:CAPS"></a><h3>G_IEEE754_FLOAT_BIAS</h3>
 <pre class="programlisting">#define G_IEEE754_FLOAT_BIAS (127)
@@ -180,34 +129,6 @@
 <hr>
 <div class="refsect2">
 <a name="GFloatIEEE754"></a><h3>union GFloatIEEE754</h3>
-<<<<<<< HEAD
-<pre class="programlisting">union _GFloatIEEE754
-{
-  gfloat v_float;
-  struct {
-    guint mantissa : 23;
-    guint biased_exponent : 8;
-    guint sign : 1;
-  } mpn;
-};
-</pre>
-<p>
-The <a class="link" href="glib-Numerical-Definitions.html#GFloatIEEE754" title="union GFloatIEEE754"><span class="type">GFloatIEEE754</span></a> and <a class="link" href="glib-Numerical-Definitions.html#GDoubleIEEE754" title="union GDoubleIEEE754"><span class="type">GDoubleIEEE754</span></a> unions are used to access the sign,
-mantissa and exponent of IEEE floats and doubles. These unions are defined
-as appropriate for a given platform. IEEE floats and doubles are supported
-(used for storage) by at least Intel, PPC and Sparc.
-</p>
-<div class="variablelist"><table border="0" class="variablelist">
-<colgroup>
-<col align="left" valign="top">
-<col>
-</colgroup>
-<tbody><tr>
-<td><p><span class="term"><a class="link" href="glib-Basic-Types.html#gfloat" title="gfloat"><span class="type">gfloat</span></a> <em class="structfield"><code><a name="GFloatIEEE754.v-float"></a>v_float</code></em>;</span></p></td>
-<td>the double value</td>
-</tr></tbody>
-</table></div>
-=======
 <p>The <a class="link" href="glib-Numerical-Definitions.html#GFloatIEEE754" title="union GFloatIEEE754"><span class="type">GFloatIEEE754</span></a> and <a class="link" href="glib-Numerical-Definitions.html#GDoubleIEEE754" title="union GDoubleIEEE754"><span class="type">GDoubleIEEE754</span></a> unions are used to access the sign,
 mantissa and exponent of IEEE floats and doubles. These unions are defined
 as appropriate for a given platform. IEEE floats and doubles are supported
@@ -227,40 +148,10 @@
 </tr></tbody>
 </table></div>
 </div>
->>>>>>> 76bed778
 </div>
 <hr>
 <div class="refsect2">
 <a name="GDoubleIEEE754"></a><h3>union GDoubleIEEE754</h3>
-<<<<<<< HEAD
-<pre class="programlisting">union _GDoubleIEEE754
-{
-  gdouble v_double;
-  struct {
-    guint mantissa_low : 32;
-    guint mantissa_high : 20;
-    guint biased_exponent : 11;
-    guint sign : 1;
-  } mpn;
-};
-</pre>
-<p>
-The <a class="link" href="glib-Numerical-Definitions.html#GFloatIEEE754" title="union GFloatIEEE754"><span class="type">GFloatIEEE754</span></a> and <a class="link" href="glib-Numerical-Definitions.html#GDoubleIEEE754" title="union GDoubleIEEE754"><span class="type">GDoubleIEEE754</span></a> unions are used to access the sign,
-mantissa and exponent of IEEE floats and doubles. These unions are defined
-as appropriate for a given platform. IEEE floats and doubles are supported
-(used for storage) by at least Intel, PPC and Sparc.
-</p>
-<div class="variablelist"><table border="0" class="variablelist">
-<colgroup>
-<col align="left" valign="top">
-<col>
-</colgroup>
-<tbody><tr>
-<td><p><span class="term"><a class="link" href="glib-Basic-Types.html#gdouble" title="gdouble"><span class="type">gdouble</span></a> <em class="structfield"><code><a name="GDoubleIEEE754.v-double"></a>v_double</code></em>;</span></p></td>
-<td>the double value</td>
-</tr></tbody>
-</table></div>
-=======
 <p>The <a class="link" href="glib-Numerical-Definitions.html#GFloatIEEE754" title="union GFloatIEEE754"><span class="type">GFloatIEEE754</span></a> and <a class="link" href="glib-Numerical-Definitions.html#GDoubleIEEE754" title="union GDoubleIEEE754"><span class="type">GDoubleIEEE754</span></a> unions are used to access the sign,
 mantissa and exponent of IEEE floats and doubles. These unions are defined
 as appropriate for a given platform. IEEE floats and doubles are supported
@@ -280,7 +171,6 @@
 </tr></tbody>
 </table></div>
 </div>
->>>>>>> 76bed778
 </div>
 <hr>
 <div class="refsect2">
@@ -341,11 +231,6 @@
 </div>
 </div>
 <div class="footer">
-<<<<<<< HEAD
-<hr>
-          Generated by GTK-Doc V1.18.1</div>
-=======
 <hr>Generated by GTK-Doc V1.24</div>
->>>>>>> 76bed778
 </body>
 </html>