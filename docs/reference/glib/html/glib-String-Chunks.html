--- conflicted
+++ resolved
@@ -2,37 +2,12 @@
 <html>
 <head>
 <meta http-equiv="Content-Type" content="text/html; charset=UTF-8">
-<<<<<<< HEAD
-<title>String Chunks</title>
-<meta name="generator" content="DocBook XSL Stylesheets V1.77.1">
-=======
 <title>String Chunks: GLib Reference Manual</title>
 <meta name="generator" content="DocBook XSL Stylesheets V1.78.1">
->>>>>>> 76bed778
 <link rel="home" href="index.html" title="GLib Reference Manual">
 <link rel="up" href="glib-data-types.html" title="GLib Data Types">
 <link rel="prev" href="glib-Strings.html" title="Strings">
 <link rel="next" href="glib-Arrays.html" title="Arrays">
-<<<<<<< HEAD
-<meta name="generator" content="GTK-Doc V1.18.1 (XML mode)">
-<link rel="stylesheet" href="style.css" type="text/css">
-</head>
-<body bgcolor="white" text="black" link="#0000FF" vlink="#840084" alink="#0000FF">
-<table class="navigation" id="top" width="100%" summary="Navigation header" cellpadding="2" cellspacing="2">
-<tr valign="middle">
-<td><a accesskey="p" href="glib-Strings.html"><img src="left.png" width="24" height="24" border="0" alt="Prev"></a></td>
-<td><a accesskey="u" href="glib-data-types.html"><img src="up.png" width="24" height="24" border="0" alt="Up"></a></td>
-<td><a accesskey="h" href="index.html"><img src="home.png" width="24" height="24" border="0" alt="Home"></a></td>
-<th width="100%" align="center">GLib Reference Manual</th>
-<td><a accesskey="n" href="glib-Arrays.html"><img src="right.png" width="24" height="24" border="0" alt="Next"></a></td>
-</tr>
-<tr><td colspan="5" class="shortcuts">
-<a href="#glib-String-Chunks.synopsis" class="shortcut">Top</a>
-                   | 
-                  <a href="#glib-String-Chunks.description" class="shortcut">Description</a>
-</td></tr>
-</table>
-=======
 <meta name="generator" content="GTK-Doc V1.24 (XML mode)">
 <link rel="stylesheet" href="style.css" type="text/css">
 </head>
@@ -47,7 +22,6 @@
 <td><a accesskey="p" href="glib-Strings.html"><img src="left.png" width="16" height="16" border="0" alt="Prev"></a></td>
 <td><a accesskey="n" href="glib-Arrays.html"><img src="right.png" width="16" height="16" border="0" alt="Next"></a></td>
 </tr></table>
->>>>>>> 76bed778
 <div class="refentry">
 <a name="glib-String-Chunks"></a><div class="titlepage"></div>
 <div class="refnamediv"><table width="100%"><tr>
@@ -57,122 +31,6 @@
 </td>
 <td class="gallery_image" valign="top" align="right"></td>
 </tr></table></div>
-<<<<<<< HEAD
-<div class="refsynopsisdiv">
-<a name="glib-String-Chunks.synopsis"></a><h2>Synopsis</h2>
-<pre class="synopsis">
-#include &lt;glib.h&gt;
-
-                    <a class="link" href="glib-String-Chunks.html#GStringChunk" title="GStringChunk">GStringChunk</a>;
-<a class="link" href="glib-String-Chunks.html#GStringChunk" title="GStringChunk"><span class="returnvalue">GStringChunk</span></a> *      <a class="link" href="glib-String-Chunks.html#g-string-chunk-new" title="g_string_chunk_new ()">g_string_chunk_new</a>                  (<em class="parameter"><code><a class="link" href="glib-Basic-Types.html#gsize" title="gsize"><span class="type">gsize</span></a> size</code></em>);
-<a class="link" href="glib-Basic-Types.html#gchar" title="gchar"><span class="returnvalue">gchar</span></a> *             <a class="link" href="glib-String-Chunks.html#g-string-chunk-insert" title="g_string_chunk_insert ()">g_string_chunk_insert</a>               (<em class="parameter"><code><a class="link" href="glib-String-Chunks.html#GStringChunk" title="GStringChunk"><span class="type">GStringChunk</span></a> *chunk</code></em>,
-                                                         <em class="parameter"><code>const <a class="link" href="glib-Basic-Types.html#gchar" title="gchar"><span class="type">gchar</span></a> *string</code></em>);
-<a class="link" href="glib-Basic-Types.html#gchar" title="gchar"><span class="returnvalue">gchar</span></a> *             <a class="link" href="glib-String-Chunks.html#g-string-chunk-insert-const" title="g_string_chunk_insert_const ()">g_string_chunk_insert_const</a>         (<em class="parameter"><code><a class="link" href="glib-String-Chunks.html#GStringChunk" title="GStringChunk"><span class="type">GStringChunk</span></a> *chunk</code></em>,
-                                                         <em class="parameter"><code>const <a class="link" href="glib-Basic-Types.html#gchar" title="gchar"><span class="type">gchar</span></a> *string</code></em>);
-<a class="link" href="glib-Basic-Types.html#gchar" title="gchar"><span class="returnvalue">gchar</span></a> *             <a class="link" href="glib-String-Chunks.html#g-string-chunk-insert-len" title="g_string_chunk_insert_len ()">g_string_chunk_insert_len</a>           (<em class="parameter"><code><a class="link" href="glib-String-Chunks.html#GStringChunk" title="GStringChunk"><span class="type">GStringChunk</span></a> *chunk</code></em>,
-                                                         <em class="parameter"><code>const <a class="link" href="glib-Basic-Types.html#gchar" title="gchar"><span class="type">gchar</span></a> *string</code></em>,
-                                                         <em class="parameter"><code><a class="link" href="glib-Basic-Types.html#gssize" title="gssize"><span class="type">gssize</span></a> len</code></em>);
-<span class="returnvalue">void</span>                <a class="link" href="glib-String-Chunks.html#g-string-chunk-clear" title="g_string_chunk_clear ()">g_string_chunk_clear</a>                (<em class="parameter"><code><a class="link" href="glib-String-Chunks.html#GStringChunk" title="GStringChunk"><span class="type">GStringChunk</span></a> *chunk</code></em>);
-<span class="returnvalue">void</span>                <a class="link" href="glib-String-Chunks.html#g-string-chunk-free" title="g_string_chunk_free ()">g_string_chunk_free</a>                 (<em class="parameter"><code><a class="link" href="glib-String-Chunks.html#GStringChunk" title="GStringChunk"><span class="type">GStringChunk</span></a> *chunk</code></em>);
-</pre>
-</div>
-<div class="refsect1">
-<a name="glib-String-Chunks.description"></a><h2>Description</h2>
-<p>
-String chunks are used to store groups of strings. Memory is
-allocated in blocks, and as strings are added to the <a class="link" href="glib-String-Chunks.html#GStringChunk" title="GStringChunk"><span class="type">GStringChunk</span></a>
-they are copied into the next free position in a block. When a block
-is full a new block is allocated.
-</p>
-<p>
-When storing a large number of strings, string chunks are more
-efficient than using <a class="link" href="glib-String-Utility-Functions.html#g-strdup" title="g_strdup ()"><code class="function">g_strdup()</code></a> since fewer calls to <code class="function">malloc()</code> are
-needed, and less memory is wasted in memory allocation overheads.
-</p>
-<p>
-By adding strings with <a class="link" href="glib-String-Chunks.html#g-string-chunk-insert-const" title="g_string_chunk_insert_const ()"><code class="function">g_string_chunk_insert_const()</code></a> it is also
-possible to remove duplicates.
-</p>
-<p>
-To create a new <a class="link" href="glib-String-Chunks.html#GStringChunk" title="GStringChunk"><span class="type">GStringChunk</span></a> use <a class="link" href="glib-String-Chunks.html#g-string-chunk-new" title="g_string_chunk_new ()"><code class="function">g_string_chunk_new()</code></a>.
-</p>
-<p>
-To add strings to a <a class="link" href="glib-String-Chunks.html#GStringChunk" title="GStringChunk"><span class="type">GStringChunk</span></a> use <a class="link" href="glib-String-Chunks.html#g-string-chunk-insert" title="g_string_chunk_insert ()"><code class="function">g_string_chunk_insert()</code></a>.
-</p>
-<p>
-To add strings to a <a class="link" href="glib-String-Chunks.html#GStringChunk" title="GStringChunk"><span class="type">GStringChunk</span></a>, but without duplicating strings
-which are already in the <a class="link" href="glib-String-Chunks.html#GStringChunk" title="GStringChunk"><span class="type">GStringChunk</span></a>, use
-<a class="link" href="glib-String-Chunks.html#g-string-chunk-insert-const" title="g_string_chunk_insert_const ()"><code class="function">g_string_chunk_insert_const()</code></a>.
-</p>
-<p>
-To free the entire <a class="link" href="glib-String-Chunks.html#GStringChunk" title="GStringChunk"><span class="type">GStringChunk</span></a> use <a class="link" href="glib-String-Chunks.html#g-string-chunk-free" title="g_string_chunk_free ()"><code class="function">g_string_chunk_free()</code></a>. It is
-not possible to free individual strings.
-</p>
-</div>
-<div class="refsect1">
-<a name="glib-String-Chunks.details"></a><h2>Details</h2>
-<div class="refsect2">
-<a name="GStringChunk"></a><h3>GStringChunk</h3>
-<pre class="programlisting">typedef struct _GStringChunk GStringChunk;</pre>
-<p>
-An opaque data structure representing String Chunks.
-It should only be accessed by using the following functions.
-</p>
-</div>
-<hr>
-<div class="refsect2">
-<a name="g-string-chunk-new"></a><h3>g_string_chunk_new ()</h3>
-<pre class="programlisting"><a class="link" href="glib-String-Chunks.html#GStringChunk" title="GStringChunk"><span class="returnvalue">GStringChunk</span></a> *      g_string_chunk_new                  (<em class="parameter"><code><a class="link" href="glib-Basic-Types.html#gsize" title="gsize"><span class="type">gsize</span></a> size</code></em>);</pre>
-<p>
-Creates a new <a class="link" href="glib-String-Chunks.html#GStringChunk" title="GStringChunk"><span class="type">GStringChunk</span></a>.
-</p>
-<div class="variablelist"><table border="0" class="variablelist">
-<colgroup>
-<col align="left" valign="top">
-<col>
-</colgroup>
-<tbody>
-<tr>
-<td><p><span class="term"><em class="parameter"><code>size</code></em> :</span></p></td>
-<td>the default size of the blocks of memory which are
-allocated to store the strings. If a particular string
-is larger than this default size, a larger block of
-memory will be allocated for it.</td>
-</tr>
-<tr>
-<td><p><span class="term"><span class="emphasis"><em>Returns</em></span> :</span></p></td>
-<td>a new <a class="link" href="glib-String-Chunks.html#GStringChunk" title="GStringChunk"><span class="type">GStringChunk</span></a>
-</td>
-</tr>
-</tbody>
-</table></div>
-</div>
-<hr>
-<div class="refsect2">
-<a name="g-string-chunk-insert"></a><h3>g_string_chunk_insert ()</h3>
-<pre class="programlisting"><a class="link" href="glib-Basic-Types.html#gchar" title="gchar"><span class="returnvalue">gchar</span></a> *             g_string_chunk_insert               (<em class="parameter"><code><a class="link" href="glib-String-Chunks.html#GStringChunk" title="GStringChunk"><span class="type">GStringChunk</span></a> *chunk</code></em>,
-                                                         <em class="parameter"><code>const <a class="link" href="glib-Basic-Types.html#gchar" title="gchar"><span class="type">gchar</span></a> *string</code></em>);</pre>
-<p>
-Adds a copy of <em class="parameter"><code>string</code></em> to the <a class="link" href="glib-String-Chunks.html#GStringChunk" title="GStringChunk"><span class="type">GStringChunk</span></a>.
-It returns a pointer to the new copy of the string
-in the <a class="link" href="glib-String-Chunks.html#GStringChunk" title="GStringChunk"><span class="type">GStringChunk</span></a>. The characters in the string
-can be changed, if necessary, though you should not
-change anything after the end of the string.
-</p>
-<p>
-Unlike <a class="link" href="glib-String-Chunks.html#g-string-chunk-insert-const" title="g_string_chunk_insert_const ()"><code class="function">g_string_chunk_insert_const()</code></a>, this function
-does not check for duplicates. Also strings added
-with <a class="link" href="glib-String-Chunks.html#g-string-chunk-insert" title="g_string_chunk_insert ()"><code class="function">g_string_chunk_insert()</code></a> will not be searched
-by <a class="link" href="glib-String-Chunks.html#g-string-chunk-insert-const" title="g_string_chunk_insert_const ()"><code class="function">g_string_chunk_insert_const()</code></a> when looking for
-duplicates.
-</p>
-<div class="variablelist"><table border="0" class="variablelist">
-<colgroup>
-<col align="left" valign="top">
-<col>
-</colgroup>
-<tbody>
-=======
 <div class="refsect1">
 <a name="glib-String-Chunks.functions"></a><h2>Functions</h2>
 <div class="informaltable"><table width="100%" border="0">
@@ -197,7 +55,6 @@
 <a class="link" href="glib-String-Chunks.html#g-string-chunk-insert" title="g_string_chunk_insert ()">g_string_chunk_insert</a> <span class="c_punctuation">()</span>
 </td>
 </tr>
->>>>>>> 76bed778
 <tr>
 <td class="function_type">
 <a class="link" href="glib-Basic-Types.html#gchar" title="gchar"><span class="returnvalue">gchar</span></a> *
@@ -215,15 +72,6 @@
 </td>
 </tr>
 <tr>
-<<<<<<< HEAD
-<td><p><span class="term"><em class="parameter"><code>string</code></em> :</span></p></td>
-<td>the string to add</td>
-</tr>
-<tr>
-<td><p><span class="term"><span class="emphasis"><em>Returns</em></span> :</span></p></td>
-<td>a pointer to the copy of <em class="parameter"><code>string</code></em> within
-the <a class="link" href="glib-String-Chunks.html#GStringChunk" title="GStringChunk"><span class="type">GStringChunk</span></a>
-=======
 <td class="function_type">
 <span class="returnvalue">void</span>
 </td>
@@ -237,7 +85,6 @@
 </td>
 <td class="function_name">
 <a class="link" href="glib-String-Chunks.html#g-string-chunk-free" title="g_string_chunk_free ()">g_string_chunk_free</a> <span class="c_punctuation">()</span>
->>>>>>> 76bed778
 </td>
 </tr>
 </tbody>
@@ -358,39 +205,18 @@
 </div>
 <hr>
 <div class="refsect2">
-<<<<<<< HEAD
-<a name="g-string-chunk-insert-const"></a><h3>g_string_chunk_insert_const ()</h3>
-<pre class="programlisting"><a class="link" href="glib-Basic-Types.html#gchar" title="gchar"><span class="returnvalue">gchar</span></a> *             g_string_chunk_insert_const         (<em class="parameter"><code><a class="link" href="glib-String-Chunks.html#GStringChunk" title="GStringChunk"><span class="type">GStringChunk</span></a> *chunk</code></em>,
-                                                         <em class="parameter"><code>const <a class="link" href="glib-Basic-Types.html#gchar" title="gchar"><span class="type">gchar</span></a> *string</code></em>);</pre>
-<p>
-Adds a copy of <em class="parameter"><code>string</code></em> to the <a class="link" href="glib-String-Chunks.html#GStringChunk" title="GStringChunk"><span class="type">GStringChunk</span></a>, unless the same
-=======
 <a name="g-string-chunk-insert-const"></a><h3>g_string_chunk_insert_const ()</h3>
 <pre class="programlisting"><a class="link" href="glib-Basic-Types.html#gchar" title="gchar"><span class="returnvalue">gchar</span></a> *
 g_string_chunk_insert_const (<em class="parameter"><code><a class="link" href="glib-String-Chunks.html#GStringChunk" title="GStringChunk"><span class="type">GStringChunk</span></a> *chunk</code></em>,
                              <em class="parameter"><code>const <a class="link" href="glib-Basic-Types.html#gchar" title="gchar"><span class="type">gchar</span></a> *string</code></em>);</pre>
 <p>Adds a copy of <em class="parameter"><code>string</code></em>
  to the <a class="link" href="glib-String-Chunks.html#GStringChunk" title="GStringChunk"><span class="type">GStringChunk</span></a>, unless the same
->>>>>>> 76bed778
 string has already been added to the <a class="link" href="glib-String-Chunks.html#GStringChunk" title="GStringChunk"><span class="type">GStringChunk</span></a> with
 <a class="link" href="glib-String-Chunks.html#g-string-chunk-insert-const" title="g_string_chunk_insert_const ()"><code class="function">g_string_chunk_insert_const()</code></a>.</p>
 <p>This function is useful if you need to copy a large number
 of strings but do not want to waste space storing duplicates.
 But you must remember that there may be several pointers to
 the same string, and so any changes made to the strings
-<<<<<<< HEAD
-should be done very carefully.
-</p>
-<p>
-Note that <a class="link" href="glib-String-Chunks.html#g-string-chunk-insert-const" title="g_string_chunk_insert_const ()"><code class="function">g_string_chunk_insert_const()</code></a> will not return a
-pointer to a string added with <a class="link" href="glib-String-Chunks.html#g-string-chunk-insert" title="g_string_chunk_insert ()"><code class="function">g_string_chunk_insert()</code></a>, even
-if they do match.
-</p>
-<div class="variablelist"><table border="0" class="variablelist">
-<colgroup>
-<col align="left" valign="top">
-<col>
-=======
 should be done very carefully.</p>
 <p>Note that <a class="link" href="glib-String-Chunks.html#g-string-chunk-insert-const" title="g_string_chunk_insert_const ()"><code class="function">g_string_chunk_insert_const()</code></a> will not return a
 pointer to a string added with <a class="link" href="glib-String-Chunks.html#g-string-chunk-insert" title="g_string_chunk_insert ()"><code class="function">g_string_chunk_insert()</code></a>, even
@@ -402,7 +228,6 @@
 <col width="150px" class="parameters_name">
 <col class="parameters_description">
 <col width="200px" class="parameters_annotations">
->>>>>>> 76bed778
 </colgroup>
 <tbody>
 <tr>
@@ -411,20 +236,9 @@
 <td class="parameter_annotations"> </td>
 </tr>
 <tr>
-<<<<<<< HEAD
-<td><p><span class="term"><em class="parameter"><code>string</code></em> :</span></p></td>
-<td>the string to add</td>
-</tr>
-<tr>
-<td><p><span class="term"><span class="emphasis"><em>Returns</em></span> :</span></p></td>
-<td>a pointer to the new or existing copy of <em class="parameter"><code>string</code></em>
-within the <a class="link" href="glib-String-Chunks.html#GStringChunk" title="GStringChunk"><span class="type">GStringChunk</span></a>
-</td>
-=======
 <td class="parameter_name"><p>string</p></td>
 <td class="parameter_description"><p>the string to add</p></td>
 <td class="parameter_annotations"> </td>
->>>>>>> 76bed778
 </tr>
 </tbody>
 </table></div>
@@ -437,49 +251,6 @@
 </div>
 <hr>
 <div class="refsect2">
-<<<<<<< HEAD
-<a name="g-string-chunk-insert-len"></a><h3>g_string_chunk_insert_len ()</h3>
-<pre class="programlisting"><a class="link" href="glib-Basic-Types.html#gchar" title="gchar"><span class="returnvalue">gchar</span></a> *             g_string_chunk_insert_len           (<em class="parameter"><code><a class="link" href="glib-String-Chunks.html#GStringChunk" title="GStringChunk"><span class="type">GStringChunk</span></a> *chunk</code></em>,
-                                                         <em class="parameter"><code>const <a class="link" href="glib-Basic-Types.html#gchar" title="gchar"><span class="type">gchar</span></a> *string</code></em>,
-                                                         <em class="parameter"><code><a class="link" href="glib-Basic-Types.html#gssize" title="gssize"><span class="type">gssize</span></a> len</code></em>);</pre>
-<p>
-Adds a copy of the first <em class="parameter"><code>len</code></em> bytes of <em class="parameter"><code>string</code></em> to the <a class="link" href="glib-String-Chunks.html#GStringChunk" title="GStringChunk"><span class="type">GStringChunk</span></a>.
-The copy is nul-terminated.
-</p>
-<p>
-Since this function does not stop at nul bytes, it is the caller's
-responsibility to ensure that <em class="parameter"><code>string</code></em> has at least <em class="parameter"><code>len</code></em> addressable
-bytes.
-</p>
-<p>
-The characters in the returned string can be changed, if necessary,
-though you should not change anything after the end of the string.
-</p>
-<div class="variablelist"><table border="0" class="variablelist">
-<colgroup>
-<col align="left" valign="top">
-<col>
-</colgroup>
-<tbody>
-<tr>
-<td><p><span class="term"><em class="parameter"><code>chunk</code></em> :</span></p></td>
-<td>a <a class="link" href="glib-String-Chunks.html#GStringChunk" title="GStringChunk"><span class="type">GStringChunk</span></a>
-</td>
-</tr>
-<tr>
-<td><p><span class="term"><em class="parameter"><code>string</code></em> :</span></p></td>
-<td>bytes to insert</td>
-</tr>
-<tr>
-<td><p><span class="term"><em class="parameter"><code>len</code></em> :</span></p></td>
-<td>number of bytes of <em class="parameter"><code>string</code></em> to insert, or -1 to insert a
-nul-terminated string</td>
-</tr>
-<tr>
-<td><p><span class="term"><span class="emphasis"><em>Returns</em></span> :</span></p></td>
-<td>a pointer to the copy of <em class="parameter"><code>string</code></em> within the <a class="link" href="glib-String-Chunks.html#GStringChunk" title="GStringChunk"><span class="type">GStringChunk</span></a>
-</td>
-=======
 <a name="g-string-chunk-insert-len"></a><h3>g_string_chunk_insert_len ()</h3>
 <pre class="programlisting"><a class="link" href="glib-Basic-Types.html#gchar" title="gchar"><span class="returnvalue">gchar</span></a> *
 g_string_chunk_insert_len (<em class="parameter"><code><a class="link" href="glib-String-Chunks.html#GStringChunk" title="GStringChunk"><span class="type">GStringChunk</span></a> *chunk</code></em>,
@@ -521,7 +292,6 @@
 to insert, or -1 to insert a
 nul-terminated string</p></td>
 <td class="parameter_annotations"> </td>
->>>>>>> 76bed778
 </tr>
 </tbody>
 </table></div>
@@ -535,19 +305,6 @@
 </div>
 <hr>
 <div class="refsect2">
-<<<<<<< HEAD
-<a name="g-string-chunk-clear"></a><h3>g_string_chunk_clear ()</h3>
-<pre class="programlisting"><span class="returnvalue">void</span>                g_string_chunk_clear                (<em class="parameter"><code><a class="link" href="glib-String-Chunks.html#GStringChunk" title="GStringChunk"><span class="type">GStringChunk</span></a> *chunk</code></em>);</pre>
-<p>
-Frees all strings contained within the <a class="link" href="glib-String-Chunks.html#GStringChunk" title="GStringChunk"><span class="type">GStringChunk</span></a>.
-After calling <a class="link" href="glib-String-Chunks.html#g-string-chunk-clear" title="g_string_chunk_clear ()"><code class="function">g_string_chunk_clear()</code></a> it is not safe to
-access any of the strings which were contained within it.
-</p>
-<div class="variablelist"><table border="0" class="variablelist">
-<colgroup>
-<col align="left" valign="top">
-<col>
-=======
 <a name="g-string-chunk-clear"></a><h3>g_string_chunk_clear ()</h3>
 <pre class="programlisting"><span class="returnvalue">void</span>
 g_string_chunk_clear (<em class="parameter"><code><a class="link" href="glib-String-Chunks.html#GStringChunk" title="GStringChunk"><span class="type">GStringChunk</span></a> *chunk</code></em>);</pre>
@@ -561,7 +318,6 @@
 <col width="150px" class="parameters_name">
 <col class="parameters_description">
 <col width="200px" class="parameters_annotations">
->>>>>>> 76bed778
 </colgroup>
 <tbody><tr>
 <td class="parameter_name"><p>chunk</p></td>
@@ -574,24 +330,6 @@
 </div>
 <hr>
 <div class="refsect2">
-<<<<<<< HEAD
-<a name="g-string-chunk-free"></a><h3>g_string_chunk_free ()</h3>
-<pre class="programlisting"><span class="returnvalue">void</span>                g_string_chunk_free                 (<em class="parameter"><code><a class="link" href="glib-String-Chunks.html#GStringChunk" title="GStringChunk"><span class="type">GStringChunk</span></a> *chunk</code></em>);</pre>
-<p>
-Frees all memory allocated by the <a class="link" href="glib-String-Chunks.html#GStringChunk" title="GStringChunk"><span class="type">GStringChunk</span></a>.
-After calling <a class="link" href="glib-String-Chunks.html#g-string-chunk-free" title="g_string_chunk_free ()"><code class="function">g_string_chunk_free()</code></a> it is not safe to
-access any of the strings which were contained within it.
-</p>
-<div class="variablelist"><table border="0" class="variablelist">
-<colgroup>
-<col align="left" valign="top">
-<col>
-</colgroup>
-<tbody><tr>
-<td><p><span class="term"><em class="parameter"><code>chunk</code></em> :</span></p></td>
-<td>a <a class="link" href="glib-String-Chunks.html#GStringChunk" title="GStringChunk"><span class="type">GStringChunk</span></a>
-</td>
-=======
 <a name="g-string-chunk-free"></a><h3>g_string_chunk_free ()</h3>
 <pre class="programlisting"><span class="returnvalue">void</span>
 g_string_chunk_free (<em class="parameter"><code><a class="link" href="glib-String-Chunks.html#GStringChunk" title="GStringChunk"><span class="type">GStringChunk</span></a> *chunk</code></em>);</pre>
@@ -610,7 +348,6 @@
 <td class="parameter_name"><p>chunk</p></td>
 <td class="parameter_description"><p>a <a class="link" href="glib-String-Chunks.html#GStringChunk" title="GStringChunk"><span class="type">GStringChunk</span></a></p></td>
 <td class="parameter_annotations"> </td>
->>>>>>> 76bed778
 </tr></tbody>
 </table></div>
 </div>
@@ -627,11 +364,6 @@
 </div>
 </div>
 <div class="footer">
-<<<<<<< HEAD
-<hr>
-          Generated by GTK-Doc V1.18.1</div>
-=======
 <hr>Generated by GTK-Doc V1.24</div>
->>>>>>> 76bed778
 </body>
 </html>