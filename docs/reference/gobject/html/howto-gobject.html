<!DOCTYPE html PUBLIC "-//W3C//DTD HTML 4.01 Transitional//EN">
<html>
<head>
<meta http-equiv="Content-Type" content="text/html; charset=UTF-8">
<<<<<<< HEAD
<title>How to define and implement a new GObject</title>
<meta name="generator" content="DocBook XSL Stylesheets V1.77.1">
=======
<title>How to define and implement a new GObject: GObject Reference Manual</title>
<meta name="generator" content="DocBook XSL Stylesheets V1.78.1">
>>>>>>> 76bed778
<link rel="home" href="index.html" title="GObject Reference Manual">
<link rel="up" href="pt02.html" title="Part IV. Tutorial">
<link rel="prev" href="pt02.html" title="Part IV. Tutorial">
<link rel="next" href="howto-gobject-code.html" title="Boilerplate code">
<<<<<<< HEAD
<meta name="generator" content="GTK-Doc V1.18.1 (XML mode)">
=======
<meta name="generator" content="GTK-Doc V1.24 (XML mode)">
>>>>>>> 76bed778
<link rel="stylesheet" href="style.css" type="text/css">
</head>
<body bgcolor="white" text="black" link="#0000FF" vlink="#840084" alink="#0000FF">
<table class="navigation" id="top" width="100%" summary="Navigation header" cellpadding="2" cellspacing="5"><tr valign="middle">
<td width="100%" align="left" class="shortcuts"></td>
<td><a accesskey="h" href="index.html"><img src="home.png" width="16" height="16" border="0" alt="Home"></a></td>
<td><a accesskey="u" href="pt02.html"><img src="up.png" width="16" height="16" border="0" alt="Up"></a></td>
<td><a accesskey="p" href="pt02.html"><img src="left.png" width="16" height="16" border="0" alt="Prev"></a></td>
<td><a accesskey="n" href="howto-gobject-code.html"><img src="right.png" width="16" height="16" border="0" alt="Next"></a></td>
</tr></table>
<div class="chapter">
<div class="titlepage"><div><div><h2 class="title">
<a name="howto-gobject"></a>How to define and implement a new GObject</h2></div></div></div>
<div class="toc"><dl class="toc">
<dt><span class="sect1"><a href="howto-gobject.html#howto-gobject-header">Boilerplate header code</a></span></dt>
<dt><span class="sect1"><a href="howto-gobject-code.html">Boilerplate code</a></span></dt>
<dt><span class="sect1"><a href="howto-gobject-construction.html">Object construction</a></span></dt>
<dt><span class="sect1"><a href="howto-gobject-destruction.html">Object destruction</a></span></dt>
<dt><span class="sect1"><a href="howto-gobject-methods.html">Object methods</a></span></dt>
<dd><dl>
<<<<<<< HEAD
<dt><span class="sect2"><a href="howto-gobject-methods.html#id546177">Non-virtual public methods</a></span></dt>
<dt><span class="sect2"><a href="howto-gobject-methods.html#id546202">Virtual public methods</a></span></dt>
<dt><span class="sect2"><a href="howto-gobject-methods.html#id546286">Virtual private Methods</a></span></dt>
=======
<dt><span class="sect2"><a href="howto-gobject-methods.html#non-virtual-public-methods">Non-virtual public methods</a></span></dt>
<dt><span class="sect2"><a href="howto-gobject-methods.html#virtual-public-methods">Virtual public methods</a></span></dt>
<dt><span class="sect2"><a href="howto-gobject-methods.html#virtual-private-methods">Virtual private Methods</a></span></dt>
>>>>>>> 76bed778
</dl></dd>
<dt><span class="sect1"><a href="howto-gobject-chainup.html">Chaining up</a></span></dt>
</dl></div>
<p>
    This chapter focuses on the implementation of a subtype of GObject, for
    example to create a custom class hierarchy, or to subclass a GTK+ widget.
  </p>
<div class="sect1">
<div class="titlepage"><div><div><h2 class="title" style="clear: both">
<a name="howto-gobject-header"></a>Boilerplate header code</h2></div></div></div>
<p>
      The first step before writing the code for your GObject is to write the
      type's header which contains the needed type, function and macro
      definitions. Each of these elements is nothing but a convention which
<<<<<<< HEAD
      is followed not only by GTK+'s code but also by most users of GObject.
      If you feel the need not to obey the rules stated below, think about it
      twice:
      </p>
<div class="itemizedlist"><ul class="itemizedlist" style="list-style-type: disc; ">
<li class="listitem"><p>If your users are a bit accustomed to GTK+ code or any
        GLib code, they will be a bit surprised and getting used to the
        conventions you decided upon will take time (money) and will make them
        grumpy (not a good thing)</p></li>
<li class="listitem"><p>You must assess the fact that these conventions might
        have been designed by both smart and experienced people: maybe they
        were at least partly right. Try  to put your ego aside.</p></li>
</ul></div>
<p>
=======
      is followed by almost all users of GObject, and has been refined over
      multiple years of experience developing GObject-based code. If you are
      writing a library, it is particularly important for you to adhere closely
      to these conventions; users of your library will assume that you have.
      Even if not writing a library, it will help other people who want to work
      on your project.
>>>>>>> 76bed778
    </p>
<p>
      Pick a name convention for your headers and source code and stick to it:
      </p>
<div class="itemizedlist"><ul class="itemizedlist" style="list-style-type: disc; ">
<li class="listitem"><p>use a dash to separate the prefix from the typename:
        <code class="filename">maman-bar.h</code> and <code class="filename">maman-bar.c</code>
        (this is the convention used by Nautilus and most GNOME libraries).</p></li>
<li class="listitem"><p>use an underscore to separate the prefix from the
        typename: <code class="filename">maman_bar.h</code> and
        <code class="filename">maman_bar.c</code>.</p></li>
<li class="listitem"><p>Do not separate the prefix from the typename:
        <code class="filename">mamanbar.h</code> and <code class="filename">mamanbar.c</code>.
        (this is the convention used by GTK+)</p></li>
</ul></div>
<p>
      Some people like the first two solutions better: it makes reading file
      names easier for those with poor eyesight.
    </p>
<p>
      The basic conventions for any header which exposes a GType are described
      in <a class="xref" href="gtype-conventions.html" title="Conventions">the section called “Conventions”</a>.
    </p>
<p>
<<<<<<< HEAD
      The basic conventions for any header which exposes a GType are described
      in <a class="xref" href="gtype-conventions.html" title="Conventions">the section called “Conventions”</a>. Most GObject-based code also
      obeys one of of the following conventions: pick one and stick to it.
      </p>
<div class="itemizedlist"><ul class="itemizedlist" style="list-style-type: disc; ">
<li class="listitem">
=======
      If you want to declare a type named ‘bar’ in namespace ‘maman’, name the
      type instance <code class="function">MamanBar</code> and its class
      <code class="function">MamanBarClass</code> (names are case sensitive). The
      recommended method of declaring a type differs based on whether the type
      is final or derivable.
    </p>
>>>>>>> 76bed778
<p>
      Final types cannot be subclassed further, and should be the default choice
      for new types — changing a final type to be derivable is always a change
      that will be compatible with existing uses of the code, but the converse
      will often cause problems. Final types are declared using
      <a class="link" href="gobject-Type-Information.html#G-DECLARE-FINAL-TYPE:CAPS" title="G_DECLARE_FINAL_TYPE()"><code class="function">G_DECLARE_FINAL_TYPE</code></a>,
      and require a structure to hold the instance data to be declared in the
      source code (not the header file).

</p>
<div class="informalexample">
  <table class="listing_frame" border="0" cellpadding="0" cellspacing="0">
    <tbody>
      <tr>
        <td class="listing_lines" align="right"><pre>1
2
3
4
5
6
7
8
9
10
11
12
13
14
15
16
17
18
19
20
21
22
23
24
25
26
27
28
29</pre></td>
        <td class="listing_code"><pre class="programlisting"><span class="comment">/*</span>
<span class="comment"> * Copyright/Licensing information.</span>
<span class="comment"> */</span>

<span class="comment">/* inclusion guard */</span>
<span class="gtkdoc ppc">#ifndef __MAMAN_BAR_H__</span>
<span class="gtkdoc ppc">#define __MAMAN_BAR_H__</span>

<span class="gtkdoc ppc">#include &lt;glib-object.h&gt;</span>
<span class="comment">/*</span>
<span class="comment"> * Potentially, include other headers on which this header depends.</span>
<span class="comment"> */</span>

G_BEGIN_DECLS

<span class="comment">/*</span>
<span class="comment"> * Type declaration.</span>
<span class="comment"> */</span>
<span class="gtkdoc ppc">#define MAMAN_TYPE_BAR maman_bar_get_type ()</span>
<span class="function"><a href="gobject-Type-Information.html#G-DECLARE-FINAL-TYPE:CAPS">G_DECLARE_FINAL_TYPE</a></span> <span class="gtkdoc opt">(</span>MamanBar<span class="gtkdoc opt">,</span> maman_bar<span class="gtkdoc opt">,</span> MAMAN<span class="gtkdoc opt">,</span> BAR<span class="gtkdoc opt">,</span> GObject<span class="gtkdoc opt">)</span>

<span class="comment">/*</span>
<span class="comment"> * Method definitions.</span>
<span class="comment"> */</span>
MamanBar <span class="gtkdoc opt">*</span><span class="function">maman_bar_new</span> <span class="gtkdoc opt">(</span><span class="gtkdoc kwb">void</span><span class="gtkdoc opt">);</span>

G_END_DECLS

<span class="gtkdoc ppc">#endif</span> <span class="comment">/* __MAMAN_BAR_H__ */</span><span class="gtkdoc ppc"></span></pre></td>
      </tr>
    </tbody>
  </table>
</div>

<p>
    </p>
<p>
      Derivable types <span class="emphasis"><em>can</em></span> be subclassed further, and their class and
      instance structures form part of the public API which must not be changed
      if API stability is cared about. They are declared using
      <a class="link" href="gobject-Type-Information.html#G-DECLARE-DERIVABLE-TYPE:CAPS" title="G_DECLARE_DERIVABLE_TYPE()"><code class="function">G_DECLARE_DERIVABLE_TYPE</code></a>:
</p>
<div class="informalexample">
  <table class="listing_frame" border="0" cellpadding="0" cellspacing="0">
    <tbody>
      <tr>
        <td class="listing_lines" align="right"><pre>1
2
3
4
5
6
7
8
9
10
11
12
13
14
15
16
17
18
19
20
21
22
23
24
25
26
27
28
29
30
31
32
33
34
35
36
37
38
39
40
41
42</pre></td>
        <td class="listing_code"><pre class="programlisting"><span class="comment">/*</span>
<span class="comment"> * Copyright/Licensing information.</span>
<span class="comment"> */</span>

<span class="comment">/* inclusion guard */</span>
<span class="gtkdoc ppc">#ifndef __MAMAN_BAR_H__</span>
<span class="gtkdoc ppc">#define __MAMAN_BAR_H__</span>

<<<<<<< HEAD
struct _MamanBar
{
  GObject parent_instance;
    
  /*&lt; private &gt;*/
  MamanBarPrivate *priv;
};
</pre>
<p>
            </p>
<div class="note" style="margin-left: 0.5in; margin-right: 0.5in;">
<h3 class="title">Note</h3>
<p>Do not call this <code class="varname">private</code>, as
            that is a registered c++ keyword.</p>
</div>
<p>
=======
<span class="gtkdoc ppc">#include &lt;glib-object.h&gt;</span>
<span class="comment">/*</span>
<span class="comment"> * Potentially, include other headers on which this header depends.</span>
<span class="comment"> */</span>
>>>>>>> 76bed778

G_BEGIN_DECLS

<<<<<<< HEAD
struct _MamanBarPrivate
{
  int hsize;
};
=======
<span class="comment">/*</span>
<span class="comment"> * Type declaration.</span>
<span class="comment"> */</span>
<span class="gtkdoc ppc">#define MAMAN_TYPE_BAR maman_bar_get_type ()</span>
<span class="function"><a href="gobject-Type-Information.html#G-DECLARE-DERIVABLE-TYPE:CAPS">G_DECLARE_DERIVABLE_TYPE</a></span> <span class="gtkdoc opt">(</span>MamanBar<span class="gtkdoc opt">,</span> maman_bar<span class="gtkdoc opt">,</span> MAMAN<span class="gtkdoc opt">,</span> BAR<span class="gtkdoc opt">,</span> GObject<span class="gtkdoc opt">)</span>
>>>>>>> 76bed778

<span class="gtkdoc kwb">struct</span> _MamanBarClass
<span class="gtkdoc opt">{</span>
  GObjectClass parent_class<span class="gtkdoc opt">;</span>

  <span class="comment">/* Class virtual function fields. */</span>
  <span class="gtkdoc kwb">void</span> <span class="gtkdoc opt">(*</span> handle_frob<span class="gtkdoc opt">)  (</span>MamanBar <span class="gtkdoc opt">*</span>bar<span class="gtkdoc opt">,</span>
                         guint     n_frobs<span class="gtkdoc opt">);</span>

  <span class="comment">/* Padding to allow adding up to 12 new virtual functions without</span>
<span class="comment">   * breaking ABI. */</span>
  gpointer padding<span class="gtkdoc opt">[</span><span class="number">12</span><span class="gtkdoc opt">];</span>
<span class="gtkdoc opt">};</span>

<span class="comment">/*</span>
<span class="comment"> * Method definitions.</span>
<span class="comment"> */</span>
MamanBar <span class="gtkdoc opt">*</span><span class="function">maman_bar_new</span> <span class="gtkdoc opt">(</span><span class="gtkdoc kwb">void</span><span class="gtkdoc opt">);</span>

G_END_DECLS

<span class="gtkdoc ppc">#endif</span> <span class="comment">/* __MAMAN_BAR_H__ */</span><span class="gtkdoc ppc"></span></pre></td>
      </tr>
    </tbody>
  </table>
</div>

<p>
    </p>
<p>
<<<<<<< HEAD
      Finally, there are different header include conventions. Again, pick one
      and stick to it. I personally use indifferently any of the two, depending
      on the codebase I work on: the rule, as always, is consistency.
      </p>
<div class="itemizedlist"><ul class="itemizedlist" style="list-style-type: disc; ">
<li class="listitem"><p>
            Some people add at the top of their headers a number of #include
            directives to pull in all the headers needed to compile client
            code. This allows client code to simply #include "maman-bar.h".
          </p></li>
<li class="listitem"><p>
            Other do not #include anything and expect the client to #include
            themselves the headers they need before including your header. This
            speeds up compilation because it minimizes the amount of
            pre-processor work. This can be used in conjunction with the
            re-declaration of certain unused types in the client code to
            minimize compile-time dependencies and thus speed up compilation.
          </p></li>
</ul></div>
<p>
=======
      The convention for header includes is to add the minimum number of
      <code class="function">#include</code> directives to the top of your headers needed
      to compile that header. This
      allows client code to simply <code class="function">#include "maman-bar.h"</code>,
      without needing to know the prerequisites for
      <code class="filename">maman-bar.h</code>.
>>>>>>> 76bed778
    </p>
</div>
</div>
<div class="footer">
<<<<<<< HEAD
<hr>
          Generated by GTK-Doc V1.18.1</div>
=======
<hr>Generated by GTK-Doc V1.24</div>
>>>>>>> 76bed778
</body>
</html><|MERGE_RESOLUTION|>--- conflicted
+++ resolved
@@ -2,22 +2,13 @@
 <html>
 <head>
 <meta http-equiv="Content-Type" content="text/html; charset=UTF-8">
-<<<<<<< HEAD
-<title>How to define and implement a new GObject</title>
-<meta name="generator" content="DocBook XSL Stylesheets V1.77.1">
-=======
 <title>How to define and implement a new GObject: GObject Reference Manual</title>
 <meta name="generator" content="DocBook XSL Stylesheets V1.78.1">
->>>>>>> 76bed778
 <link rel="home" href="index.html" title="GObject Reference Manual">
 <link rel="up" href="pt02.html" title="Part IV. Tutorial">
 <link rel="prev" href="pt02.html" title="Part IV. Tutorial">
 <link rel="next" href="howto-gobject-code.html" title="Boilerplate code">
-<<<<<<< HEAD
-<meta name="generator" content="GTK-Doc V1.18.1 (XML mode)">
-=======
 <meta name="generator" content="GTK-Doc V1.24 (XML mode)">
->>>>>>> 76bed778
 <link rel="stylesheet" href="style.css" type="text/css">
 </head>
 <body bgcolor="white" text="black" link="#0000FF" vlink="#840084" alink="#0000FF">
@@ -38,15 +29,9 @@
 <dt><span class="sect1"><a href="howto-gobject-destruction.html">Object destruction</a></span></dt>
 <dt><span class="sect1"><a href="howto-gobject-methods.html">Object methods</a></span></dt>
 <dd><dl>
-<<<<<<< HEAD
-<dt><span class="sect2"><a href="howto-gobject-methods.html#id546177">Non-virtual public methods</a></span></dt>
-<dt><span class="sect2"><a href="howto-gobject-methods.html#id546202">Virtual public methods</a></span></dt>
-<dt><span class="sect2"><a href="howto-gobject-methods.html#id546286">Virtual private Methods</a></span></dt>
-=======
 <dt><span class="sect2"><a href="howto-gobject-methods.html#non-virtual-public-methods">Non-virtual public methods</a></span></dt>
 <dt><span class="sect2"><a href="howto-gobject-methods.html#virtual-public-methods">Virtual public methods</a></span></dt>
 <dt><span class="sect2"><a href="howto-gobject-methods.html#virtual-private-methods">Virtual private Methods</a></span></dt>
->>>>>>> 76bed778
 </dl></dd>
 <dt><span class="sect1"><a href="howto-gobject-chainup.html">Chaining up</a></span></dt>
 </dl></div>
@@ -61,29 +46,12 @@
       The first step before writing the code for your GObject is to write the
       type's header which contains the needed type, function and macro
       definitions. Each of these elements is nothing but a convention which
-<<<<<<< HEAD
-      is followed not only by GTK+'s code but also by most users of GObject.
-      If you feel the need not to obey the rules stated below, think about it
-      twice:
-      </p>
-<div class="itemizedlist"><ul class="itemizedlist" style="list-style-type: disc; ">
-<li class="listitem"><p>If your users are a bit accustomed to GTK+ code or any
-        GLib code, they will be a bit surprised and getting used to the
-        conventions you decided upon will take time (money) and will make them
-        grumpy (not a good thing)</p></li>
-<li class="listitem"><p>You must assess the fact that these conventions might
-        have been designed by both smart and experienced people: maybe they
-        were at least partly right. Try  to put your ego aside.</p></li>
-</ul></div>
-<p>
-=======
       is followed by almost all users of GObject, and has been refined over
       multiple years of experience developing GObject-based code. If you are
       writing a library, it is particularly important for you to adhere closely
       to these conventions; users of your library will assume that you have.
       Even if not writing a library, it will help other people who want to work
       on your project.
->>>>>>> 76bed778
     </p>
 <p>
       Pick a name convention for your headers and source code and stick to it:
@@ -108,21 +76,12 @@
       in <a class="xref" href="gtype-conventions.html" title="Conventions">the section called “Conventions”</a>.
     </p>
 <p>
-<<<<<<< HEAD
-      The basic conventions for any header which exposes a GType are described
-      in <a class="xref" href="gtype-conventions.html" title="Conventions">the section called “Conventions”</a>. Most GObject-based code also
-      obeys one of of the following conventions: pick one and stick to it.
-      </p>
-<div class="itemizedlist"><ul class="itemizedlist" style="list-style-type: disc; ">
-<li class="listitem">
-=======
       If you want to declare a type named ‘bar’ in namespace ‘maman’, name the
       type instance <code class="function">MamanBar</code> and its class
       <code class="function">MamanBarClass</code> (names are case sensitive). The
       recommended method of declaring a type differs based on whether the type
       is final or derivable.
     </p>
->>>>>>> 76bed778
 <p>
       Final types cannot be subclassed further, and should be the default choice
       for new types — changing a final type to be derivable is always a change
@@ -262,44 +221,18 @@
 <span class="gtkdoc ppc">#ifndef __MAMAN_BAR_H__</span>
 <span class="gtkdoc ppc">#define __MAMAN_BAR_H__</span>
 
-<<<<<<< HEAD
-struct _MamanBar
-{
-  GObject parent_instance;
-    
-  /*&lt; private &gt;*/
-  MamanBarPrivate *priv;
-};
-</pre>
-<p>
-            </p>
-<div class="note" style="margin-left: 0.5in; margin-right: 0.5in;">
-<h3 class="title">Note</h3>
-<p>Do not call this <code class="varname">private</code>, as
-            that is a registered c++ keyword.</p>
-</div>
-<p>
-=======
 <span class="gtkdoc ppc">#include &lt;glib-object.h&gt;</span>
 <span class="comment">/*</span>
 <span class="comment"> * Potentially, include other headers on which this header depends.</span>
 <span class="comment"> */</span>
->>>>>>> 76bed778
 
 G_BEGIN_DECLS
 
-<<<<<<< HEAD
-struct _MamanBarPrivate
-{
-  int hsize;
-};
-=======
 <span class="comment">/*</span>
 <span class="comment"> * Type declaration.</span>
 <span class="comment"> */</span>
 <span class="gtkdoc ppc">#define MAMAN_TYPE_BAR maman_bar_get_type ()</span>
 <span class="function"><a href="gobject-Type-Information.html#G-DECLARE-DERIVABLE-TYPE:CAPS">G_DECLARE_DERIVABLE_TYPE</a></span> <span class="gtkdoc opt">(</span>MamanBar<span class="gtkdoc opt">,</span> maman_bar<span class="gtkdoc opt">,</span> MAMAN<span class="gtkdoc opt">,</span> BAR<span class="gtkdoc opt">,</span> GObject<span class="gtkdoc opt">)</span>
->>>>>>> 76bed778
 
 <span class="gtkdoc kwb">struct</span> _MamanBarClass
 <span class="gtkdoc opt">{</span>
@@ -330,44 +263,16 @@
 <p>
     </p>
 <p>
-<<<<<<< HEAD
-      Finally, there are different header include conventions. Again, pick one
-      and stick to it. I personally use indifferently any of the two, depending
-      on the codebase I work on: the rule, as always, is consistency.
-      </p>
-<div class="itemizedlist"><ul class="itemizedlist" style="list-style-type: disc; ">
-<li class="listitem"><p>
-            Some people add at the top of their headers a number of #include
-            directives to pull in all the headers needed to compile client
-            code. This allows client code to simply #include "maman-bar.h".
-          </p></li>
-<li class="listitem"><p>
-            Other do not #include anything and expect the client to #include
-            themselves the headers they need before including your header. This
-            speeds up compilation because it minimizes the amount of
-            pre-processor work. This can be used in conjunction with the
-            re-declaration of certain unused types in the client code to
-            minimize compile-time dependencies and thus speed up compilation.
-          </p></li>
-</ul></div>
-<p>
-=======
       The convention for header includes is to add the minimum number of
       <code class="function">#include</code> directives to the top of your headers needed
       to compile that header. This
       allows client code to simply <code class="function">#include "maman-bar.h"</code>,
       without needing to know the prerequisites for
       <code class="filename">maman-bar.h</code>.
->>>>>>> 76bed778
     </p>
 </div>
 </div>
 <div class="footer">
-<<<<<<< HEAD
-<hr>
-          Generated by GTK-Doc V1.18.1</div>
-=======
 <hr>Generated by GTK-Doc V1.24</div>
->>>>>>> 76bed778
 </body>
 </html>