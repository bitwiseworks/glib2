<!DOCTYPE html PUBLIC "-//W3C//DTD HTML 4.01 Transitional//EN">
<html>
<head>
<meta http-equiv="Content-Type" content="text/html; charset=UTF-8">
<<<<<<< HEAD
<title>Instantiable classed types: objects</title>
<meta name="generator" content="DocBook XSL Stylesheets V1.77.1">
=======
<title>Instantiable classed types: objects: GObject Reference Manual</title>
<meta name="generator" content="DocBook XSL Stylesheets V1.78.1">
>>>>>>> 76bed778
<link rel="home" href="index.html" title="GObject Reference Manual">
<link rel="up" href="chapter-gtype.html" title="The GLib Dynamic Type System">
<link rel="prev" href="gtype-non-instantiable.html" title="Non-instantiable non-classed fundamental types">
<link rel="next" href="gtype-non-instantiable-classed.html" title="Non-instantiable classed types: interfaces">
<<<<<<< HEAD
<meta name="generator" content="GTK-Doc V1.18.1 (XML mode)">
=======
<meta name="generator" content="GTK-Doc V1.24 (XML mode)">
>>>>>>> 76bed778
<link rel="stylesheet" href="style.css" type="text/css">
</head>
<body bgcolor="white" text="black" link="#0000FF" vlink="#840084" alink="#0000FF">
<table class="navigation" id="top" width="100%" summary="Navigation header" cellpadding="2" cellspacing="5"><tr valign="middle">
<td width="100%" align="left" class="shortcuts"></td>
<td><a accesskey="h" href="index.html"><img src="home.png" width="16" height="16" border="0" alt="Home"></a></td>
<td><a accesskey="u" href="chapter-gtype.html"><img src="up.png" width="16" height="16" border="0" alt="Up"></a></td>
<td><a accesskey="p" href="gtype-non-instantiable.html"><img src="left.png" width="16" height="16" border="0" alt="Prev"></a></td>
<td><a accesskey="n" href="gtype-non-instantiable-classed.html"><img src="right.png" width="16" height="16" border="0" alt="Next"></a></td>
</tr></table>
<div class="sect1">
<div class="titlepage"><div><div><h2 class="title" style="clear: both">
<a name="gtype-instantiable-classed"></a>Instantiable classed types: objects</h2></div></div></div>
<p>
          This section covers the theory behind objects. See
          <a class="xref" href="howto-gobject.html" title="How to define and implement a new GObject"><i>How to define and implement a new GObject</i></a> for the recommended way to define a
          GObject.
        </p>
<p>
          Types which are registered with a class and are declared instantiable are
          what most closely resembles an <span class="emphasis"><em>object</em></span>. 
          Although <a class="link" href="gobject-The-Base-Object-Type.html#GObject"><span class="type">GObject</span></a>s (detailed in <a class="xref" href="chapter-gobject.html" title="The GObject base class"><i>The GObject base class</i></a>) 
          are the most well known type of instantiable
          classed types, other kinds of similar objects used as the base of an inheritance 
          hierarchy have been externally developed and they are all built on the fundamental
          features described below.
        </p>
<p>
          For example, the code below shows how you could register 
          such a fundamental object type in the type system (using none of the
          GObject convenience API):
</p>
<div class="informalexample">
  <table class="listing_frame" border="0" cellpadding="0" cellspacing="0">
    <tbody>
      <tr>
        <td class="listing_lines" align="right"><pre>1
2
3
4
5
6
7
8
9
10
11
12
13
14
15
16
17
18
19
20
21
22
23
24
25
26
27
28
29
30
31
32
33
34
35
36
37
38</pre></td>
        <td class="listing_code"><pre class="programlisting"><span class="gtkdoc kwc">typedef</span> <span class="gtkdoc kwb">struct</span> <span class="gtkdoc opt">{</span>
  GObject parent<span class="gtkdoc opt">;</span>
  <span class="comment">/* instance members */</span>
  <span class="gtkdoc kwb">int</span> field_a<span class="gtkdoc opt">;</span>
<span class="gtkdoc opt">}</span> MamanBar<span class="gtkdoc opt">;</span>

<span class="gtkdoc kwc">typedef</span> <span class="gtkdoc kwb">struct</span> <span class="gtkdoc opt">{</span>
  GObjectClass parent<span class="gtkdoc opt">;</span>
  <span class="comment">/* class members */</span>
  <span class="gtkdoc kwb">void</span> <span class="gtkdoc opt">(*</span>do_action_public_virtual<span class="gtkdoc opt">) (</span>MamanBar <span class="gtkdoc opt">*</span>self<span class="gtkdoc opt">,</span> guint8 i<span class="gtkdoc opt">);</span>

  <span class="gtkdoc kwb">void</span> <span class="gtkdoc opt">(*</span>do_action_public_pure_virtual<span class="gtkdoc opt">) (</span>MamanBar <span class="gtkdoc opt">*</span>self<span class="gtkdoc opt">,</span> guint8 i<span class="gtkdoc opt">);</span>
<span class="gtkdoc opt">}</span> MamanBarClass<span class="gtkdoc opt">;</span>

<span class="gtkdoc ppc">#define MAMAN_TYPE_BAR (maman_bar_get_type ())</span>

GType 
<<<<<<< HEAD
maman_bar_get_type (void)
{
  static GType type = 0;
  if (type == 0) {
    const GTypeInfo info = {
      sizeof (MamanBarClass),
      NULL,           /* base_init */
      NULL,           /* base_finalize */
      (GClassInitFunc) foo_class_init,
      NULL,           /* class_finalize */
      NULL,           /* class_data */
      sizeof (MamanBar),
      0,              /* n_preallocs */
      (GInstanceInitFunc) NULL /* instance_init */
    };
    type = g_type_register_static (G_TYPE_OBJECT,
                                   "BarType",
                                   &amp;info, 0);
  }
  return type;
}
</pre>
=======
<span class="function">maman_bar_get_type</span> <span class="gtkdoc opt">(</span><span class="gtkdoc kwb">void</span><span class="gtkdoc opt">)</span>
<span class="gtkdoc opt">{</span>
  <span class="gtkdoc kwb">static</span> GType type <span class="gtkdoc opt">=</span> <span class="number">0</span><span class="gtkdoc opt">;</span>
  <span class="keyword">if</span> <span class="gtkdoc opt">(</span>type <span class="gtkdoc opt">==</span> <span class="number">0</span><span class="gtkdoc opt">) {</span>
    <span class="gtkdoc kwb">const</span> GTypeInfo info <span class="gtkdoc opt">= {</span>
      <span class="keyword">sizeof</span> <span class="gtkdoc opt">(</span>MamanBarClass<span class="gtkdoc opt">),</span>
      NULL<span class="gtkdoc opt">,</span>           <span class="comment">/* base_init */</span>
      NULL<span class="gtkdoc opt">,</span>           <span class="comment">/* base_finalize */</span>
      <span class="gtkdoc opt">(</span>GClassInitFunc<span class="gtkdoc opt">)</span> foo_class_init<span class="gtkdoc opt">,</span>
      NULL<span class="gtkdoc opt">,</span>           <span class="comment">/* class_finalize */</span>
      NULL<span class="gtkdoc opt">,</span>           <span class="comment">/* class_data */</span>
      <span class="keyword">sizeof</span> <span class="gtkdoc opt">(</span>MamanBar<span class="gtkdoc opt">),</span>
      <span class="number">0</span><span class="gtkdoc opt">,</span>              <span class="comment">/* n_preallocs */</span>
      <span class="gtkdoc opt">(</span>GInstanceInitFunc<span class="gtkdoc opt">)</span> NULL <span class="comment">/* instance_init */</span>
    <span class="gtkdoc opt">};</span>
    type <span class="gtkdoc opt">=</span> <span class="function"><a href="gobject-Type-Information.html#g-type-register-static">g_type_register_static</a></span> <span class="gtkdoc opt">(</span>G_TYPE_OBJECT<span class="gtkdoc opt">,</span>
                                   <span class="string">&quot;BarType&quot;</span><span class="gtkdoc opt">,</span>
                                   <span class="gtkdoc opt">&amp;</span>info<span class="gtkdoc opt">,</span> <span class="number">0</span><span class="gtkdoc opt">);</span>
  <span class="gtkdoc opt">}</span>
  <span class="keyword">return</span> type<span class="gtkdoc opt">;</span>
<span class="gtkdoc opt">}</span></pre></td>
      </tr>
    </tbody>
  </table>
</div>

>>>>>>> 76bed778
<p>
          Upon the first call to <code class="function">maman_bar_get_type</code>, the type named
          <span class="emphasis"><em>BarType</em></span> will be registered in the type system as inheriting
          from the type <span class="emphasis"><em>G_TYPE_OBJECT</em></span>.
        </p>
<p>
          Every object must define two structures: its class structure and its 
          instance structure. All class structures must contain as first member
          a <a class="link" href="gobject-Type-Information.html#GTypeClass" title="struct GTypeClass"><span class="type">GTypeClass</span></a> structure. All instance structures must contain as first
          member a <a class="link" href="gobject-Type-Information.html#GTypeInstance" title="struct GTypeInstance"><span class="type">GTypeInstance</span></a> structure. The declaration of these C types,
          coming from <code class="filename">gtype.h</code> is shown below:
</p>
<div class="informalexample">
  <table class="listing_frame" border="0" cellpadding="0" cellspacing="0">
    <tbody>
      <tr>
        <td class="listing_lines" align="right"><pre>1
2
3
4
5
6
7
8</pre></td>
        <td class="listing_code"><pre class="programlisting"><span class="gtkdoc kwb">struct</span> _GTypeClass
<span class="gtkdoc opt">{</span>
  GType g_type<span class="gtkdoc opt">;</span>
<span class="gtkdoc opt">};</span>
<span class="gtkdoc kwb">struct</span> _GTypeInstance
<span class="gtkdoc opt">{</span>
  GTypeClass <span class="gtkdoc opt">*</span>g_class<span class="gtkdoc opt">;</span>
<span class="gtkdoc opt">};</span></pre></td>
      </tr>
    </tbody>
  </table>
</div>

<p>
          These constraints allow the type system to make sure that every object instance
          (identified by a pointer to the object's instance structure) contains in its
          first bytes a pointer to the object's class structure.
        </p>
<p>
          This relationship is best explained by an example: let's take object B which
          inherits from object A:
</p>
<div class="informalexample">
  <table class="listing_frame" border="0" cellpadding="0" cellspacing="0">
    <tbody>
      <tr>
        <td class="listing_lines" align="right"><pre>1
2
3
4
5
6
7
8
9
10
11
12
13
14
15
16
17
18
19
20
21
22
23</pre></td>
        <td class="listing_code"><pre class="programlisting"><span class="comment">/* A definitions */</span>
<span class="gtkdoc kwc">typedef</span> <span class="gtkdoc kwb">struct</span> <span class="gtkdoc opt">{</span>
  GTypeInstance parent<span class="gtkdoc opt">;</span>
  <span class="gtkdoc kwb">int</span> field_a<span class="gtkdoc opt">;</span>
  <span class="gtkdoc kwb">int</span> field_b<span class="gtkdoc opt">;</span>
<span class="gtkdoc opt">}</span> A<span class="gtkdoc opt">;</span>
<span class="gtkdoc kwc">typedef</span> <span class="gtkdoc kwb">struct</span> <span class="gtkdoc opt">{</span>
  GTypeClass parent_class<span class="gtkdoc opt">;</span>
  <span class="gtkdoc kwb">void</span> <span class="gtkdoc opt">(*</span>method_a<span class="gtkdoc opt">) (</span><span class="gtkdoc kwb">void</span><span class="gtkdoc opt">);</span>
  <span class="gtkdoc kwb">void</span> <span class="gtkdoc opt">(*</span>method_b<span class="gtkdoc opt">) (</span><span class="gtkdoc kwb">void</span><span class="gtkdoc opt">);</span>
<span class="gtkdoc opt">}</span> AClass<span class="gtkdoc opt">;</span>

<span class="comment">/* B definitions. */</span>
<span class="gtkdoc kwc">typedef</span> <span class="gtkdoc kwb">struct</span> <span class="gtkdoc opt">{</span>
  A parent<span class="gtkdoc opt">;</span>
  <span class="gtkdoc kwb">int</span> field_c<span class="gtkdoc opt">;</span>
  <span class="gtkdoc kwb">int</span> field_d<span class="gtkdoc opt">;</span>
<span class="gtkdoc opt">}</span> B<span class="gtkdoc opt">;</span>
<span class="gtkdoc kwc">typedef</span> <span class="gtkdoc kwb">struct</span> <span class="gtkdoc opt">{</span>
  AClass parent_class<span class="gtkdoc opt">;</span>
  <span class="gtkdoc kwb">void</span> <span class="gtkdoc opt">(*</span>method_c<span class="gtkdoc opt">) (</span><span class="gtkdoc kwb">void</span><span class="gtkdoc opt">);</span>
  <span class="gtkdoc kwb">void</span> <span class="gtkdoc opt">(*</span>method_d<span class="gtkdoc opt">) (</span><span class="gtkdoc kwb">void</span><span class="gtkdoc opt">);</span>
<span class="gtkdoc opt">}</span> BClass<span class="gtkdoc opt">;</span></pre></td>
      </tr>
    </tbody>
  </table>
</div>

<p>          
          The C standard mandates that the first field of a C structure is stored starting
          in the first byte of the buffer used to hold the structure's fields in memory.
          This means that the first field of an instance of an object B is A's first field
          which in turn is <span class="type">GTypeInstance</span>'s first field which in
          turn is <em class="structfield"><code>g_class</code></em>, a pointer
          to B's class structure.
        </p>
<p>
          Thanks to these simple conditions, it is possible to detect the type of every
          object instance by doing: 
</p>
<div class="informalexample">
  <table class="listing_frame" border="0" cellpadding="0" cellspacing="0">
    <tbody>
      <tr>
        <td class="listing_lines" align="right"><pre>1
2</pre></td>
        <td class="listing_code"><pre class="programlisting">B <span class="gtkdoc opt">*</span>b<span class="gtkdoc opt">;</span>
b<span class="gtkdoc opt">-&gt;</span>parent<span class="gtkdoc opt">.</span>parent<span class="gtkdoc opt">.</span>g_class<span class="gtkdoc opt">-&gt;</span>g_type</pre></td>
      </tr>
    </tbody>
  </table>
</div>

<p>
          or, more quickly:
</p>
<div class="informalexample">
  <table class="listing_frame" border="0" cellpadding="0" cellspacing="0">
    <tbody>
      <tr>
        <td class="listing_lines" align="right"><pre>1
2</pre></td>
        <td class="listing_code"><pre class="programlisting">B <span class="gtkdoc opt">*</span>b<span class="gtkdoc opt">;</span>
<span class="gtkdoc opt">((</span>GTypeInstance <span class="gtkdoc opt">*)</span> b<span class="gtkdoc opt">)-&gt;</span>g_class<span class="gtkdoc opt">-&gt;</span>g_type</pre></td>
      </tr>
    </tbody>
  </table>
</div>

<p>
        </p>
<div class="sect2">
<div class="titlepage"><div><div><h3 class="title">
<a name="gtype-instantiable-classed-init-done"></a>Initialization and Destruction</h3></div></div></div>
<p>
            instantiation of these types can be done with 
            <code class="function"><a class="link" href="gobject-Type-Information.html#g-type-create-instance" title="g_type_create_instance ()">g_type_create_instance</a></code>,
            which will look up the type information
            structure associated with the type requested. Then, the instance size and instantiation
            policy (if the <em class="structfield"><code>n_preallocs</code></em> field is set
            to a non-zero value, the type system allocates
            the object's instance structures in chunks rather than mallocing for every instance)
            declared by the user are used to get a buffer to hold the object's instance
            structure.
          </p>
<p>
            If this is the first instance of the object ever created, the type system must create a class structure.
            It allocates a buffer to hold the object's class structure and initializes it. The first part of the
            class structure (ie: the embedded parent class structure) is initialized by copying the contents from
            the class structure of the parent class. The rest of class structure is initialized to zero.  If there
            is no parent, the entire class structure is initialized to zero. The type system then invokes the
<<<<<<< HEAD
            base_class_initialization functions (<a class="link" href="gobject-Type-Information.html#GBaseInitFunc" title="GBaseInitFunc ()"><span class="type">GBaseInitFunc</span></a>) from topmost 
            fundamental object to bottom-most most derived object. The object's class_init 
            (<a class="link" href="gobject-Type-Information.html#GClassInitFunc" title="GClassInitFunc ()"><span class="type">GClassInitFunc</span></a>) function is invoked afterwards to complete
=======
            <code class="function">base_class_initialization</code> functions
            (<a class="link" href="gobject-Type-Information.html#GBaseInitFunc" title="GBaseInitFunc ()"><span class="type">GBaseInitFunc</span></a>) from topmost 
            fundamental object to bottom-most most derived object. The object's <code class="function">class_init</code>
            (<a class="link" href="gobject-Type-Information.html#GClassInitFunc" title="GClassInitFunc ()"><span class="type">GClassInitFunc</span></a>) function is invoked afterwards to complete
>>>>>>> 76bed778
            initialization of the class structure.
            Finally, the object's interfaces are initialized (we will discuss interface initialization
            in more detail later).
          </p>
<p>
            Once the type system has a pointer to an initialized class structure, it sets the object's
            instance class pointer to the object's class structure and invokes the object's
<<<<<<< HEAD
            instance_init (<a class="link" href="gobject-Type-Information.html#GInstanceInitFunc" title="GInstanceInitFunc ()"><span class="type">GInstanceInitFunc</span></a>)functions, from top-most fundamental 
            type to bottom-most most derived type.
=======
            <code class="function">instance_init</code>
            (<a class="link" href="gobject-Type-Information.html#GInstanceInitFunc" title="GInstanceInitFunc ()"><span class="type">GInstanceInitFunc</span></a>)
            functions, from top-most fundamental 
            type to bottom-most most-derived type.
>>>>>>> 76bed778
          </p>
<p>
            Object instance destruction through <code class="function"><a class="link" href="gobject-Type-Information.html#g-type-free-instance" title="g_type_free_instance ()">g_type_free_instance</a></code> is very simple:
            the instance structure is returned to the instance pool if there is one and if this was the
            last living instance of the object, the class is destroyed.
          </p>
<p>
            Class destruction (the concept of destruction is sometimes partly 
            referred to as finalization in GType) is the symmetric process of 
            the initialization: interfaces are destroyed first. 
            Then, the most derived 
<<<<<<< HEAD
            class_finalize (<a class="link" href="gobject-Type-Information.html#GClassFinalizeFunc" title="GClassFinalizeFunc ()"><span class="type">GClassFinalizeFunc</span></a>) function is invoked. The 
            base_class_finalize (<a class="link" href="gobject-Type-Information.html#GBaseFinalizeFunc" title="GBaseFinalizeFunc ()"><span class="type">GBaseFinalizeFunc</span></a>) functions are 
            Finally invoked from bottom-most most-derived type to top-most fundamental type and 
=======
            class_finalize (<a class="link" href="gobject-Type-Information.html#GClassFinalizeFunc" title="GClassFinalizeFunc ()"><span class="type">GClassFinalizeFunc</span></a>) function is invoked. Finally, the
            base_class_finalize (<a class="link" href="gobject-Type-Information.html#GBaseFinalizeFunc" title="GBaseFinalizeFunc ()"><span class="type">GBaseFinalizeFunc</span></a>) functions are 
            invoked from bottom-most most-derived type to top-most fundamental type and
>>>>>>> 76bed778
            the class structure is freed.
          </p>
<p>
            The base initialization/finalization process is
            very similar to the C++ constructor/destructor paradigm. The practical details are different
            though and it is important not to get confused by superficial similarities. 
            GTypes have no instance destruction mechanism. It is
            the user's responsibility to implement correct destruction semantics on top
            of the existing GType code. (This is what GObject does: see 
            <a class="xref" href="chapter-gobject.html" title="The GObject base class"><i>The GObject base class</i></a>.)
           Furthermore, C++ code equivalent to the <code class="function">base_init</code>
           and <code class="function">class_init</code> callbacks of GType is usually not needed because C++ cannot really create object 
           types at runtime.
          </p>
<p>
            The instantiation/finalization process can be summarized as follows:
            </p>
<div class="table">
<a name="gtype-init-fini-table"></a><p class="title"><b>Table 1. GType Instantiation/Finalization</b></p>
<div class="table-contents"><table summary="GType Instantiation/Finalization" border="1">
<colgroup>
<col align="left">
<col align="left">
<col align="left">
</colgroup>
<thead><tr>
<th align="left">Invocation time</th>
<th align="left">Function invoked</th>
<th align="left">Function's parameters</th>
</tr></thead>
<tbody>
<tr>
<td rowspan="3" align="left">First call to <code class="function"><a class="link" href="gobject-Type-Information.html#g-type-create-instance" title="g_type_create_instance ()">g_type_create_instance</a></code> for target type</td>
<td align="left">type's <code class="function">base_init</code> function</td>
<td align="left">On the inheritance tree of classes from fundamental type to target type. 
                      <code class="function">base_init</code> is invoked once for each class structure.</td>
</tr>
<tr>
<td align="left">target type's <code class="function">class_init</code> function</td>
<td align="left">On target type's class structure</td>
</tr>
<tr>
<td align="left">interface initialization, see 
                      <a class="xref" href="gtype-non-instantiable-classed.html#gtype-non-instantiable-classed-init" title="Interface Initialization">the section called “Interface Initialization”</a>
</td>
<td align="left"> </td>
</tr>
<tr>
<td align="left">Each call to <code class="function"><a class="link" href="gobject-Type-Information.html#g-type-create-instance" title="g_type_create_instance ()">g_type_create_instance</a></code> for target type</td>
<td align="left">target type's <code class="function">instance_init</code> function</td>
<td align="left">On object's instance</td>
</tr>
<tr>
<td rowspan="3" align="left">Last call to <code class="function"><a class="link" href="gobject-Type-Information.html#g-type-free-instance" title="g_type_free_instance ()">g_type_free_instance</a></code> for target type</td>
<td align="left">interface destruction, see
                      <a class="xref" href="gtype-non-instantiable-classed.html#gtype-non-instantiable-classed-dest" title="Interface Destruction">the section called “Interface Destruction”</a>
</td>
<td align="left"> </td>
</tr>
<tr>
<td align="left">target type's <code class="function">class_finalize</code> function</td>
<td align="left">On target type's class structure</td>
</tr>
<tr>
<td align="left">type's <code class="function">base_finalize</code> function</td>
<td align="left">On the inheritance tree of classes from fundamental type to target type. 
                      <code class="function">base_finalize</code> is invoked once for each class structure.</td>
</tr>
</tbody>
</table></div>
</div>
<p><br class="table-break">
          </p>
</div>
</div>
<div class="footer">
<<<<<<< HEAD
<hr>
          Generated by GTK-Doc V1.18.1</div>
=======
<hr>Generated by GTK-Doc V1.24</div>
>>>>>>> 76bed778
</body>
</html><|MERGE_RESOLUTION|>--- conflicted
+++ resolved
@@ -2,22 +2,13 @@
 <html>
 <head>
 <meta http-equiv="Content-Type" content="text/html; charset=UTF-8">
-<<<<<<< HEAD
-<title>Instantiable classed types: objects</title>
-<meta name="generator" content="DocBook XSL Stylesheets V1.77.1">
-=======
 <title>Instantiable classed types: objects: GObject Reference Manual</title>
 <meta name="generator" content="DocBook XSL Stylesheets V1.78.1">
->>>>>>> 76bed778
 <link rel="home" href="index.html" title="GObject Reference Manual">
 <link rel="up" href="chapter-gtype.html" title="The GLib Dynamic Type System">
 <link rel="prev" href="gtype-non-instantiable.html" title="Non-instantiable non-classed fundamental types">
 <link rel="next" href="gtype-non-instantiable-classed.html" title="Non-instantiable classed types: interfaces">
-<<<<<<< HEAD
-<meta name="generator" content="GTK-Doc V1.18.1 (XML mode)">
-=======
 <meta name="generator" content="GTK-Doc V1.24 (XML mode)">
->>>>>>> 76bed778
 <link rel="stylesheet" href="style.css" type="text/css">
 </head>
 <body bgcolor="white" text="black" link="#0000FF" vlink="#840084" alink="#0000FF">
@@ -109,30 +100,6 @@
 <span class="gtkdoc ppc">#define MAMAN_TYPE_BAR (maman_bar_get_type ())</span>
 
 GType 
-<<<<<<< HEAD
-maman_bar_get_type (void)
-{
-  static GType type = 0;
-  if (type == 0) {
-    const GTypeInfo info = {
-      sizeof (MamanBarClass),
-      NULL,           /* base_init */
-      NULL,           /* base_finalize */
-      (GClassInitFunc) foo_class_init,
-      NULL,           /* class_finalize */
-      NULL,           /* class_data */
-      sizeof (MamanBar),
-      0,              /* n_preallocs */
-      (GInstanceInitFunc) NULL /* instance_init */
-    };
-    type = g_type_register_static (G_TYPE_OBJECT,
-                                   "BarType",
-                                   &amp;info, 0);
-  }
-  return type;
-}
-</pre>
-=======
 <span class="function">maman_bar_get_type</span> <span class="gtkdoc opt">(</span><span class="gtkdoc kwb">void</span><span class="gtkdoc opt">)</span>
 <span class="gtkdoc opt">{</span>
   <span class="gtkdoc kwb">static</span> GType type <span class="gtkdoc opt">=</span> <span class="number">0</span><span class="gtkdoc opt">;</span>
@@ -159,7 +126,6 @@
   </table>
 </div>
 
->>>>>>> 76bed778
 <p>
           Upon the first call to <code class="function">maman_bar_get_type</code>, the type named
           <span class="emphasis"><em>BarType</em></span> will be registered in the type system as inheriting
@@ -324,16 +290,10 @@
             class structure (ie: the embedded parent class structure) is initialized by copying the contents from
             the class structure of the parent class. The rest of class structure is initialized to zero.  If there
             is no parent, the entire class structure is initialized to zero. The type system then invokes the
-<<<<<<< HEAD
-            base_class_initialization functions (<a class="link" href="gobject-Type-Information.html#GBaseInitFunc" title="GBaseInitFunc ()"><span class="type">GBaseInitFunc</span></a>) from topmost 
-            fundamental object to bottom-most most derived object. The object's class_init 
-            (<a class="link" href="gobject-Type-Information.html#GClassInitFunc" title="GClassInitFunc ()"><span class="type">GClassInitFunc</span></a>) function is invoked afterwards to complete
-=======
             <code class="function">base_class_initialization</code> functions
             (<a class="link" href="gobject-Type-Information.html#GBaseInitFunc" title="GBaseInitFunc ()"><span class="type">GBaseInitFunc</span></a>) from topmost 
             fundamental object to bottom-most most derived object. The object's <code class="function">class_init</code>
             (<a class="link" href="gobject-Type-Information.html#GClassInitFunc" title="GClassInitFunc ()"><span class="type">GClassInitFunc</span></a>) function is invoked afterwards to complete
->>>>>>> 76bed778
             initialization of the class structure.
             Finally, the object's interfaces are initialized (we will discuss interface initialization
             in more detail later).
@@ -341,15 +301,10 @@
 <p>
             Once the type system has a pointer to an initialized class structure, it sets the object's
             instance class pointer to the object's class structure and invokes the object's
-<<<<<<< HEAD
-            instance_init (<a class="link" href="gobject-Type-Information.html#GInstanceInitFunc" title="GInstanceInitFunc ()"><span class="type">GInstanceInitFunc</span></a>)functions, from top-most fundamental 
-            type to bottom-most most derived type.
-=======
             <code class="function">instance_init</code>
             (<a class="link" href="gobject-Type-Information.html#GInstanceInitFunc" title="GInstanceInitFunc ()"><span class="type">GInstanceInitFunc</span></a>)
             functions, from top-most fundamental 
             type to bottom-most most-derived type.
->>>>>>> 76bed778
           </p>
 <p>
             Object instance destruction through <code class="function"><a class="link" href="gobject-Type-Information.html#g-type-free-instance" title="g_type_free_instance ()">g_type_free_instance</a></code> is very simple:
@@ -361,15 +316,9 @@
             referred to as finalization in GType) is the symmetric process of 
             the initialization: interfaces are destroyed first. 
             Then, the most derived 
-<<<<<<< HEAD
-            class_finalize (<a class="link" href="gobject-Type-Information.html#GClassFinalizeFunc" title="GClassFinalizeFunc ()"><span class="type">GClassFinalizeFunc</span></a>) function is invoked. The 
-            base_class_finalize (<a class="link" href="gobject-Type-Information.html#GBaseFinalizeFunc" title="GBaseFinalizeFunc ()"><span class="type">GBaseFinalizeFunc</span></a>) functions are 
-            Finally invoked from bottom-most most-derived type to top-most fundamental type and 
-=======
             class_finalize (<a class="link" href="gobject-Type-Information.html#GClassFinalizeFunc" title="GClassFinalizeFunc ()"><span class="type">GClassFinalizeFunc</span></a>) function is invoked. Finally, the
             base_class_finalize (<a class="link" href="gobject-Type-Information.html#GBaseFinalizeFunc" title="GBaseFinalizeFunc ()"><span class="type">GBaseFinalizeFunc</span></a>) functions are 
             invoked from bottom-most most-derived type to top-most fundamental type and
->>>>>>> 76bed778
             the class structure is freed.
           </p>
 <p>
@@ -446,11 +395,6 @@
 </div>
 </div>
 <div class="footer">
-<<<<<<< HEAD
-<hr>
-          Generated by GTK-Doc V1.18.1</div>
-=======
 <hr>Generated by GTK-Doc V1.24</div>
->>>>>>> 76bed778
 </body>
 </html>