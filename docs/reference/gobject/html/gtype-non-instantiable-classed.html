--- conflicted
+++ resolved
@@ -2,22 +2,13 @@
 <html>
 <head>
 <meta http-equiv="Content-Type" content="text/html; charset=UTF-8">
-<<<<<<< HEAD
-<title>Non-instantiable classed types: interfaces</title>
-<meta name="generator" content="DocBook XSL Stylesheets V1.77.1">
-=======
 <title>Non-instantiable classed types: interfaces: GObject Reference Manual</title>
 <meta name="generator" content="DocBook XSL Stylesheets V1.78.1">
->>>>>>> 76bed778
 <link rel="home" href="index.html" title="GObject Reference Manual">
 <link rel="up" href="chapter-gtype.html" title="The GLib Dynamic Type System">
 <link rel="prev" href="gtype-instantiable-classed.html" title="Instantiable classed types: objects">
 <link rel="next" href="chapter-gobject.html" title="The GObject base class">
-<<<<<<< HEAD
-<meta name="generator" content="GTK-Doc V1.18.1 (XML mode)">
-=======
 <meta name="generator" content="GTK-Doc V1.24 (XML mode)">
->>>>>>> 76bed778
 <link rel="stylesheet" href="style.css" type="text/css">
 </head>
 <body bgcolor="white" text="black" link="#0000FF" vlink="#840084" alink="#0000FF">
@@ -46,16 +37,6 @@
           classed type which derives from 
           <a class="link" href="gobject-Type-Information.html#GTypeInterface" title="struct GTypeInterface"><span class="type">GTypeInterface</span></a>. The following piece of code declares such an interface.
 </p>
-<<<<<<< HEAD
-<pre class="programlisting">
-#define MAMAN_TYPE_IBAZ                (maman_ibaz_get_type ())
-#define MAMAN_IBAZ(obj)                (G_TYPE_CHECK_INSTANCE_CAST ((obj), MAMAN_TYPE_IBAZ, MamanIbaz))
-#define MAMAN_IS_IBAZ(obj)             (G_TYPE_CHECK_INSTANCE_TYPE ((obj), MAMAN_TYPE_IBAZ))
-#define MAMAN_IBAZ_GET_INTERFACE(inst) (G_TYPE_INSTANCE_GET_INTERFACE ((inst), MAMAN_TYPE_IBAZ, MamanIbazInterface))
-
-typedef struct _MamanIbaz MamanIbaz; /* dummy object */
-typedef struct _MamanIbazInterface MamanIbazInterface;
-=======
 <div class="informalexample">
   <table class="listing_frame" border="0" cellpadding="0" cellspacing="0">
     <tbody>
@@ -72,7 +53,6 @@
 10</pre></td>
         <td class="listing_code"><pre class="programlisting"><span class="gtkdoc ppc">#define MAMAN_TYPE_IBAZ maman_ibaz_get_type ()</span>
 <span class="function"><a href="gobject-Type-Information.html#G-DECLARE-INTERFACE:CAPS">G_DECLARE_INTERFACE</a></span><span class="gtkdoc opt">(</span>MamanIbaz<span class="gtkdoc opt">,</span> maman_ibaz<span class="gtkdoc opt">,</span> MAMAN<span class="gtkdoc opt">,</span> IBAZ<span class="gtkdoc opt">,</span> GObject<span class="gtkdoc opt">)</span>
->>>>>>> 76bed778
 
 <span class="gtkdoc kwb">struct</span> _MamanIbazInterface <span class="gtkdoc opt">{</span>
   GTypeInterface parent<span class="gtkdoc opt">;</span>
@@ -113,13 +93,8 @@
 
 <p>
          <code class="function">maman_ibaz_get_type</code> registers a type named <span class="emphasis"><em>MamanIbaz</em></span>
-<<<<<<< HEAD
-         which inherits from G_TYPE_INTERFACE. All interfaces must be children of G_TYPE_INTERFACE in the 
-         inheritance tree.
-=======
          which inherits from <span class="type">G_TYPE_INTERFACE</span>. All interfaces must
          be children of <span class="type">G_TYPE_INTERFACE</span> in the  inheritance tree.
->>>>>>> 76bed778
         </p>
 <p>
           An interface is defined by only one structure which must contain as first member
@@ -130,58 +105,6 @@
           is one of these.
         </p>
 <p>
-<<<<<<< HEAD
-          Once an interface type is registered, you must register implementations for these
-          interfaces. The function named <code class="function">maman_baz_get_type</code> registers
-          a new GType named MamanBaz which inherits from <a class="link" href="gobject-The-Base-Object-Type.html#GObject"><span class="type">GObject</span></a> and which
-          implements the interface <span class="type">MamanIbaz</span>.
-</p>
-<pre class="programlisting">
-static void maman_baz_do_action (MamanIbaz *self)
-{
-  g_print ("Baz implementation of Ibaz interface Action.\n");
-}
-
-static void
-baz_interface_init (gpointer         g_iface,
-                    gpointer         iface_data)
-{
-  MamanIbazInterface *iface = (MamanIbazInterface *)g_iface;
-  iface-&gt;do_action = maman_baz_do_action;
-}
-
-GType 
-maman_baz_get_type (void)
-{
-  static GType type = 0;
-  if (type == 0) {
-    const GTypeInfo info = {
-      sizeof (MamanBazClass),
-      NULL,   /* base_init */
-      NULL,   /* base_finalize */
-      NULL,   /* class_init */
-      NULL,   /* class_finalize */
-      NULL,   /* class_data */
-      sizeof (MamanBaz),
-      0,      /* n_preallocs */
-      NULL    /* instance_init */
-    };
-    const GInterfaceInfo ibaz_info = {
-      (GInterfaceInitFunc) baz_interface_init,    /* interface_init */
-      NULL,               /* interface_finalize */
-      NULL          /* interface_data */
-    };
-    type = g_type_register_static (G_TYPE_OBJECT,
-                                   "MamanBazType",
-                                   &amp;info, 0);
-    g_type_add_interface_static (type,
-                                 MAMAN_TYPE_IBAZ,
-                                 &amp;ibaz_info);
-  }
-  return type;
-}
-</pre>
-=======
         If you have no special requirements you can use the
         <a class="link" href="gobject-Type-Information.html#G-IMPLEMENT-INTERFACE:CAPS" title="G_IMPLEMENT_INTERFACE()">G_IMPLEMENT_INTERFACE</a> macro
         to implement an interface:
@@ -332,7 +255,6 @@
   </table>
 </div>
 
->>>>>>> 76bed778
 <p>
         </p>
 <p>
@@ -343,40 +265,6 @@
                 The <a class="link" href="gobject-Type-Information.html#GInterfaceInfo" title="struct GInterfaceInfo"><span class="type">GInterfaceInfo</span></a> structure holds
           information about the implementation of the interface:
 </p>
-<<<<<<< HEAD
-<pre class="programlisting">
-struct _GInterfaceInfo
-{
-  GInterfaceInitFunc     interface_init;
-  GInterfaceFinalizeFunc interface_finalize;
-  gpointer               interface_data;
-};
-</pre>
-<p>
-        </p>
-<p>
-        If you have no special requirements you can use the
-        <a class="link" href="gobject-Type-Information.html#G-IMPLEMENT-INTERFACE:CAPS" title="G_IMPLEMENT_INTERFACE()">G_IMPLEMENT_INTERFACE</a> macro
-        to implement an interface:
-</p>
-<pre class="programlisting">
-static void
-maman_baz_do_action (MamanIbaz *self)
-{
-  g_print ("Baz implementation of Ibaz interface Action.\n");
-}
-
-static void
-maman_ibaz_interface_init (MamanIbazInterface *iface)
-{
-  iface-&gt;do_action = maman_baz_do_action;
-}
-
-G_DEFINE_TYPE_WITH_CODE (MamanBaz, maman_baz, G_TYPE_OBJECT,
-                         G_IMPLEMENT_INTERFACE (MAMAN_TYPE_IBAZ,
-                                                maman_ibaz_interface_init));
-</pre>
-=======
 <div class="informalexample">
   <table class="listing_frame" border="0" cellpadding="0" cellspacing="0">
     <tbody>
@@ -398,7 +286,6 @@
   </table>
 </div>
 
->>>>>>> 76bed778
 <p>
         </p>
 <div class="sect2">
@@ -433,62 +320,6 @@
             interface the <code class="function">base_init</code> and
             <code class="function">interface_init</code> functions will be invoked once
             for each implementation initialized.
-<<<<<<< HEAD
-          </p>
-<p>
-            It is thus recommended to use a <code class="function">default_init</code> function to
-            initialize an interface. This function is called only once for the interface no
-            matter how many implementations there are. The
-            <code class="function">default_init</code> function is declared by
-            <a class="link" href="gobject-Type-Information.html#G-DEFINE-INTERFACE:CAPS" title="G_DEFINE_INTERFACE()">G_DEFINE_INTERFACE</a>
-            which can be used to define the interface:
-</p>
-<pre class="programlisting">
-G_DEFINE_INTERFACE (MamanIbaz, maman_ibaz, G_TYPE_OBJECT);
-
-static void
-maman_ibaz_default_init (MamanIbazInterface *iface)
-{
-  /* add properties and signals here, will only called once */
-}
-</pre>
-<p>
-          </p>
-<p>
-            Or you can do that yourself in a GType function for your interface:
-</p>
-<pre class="programlisting">
-GType
-maman_ibaz_get_type (void)
-{
-  static volatile gsize type_id = 0;
-  if (g_once_init_enter (&amp;type_id)) {
-    const GTypeInfo info = {
-      sizeof (MamanIbazInterface),
-      NULL,   /* base_init */
-      NULL,   /* base_finalize */
-      maman_ibaz_default_init, /* class_init */
-      NULL,   /* class_finalize */
-      NULL,   /* class_data */
-      0,      /* instance_size */
-      0,      /* n_preallocs */
-      NULL    /* instance_init */
-    };
-    GType type = g_type_register_static (G_TYPE_INTERFACE,
-                                        "MamanIbaz",
-                                        &amp;info, 0);
-    g_once_init_leave (&amp;type_id, type);
-  }
-  return type_id;
-}
-
-static void
-maman_ibaz_default_init (MamanIbazInterface *iface)
-{
-  /* add properties and signals here, will only called once */
-}
-</pre>
-=======
           </p>
 <p>
             It is thus recommended to use a <code class="function">default_init</code> function to
@@ -593,7 +424,6 @@
   </table>
 </div>
 
->>>>>>> 76bed778
 <p>
           </p>
 <p>
@@ -617,11 +447,7 @@
 </tr></thead>
 <tbody>
 <tr>
-<<<<<<< HEAD
-<td align="left">First call to <code class="function"><a class="link" href="gobject-Type-Information.html#g-type-create-instance" title="g_type_create_instance ()">g_type_create_instance</a></code>
-=======
 <td align="left">First call to <code class="function"><a class="link" href="gobject-Type-Information.html#g-type-create-instance" title="g_type_create_instance ()">g_type_create_instance</a></code>
->>>>>>> 76bed778
                     for <span class="emphasis"><em>any</em></span> type implementing interface
                    </td>
 <td align="left">interface's <code class="function">base_init</code> function</td>
@@ -629,11 +455,7 @@
 <td>Rarely necessary to use this. Called once per instantiated classed type implementing the interface.</td>
 </tr>
 <tr>
-<<<<<<< HEAD
-<td align="left">First call to <code class="function"><a class="link" href="gobject-Type-Information.html#g-type-create-instance" title="g_type_create_instance ()">g_type_create_instance</a></code>
-=======
 <td align="left">First call to <code class="function"><a class="link" href="gobject-Type-Information.html#g-type-create-instance" title="g_type_create_instance ()">g_type_create_instance</a></code>
->>>>>>> 76bed778
                     for <span class="emphasis"><em>each</em></span> type implementing interface
                    </td>
 <td align="left">interface's <code class="function">default_init</code> function</td>
@@ -641,11 +463,7 @@
 <td>Register interface's signals, properties, etc. here. Will be called once.</td>
 </tr>
 <tr>
-<<<<<<< HEAD
-<td align="left">First call to <code class="function"><a class="link" href="gobject-Type-Information.html#g-type-create-instance" title="g_type_create_instance ()">g_type_create_instance</a></code>
-=======
 <td align="left">First call to <code class="function"><a class="link" href="gobject-Type-Information.html#g-type-create-instance" title="g_type_create_instance ()">g_type_create_instance</a></code>
->>>>>>> 76bed778
                     for <span class="emphasis"><em>any</em></span> type implementing interface
                    </td>
 <td align="left">implementation's <code class="function">interface_init</code> function</td>
@@ -721,11 +539,6 @@
 </div>
 </div>
 <div class="footer">
-<<<<<<< HEAD
-<hr>
-          Generated by GTK-Doc V1.18.1</div>
-=======
 <hr>Generated by GTK-Doc V1.24</div>
->>>>>>> 76bed778
 </body>
 </html>