<!DOCTYPE html PUBLIC "-//W3C//DTD HTML 4.01 Transitional//EN">
<html>
<head>
<meta http-equiv="Content-Type" content="text/html; charset=UTF-8">
<<<<<<< HEAD
<title>The GLib Dynamic Type System</title>
<meta name="generator" content="DocBook XSL Stylesheets V1.77.1">
=======
<title>The GLib Dynamic Type System: GObject Reference Manual</title>
<meta name="generator" content="DocBook XSL Stylesheets V1.78.1">
>>>>>>> 76bed778
<link rel="home" href="index.html" title="GObject Reference Manual">
<link rel="up" href="pt01.html" title="Part I. Concepts">
<link rel="prev" href="ch01s02.html" title="Exporting a C API">
<link rel="next" href="gtype-conventions.html" title="Conventions">
<<<<<<< HEAD
<meta name="generator" content="GTK-Doc V1.18.1 (XML mode)">
=======
<meta name="generator" content="GTK-Doc V1.24 (XML mode)">
>>>>>>> 76bed778
<link rel="stylesheet" href="style.css" type="text/css">
</head>
<body bgcolor="white" text="black" link="#0000FF" vlink="#840084" alink="#0000FF">
<table class="navigation" id="top" width="100%" summary="Navigation header" cellpadding="2" cellspacing="5"><tr valign="middle">
<td width="100%" align="left" class="shortcuts"></td>
<td><a accesskey="h" href="index.html"><img src="home.png" width="16" height="16" border="0" alt="Home"></a></td>
<td><a accesskey="u" href="pt01.html"><img src="up.png" width="16" height="16" border="0" alt="Up"></a></td>
<td><a accesskey="p" href="ch01s02.html"><img src="left.png" width="16" height="16" border="0" alt="Prev"></a></td>
<td><a accesskey="n" href="gtype-conventions.html"><img src="right.png" width="16" height="16" border="0" alt="Next"></a></td>
</tr></table>
<div class="chapter">
<div class="titlepage"><div><div><h2 class="title">
<a name="chapter-gtype"></a>The GLib Dynamic Type System</h2></div></div></div>
<div class="toc"><dl class="toc">
<dt><span class="sect1"><a href="chapter-gtype.html#gtype-copy">Copy functions</a></span></dt>
<dt><span class="sect1"><a href="gtype-conventions.html">Conventions</a></span></dt>
<dt><span class="sect1"><a href="gtype-non-instantiable.html">Non-instantiable non-classed fundamental types</a></span></dt>
<dt><span class="sect1"><a href="gtype-instantiable-classed.html">Instantiable classed types: objects</a></span></dt>
<dd><dl><dt><span class="sect2"><a href="gtype-instantiable-classed.html#gtype-instantiable-classed-init-done">Initialization and Destruction</a></span></dt></dl></dd>
<dt><span class="sect1"><a href="gtype-non-instantiable-classed.html">Non-instantiable classed types: interfaces</a></span></dt>
<dd><dl>
<dt><span class="sect2"><a href="gtype-non-instantiable-classed.html#gtype-non-instantiable-classed-init">Interface Initialization</a></span></dt>
<dt><span class="sect2"><a href="gtype-non-instantiable-classed.html#gtype-non-instantiable-classed-dest">Interface Destruction</a></span></dt>
</dl></dd>
</dl></div>
<p>
        A type, as manipulated by the GLib type system, is much more generic than what
        is usually understood as an Object type. It is best explained by looking at the 
        structure and the functions used to register new types in the type system.
        </p>
<div class="informalexample">
  <table class="listing_frame" border="0" cellpadding="0" cellspacing="0">
    <tbody>
      <tr>
        <td class="listing_lines" align="right"><pre>1
2
3
4
5
6
7
8
9
10
11
12
13
14
15
16
17
18
19
20
21
22
23
24
25
26
27
28
29
30
31</pre></td>
        <td class="listing_code"><pre class="programlisting"><span class="gtkdoc kwc">typedef</span> <span class="gtkdoc kwb">struct</span> _GTypeInfo               GTypeInfo<span class="gtkdoc opt">;</span>
<span class="gtkdoc kwb">struct</span> _GTypeInfo
<span class="gtkdoc opt">{</span>
  <span class="comment">/* interface types, classed types, instantiated types */</span>
  guint16                class_size<span class="gtkdoc opt">;</span>
  
  GBaseInitFunc          base_init<span class="gtkdoc opt">;</span>
  GBaseFinalizeFunc      base_finalize<span class="gtkdoc opt">;</span>
  
  <span class="comment">/* classed types, instantiated types */</span>
  GClassInitFunc         class_init<span class="gtkdoc opt">;</span>
  GClassFinalizeFunc     class_finalize<span class="gtkdoc opt">;</span>
  gconstpointer          class_data<span class="gtkdoc opt">;</span>
  
  <span class="comment">/* instantiated types */</span>
  guint16                instance_size<span class="gtkdoc opt">;</span>
  guint16                n_preallocs<span class="gtkdoc opt">;</span>
  GInstanceInitFunc      instance_init<span class="gtkdoc opt">;</span>
  
  <span class="comment">/* value handling */</span>
  <span class="gtkdoc kwb">const</span> GTypeValueTable <span class="gtkdoc opt">*</span>value_table<span class="gtkdoc opt">;</span>
<span class="gtkdoc opt">};</span>
GType <span class="function"><a href="gobject-Type-Information.html#g-type-register-static">g_type_register_static</a></span> <span class="gtkdoc opt">(</span>GType             parent_type<span class="gtkdoc opt">,</span>
                              <span class="gtkdoc kwb">const</span> gchar      <span class="gtkdoc opt">*</span>type_name<span class="gtkdoc opt">,</span>
                              <span class="gtkdoc kwb">const</span> GTypeInfo  <span class="gtkdoc opt">*</span>info<span class="gtkdoc opt">,</span>
                              GTypeFlags        flags<span class="gtkdoc opt">);</span>
GType <span class="function"><a href="gobject-Type-Information.html#g-type-register-fundamental">g_type_register_fundamental</a></span> <span class="gtkdoc opt">(</span>GType                       type_id<span class="gtkdoc opt">,</span>
                                   <span class="gtkdoc kwb">const</span> gchar                <span class="gtkdoc opt">*</span>type_name<span class="gtkdoc opt">,</span>
                                   <span class="gtkdoc kwb">const</span> GTypeInfo            <span class="gtkdoc opt">*</span>info<span class="gtkdoc opt">,</span>
                                   <span class="gtkdoc kwb">const</span> GTypeFundamentalInfo <span class="gtkdoc opt">*</span>finfo<span class="gtkdoc opt">,</span>
                                   GTypeFlags                  flags<span class="gtkdoc opt">);</span></pre></td>
      </tr>
    </tbody>
  </table>
</div>

<p>
      </p>
<p>
        <code class="function"><a class="link" href="gobject-Type-Information.html#g-type-register-static" title="g_type_register_static ()">g_type_register_static</a></code>,
        <code class="function"><a class="link" href="gobject-Type-Information.html#g-type-register-dynamic" title="g_type_register_dynamic ()">g_type_register_dynamic</a></code> and 
        <code class="function"><a class="link" href="gobject-Type-Information.html#g-type-register-fundamental" title="g_type_register_fundamental ()">g_type_register_fundamental</a></code>
        are the C functions, defined in
        <code class="filename">gtype.h</code> and implemented in <code class="filename">gtype.c</code>
        which you should use to register a new <a class="link" href="gobject-Type-Information.html#GType" title="GType"><span class="type">GType</span></a> in the program's type system.
        It is not likely you will ever need to use 
        <code class="function"><a class="link" href="gobject-Type-Information.html#g-type-register-fundamental" title="g_type_register_fundamental ()">g_type_register_fundamental</a></code>
        but in case you want to, the last chapter explains how to create
        new fundamental types.
<<<<<<< HEAD
        <a href="#ftn.id450828" class="footnote"><sup class="footnote"><a name="id450828"></a>[2]</sup></a>
=======
>>>>>>> 76bed778
      </p>
<p>
        Fundamental types are top-level types which do not derive from any other type 
        while other non-fundamental types derive from other types.
        Upon initialization, the type system not only initializes its
        internal data structures but it also registers a number of core
        types: some of these are fundamental types. Others are types derived from these 
        fundamental types.
      </p>
<p>
        Fundamental and non-fundamental types are defined by:
        </p>
<div class="itemizedlist"><ul class="itemizedlist" style="list-style-type: disc; ">
<li class="listitem"><p>
            class size: the class_size field in <a class="link" href="gobject-Type-Information.html#GTypeInfo" title="struct GTypeInfo"><span class="type">GTypeInfo</span></a>.
          </p></li>
<li class="listitem"><p>
<<<<<<< HEAD
            class initialization functions (C++ constructor): the base_init and 
            class_init fields in <a class="link" href="gobject-Type-Information.html#GTypeInfo" title="struct GTypeInfo"><span class="type">GTypeInfo</span></a>.
=======
            class initialization functions (C++ constructor): the <code class="function">base_init</code> and 
            <code class="function">class_init</code> fields in <a class="link" href="gobject-Type-Information.html#GTypeInfo" title="struct GTypeInfo"><span class="type">GTypeInfo</span></a>.
>>>>>>> 76bed778
          </p></li>
<li class="listitem"><p>
            class destruction functions (C++ destructor): the base_finalize and 
            class_finalize fields in <a class="link" href="gobject-Type-Information.html#GTypeInfo" title="struct GTypeInfo"><span class="type">GTypeInfo</span></a>.
          </p></li>
<li class="listitem"><p>
            instance size (C++ parameter to new): the instance_size field in 
            <a class="link" href="gobject-Type-Information.html#GTypeInfo" title="struct GTypeInfo"><span class="type">GTypeInfo</span></a>.
          </p></li>
<li class="listitem"><p>
            instantiation policy (C++ type of new operator): the n_preallocs
            field in <a class="link" href="gobject-Type-Information.html#GTypeInfo" title="struct GTypeInfo"><span class="type">GTypeInfo</span></a>.
          </p></li>
<li class="listitem"><p>
            copy functions (C++ copy operators): the value_table field in 
            <a class="link" href="gobject-Type-Information.html#GTypeInfo" title="struct GTypeInfo"><span class="type">GTypeInfo</span></a>.
          </p></li>
<li class="listitem"><p>
            type characteristic flags: <a class="link" href="gobject-Type-Information.html#GTypeFlags" title="enum GTypeFlags"><span class="type">GTypeFlags</span></a>.
          </p></li>
</ul></div>
<p>
        Fundamental types are also defined by a set of <a class="link" href="gobject-Type-Information.html#GTypeFundamentalFlags" title="enum GTypeFundamentalFlags"><span class="type">GTypeFundamentalFlags</span></a> 
        which are stored in a <a class="link" href="gobject-Type-Information.html#GTypeFundamentalInfo" title="struct GTypeFundamentalInfo"><span class="type">GTypeFundamentalInfo</span></a>.
        Non-fundamental types are furthermore defined by the type of their parent which is
        passed as the parent_type parameter to <code class="function"><a class="link" href="gobject-Type-Information.html#g-type-register-static" title="g_type_register_static ()">g_type_register_static</a></code>
        and <code class="function"><a class="link" href="gobject-Type-Information.html#g-type-register-dynamic" title="g_type_register_dynamic ()">g_type_register_dynamic</a></code>.
      </p>
<div class="sect1">
<div class="titlepage"><div><div><h2 class="title" style="clear: both">
<a name="gtype-copy"></a>Copy functions</h2></div></div></div>
<p>
          The major common point between <span class="emphasis"><em>all</em></span> GLib types (fundamental and 
          non-fundamental, classed and non-classed, instantiable and non-instantiable) is that
          they can all be manipulated through a single API to copy/assign them.
        </p>
<p>
          The <a class="link" href="gobject-Generic-values.html#GValue" title="GValue"><span class="type">GValue</span></a> structure is used as an abstract container for all of these 
          types. Its simplistic API (defined in <code class="filename">gobject/gvalue.h</code>) can be 
          used to invoke the value_table functions registered
<<<<<<< HEAD
          during type registration: for example <code class="function"><a class="link" href="gobject-Generic-values.html#g-value-copy" title="g_value_copy ()">g_value_copy</a></code> copies the 
=======
          during type registration: for example <code class="function"><a class="link" href="gobject-Generic-values.html#g-value-copy" title="g_value_copy ()">g_value_copy</a></code> copies the 
>>>>>>> 76bed778
          content of a <a class="link" href="gobject-Generic-values.html#GValue" title="GValue"><span class="type">GValue</span></a> to another <a class="link" href="gobject-Generic-values.html#GValue" title="GValue"><span class="type">GValue</span></a>. This is similar
          to a C++ assignment which invokes the C++ copy operator to modify the default
          bit-by-bit copy semantics of C++/C structures/classes.
        </p>
<p>
          The following code shows how you can copy around a 64 bit integer, as well as a <a class="link" href="gobject-The-Base-Object-Type.html#GObject"><span class="type">GObject</span></a>
<<<<<<< HEAD
          instance pointer (sample code for this is located in the source tarball for this document in 
          <code class="filename">sample/gtype/test.c</code>):
</p>
<pre class="programlisting">
static void test_int (void)
{
  GValue a_value = G_VALUE_INIT;
  GValue b_value = G_VALUE_INIT;
  guint64 a, b;
=======
          instance pointer:
</p>
<div class="informalexample">
  <table class="listing_frame" border="0" cellpadding="0" cellspacing="0">
    <tbody>
      <tr>
        <td class="listing_lines" align="right"><pre>1
2
3
4
5
6
7
8
9
10
11
12
13
14
15
16
17
18
19
20
21
22
23
24
25
26
27
28
29
30
31
32
33
34
35
36
37
38
39
40
41
42
43
44
45</pre></td>
        <td class="listing_code"><pre class="programlisting"><span class="gtkdoc kwb">static void</span> <span class="function">test_int</span> <span class="gtkdoc opt">(</span><span class="gtkdoc kwb">void</span><span class="gtkdoc opt">)</span>
<span class="gtkdoc opt">{</span>
  GValue a_value <span class="gtkdoc opt">=</span> G_VALUE_INIT<span class="gtkdoc opt">;</span>
  GValue b_value <span class="gtkdoc opt">=</span> G_VALUE_INIT<span class="gtkdoc opt">;</span>
  guint64 a<span class="gtkdoc opt">,</span> b<span class="gtkdoc opt">;</span>

  a <span class="gtkdoc opt">=</span> <span class="number">0xdeadbeef</span><span class="gtkdoc opt">;</span>
>>>>>>> 76bed778

  <span class="function"><a href="gobject-Generic-values.html#g-value-init">g_value_init</a></span> <span class="gtkdoc opt">(&amp;</span>a_value<span class="gtkdoc opt">,</span> G_TYPE_UINT64<span class="gtkdoc opt">);</span>
  <span class="function"><a href="gobject-Standard-Parameter-and-Value-Types.html#g-value-set-uint64">g_value_set_uint64</a></span> <span class="gtkdoc opt">(&amp;</span>a_value<span class="gtkdoc opt">,</span> a<span class="gtkdoc opt">);</span>

  <span class="function"><a href="gobject-Generic-values.html#g-value-init">g_value_init</a></span> <span class="gtkdoc opt">(&amp;</span>b_value<span class="gtkdoc opt">,</span> G_TYPE_UINT64<span class="gtkdoc opt">);</span>
  <span class="function"><a href="gobject-Generic-values.html#g-value-copy">g_value_copy</a></span> <span class="gtkdoc opt">(&amp;</span>a_value<span class="gtkdoc opt">, &amp;</span>b_value<span class="gtkdoc opt">);</span>

  b <span class="gtkdoc opt">=</span> <span class="function"><a href="gobject-Standard-Parameter-and-Value-Types.html#g-value-get-uint64">g_value_get_uint64</a></span> <span class="gtkdoc opt">(&amp;</span>b_value<span class="gtkdoc opt">);</span>

  <span class="keyword">if</span> <span class="gtkdoc opt">(</span>a <span class="gtkdoc opt">==</span> b<span class="gtkdoc opt">) {</span>
    <span class="function"><a href="../glib/glib-Warnings-and-Assertions.html#g-print">g_print</a></span> <span class="gtkdoc opt">(</span><span class="string">&quot;Yay !! 10 lines of code to copy around a uint64.</span><span class="gtkdoc esc">\n</span><span class="string">&quot;</span><span class="gtkdoc opt">);</span>
  <span class="gtkdoc opt">}</span> <span class="keyword">else</span> <span class="gtkdoc opt">{</span>
    <span class="function"><a href="../glib/glib-Warnings-and-Assertions.html#g-print">g_print</a></span> <span class="gtkdoc opt">(</span><span class="string">&quot;Are you sure this is not a Z80 ?</span><span class="gtkdoc esc">\n</span><span class="string">&quot;</span><span class="gtkdoc opt">);</span>
  <span class="gtkdoc opt">}</span>
<span class="gtkdoc opt">}</span>

<span class="gtkdoc kwb">static void</span> <span class="function">test_object</span> <span class="gtkdoc opt">(</span><span class="gtkdoc kwb">void</span><span class="gtkdoc opt">)</span>
<span class="gtkdoc opt">{</span>
  GObject <span class="gtkdoc opt">*</span>obj<span class="gtkdoc opt">;</span>
  GValue obj_vala <span class="gtkdoc opt">=</span> G_VALUE_INIT<span class="gtkdoc opt">;</span>
  GValue obj_valb <span class="gtkdoc opt">=</span> G_VALUE_INIT<span class="gtkdoc opt">;</span>
  obj <span class="gtkdoc opt">=</span> <span class="function"><a href="gobject-The-Base-Object-Type.html#g-object-new">g_object_new</a></span> <span class="gtkdoc opt">(</span>MAMAN_TYPE_BAR<span class="gtkdoc opt">,</span> NULL<span class="gtkdoc opt">);</span>

<<<<<<< HEAD
static void test_object (void)
{
  GObject *obj;
  GValue obj_vala = G_VALUE_INIT;
  GValue obj_valb = G_VALUE_INIT;
  obj = g_object_new (MAMAN_TYPE_BAR, NULL);
=======
  <span class="function"><a href="gobject-Generic-values.html#g-value-init">g_value_init</a></span> <span class="gtkdoc opt">(&amp;</span>obj_vala<span class="gtkdoc opt">,</span> MAMAN_TYPE_BAR<span class="gtkdoc opt">);</span>
  <span class="function"><a href="gobject-Standard-Parameter-and-Value-Types.html#g-value-set-object">g_value_set_object</a></span> <span class="gtkdoc opt">(&amp;</span>obj_vala<span class="gtkdoc opt">,</span> obj<span class="gtkdoc opt">);</span>
>>>>>>> 76bed778

  <span class="function"><a href="gobject-Generic-values.html#g-value-init">g_value_init</a></span> <span class="gtkdoc opt">(&amp;</span>obj_valb<span class="gtkdoc opt">,</span> G_TYPE_OBJECT<span class="gtkdoc opt">);</span>

  <span class="comment">/* g_value_copy's semantics for G_TYPE_OBJECT types is to copy the reference.</span>
<span class="comment">   * This function thus calls g_object_ref.</span>
<span class="comment">   * It is interesting to note that the assignment works here because</span>
<span class="comment">   * MAMAN_TYPE_BAR is a G_TYPE_OBJECT.</span>
<span class="comment">   */</span>
  <span class="function"><a href="gobject-Generic-values.html#g-value-copy">g_value_copy</a></span> <span class="gtkdoc opt">(&amp;</span>obj_vala<span class="gtkdoc opt">, &amp;</span>obj_valb<span class="gtkdoc opt">);</span>

  <span class="function"><a href="gobject-The-Base-Object-Type.html#g-object-unref">g_object_unref</a></span> <span class="gtkdoc opt">(</span><span class="function"><a href="gobject-The-Base-Object-Type.html#G-OBJECT:CAPS">G_OBJECT</a></span> <span class="gtkdoc opt">(</span>obj<span class="gtkdoc opt">));</span>
  <span class="function"><a href="gobject-The-Base-Object-Type.html#g-object-unref">g_object_unref</a></span> <span class="gtkdoc opt">(</span><span class="function"><a href="gobject-The-Base-Object-Type.html#G-OBJECT:CAPS">G_OBJECT</a></span> <span class="gtkdoc opt">(</span>obj<span class="gtkdoc opt">));</span>
<span class="gtkdoc opt">}</span></pre></td>
      </tr>
    </tbody>
  </table>
</div>

<p>
          The important point about the above code is that the exact semantics of the copy calls
          is undefined since they depend on the implementation of the copy function. Certain 
          copy functions might decide to allocate a new chunk of memory and then to copy the 
          data from the source to the destination. Others might want to simply increment
          the reference count of the instance and copy the reference to the new GValue.
        </p>
<p>
          The value table used to specify these assignment functions is
          documented in
          <a class="link" href="gobject-Type-Information.html#GTypeValueTable" title="struct GTypeValueTable"><span class="type">GTypeValueTable</span></a>.
        </p>
<p>
          Interestingly, it is also very unlikely
          you will ever need to specify a value_table during type registration
          because these value_tables are inherited from the parent types for
          non-fundamental types.
        </p>
</div>
<<<<<<< HEAD
<div class="footnotes">
<br><hr style="width:100; align:left;">
<div id="ftn.id450828" class="footnote"><p><a href="#id450828" class="para"><sup class="para">[2] </sup></a>
            Please note that there exists another registration function: the 
            <code class="function"><a class="link" href="gobject-Type-Information.html#g-type-register-dynamic" title="g_type_register_dynamic ()">g_type_register_dynamic</a></code>. We will not discuss this
            function here since its use is very similar to the <code class="function">_static</code> 
            version.
          </p></div>
</div>
</div>
<div class="footer">
<hr>
          Generated by GTK-Doc V1.18.1</div>
=======
</div>
<div class="footer">
<hr>Generated by GTK-Doc V1.24</div>
>>>>>>> 76bed778
</body>
</html><|MERGE_RESOLUTION|>--- conflicted
+++ resolved
@@ -2,22 +2,13 @@
 <html>
 <head>
 <meta http-equiv="Content-Type" content="text/html; charset=UTF-8">
-<<<<<<< HEAD
-<title>The GLib Dynamic Type System</title>
-<meta name="generator" content="DocBook XSL Stylesheets V1.77.1">
-=======
 <title>The GLib Dynamic Type System: GObject Reference Manual</title>
 <meta name="generator" content="DocBook XSL Stylesheets V1.78.1">
->>>>>>> 76bed778
 <link rel="home" href="index.html" title="GObject Reference Manual">
 <link rel="up" href="pt01.html" title="Part I. Concepts">
 <link rel="prev" href="ch01s02.html" title="Exporting a C API">
 <link rel="next" href="gtype-conventions.html" title="Conventions">
-<<<<<<< HEAD
-<meta name="generator" content="GTK-Doc V1.18.1 (XML mode)">
-=======
 <meta name="generator" content="GTK-Doc V1.24 (XML mode)">
->>>>>>> 76bed778
 <link rel="stylesheet" href="style.css" type="text/css">
 </head>
 <body bgcolor="white" text="black" link="#0000FF" vlink="#840084" alink="#0000FF">
@@ -132,10 +123,6 @@
         <code class="function"><a class="link" href="gobject-Type-Information.html#g-type-register-fundamental" title="g_type_register_fundamental ()">g_type_register_fundamental</a></code>
         but in case you want to, the last chapter explains how to create
         new fundamental types.
-<<<<<<< HEAD
-        <a href="#ftn.id450828" class="footnote"><sup class="footnote"><a name="id450828"></a>[2]</sup></a>
-=======
->>>>>>> 76bed778
       </p>
 <p>
         Fundamental types are top-level types which do not derive from any other type 
@@ -153,13 +140,8 @@
             class size: the class_size field in <a class="link" href="gobject-Type-Information.html#GTypeInfo" title="struct GTypeInfo"><span class="type">GTypeInfo</span></a>.
           </p></li>
 <li class="listitem"><p>
-<<<<<<< HEAD
-            class initialization functions (C++ constructor): the base_init and 
-            class_init fields in <a class="link" href="gobject-Type-Information.html#GTypeInfo" title="struct GTypeInfo"><span class="type">GTypeInfo</span></a>.
-=======
             class initialization functions (C++ constructor): the <code class="function">base_init</code> and 
             <code class="function">class_init</code> fields in <a class="link" href="gobject-Type-Information.html#GTypeInfo" title="struct GTypeInfo"><span class="type">GTypeInfo</span></a>.
->>>>>>> 76bed778
           </p></li>
 <li class="listitem"><p>
             class destruction functions (C++ destructor): the base_finalize and 
@@ -200,28 +182,13 @@
           The <a class="link" href="gobject-Generic-values.html#GValue" title="GValue"><span class="type">GValue</span></a> structure is used as an abstract container for all of these 
           types. Its simplistic API (defined in <code class="filename">gobject/gvalue.h</code>) can be 
           used to invoke the value_table functions registered
-<<<<<<< HEAD
-          during type registration: for example <code class="function"><a class="link" href="gobject-Generic-values.html#g-value-copy" title="g_value_copy ()">g_value_copy</a></code> copies the 
-=======
           during type registration: for example <code class="function"><a class="link" href="gobject-Generic-values.html#g-value-copy" title="g_value_copy ()">g_value_copy</a></code> copies the 
->>>>>>> 76bed778
           content of a <a class="link" href="gobject-Generic-values.html#GValue" title="GValue"><span class="type">GValue</span></a> to another <a class="link" href="gobject-Generic-values.html#GValue" title="GValue"><span class="type">GValue</span></a>. This is similar
           to a C++ assignment which invokes the C++ copy operator to modify the default
           bit-by-bit copy semantics of C++/C structures/classes.
         </p>
 <p>
           The following code shows how you can copy around a 64 bit integer, as well as a <a class="link" href="gobject-The-Base-Object-Type.html#GObject"><span class="type">GObject</span></a>
-<<<<<<< HEAD
-          instance pointer (sample code for this is located in the source tarball for this document in 
-          <code class="filename">sample/gtype/test.c</code>):
-</p>
-<pre class="programlisting">
-static void test_int (void)
-{
-  GValue a_value = G_VALUE_INIT;
-  GValue b_value = G_VALUE_INIT;
-  guint64 a, b;
-=======
           instance pointer:
 </p>
 <div class="informalexample">
@@ -280,7 +247,6 @@
   guint64 a<span class="gtkdoc opt">,</span> b<span class="gtkdoc opt">;</span>
 
   a <span class="gtkdoc opt">=</span> <span class="number">0xdeadbeef</span><span class="gtkdoc opt">;</span>
->>>>>>> 76bed778
 
   <span class="function"><a href="gobject-Generic-values.html#g-value-init">g_value_init</a></span> <span class="gtkdoc opt">(&amp;</span>a_value<span class="gtkdoc opt">,</span> G_TYPE_UINT64<span class="gtkdoc opt">);</span>
   <span class="function"><a href="gobject-Standard-Parameter-and-Value-Types.html#g-value-set-uint64">g_value_set_uint64</a></span> <span class="gtkdoc opt">(&amp;</span>a_value<span class="gtkdoc opt">,</span> a<span class="gtkdoc opt">);</span>
@@ -304,17 +270,8 @@
   GValue obj_valb <span class="gtkdoc opt">=</span> G_VALUE_INIT<span class="gtkdoc opt">;</span>
   obj <span class="gtkdoc opt">=</span> <span class="function"><a href="gobject-The-Base-Object-Type.html#g-object-new">g_object_new</a></span> <span class="gtkdoc opt">(</span>MAMAN_TYPE_BAR<span class="gtkdoc opt">,</span> NULL<span class="gtkdoc opt">);</span>
 
-<<<<<<< HEAD
-static void test_object (void)
-{
-  GObject *obj;
-  GValue obj_vala = G_VALUE_INIT;
-  GValue obj_valb = G_VALUE_INIT;
-  obj = g_object_new (MAMAN_TYPE_BAR, NULL);
-=======
   <span class="function"><a href="gobject-Generic-values.html#g-value-init">g_value_init</a></span> <span class="gtkdoc opt">(&amp;</span>obj_vala<span class="gtkdoc opt">,</span> MAMAN_TYPE_BAR<span class="gtkdoc opt">);</span>
   <span class="function"><a href="gobject-Standard-Parameter-and-Value-Types.html#g-value-set-object">g_value_set_object</a></span> <span class="gtkdoc opt">(&amp;</span>obj_vala<span class="gtkdoc opt">,</span> obj<span class="gtkdoc opt">);</span>
->>>>>>> 76bed778
 
   <span class="function"><a href="gobject-Generic-values.html#g-value-init">g_value_init</a></span> <span class="gtkdoc opt">(&amp;</span>obj_valb<span class="gtkdoc opt">,</span> G_TYPE_OBJECT<span class="gtkdoc opt">);</span>
 
@@ -352,24 +309,8 @@
           non-fundamental types.
         </p>
 </div>
-<<<<<<< HEAD
-<div class="footnotes">
-<br><hr style="width:100; align:left;">
-<div id="ftn.id450828" class="footnote"><p><a href="#id450828" class="para"><sup class="para">[2] </sup></a>
-            Please note that there exists another registration function: the 
-            <code class="function"><a class="link" href="gobject-Type-Information.html#g-type-register-dynamic" title="g_type_register_dynamic ()">g_type_register_dynamic</a></code>. We will not discuss this
-            function here since its use is very similar to the <code class="function">_static</code> 
-            version.
-          </p></div>
-</div>
-</div>
-<div class="footer">
-<hr>
-          Generated by GTK-Doc V1.18.1</div>
-=======
 </div>
 <div class="footer">
 <hr>Generated by GTK-Doc V1.24</div>
->>>>>>> 76bed778
 </body>
 </html>