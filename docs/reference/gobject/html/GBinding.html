<!DOCTYPE html PUBLIC "-//W3C//DTD HTML 4.01 Transitional//EN">
<html>
<head>
<meta http-equiv="Content-Type" content="text/html; charset=UTF-8">
<<<<<<< HEAD
<title>GBinding</title>
<meta name="generator" content="DocBook XSL Stylesheets V1.77.1">
=======
<title>GBinding: GObject Reference Manual</title>
<meta name="generator" content="DocBook XSL Stylesheets V1.78.1">
>>>>>>> 76bed778
<link rel="home" href="index.html" title="GObject Reference Manual">
<link rel="up" href="rn01.html" title="API Reference">
<link rel="prev" href="gobject-Value-arrays.html" title="Value arrays">
<link rel="next" href="rn02.html" title="Tools Reference">
<<<<<<< HEAD
<meta name="generator" content="GTK-Doc V1.18.1 (XML mode)">
<link rel="stylesheet" href="style.css" type="text/css">
</head>
<body bgcolor="white" text="black" link="#0000FF" vlink="#840084" alink="#0000FF">
<table class="navigation" id="top" width="100%" summary="Navigation header" cellpadding="2" cellspacing="2">
<tr valign="middle">
<td><a accesskey="p" href="gobject-Value-arrays.html"><img src="left.png" width="24" height="24" border="0" alt="Prev"></a></td>
<td><a accesskey="u" href="rn01.html"><img src="up.png" width="24" height="24" border="0" alt="Up"></a></td>
<td><a accesskey="h" href="index.html"><img src="home.png" width="24" height="24" border="0" alt="Home"></a></td>
<th width="100%" align="center">GObject Reference Manual</th>
<td><a accesskey="n" href="rn02.html"><img src="right.png" width="24" height="24" border="0" alt="Next"></a></td>
</tr>
<tr><td colspan="5" class="shortcuts">
<a href="#GBinding.synopsis" class="shortcut">Top</a>
                   | 
                  <a href="#GBinding.description" class="shortcut">Description</a>
                   | 
                  <a href="#GBinding.object-hierarchy" class="shortcut">Object Hierarchy</a>
                   | 
                  <a href="#GBinding.properties" class="shortcut">Properties</a>
</td></tr>
</table>
=======
<meta name="generator" content="GTK-Doc V1.24 (XML mode)">
<link rel="stylesheet" href="style.css" type="text/css">
</head>
<body bgcolor="white" text="black" link="#0000FF" vlink="#840084" alink="#0000FF">
<table class="navigation" id="top" width="100%" summary="Navigation header" cellpadding="2" cellspacing="5"><tr valign="middle">
<td width="100%" align="left" class="shortcuts">
<a href="#" class="shortcut">Top</a><span id="nav_description">  <span class="dim">|</span> 
                  <a href="#GBinding.description" class="shortcut">Description</a></span><span id="nav_hierarchy">  <span class="dim">|</span> 
                  <a href="#GBinding.object-hierarchy" class="shortcut">Object Hierarchy</a></span><span id="nav_properties">  <span class="dim">|</span> 
                  <a href="#GBinding.properties" class="shortcut">Properties</a></span>
</td>
<td><a accesskey="h" href="index.html"><img src="home.png" width="16" height="16" border="0" alt="Home"></a></td>
<td><a accesskey="u" href="rn01.html"><img src="up.png" width="16" height="16" border="0" alt="Up"></a></td>
<td><a accesskey="p" href="gobject-Value-arrays.html"><img src="left.png" width="16" height="16" border="0" alt="Prev"></a></td>
<td><a accesskey="n" href="rn02.html"><img src="right.png" width="16" height="16" border="0" alt="Next"></a></td>
</tr></table>
>>>>>>> 76bed778
<div class="refentry">
<a name="GBinding"></a><div class="titlepage"></div>
<div class="refnamediv"><table width="100%"><tr>
<td valign="top">
<h2><span class="refentrytitle"><a name="GBinding.top_of_page"></a>GBinding</span></h2>
<p>GBinding — Bind two object properties</p>
</td>
<td class="gallery_image" valign="top" align="right"></td>
</tr></table></div>
<<<<<<< HEAD
<div class="refsynopsisdiv">
<a name="GBinding.synopsis"></a><h2>Synopsis</h2>
<pre class="synopsis">
#include &lt;glib-object.h&gt;

                    <a class="link" href="GBinding.html#GBinding-struct" title="GBinding">GBinding</a>;
enum                <a class="link" href="GBinding.html#GBindingFlags" title="enum GBindingFlags">GBindingFlags</a>;
<a class="link" href="gobject-The-Base-Object-Type.html#GObject"><span class="returnvalue">GObject</span></a> *           <a class="link" href="GBinding.html#g-binding-get-source" title="g_binding_get_source ()">g_binding_get_source</a>                (<em class="parameter"><code><a class="link" href="GBinding.html" title="GBinding"><span class="type">GBinding</span></a> *binding</code></em>);
const <a href="./../glib/glib/glib-Basic-Types.html#gchar"><span class="returnvalue">gchar</span></a> *       <a class="link" href="GBinding.html#g-binding-get-source-property" title="g_binding_get_source_property ()">g_binding_get_source_property</a>       (<em class="parameter"><code><a class="link" href="GBinding.html" title="GBinding"><span class="type">GBinding</span></a> *binding</code></em>);
<a class="link" href="gobject-The-Base-Object-Type.html#GObject"><span class="returnvalue">GObject</span></a> *           <a class="link" href="GBinding.html#g-binding-get-target" title="g_binding_get_target ()">g_binding_get_target</a>                (<em class="parameter"><code><a class="link" href="GBinding.html" title="GBinding"><span class="type">GBinding</span></a> *binding</code></em>);
const <a href="./../glib/glib/glib-Basic-Types.html#gchar"><span class="returnvalue">gchar</span></a> *       <a class="link" href="GBinding.html#g-binding-get-target-property" title="g_binding_get_target_property ()">g_binding_get_target_property</a>       (<em class="parameter"><code><a class="link" href="GBinding.html" title="GBinding"><span class="type">GBinding</span></a> *binding</code></em>);
<a class="link" href="GBinding.html#GBindingFlags" title="enum GBindingFlags"><span class="returnvalue">GBindingFlags</span></a>       <a class="link" href="GBinding.html#g-binding-get-flags" title="g_binding_get_flags ()">g_binding_get_flags</a>                 (<em class="parameter"><code><a class="link" href="GBinding.html" title="GBinding"><span class="type">GBinding</span></a> *binding</code></em>);

<a class="link" href="GBinding.html" title="GBinding"><span class="returnvalue">GBinding</span></a> *          <a class="link" href="GBinding.html#g-object-bind-property" title="g_object_bind_property ()">g_object_bind_property</a>              (<em class="parameter"><code><a href="./../glib/glib/glib-Basic-Types.html#gpointer"><span class="type">gpointer</span></a> source</code></em>,
                                                         <em class="parameter"><code>const <a href="./../glib/glib/glib-Basic-Types.html#gchar"><span class="type">gchar</span></a> *source_property</code></em>,
                                                         <em class="parameter"><code><a href="./../glib/glib/glib-Basic-Types.html#gpointer"><span class="type">gpointer</span></a> target</code></em>,
                                                         <em class="parameter"><code>const <a href="./../glib/glib/glib-Basic-Types.html#gchar"><span class="type">gchar</span></a> *target_property</code></em>,
                                                         <em class="parameter"><code><a class="link" href="GBinding.html#GBindingFlags" title="enum GBindingFlags"><span class="type">GBindingFlags</span></a> flags</code></em>);
<a href="./../glib/glib/glib-Basic-Types.html#gboolean"><span class="returnvalue">gboolean</span></a>            (<a class="link" href="GBinding.html#GBindingTransformFunc" title="GBindingTransformFunc ()">*GBindingTransformFunc</a>)            (<em class="parameter"><code><a class="link" href="GBinding.html" title="GBinding"><span class="type">GBinding</span></a> *binding</code></em>,
                                                         <em class="parameter"><code>const <a class="link" href="gobject-Generic-values.html#GValue" title="GValue"><span class="type">GValue</span></a> *source_value</code></em>,
                                                         <em class="parameter"><code><a class="link" href="gobject-Generic-values.html#GValue" title="GValue"><span class="type">GValue</span></a> *target_value</code></em>,
                                                         <em class="parameter"><code><a href="./../glib/glib/glib-Basic-Types.html#gpointer"><span class="type">gpointer</span></a> user_data</code></em>);
<a class="link" href="GBinding.html" title="GBinding"><span class="returnvalue">GBinding</span></a> *          <a class="link" href="GBinding.html#g-object-bind-property-full" title="g_object_bind_property_full ()">g_object_bind_property_full</a>         (<em class="parameter"><code><a href="./../glib/glib/glib-Basic-Types.html#gpointer"><span class="type">gpointer</span></a> source</code></em>,
                                                         <em class="parameter"><code>const <a href="./../glib/glib/glib-Basic-Types.html#gchar"><span class="type">gchar</span></a> *source_property</code></em>,
                                                         <em class="parameter"><code><a href="./../glib/glib/glib-Basic-Types.html#gpointer"><span class="type">gpointer</span></a> target</code></em>,
                                                         <em class="parameter"><code>const <a href="./../glib/glib/glib-Basic-Types.html#gchar"><span class="type">gchar</span></a> *target_property</code></em>,
                                                         <em class="parameter"><code><a class="link" href="GBinding.html#GBindingFlags" title="enum GBindingFlags"><span class="type">GBindingFlags</span></a> flags</code></em>,
                                                         <em class="parameter"><code><a class="link" href="GBinding.html#GBindingTransformFunc" title="GBindingTransformFunc ()"><span class="type">GBindingTransformFunc</span></a> transform_to</code></em>,
                                                         <em class="parameter"><code><a class="link" href="GBinding.html#GBindingTransformFunc" title="GBindingTransformFunc ()"><span class="type">GBindingTransformFunc</span></a> transform_from</code></em>,
                                                         <em class="parameter"><code><a href="./../glib/glib/glib-Basic-Types.html#gpointer"><span class="type">gpointer</span></a> user_data</code></em>,
                                                         <em class="parameter"><code><a href="./../glib/glib/glib-Datasets.html#GDestroyNotify"><span class="type">GDestroyNotify</span></a> notify</code></em>);
<a class="link" href="GBinding.html" title="GBinding"><span class="returnvalue">GBinding</span></a> *          <a class="link" href="GBinding.html#g-object-bind-property-with-closures" title="g_object_bind_property_with_closures ()">g_object_bind_property_with_closures</a>
                                                        (<em class="parameter"><code><a href="./../glib/glib/glib-Basic-Types.html#gpointer"><span class="type">gpointer</span></a> source</code></em>,
                                                         <em class="parameter"><code>const <a href="./../glib/glib/glib-Basic-Types.html#gchar"><span class="type">gchar</span></a> *source_property</code></em>,
                                                         <em class="parameter"><code><a href="./../glib/glib/glib-Basic-Types.html#gpointer"><span class="type">gpointer</span></a> target</code></em>,
                                                         <em class="parameter"><code>const <a href="./../glib/glib/glib-Basic-Types.html#gchar"><span class="type">gchar</span></a> *target_property</code></em>,
                                                         <em class="parameter"><code><a class="link" href="GBinding.html#GBindingFlags" title="enum GBindingFlags"><span class="type">GBindingFlags</span></a> flags</code></em>,
                                                         <em class="parameter"><code><a class="link" href="gobject-Closures.html#GClosure" title="struct GClosure"><span class="type">GClosure</span></a> *transform_to</code></em>,
                                                         <em class="parameter"><code><a class="link" href="gobject-Closures.html#GClosure" title="struct GClosure"><span class="type">GClosure</span></a> *transform_from</code></em>);
</pre>
</div>
<div class="refsect1">
=======
<div class="refsect1">
<a name="GBinding.functions"></a><h2>Functions</h2>
<div class="informaltable"><table width="100%" border="0">
<colgroup>
<col width="150px" class="functions_return">
<col class="functions_name">
</colgroup>
<tbody>
<tr>
<td class="function_type">
<a class="link" href="gobject-The-Base-Object-Type.html#GObject"><span class="returnvalue">GObject</span></a> *
</td>
<td class="function_name">
<a class="link" href="GBinding.html#g-binding-get-source" title="g_binding_get_source ()">g_binding_get_source</a> <span class="c_punctuation">()</span>
</td>
</tr>
<tr>
<td class="function_type">const <a href="../glib/glib-Basic-Types.html#gchar"><span class="returnvalue">gchar</span></a> *
</td>
<td class="function_name">
<a class="link" href="GBinding.html#g-binding-get-source-property" title="g_binding_get_source_property ()">g_binding_get_source_property</a> <span class="c_punctuation">()</span>
</td>
</tr>
<tr>
<td class="function_type">
<a class="link" href="gobject-The-Base-Object-Type.html#GObject"><span class="returnvalue">GObject</span></a> *
</td>
<td class="function_name">
<a class="link" href="GBinding.html#g-binding-get-target" title="g_binding_get_target ()">g_binding_get_target</a> <span class="c_punctuation">()</span>
</td>
</tr>
<tr>
<td class="function_type">const <a href="../glib/glib-Basic-Types.html#gchar"><span class="returnvalue">gchar</span></a> *
</td>
<td class="function_name">
<a class="link" href="GBinding.html#g-binding-get-target-property" title="g_binding_get_target_property ()">g_binding_get_target_property</a> <span class="c_punctuation">()</span>
</td>
</tr>
<tr>
<td class="function_type">
<a class="link" href="GBinding.html#GBindingFlags" title="enum GBindingFlags"><span class="returnvalue">GBindingFlags</span></a>
</td>
<td class="function_name">
<a class="link" href="GBinding.html#g-binding-get-flags" title="g_binding_get_flags ()">g_binding_get_flags</a> <span class="c_punctuation">()</span>
</td>
</tr>
<tr>
<td class="function_type">
<span class="returnvalue">void</span>
</td>
<td class="function_name">
<a class="link" href="GBinding.html#g-binding-unbind" title="g_binding_unbind ()">g_binding_unbind</a> <span class="c_punctuation">()</span>
</td>
</tr>
<tr>
<td class="function_type">
<a class="link" href="GBinding.html" title="GBinding"><span class="returnvalue">GBinding</span></a> *
</td>
<td class="function_name">
<a class="link" href="GBinding.html#g-object-bind-property" title="g_object_bind_property ()">g_object_bind_property</a> <span class="c_punctuation">()</span>
</td>
</tr>
<tr>
<td class="function_type">
<a href="../glib/glib-Basic-Types.html#gboolean"><span class="returnvalue">gboolean</span></a>
</td>
<td class="function_name">
<span class="c_punctuation">(</span><a class="link" href="GBinding.html#GBindingTransformFunc" title="GBindingTransformFunc ()">*GBindingTransformFunc</a><span class="c_punctuation">)</span> <span class="c_punctuation">()</span>
</td>
</tr>
<tr>
<td class="function_type">
<a class="link" href="GBinding.html" title="GBinding"><span class="returnvalue">GBinding</span></a> *
</td>
<td class="function_name">
<a class="link" href="GBinding.html#g-object-bind-property-full" title="g_object_bind_property_full ()">g_object_bind_property_full</a> <span class="c_punctuation">()</span>
</td>
</tr>
<tr>
<td class="function_type">
<a class="link" href="GBinding.html" title="GBinding"><span class="returnvalue">GBinding</span></a> *
</td>
<td class="function_name">
<a class="link" href="GBinding.html#g-object-bind-property-with-closures" title="g_object_bind_property_with_closures ()">g_object_bind_property_with_closures</a> <span class="c_punctuation">()</span>
</td>
</tr>
</tbody>
</table></div>
</div>
<div class="refsect1">
<a name="GBinding.properties"></a><h2>Properties</h2>
<div class="informaltable"><table border="0">
<colgroup>
<col width="150px" class="properties_type">
<col width="300px" class="properties_name">
<col width="200px" class="properties_flags">
</colgroup>
<tbody>
<tr>
<td class="property_type"><a class="link" href="GBinding.html#GBindingFlags" title="enum GBindingFlags"><span class="type">GBindingFlags</span></a></td>
<td class="property_name"><a class="link" href="GBinding.html#GBinding--flags" title="The “flags” property">flags</a></td>
<td class="property_flags">Read / Write / Construct Only</td>
</tr>
<tr>
<td class="property_type">
<a class="link" href="gobject-The-Base-Object-Type.html#GObject"><span class="type">GObject</span></a> *</td>
<td class="property_name"><a class="link" href="GBinding.html#GBinding--source" title="The “source” property">source</a></td>
<td class="property_flags">Read / Write / Construct Only</td>
</tr>
<tr>
<td class="property_type">
<a href="../glib/glib-Basic-Types.html#gchar"><span class="type">gchar</span></a> *</td>
<td class="property_name"><a class="link" href="GBinding.html#GBinding--source-property" title="The “source-property” property">source-property</a></td>
<td class="property_flags">Read / Write / Construct Only</td>
</tr>
<tr>
<td class="property_type">
<a class="link" href="gobject-The-Base-Object-Type.html#GObject"><span class="type">GObject</span></a> *</td>
<td class="property_name"><a class="link" href="GBinding.html#GBinding--target" title="The “target” property">target</a></td>
<td class="property_flags">Read / Write / Construct Only</td>
</tr>
<tr>
<td class="property_type">
<a href="../glib/glib-Basic-Types.html#gchar"><span class="type">gchar</span></a> *</td>
<td class="property_name"><a class="link" href="GBinding.html#GBinding--target-property" title="The “target-property” property">target-property</a></td>
<td class="property_flags">Read / Write / Construct Only</td>
</tr>
</tbody>
</table></div>
</div>
<div class="refsect1">
<a name="GBinding.other"></a><h2>Types and Values</h2>
<div class="informaltable"><table width="100%" border="0">
<colgroup>
<col width="150px" class="name">
<col class="description">
</colgroup>
<tbody>
<tr>
<td class="datatype_keyword"> </td>
<td class="function_name"><a class="link" href="GBinding.html#GBinding-struct" title="GBinding">GBinding</a></td>
</tr>
<tr>
<td class="datatype_keyword">enum</td>
<td class="function_name"><a class="link" href="GBinding.html#GBindingFlags" title="enum GBindingFlags">GBindingFlags</a></td>
</tr>
</tbody>
</table></div>
</div>
<div class="refsect1">
>>>>>>> 76bed778
<a name="GBinding.object-hierarchy"></a><h2>Object Hierarchy</h2>
<pre class="screen">    <a class="link" href="gobject-The-Base-Object-Type.html#GObject">GObject</a>
    <span class="lineart">╰──</span> GBinding
</pre>
</div>
<div class="refsect1">
<<<<<<< HEAD
<a name="GBinding.properties"></a><h2>Properties</h2>
<pre class="synopsis">
  "<a class="link" href="GBinding.html#GBinding--flags" title='The "flags" property'>flags</a>"                    <a class="link" href="GBinding.html#GBindingFlags" title="enum GBindingFlags"><span class="type">GBindingFlags</span></a>         : Read / Write / Construct Only
  "<a class="link" href="GBinding.html#GBinding--source" title='The "source" property'>source</a>"                   <a class="link" href="gobject-The-Base-Object-Type.html#GObject"><span class="type">GObject</span></a>*              : Read / Write / Construct Only
  "<a class="link" href="GBinding.html#GBinding--source-property" title='The "source-property" property'>source-property</a>"          <a href="./../glib/glib/glib-Basic-Types.html#gchar"><span class="type">gchar</span></a>*                : Read / Write / Construct Only
  "<a class="link" href="GBinding.html#GBinding--target" title='The "target" property'>target</a>"                   <a class="link" href="gobject-The-Base-Object-Type.html#GObject"><span class="type">GObject</span></a>*              : Read / Write / Construct Only
  "<a class="link" href="GBinding.html#GBinding--target-property" title='The "target-property" property'>target-property</a>"          <a href="./../glib/glib/glib-Basic-Types.html#gchar"><span class="type">gchar</span></a>*                : Read / Write / Construct Only
=======
<a name="GBinding.includes"></a><h2>Includes</h2>
<pre class="synopsis">#include &lt;glib-object.h&gt;
>>>>>>> 76bed778
</pre>
</div>
<div class="refsect1">
<a name="GBinding.description"></a><h2>Description</h2>
<p><a class="link" href="GBinding.html" title="GBinding"><span class="type">GBinding</span></a> is the representation of a binding between a property on a
<a class="link" href="gobject-The-Base-Object-Type.html#GObject"><span class="type">GObject</span></a> instance (or source) and another property on another <a class="link" href="gobject-The-Base-Object-Type.html#GObject"><span class="type">GObject</span></a>
instance (or target). Whenever the source property changes, the same
value is applied to the target property; for instance, the following
binding:</p>
<div class="informalexample">
  <table class="listing_frame" border="0" cellpadding="0" cellspacing="0">
    <tbody>
      <tr>
        <td class="listing_lines" align="right"><pre>1
2
3</pre></td>
        <td class="listing_code"><pre class="programlisting"><span class="function"><a href="GBinding.html#g-object-bind-property">g_object_bind_property</a></span> <span class="gtkdoc opt">(</span>object1<span class="gtkdoc opt">,</span> <span class="string">&quot;property-a&quot;</span><span class="gtkdoc opt">,</span>
                        object2<span class="gtkdoc opt">,</span> <span class="string">&quot;property-b&quot;</span><span class="gtkdoc opt">,</span>
                        G_BINDING_DEFAULT<span class="gtkdoc opt">);</span></pre></td>
      </tr>
    </tbody>
  </table>
</div>

<p></p>
<p>will cause the property named "property-b" of <em class="parameter"><code>object2</code></em>
 to be updated
every time <a class="link" href="gobject-The-Base-Object-Type.html#g-object-set" title="g_object_set ()"><code class="function">g_object_set()</code></a> or the specific accessor changes the value of
the property "property-a" of <em class="parameter"><code>object1</code></em>
.</p>
<p>It is possible to create a bidirectional binding between two properties
of two <a class="link" href="gobject-The-Base-Object-Type.html#GObject"><span class="type">GObject</span></a> instances, so that if either property changes, the
other is updated as well, for instance:</p>
<div class="informalexample">
  <table class="listing_frame" border="0" cellpadding="0" cellspacing="0">
    <tbody>
      <tr>
        <td class="listing_lines" align="right"><pre>1
2
3</pre></td>
        <td class="listing_code"><pre class="programlisting"><span class="function"><a href="GBinding.html#g-object-bind-property">g_object_bind_property</a></span> <span class="gtkdoc opt">(</span>object1<span class="gtkdoc opt">,</span> <span class="string">&quot;property-a&quot;</span><span class="gtkdoc opt">,</span>
                        object2<span class="gtkdoc opt">,</span> <span class="string">&quot;property-b&quot;</span><span class="gtkdoc opt">,</span>
                        G_BINDING_BIDIRECTIONAL<span class="gtkdoc opt">);</span></pre></td>
      </tr>
    </tbody>
  </table>
</div>

<p></p>
<p>will keep the two properties in sync.</p>
<p>It is also possible to set a custom transformation function (in both
directions, in case of a bidirectional binding) to apply a custom
transformation from the source value to the target value before
applying it; for instance, the following binding:</p>
<div class="informalexample">
  <table class="listing_frame" border="0" cellpadding="0" cellspacing="0">
    <tbody>
      <tr>
        <td class="listing_lines" align="right"><pre>1
2
3
4
5
6</pre></td>
        <td class="listing_code"><pre class="programlisting"><span class="function"><a href="GBinding.html#g-object-bind-property-full">g_object_bind_property_full</a></span> <span class="gtkdoc opt">(</span>adjustment1<span class="gtkdoc opt">,</span> <span class="string">&quot;value&quot;</span><span class="gtkdoc opt">,</span>
                             adjustment2<span class="gtkdoc opt">,</span> <span class="string">&quot;value&quot;</span><span class="gtkdoc opt">,</span>
                             G_BINDING_BIDIRECTIONAL<span class="gtkdoc opt">,</span>
                             celsius_to_fahrenheit<span class="gtkdoc opt">,</span>
                             fahrenheit_to_celsius<span class="gtkdoc opt">,</span>
                             NULL<span class="gtkdoc opt">,</span> NULL<span class="gtkdoc opt">);</span></pre></td>
      </tr>
    </tbody>
  </table>
</div>

<p></p>
<p>will keep the "value" property of the two adjustments in sync; the
<em class="parameter"><code>celsius_to_fahrenheit</code></em>
 function will be called whenever the "value"
property of <em class="parameter"><code>adjustment1</code></em>
 changes and will transform the current value
of the property before applying it to the "value" property of <em class="parameter"><code>adjustment2</code></em>
.</p>
<p>Vice versa, the <em class="parameter"><code>fahrenheit_to_celsius</code></em>
 function will be called whenever
the "value" property of <em class="parameter"><code>adjustment2</code></em>
 changes, and will transform the
current value of the property before applying it to the "value" property
of <em class="parameter"><code>adjustment1</code></em>
.</p>
<p>Note that <a class="link" href="GBinding.html" title="GBinding"><span class="type">GBinding</span></a> does not resolve cycles by itself; a cycle like</p>
<div class="informalexample">
  <table class="listing_frame" border="0" cellpadding="0" cellspacing="0">
    <tbody>
      <tr>
        <td class="listing_lines" align="right"><pre>1
2
3</pre></td>
        <td class="listing_code"><pre class="programlisting">object1<span class="gtkdoc opt">:</span>propertyA <span class="gtkdoc opt">-&gt;</span> object2<span class="gtkdoc opt">:</span>propertyB
object2<span class="gtkdoc opt">:</span>propertyB <span class="gtkdoc opt">-&gt;</span> object3<span class="gtkdoc opt">:</span>propertyC
object3<span class="gtkdoc opt">:</span>propertyC <span class="gtkdoc opt">-&gt;</span> object1<span class="gtkdoc opt">:</span>propertyA</pre></td>
      </tr>
    </tbody>
  </table>
</div>

<p></p>
<p>might lead to an infinite loop. The loop, in this particular case,
can be avoided if the objects emit the <a class="link" href="gobject-The-Base-Object-Type.html#GObject-notify" title="The “notify” signal"><span class="type">“notify”</span></a> signal only
if the value has effectively been changed. A binding is implemented
using the <a class="link" href="gobject-The-Base-Object-Type.html#GObject-notify" title="The “notify” signal"><span class="type">“notify”</span></a> signal, so it is susceptible to all the
various ways of blocking a signal emission, like <a class="link" href="gobject-Signals.html#g-signal-stop-emission" title="g_signal_stop_emission ()"><code class="function">g_signal_stop_emission()</code></a>
or <a class="link" href="gobject-Signals.html#g-signal-handler-block" title="g_signal_handler_block ()"><code class="function">g_signal_handler_block()</code></a>.</p>
<p>A binding will be severed, and the resources it allocates freed, whenever
either one of the <a class="link" href="gobject-The-Base-Object-Type.html#GObject"><span class="type">GObject</span></a> instances it refers to are finalized, or when
<<<<<<< HEAD
the <a class="link" href="GBinding.html" title="GBinding"><span class="type">GBinding</span></a> instance loses its last reference.
</p>
<p>
<a class="link" href="GBinding.html" title="GBinding"><span class="type">GBinding</span></a> is available since GObject 2.26
</p>
</div>
<div class="refsect1">
<a name="GBinding.details"></a><h2>Details</h2>
<div class="refsect2">
<a name="GBinding-struct"></a><h3>GBinding</h3>
<pre class="programlisting">typedef struct _GBinding GBinding;</pre>
<p>
<span class="structname">GBinding</span> is an opaque structure whose members
cannot be accessed directly.
</p>
<p class="since">Since 2.26</p>
</div>
<hr>
<div class="refsect2">
<a name="GBindingFlags"></a><h3>enum GBindingFlags</h3>
<pre class="programlisting">typedef enum {
 /*&lt; prefix=G_BINDING &gt;*/
  G_BINDING_DEFAULT        = 0,

  G_BINDING_BIDIRECTIONAL  = 1 &lt;&lt; 0,
  G_BINDING_SYNC_CREATE    = 1 &lt;&lt; 1,
  G_BINDING_INVERT_BOOLEAN = 1 &lt;&lt; 2
} GBindingFlags;
</pre>
<p>
Flags to be passed to <a class="link" href="GBinding.html#g-object-bind-property" title="g_object_bind_property ()"><code class="function">g_object_bind_property()</code></a> or
<a class="link" href="GBinding.html#g-object-bind-property-full" title="g_object_bind_property_full ()"><code class="function">g_object_bind_property_full()</code></a>.
</p>
<p>
This enumeration can be extended at later date.
</p>
<div class="variablelist"><table border="0" class="variablelist">
<colgroup>
<col align="left" valign="top">
<col>
</colgroup>
<tbody>
<tr>
<td><p><a name="G-BINDING-DEFAULT:CAPS"></a><span class="term"><code class="literal">G_BINDING_DEFAULT</code></span></p></td>
<td>The default binding; if the source property
  changes, the target property is updated with its value.
</td>
</tr>
<tr>
<td><p><a name="G-BINDING-BIDIRECTIONAL:CAPS"></a><span class="term"><code class="literal">G_BINDING_BIDIRECTIONAL</code></span></p></td>
<td>Bidirectional binding; if either the
  property of the source or the property of the target changes,
  the other is updated.
</td>
</tr>
<tr>
<td><p><a name="G-BINDING-SYNC-CREATE:CAPS"></a><span class="term"><code class="literal">G_BINDING_SYNC_CREATE</code></span></p></td>
<td>Synchronize the values of the source and
  target properties when creating the binding; the direction of
  the synchronization is always from the source to the target.
</td>
</tr>
<tr>
<td><p><a name="G-BINDING-INVERT-BOOLEAN:CAPS"></a><span class="term"><code class="literal">G_BINDING_INVERT_BOOLEAN</code></span></p></td>
<td>If the two properties being bound are
  booleans, setting one to <a href="./../glib/glib/glib-Standard-Macros.html#TRUE:CAPS"><code class="literal">TRUE</code></a> will result in the other being
  set to <a href="./../glib/glib/glib-Standard-Macros.html#FALSE:CAPS"><code class="literal">FALSE</code></a> and vice versa. This flag will only work for
  boolean properties, and cannot be used when passing custom
  transformation functions to <a class="link" href="GBinding.html#g-object-bind-property-full" title="g_object_bind_property_full ()"><code class="function">g_object_bind_property_full()</code></a>.
</td>
</tr>
</tbody>
=======
the <a class="link" href="GBinding.html" title="GBinding"><span class="type">GBinding</span></a> instance loses its last reference.</p>
<p>Bindings for languages with garbage collection can use
<a class="link" href="GBinding.html#g-binding-unbind" title="g_binding_unbind ()"><code class="function">g_binding_unbind()</code></a> to explicitly release a binding between the source
and target properties, instead of relying on the last reference on the
binding, source, and target instances to drop.</p>
<p><a class="link" href="GBinding.html" title="GBinding"><span class="type">GBinding</span></a> is available since GObject 2.26</p>
</div>
<div class="refsect1">
<a name="GBinding.functions_details"></a><h2>Functions</h2>
<div class="refsect2">
<a name="g-binding-get-source"></a><h3>g_binding_get_source ()</h3>
<pre class="programlisting"><a class="link" href="gobject-The-Base-Object-Type.html#GObject"><span class="returnvalue">GObject</span></a> *
g_binding_get_source (<em class="parameter"><code><a class="link" href="GBinding.html" title="GBinding"><span class="type">GBinding</span></a> *binding</code></em>);</pre>
<p>Retrieves the <a class="link" href="gobject-The-Base-Object-Type.html#GObject"><span class="type">GObject</span></a> instance used as the source of the binding.</p>
<div class="refsect3">
<a name="id-1.4.15.9.2.5"></a><h4>Parameters</h4>
<div class="informaltable"><table width="100%" border="0">
<colgroup>
<col width="150px" class="parameters_name">
<col class="parameters_description">
<col width="200px" class="parameters_annotations">
</colgroup>
<tbody><tr>
<td class="parameter_name"><p>binding</p></td>
<td class="parameter_description"><p>a <a class="link" href="GBinding.html" title="GBinding"><span class="type">GBinding</span></a></p></td>
<td class="parameter_annotations"> </td>
</tr></tbody>
>>>>>>> 76bed778
</table></div>
</div>
<div class="refsect3">
<a name="id-1.4.15.9.2.6"></a><h4>Returns</h4>
<p> the source <a class="link" href="gobject-The-Base-Object-Type.html#GObject"><span class="type">GObject</span></a>. </p>
<p><span class="annotation">[<acronym title="Don't free data after the code is done."><span class="acronym">transfer none</span></acronym>]</span></p>
</div>
<p class="since">Since: <a class="link" href="api-index-2-26.html#api-index-2.26">2.26</a></p>
</div>
<hr>
<div class="refsect2">
<<<<<<< HEAD
<a name="g-binding-get-source"></a><h3>g_binding_get_source ()</h3>
<pre class="programlisting"><a class="link" href="gobject-The-Base-Object-Type.html#GObject"><span class="returnvalue">GObject</span></a> *           g_binding_get_source                (<em class="parameter"><code><a class="link" href="GBinding.html" title="GBinding"><span class="type">GBinding</span></a> *binding</code></em>);</pre>
<p>
Retrieves the <a class="link" href="gobject-The-Base-Object-Type.html#GObject"><span class="type">GObject</span></a> instance used as the source of the binding
</p>
<div class="variablelist"><table border="0" class="variablelist">
<colgroup>
<col align="left" valign="top">
<col>
</colgroup>
<tbody>
<tr>
<td><p><span class="term"><em class="parameter"><code>binding</code></em> :</span></p></td>
<td>a <a class="link" href="GBinding.html" title="GBinding"><span class="type">GBinding</span></a>
</td>
</tr>
<tr>
<td><p><span class="term"><span class="emphasis"><em>Returns</em></span> :</span></p></td>
<td>the source <a class="link" href="gobject-The-Base-Object-Type.html#GObject"><span class="type">GObject</span></a>. <span class="annotation">[<acronym title="Don't free data after the code is done."><span class="acronym">transfer none</span></acronym>]</span>
</td>
</tr>
</tbody>
=======
<a name="g-binding-get-source-property"></a><h3>g_binding_get_source_property ()</h3>
<pre class="programlisting">const <a href="../glib/glib-Basic-Types.html#gchar"><span class="returnvalue">gchar</span></a> *
g_binding_get_source_property (<em class="parameter"><code><a class="link" href="GBinding.html" title="GBinding"><span class="type">GBinding</span></a> *binding</code></em>);</pre>
<p>Retrieves the name of the property of <a class="link" href="GBinding.html#GBinding--source" title="The “source” property"><span class="type">“source”</span></a> used as the source
of the binding.</p>
<div class="refsect3">
<a name="id-1.4.15.9.3.5"></a><h4>Parameters</h4>
<div class="informaltable"><table width="100%" border="0">
<colgroup>
<col width="150px" class="parameters_name">
<col class="parameters_description">
<col width="200px" class="parameters_annotations">
</colgroup>
<tbody><tr>
<td class="parameter_name"><p>binding</p></td>
<td class="parameter_description"><p>a <a class="link" href="GBinding.html" title="GBinding"><span class="type">GBinding</span></a></p></td>
<td class="parameter_annotations"> </td>
</tr></tbody>
>>>>>>> 76bed778
</table></div>
</div>
<div class="refsect3">
<a name="id-1.4.15.9.3.6"></a><h4>Returns</h4>
<p> the name of the source property</p>
</div>
<p class="since">Since: <a class="link" href="api-index-2-26.html#api-index-2.26">2.26</a></p>
</div>
<hr>
<div class="refsect2">
<<<<<<< HEAD
<a name="g-binding-get-source-property"></a><h3>g_binding_get_source_property ()</h3>
<pre class="programlisting">const <a href="./../glib/glib/glib-Basic-Types.html#gchar"><span class="returnvalue">gchar</span></a> *       g_binding_get_source_property       (<em class="parameter"><code><a class="link" href="GBinding.html" title="GBinding"><span class="type">GBinding</span></a> *binding</code></em>);</pre>
<p>
Retrieves the name of the property of <a class="link" href="GBinding.html#GBinding--source" title='The "source" property'><span class="type">"source"</span></a> used as the source
of the binding
</p>
<div class="variablelist"><table border="0" class="variablelist">
<colgroup>
<col align="left" valign="top">
<col>
</colgroup>
<tbody>
<tr>
<td><p><span class="term"><em class="parameter"><code>binding</code></em> :</span></p></td>
<td>a <a class="link" href="GBinding.html" title="GBinding"><span class="type">GBinding</span></a>
</td>
</tr>
<tr>
<td><p><span class="term"><span class="emphasis"><em>Returns</em></span> :</span></p></td>
<td>the name of the source property</td>
</tr>
</tbody>
=======
<a name="g-binding-get-target"></a><h3>g_binding_get_target ()</h3>
<pre class="programlisting"><a class="link" href="gobject-The-Base-Object-Type.html#GObject"><span class="returnvalue">GObject</span></a> *
g_binding_get_target (<em class="parameter"><code><a class="link" href="GBinding.html" title="GBinding"><span class="type">GBinding</span></a> *binding</code></em>);</pre>
<p>Retrieves the <a class="link" href="gobject-The-Base-Object-Type.html#GObject"><span class="type">GObject</span></a> instance used as the target of the binding.</p>
<div class="refsect3">
<a name="id-1.4.15.9.4.5"></a><h4>Parameters</h4>
<div class="informaltable"><table width="100%" border="0">
<colgroup>
<col width="150px" class="parameters_name">
<col class="parameters_description">
<col width="200px" class="parameters_annotations">
</colgroup>
<tbody><tr>
<td class="parameter_name"><p>binding</p></td>
<td class="parameter_description"><p>a <a class="link" href="GBinding.html" title="GBinding"><span class="type">GBinding</span></a></p></td>
<td class="parameter_annotations"> </td>
</tr></tbody>
>>>>>>> 76bed778
</table></div>
</div>
<div class="refsect3">
<a name="id-1.4.15.9.4.6"></a><h4>Returns</h4>
<p> the target <a class="link" href="gobject-The-Base-Object-Type.html#GObject"><span class="type">GObject</span></a>. </p>
<p><span class="annotation">[<acronym title="Don't free data after the code is done."><span class="acronym">transfer none</span></acronym>]</span></p>
</div>
<p class="since">Since: <a class="link" href="api-index-2-26.html#api-index-2.26">2.26</a></p>
</div>
<hr>
<div class="refsect2">
<<<<<<< HEAD
<a name="g-binding-get-target"></a><h3>g_binding_get_target ()</h3>
<pre class="programlisting"><a class="link" href="gobject-The-Base-Object-Type.html#GObject"><span class="returnvalue">GObject</span></a> *           g_binding_get_target                (<em class="parameter"><code><a class="link" href="GBinding.html" title="GBinding"><span class="type">GBinding</span></a> *binding</code></em>);</pre>
<p>
Retrieves the <a class="link" href="gobject-The-Base-Object-Type.html#GObject"><span class="type">GObject</span></a> instance used as the target of the binding
</p>
<div class="variablelist"><table border="0" class="variablelist">
<colgroup>
<col align="left" valign="top">
<col>
</colgroup>
<tbody>
<tr>
<td><p><span class="term"><em class="parameter"><code>binding</code></em> :</span></p></td>
<td>a <a class="link" href="GBinding.html" title="GBinding"><span class="type">GBinding</span></a>
</td>
</tr>
<tr>
<td><p><span class="term"><span class="emphasis"><em>Returns</em></span> :</span></p></td>
<td>the target <a class="link" href="gobject-The-Base-Object-Type.html#GObject"><span class="type">GObject</span></a>. <span class="annotation">[<acronym title="Don't free data after the code is done."><span class="acronym">transfer none</span></acronym>]</span>
</td>
</tr>
</tbody>
=======
<a name="g-binding-get-target-property"></a><h3>g_binding_get_target_property ()</h3>
<pre class="programlisting">const <a href="../glib/glib-Basic-Types.html#gchar"><span class="returnvalue">gchar</span></a> *
g_binding_get_target_property (<em class="parameter"><code><a class="link" href="GBinding.html" title="GBinding"><span class="type">GBinding</span></a> *binding</code></em>);</pre>
<p>Retrieves the name of the property of <a class="link" href="GBinding.html#GBinding--target" title="The “target” property"><span class="type">“target”</span></a> used as the target
of the binding.</p>
<div class="refsect3">
<a name="id-1.4.15.9.5.5"></a><h4>Parameters</h4>
<div class="informaltable"><table width="100%" border="0">
<colgroup>
<col width="150px" class="parameters_name">
<col class="parameters_description">
<col width="200px" class="parameters_annotations">
</colgroup>
<tbody><tr>
<td class="parameter_name"><p>binding</p></td>
<td class="parameter_description"><p>a <a class="link" href="GBinding.html" title="GBinding"><span class="type">GBinding</span></a></p></td>
<td class="parameter_annotations"> </td>
</tr></tbody>
>>>>>>> 76bed778
</table></div>
</div>
<div class="refsect3">
<a name="id-1.4.15.9.5.6"></a><h4>Returns</h4>
<p> the name of the target property</p>
</div>
<p class="since">Since: <a class="link" href="api-index-2-26.html#api-index-2.26">2.26</a></p>
</div>
<hr>
<div class="refsect2">
<<<<<<< HEAD
<a name="g-binding-get-target-property"></a><h3>g_binding_get_target_property ()</h3>
<pre class="programlisting">const <a href="./../glib/glib/glib-Basic-Types.html#gchar"><span class="returnvalue">gchar</span></a> *       g_binding_get_target_property       (<em class="parameter"><code><a class="link" href="GBinding.html" title="GBinding"><span class="type">GBinding</span></a> *binding</code></em>);</pre>
<p>
Retrieves the name of the property of <a class="link" href="GBinding.html#GBinding--target" title='The "target" property'><span class="type">"target"</span></a> used as the target
of the binding
</p>
<div class="variablelist"><table border="0" class="variablelist">
<colgroup>
<col align="left" valign="top">
<col>
</colgroup>
<tbody>
<tr>
<td><p><span class="term"><em class="parameter"><code>binding</code></em> :</span></p></td>
<td>a <a class="link" href="GBinding.html" title="GBinding"><span class="type">GBinding</span></a>
</td>
</tr>
<tr>
<td><p><span class="term"><span class="emphasis"><em>Returns</em></span> :</span></p></td>
<td>the name of the target property</td>
</tr>
</tbody>
=======
<a name="g-binding-get-flags"></a><h3>g_binding_get_flags ()</h3>
<pre class="programlisting"><a class="link" href="GBinding.html#GBindingFlags" title="enum GBindingFlags"><span class="returnvalue">GBindingFlags</span></a>
g_binding_get_flags (<em class="parameter"><code><a class="link" href="GBinding.html" title="GBinding"><span class="type">GBinding</span></a> *binding</code></em>);</pre>
<p>Retrieves the flags passed when constructing the <a class="link" href="GBinding.html" title="GBinding"><span class="type">GBinding</span></a>.</p>
<div class="refsect3">
<a name="id-1.4.15.9.6.5"></a><h4>Parameters</h4>
<div class="informaltable"><table width="100%" border="0">
<colgroup>
<col width="150px" class="parameters_name">
<col class="parameters_description">
<col width="200px" class="parameters_annotations">
</colgroup>
<tbody><tr>
<td class="parameter_name"><p>binding</p></td>
<td class="parameter_description"><p>a <a class="link" href="GBinding.html" title="GBinding"><span class="type">GBinding</span></a></p></td>
<td class="parameter_annotations"> </td>
</tr></tbody>
>>>>>>> 76bed778
</table></div>
</div>
<div class="refsect3">
<a name="id-1.4.15.9.6.6"></a><h4>Returns</h4>
<p> the <a class="link" href="GBinding.html#GBindingFlags" title="enum GBindingFlags"><span class="type">GBindingFlags</span></a> used by the <a class="link" href="GBinding.html" title="GBinding"><span class="type">GBinding</span></a></p>
</div>
<p class="since">Since: <a class="link" href="api-index-2-26.html#api-index-2.26">2.26</a></p>
</div>
<hr>
<div class="refsect2">
<<<<<<< HEAD
<a name="g-binding-get-flags"></a><h3>g_binding_get_flags ()</h3>
<pre class="programlisting"><a class="link" href="GBinding.html#GBindingFlags" title="enum GBindingFlags"><span class="returnvalue">GBindingFlags</span></a>       g_binding_get_flags                 (<em class="parameter"><code><a class="link" href="GBinding.html" title="GBinding"><span class="type">GBinding</span></a> *binding</code></em>);</pre>
<p>
Retrieves the flags passed when constructing the <a class="link" href="GBinding.html" title="GBinding"><span class="type">GBinding</span></a>
</p>
<div class="variablelist"><table border="0" class="variablelist">
<colgroup>
<col align="left" valign="top">
<col>
</colgroup>
<tbody>
<tr>
<td><p><span class="term"><em class="parameter"><code>binding</code></em> :</span></p></td>
<td>a <a class="link" href="GBinding.html" title="GBinding"><span class="type">GBinding</span></a>
</td>
</tr>
<tr>
<td><p><span class="term"><span class="emphasis"><em>Returns</em></span> :</span></p></td>
<td>the <a class="link" href="GBinding.html#GBindingFlags" title="enum GBindingFlags"><span class="type">GBindingFlags</span></a> used by the <a class="link" href="GBinding.html" title="GBinding"><span class="type">GBinding</span></a>
</td>
</tr>
</tbody>
=======
<a name="g-binding-unbind"></a><h3>g_binding_unbind ()</h3>
<pre class="programlisting"><span class="returnvalue">void</span>
g_binding_unbind (<em class="parameter"><code><a class="link" href="GBinding.html" title="GBinding"><span class="type">GBinding</span></a> *binding</code></em>);</pre>
<p>Explicitly releases the binding between the source and the target
property expressed by <em class="parameter"><code>binding</code></em>
.</p>
<p>This function will release the reference that is being held on
the <em class="parameter"><code>binding</code></em>
 instance; if you want to hold on to the <a class="link" href="GBinding.html" title="GBinding"><span class="type">GBinding</span></a> instance
after calling <a class="link" href="GBinding.html#g-binding-unbind" title="g_binding_unbind ()"><code class="function">g_binding_unbind()</code></a>, you will need to hold a reference
to it.</p>
<div class="refsect3">
<a name="id-1.4.15.9.7.6"></a><h4>Parameters</h4>
<div class="informaltable"><table width="100%" border="0">
<colgroup>
<col width="150px" class="parameters_name">
<col class="parameters_description">
<col width="200px" class="parameters_annotations">
</colgroup>
<tbody><tr>
<td class="parameter_name"><p>binding</p></td>
<td class="parameter_description"><p>a <a class="link" href="GBinding.html" title="GBinding"><span class="type">GBinding</span></a></p></td>
<td class="parameter_annotations"> </td>
</tr></tbody>
>>>>>>> 76bed778
</table></div>
</div>
<p class="since">Since: <a class="link" href="api-index-2-38.html#api-index-2.38">2.38</a></p>
</div>
<hr>
<div class="refsect2">
<<<<<<< HEAD
<a name="g-object-bind-property"></a><h3>g_object_bind_property ()</h3>
<pre class="programlisting"><a class="link" href="GBinding.html" title="GBinding"><span class="returnvalue">GBinding</span></a> *          g_object_bind_property              (<em class="parameter"><code><a href="./../glib/glib/glib-Basic-Types.html#gpointer"><span class="type">gpointer</span></a> source</code></em>,
                                                         <em class="parameter"><code>const <a href="./../glib/glib/glib-Basic-Types.html#gchar"><span class="type">gchar</span></a> *source_property</code></em>,
                                                         <em class="parameter"><code><a href="./../glib/glib/glib-Basic-Types.html#gpointer"><span class="type">gpointer</span></a> target</code></em>,
                                                         <em class="parameter"><code>const <a href="./../glib/glib/glib-Basic-Types.html#gchar"><span class="type">gchar</span></a> *target_property</code></em>,
                                                         <em class="parameter"><code><a class="link" href="GBinding.html#GBindingFlags" title="enum GBindingFlags"><span class="type">GBindingFlags</span></a> flags</code></em>);</pre>
<p>
Creates a binding between <em class="parameter"><code>source_property</code></em> on <em class="parameter"><code>source</code></em> and <em class="parameter"><code>target_property</code></em>
on <em class="parameter"><code>target</code></em>. Whenever the <em class="parameter"><code>source_property</code></em> is changed the <em class="parameter"><code>target_property</code></em> is
updated using the same value. For instance:
</p>
<p>
</p>
=======
<a name="g-object-bind-property"></a><h3>g_object_bind_property ()</h3>
<pre class="programlisting"><a class="link" href="GBinding.html" title="GBinding"><span class="returnvalue">GBinding</span></a> *
g_object_bind_property (<em class="parameter"><code><a href="../glib/glib-Basic-Types.html#gpointer"><span class="type">gpointer</span></a> source</code></em>,
                        <em class="parameter"><code>const <a href="../glib/glib-Basic-Types.html#gchar"><span class="type">gchar</span></a> *source_property</code></em>,
                        <em class="parameter"><code><a href="../glib/glib-Basic-Types.html#gpointer"><span class="type">gpointer</span></a> target</code></em>,
                        <em class="parameter"><code>const <a href="../glib/glib-Basic-Types.html#gchar"><span class="type">gchar</span></a> *target_property</code></em>,
                        <em class="parameter"><code><a class="link" href="GBinding.html#GBindingFlags" title="enum GBindingFlags"><span class="type">GBindingFlags</span></a> flags</code></em>);</pre>
<p>Creates a binding between <em class="parameter"><code>source_property</code></em>
 on <em class="parameter"><code>source</code></em>
 and <em class="parameter"><code>target_property</code></em>

on <em class="parameter"><code>target</code></em>
. Whenever the <em class="parameter"><code>source_property</code></em>
 is changed the <em class="parameter"><code>target_property</code></em>
 is
updated using the same value. For instance:</p>
>>>>>>> 76bed778
<div class="informalexample">
  <table class="listing_frame" border="0" cellpadding="0" cellspacing="0">
    <tbody>
      <tr>
        <td class="listing_lines" align="right"><pre>1</pre></td>
        <td class="listing_code"><pre class="programlisting"><span class="function"><a href="GBinding.html#g-object-bind-property">g_object_bind_property</a></span> <span class="gtkdoc opt">(</span>action<span class="gtkdoc opt">,</span> <span class="string">&quot;active&quot;</span><span class="gtkdoc opt">,</span> widget<span class="gtkdoc opt">,</span> <span class="string">&quot;sensitive&quot;</span><span class="gtkdoc opt">,</span> <span class="number">0</span><span class="gtkdoc opt">);</span></pre></td>
      </tr>
    </tbody>
  </table>
</div>

<p></p>
<p>Will result in the "sensitive" property of the widget <a class="link" href="gobject-The-Base-Object-Type.html#GObject"><span class="type">GObject</span></a> instance to be
updated with the same value of the "active" property of the action <a class="link" href="gobject-The-Base-Object-Type.html#GObject"><span class="type">GObject</span></a>
<<<<<<< HEAD
instance.
</p>
<p>
If <em class="parameter"><code>flags</code></em> contains <a class="link" href="GBinding.html#G-BINDING-BIDIRECTIONAL:CAPS"><code class="literal">G_BINDING_BIDIRECTIONAL</code></a> then the binding will be mutual:
if <em class="parameter"><code>target_property</code></em> on <em class="parameter"><code>target</code></em> changes then the <em class="parameter"><code>source_property</code></em> on <em class="parameter"><code>source</code></em>
will be updated as well.
</p>
<p>
The binding will automatically be removed when either the <em class="parameter"><code>source</code></em> or the
<em class="parameter"><code>target</code></em> instances are finalized. To remove the binding without affecting the
<em class="parameter"><code>source</code></em> and the <em class="parameter"><code>target</code></em> you can just call <a class="link" href="gobject-The-Base-Object-Type.html#g-object-unref" title="g_object_unref ()"><code class="function">g_object_unref()</code></a> on the returned
<a class="link" href="GBinding.html" title="GBinding"><span class="type">GBinding</span></a> instance.
</p>
<p>
A <a class="link" href="gobject-The-Base-Object-Type.html#GObject"><span class="type">GObject</span></a> can have multiple bindings.
</p>
<div class="variablelist"><table border="0" class="variablelist">
<colgroup>
<col align="left" valign="top">
<col>
</colgroup>
<tbody>
<tr>
<td><p><span class="term"><em class="parameter"><code>source</code></em> :</span></p></td>
<td>the source <a class="link" href="gobject-The-Base-Object-Type.html#GObject"><span class="type">GObject</span></a>. <span class="annotation">[<acronym title="Override the parsed C type with given type."><span class="acronym">type</span></acronym> GObject.Object]</span>
</td>
</tr>
<tr>
<td><p><span class="term"><em class="parameter"><code>source_property</code></em> :</span></p></td>
<td>the property on <em class="parameter"><code>source</code></em> to bind</td>
</tr>
<tr>
<td><p><span class="term"><em class="parameter"><code>target</code></em> :</span></p></td>
<td>the target <a class="link" href="gobject-The-Base-Object-Type.html#GObject"><span class="type">GObject</span></a>. <span class="annotation">[<acronym title="Override the parsed C type with given type."><span class="acronym">type</span></acronym> GObject.Object]</span>
</td>
</tr>
<tr>
<td><p><span class="term"><em class="parameter"><code>target_property</code></em> :</span></p></td>
<td>the property on <em class="parameter"><code>target</code></em> to bind</td>
</tr>
<tr>
<td><p><span class="term"><em class="parameter"><code>flags</code></em> :</span></p></td>
<td>flags to pass to <a class="link" href="GBinding.html" title="GBinding"><span class="type">GBinding</span></a>
</td>
</tr>
<tr>
<td><p><span class="term"><span class="emphasis"><em>Returns</em></span> :</span></p></td>
<td>the <a class="link" href="GBinding.html" title="GBinding"><span class="type">GBinding</span></a> instance representing the
binding between the two <a class="link" href="gobject-The-Base-Object-Type.html#GObject"><span class="type">GObject</span></a> instances. The binding is released
whenever the <a class="link" href="GBinding.html" title="GBinding"><span class="type">GBinding</span></a> reference count reaches zero. <span class="annotation">[<acronym title="Don't free data after the code is done."><span class="acronym">transfer none</span></acronym>]</span>
</td>
=======
instance.</p>
<p>If <em class="parameter"><code>flags</code></em>
 contains <a class="link" href="GBinding.html#G-BINDING-BIDIRECTIONAL:CAPS"><code class="literal">G_BINDING_BIDIRECTIONAL</code></a> then the binding will be mutual:
if <em class="parameter"><code>target_property</code></em>
 on <em class="parameter"><code>target</code></em>
 changes then the <em class="parameter"><code>source_property</code></em>
 on <em class="parameter"><code>source</code></em>

will be updated as well.</p>
<p>The binding will automatically be removed when either the <em class="parameter"><code>source</code></em>
 or the
<em class="parameter"><code>target</code></em>
 instances are finalized. To remove the binding without affecting the
<em class="parameter"><code>source</code></em>
 and the <em class="parameter"><code>target</code></em>
 you can just call <a class="link" href="gobject-The-Base-Object-Type.html#g-object-unref" title="g_object_unref ()"><code class="function">g_object_unref()</code></a> on the returned
<a class="link" href="GBinding.html" title="GBinding"><span class="type">GBinding</span></a> instance.</p>
<p>A <a class="link" href="gobject-The-Base-Object-Type.html#GObject"><span class="type">GObject</span></a> can have multiple bindings.</p>
<div class="refsect3">
<a name="id-1.4.15.9.8.11"></a><h4>Parameters</h4>
<div class="informaltable"><table width="100%" border="0">
<colgroup>
<col width="150px" class="parameters_name">
<col class="parameters_description">
<col width="200px" class="parameters_annotations">
</colgroup>
<tbody>
<tr>
<td class="parameter_name"><p>source</p></td>
<td class="parameter_description"><p> the source <a class="link" href="gobject-The-Base-Object-Type.html#GObject"><span class="type">GObject</span></a>. </p></td>
<td class="parameter_annotations"><span class="annotation">[<acronym title="Override the parsed C type with given type."><span class="acronym">type</span></acronym> GObject.Object]</span></td>
</tr>
<tr>
<td class="parameter_name"><p>source_property</p></td>
<td class="parameter_description"><p>the property on <em class="parameter"><code>source</code></em>
to bind</p></td>
<td class="parameter_annotations"> </td>
</tr>
<tr>
<td class="parameter_name"><p>target</p></td>
<td class="parameter_description"><p> the target <a class="link" href="gobject-The-Base-Object-Type.html#GObject"><span class="type">GObject</span></a>. </p></td>
<td class="parameter_annotations"><span class="annotation">[<acronym title="Override the parsed C type with given type."><span class="acronym">type</span></acronym> GObject.Object]</span></td>
</tr>
<tr>
<td class="parameter_name"><p>target_property</p></td>
<td class="parameter_description"><p>the property on <em class="parameter"><code>target</code></em>
to bind</p></td>
<td class="parameter_annotations"> </td>
</tr>
<tr>
<td class="parameter_name"><p>flags</p></td>
<td class="parameter_description"><p>flags to pass to <a class="link" href="GBinding.html" title="GBinding"><span class="type">GBinding</span></a></p></td>
<td class="parameter_annotations"> </td>
>>>>>>> 76bed778
</tr>
</tbody>
</table></div>
</div>
<div class="refsect3">
<a name="id-1.4.15.9.8.12"></a><h4>Returns</h4>
<p> the <a class="link" href="GBinding.html" title="GBinding"><span class="type">GBinding</span></a> instance representing the
binding between the two <a class="link" href="gobject-The-Base-Object-Type.html#GObject"><span class="type">GObject</span></a> instances. The binding is released
whenever the <a class="link" href="GBinding.html" title="GBinding"><span class="type">GBinding</span></a> reference count reaches zero. </p>
<p><span class="annotation">[<acronym title="Don't free data after the code is done."><span class="acronym">transfer none</span></acronym>]</span></p>
</div>
<p class="since">Since: <a class="link" href="api-index-2-26.html#api-index-2.26">2.26</a></p>
</div>
<hr>
<div class="refsect2">
<<<<<<< HEAD
<a name="GBindingTransformFunc"></a><h3>GBindingTransformFunc ()</h3>
<pre class="programlisting"><a href="./../glib/glib/glib-Basic-Types.html#gboolean"><span class="returnvalue">gboolean</span></a>            (*GBindingTransformFunc)            (<em class="parameter"><code><a class="link" href="GBinding.html" title="GBinding"><span class="type">GBinding</span></a> *binding</code></em>,
                                                         <em class="parameter"><code>const <a class="link" href="gobject-Generic-values.html#GValue" title="GValue"><span class="type">GValue</span></a> *source_value</code></em>,
                                                         <em class="parameter"><code><a class="link" href="gobject-Generic-values.html#GValue" title="GValue"><span class="type">GValue</span></a> *target_value</code></em>,
                                                         <em class="parameter"><code><a href="./../glib/glib/glib-Basic-Types.html#gpointer"><span class="type">gpointer</span></a> user_data</code></em>);</pre>
<p>
A function to be called to transform the source property of <em class="parameter"><code>source</code></em>
from <em class="parameter"><code>source_value</code></em> into the target property of <em class="parameter"><code>target</code></em>
using <em class="parameter"><code>target_value</code></em>.
</p>
<div class="variablelist"><table border="0" class="variablelist">
<colgroup>
<col align="left" valign="top">
<col>
=======
<a name="GBindingTransformFunc"></a><h3>GBindingTransformFunc ()</h3>
<pre class="programlisting"><a href="../glib/glib-Basic-Types.html#gboolean"><span class="returnvalue">gboolean</span></a>
<span class="c_punctuation">(</span>*GBindingTransformFunc<span class="c_punctuation">)</span> (<em class="parameter"><code><a class="link" href="GBinding.html" title="GBinding"><span class="type">GBinding</span></a> *binding</code></em>,
                          <em class="parameter"><code>const <a class="link" href="gobject-Generic-values.html#GValue" title="GValue"><span class="type">GValue</span></a> *from_value</code></em>,
                          <em class="parameter"><code><a class="link" href="gobject-Generic-values.html#GValue" title="GValue"><span class="type">GValue</span></a> *to_value</code></em>,
                          <em class="parameter"><code><a href="../glib/glib-Basic-Types.html#gpointer"><span class="type">gpointer</span></a> user_data</code></em>);</pre>
<p>A function to be called to transform <em class="parameter"><code>from_value</code></em>
 to <em class="parameter"><code>to_value</code></em>
. If
this is the <em class="parameter"><code>transform_to</code></em>
 function of a binding, then <em class="parameter"><code>from_value</code></em>

is the <em class="parameter"><code>source_property</code></em>
 on the <em class="parameter"><code>source</code></em>
 object, and <em class="parameter"><code>to_value</code></em>
 is the
<em class="parameter"><code>target_property</code></em>
 on the <em class="parameter"><code>target</code></em>
 object. If this is the
<em class="parameter"><code>transform_from</code></em>
 function of a <a class="link" href="GBinding.html#G-BINDING-BIDIRECTIONAL:CAPS"><code class="literal">G_BINDING_BIDIRECTIONAL</code></a> binding,
then those roles are reversed.</p>
<div class="refsect3">
<a name="id-1.4.15.9.9.5"></a><h4>Parameters</h4>
<div class="informaltable"><table width="100%" border="0">
<colgroup>
<col width="150px" class="parameters_name">
<col class="parameters_description">
<col width="200px" class="parameters_annotations">
>>>>>>> 76bed778
</colgroup>
<tbody>
<tr>
<td class="parameter_name"><p>binding</p></td>
<td class="parameter_description"><p>a <a class="link" href="GBinding.html" title="GBinding"><span class="type">GBinding</span></a></p></td>
<td class="parameter_annotations"> </td>
</tr>
<tr>
<<<<<<< HEAD
<td><p><span class="term"><em class="parameter"><code>source_value</code></em> :</span></p></td>
<td>the value of the source property</td>
</tr>
<tr>
<td><p><span class="term"><em class="parameter"><code>target_value</code></em> :</span></p></td>
<td>the value of the target property</td>
</tr>
<tr>
<td><p><span class="term"><em class="parameter"><code>user_data</code></em> :</span></p></td>
<td>data passed to the transform function</td>
</tr>
<tr>
<td><p><span class="term"><span class="emphasis"><em>Returns</em></span> :</span></p></td>
<td>
<a href="./../glib/glib/glib-Standard-Macros.html#TRUE:CAPS"><code class="literal">TRUE</code></a> if the transformation was successful, and <a href="./../glib/glib/glib-Standard-Macros.html#FALSE:CAPS"><code class="literal">FALSE</code></a>
otherwise</td>
=======
<td class="parameter_name"><p>from_value</p></td>
<td class="parameter_description"><p>the <a class="link" href="gobject-Generic-values.html#GValue" title="GValue"><span class="type">GValue</span></a> containing the value to transform</p></td>
<td class="parameter_annotations"> </td>
</tr>
<tr>
<td class="parameter_name"><p>to_value</p></td>
<td class="parameter_description"><p>the <a class="link" href="gobject-Generic-values.html#GValue" title="GValue"><span class="type">GValue</span></a> in which to store the transformed value</p></td>
<td class="parameter_annotations"> </td>
</tr>
<tr>
<td class="parameter_name"><p>user_data</p></td>
<td class="parameter_description"><p>data passed to the transform function</p></td>
<td class="parameter_annotations"> </td>
>>>>>>> 76bed778
</tr>
</tbody>
</table></div>
</div>
<div class="refsect3">
<a name="id-1.4.15.9.9.6"></a><h4>Returns</h4>
<p> <a href="../glib/glib-Standard-Macros.html#TRUE:CAPS"><code class="literal">TRUE</code></a> if the transformation was successful, and <a href="../glib/glib-Standard-Macros.html#FALSE:CAPS"><code class="literal">FALSE</code></a>
otherwise</p>
</div>
<p class="since">Since: <a class="link" href="api-index-2-26.html#api-index-2.26">2.26</a></p>
</div>
<hr>
<div class="refsect2">
<<<<<<< HEAD
<a name="g-object-bind-property-full"></a><h3>g_object_bind_property_full ()</h3>
<pre class="programlisting"><a class="link" href="GBinding.html" title="GBinding"><span class="returnvalue">GBinding</span></a> *          g_object_bind_property_full         (<em class="parameter"><code><a href="./../glib/glib/glib-Basic-Types.html#gpointer"><span class="type">gpointer</span></a> source</code></em>,
                                                         <em class="parameter"><code>const <a href="./../glib/glib/glib-Basic-Types.html#gchar"><span class="type">gchar</span></a> *source_property</code></em>,
                                                         <em class="parameter"><code><a href="./../glib/glib/glib-Basic-Types.html#gpointer"><span class="type">gpointer</span></a> target</code></em>,
                                                         <em class="parameter"><code>const <a href="./../glib/glib/glib-Basic-Types.html#gchar"><span class="type">gchar</span></a> *target_property</code></em>,
                                                         <em class="parameter"><code><a class="link" href="GBinding.html#GBindingFlags" title="enum GBindingFlags"><span class="type">GBindingFlags</span></a> flags</code></em>,
                                                         <em class="parameter"><code><a class="link" href="GBinding.html#GBindingTransformFunc" title="GBindingTransformFunc ()"><span class="type">GBindingTransformFunc</span></a> transform_to</code></em>,
                                                         <em class="parameter"><code><a class="link" href="GBinding.html#GBindingTransformFunc" title="GBindingTransformFunc ()"><span class="type">GBindingTransformFunc</span></a> transform_from</code></em>,
                                                         <em class="parameter"><code><a href="./../glib/glib/glib-Basic-Types.html#gpointer"><span class="type">gpointer</span></a> user_data</code></em>,
                                                         <em class="parameter"><code><a href="./../glib/glib/glib-Datasets.html#GDestroyNotify"><span class="type">GDestroyNotify</span></a> notify</code></em>);</pre>
<p>
Complete version of <a class="link" href="GBinding.html#g-object-bind-property" title="g_object_bind_property ()"><code class="function">g_object_bind_property()</code></a>.
</p>
<p>
Creates a binding between <em class="parameter"><code>source_property</code></em> on <em class="parameter"><code>source</code></em> and <em class="parameter"><code>target_property</code></em>
on <em class="parameter"><code>target</code></em>, allowing you to set the transformation functions to be used by
the binding.
</p>
<p>
If <em class="parameter"><code>flags</code></em> contains <a class="link" href="GBinding.html#G-BINDING-BIDIRECTIONAL:CAPS"><code class="literal">G_BINDING_BIDIRECTIONAL</code></a> then the binding will be mutual:
if <em class="parameter"><code>target_property</code></em> on <em class="parameter"><code>target</code></em> changes then the <em class="parameter"><code>source_property</code></em> on <em class="parameter"><code>source</code></em>
will be updated as well. The <em class="parameter"><code>transform_from</code></em> function is only used in case
of bidirectional bindings, otherwise it will be ignored
</p>
<p>
The binding will automatically be removed when either the <em class="parameter"><code>source</code></em> or the
<em class="parameter"><code>target</code></em> instances are finalized. To remove the binding without affecting the
<em class="parameter"><code>source</code></em> and the <em class="parameter"><code>target</code></em> you can just call <a class="link" href="gobject-The-Base-Object-Type.html#g-object-unref" title="g_object_unref ()"><code class="function">g_object_unref()</code></a> on the returned
<a class="link" href="GBinding.html" title="GBinding"><span class="type">GBinding</span></a> instance.
</p>
<p>
A <a class="link" href="gobject-The-Base-Object-Type.html#GObject"><span class="type">GObject</span></a> can have multiple bindings.
</p>
<p>
</p>
<div class="note" style="margin-left: 0.5in; margin-right: 0.5in;">
<h3 class="title">Note</h3>The same <em class="parameter"><code>user_data</code></em> parameter will be used for both <em class="parameter"><code>transform_to</code></em>
and <em class="parameter"><code>transform_from</code></em> transformation functions; the <em class="parameter"><code>notify</code></em> function will
be called once, when the binding is removed. If you need different data
for each transformation function, please use
<a class="link" href="GBinding.html#g-object-bind-property-with-closures" title="g_object_bind_property_with_closures ()"><code class="function">g_object_bind_property_with_closures()</code></a> instead.</div>
<p>
</p>
<div class="variablelist"><table border="0" class="variablelist">
<colgroup>
<col align="left" valign="top">
<col>
</colgroup>
<tbody>
<tr>
<td><p><span class="term"><em class="parameter"><code>source</code></em> :</span></p></td>
<td>the source <a class="link" href="gobject-The-Base-Object-Type.html#GObject"><span class="type">GObject</span></a>. <span class="annotation">[<acronym title="Override the parsed C type with given type."><span class="acronym">type</span></acronym> GObject.Object]</span>
</td>
</tr>
<tr>
<td><p><span class="term"><em class="parameter"><code>source_property</code></em> :</span></p></td>
<td>the property on <em class="parameter"><code>source</code></em> to bind</td>
</tr>
<tr>
<td><p><span class="term"><em class="parameter"><code>target</code></em> :</span></p></td>
<td>the target <a class="link" href="gobject-The-Base-Object-Type.html#GObject"><span class="type">GObject</span></a>. <span class="annotation">[<acronym title="Override the parsed C type with given type."><span class="acronym">type</span></acronym> GObject.Object]</span>
</td>
</tr>
<tr>
<td><p><span class="term"><em class="parameter"><code>target_property</code></em> :</span></p></td>
<td>the property on <em class="parameter"><code>target</code></em> to bind</td>
=======
<a name="g-object-bind-property-full"></a><h3>g_object_bind_property_full ()</h3>
<pre class="programlisting"><a class="link" href="GBinding.html" title="GBinding"><span class="returnvalue">GBinding</span></a> *
g_object_bind_property_full (<em class="parameter"><code><a href="../glib/glib-Basic-Types.html#gpointer"><span class="type">gpointer</span></a> source</code></em>,
                             <em class="parameter"><code>const <a href="../glib/glib-Basic-Types.html#gchar"><span class="type">gchar</span></a> *source_property</code></em>,
                             <em class="parameter"><code><a href="../glib/glib-Basic-Types.html#gpointer"><span class="type">gpointer</span></a> target</code></em>,
                             <em class="parameter"><code>const <a href="../glib/glib-Basic-Types.html#gchar"><span class="type">gchar</span></a> *target_property</code></em>,
                             <em class="parameter"><code><a class="link" href="GBinding.html#GBindingFlags" title="enum GBindingFlags"><span class="type">GBindingFlags</span></a> flags</code></em>,
                             <em class="parameter"><code><a class="link" href="GBinding.html#GBindingTransformFunc" title="GBindingTransformFunc ()"><span class="type">GBindingTransformFunc</span></a> transform_to</code></em>,
                             <em class="parameter"><code><a class="link" href="GBinding.html#GBindingTransformFunc" title="GBindingTransformFunc ()"><span class="type">GBindingTransformFunc</span></a> transform_from</code></em>,
                             <em class="parameter"><code><a href="../glib/glib-Basic-Types.html#gpointer"><span class="type">gpointer</span></a> user_data</code></em>,
                             <em class="parameter"><code><a href="../glib/glib-Datasets.html#GDestroyNotify"><span class="type">GDestroyNotify</span></a> notify</code></em>);</pre>
<p>Complete version of <a class="link" href="GBinding.html#g-object-bind-property" title="g_object_bind_property ()"><code class="function">g_object_bind_property()</code></a>.</p>
<p>Creates a binding between <em class="parameter"><code>source_property</code></em>
 on <em class="parameter"><code>source</code></em>
 and <em class="parameter"><code>target_property</code></em>

on <em class="parameter"><code>target</code></em>
, allowing you to set the transformation functions to be used by
the binding.</p>
<p>If <em class="parameter"><code>flags</code></em>
 contains <a class="link" href="GBinding.html#G-BINDING-BIDIRECTIONAL:CAPS"><code class="literal">G_BINDING_BIDIRECTIONAL</code></a> then the binding will be mutual:
if <em class="parameter"><code>target_property</code></em>
 on <em class="parameter"><code>target</code></em>
 changes then the <em class="parameter"><code>source_property</code></em>
 on <em class="parameter"><code>source</code></em>

will be updated as well. The <em class="parameter"><code>transform_from</code></em>
 function is only used in case
of bidirectional bindings, otherwise it will be ignored</p>
<p>The binding will automatically be removed when either the <em class="parameter"><code>source</code></em>
 or the
<em class="parameter"><code>target</code></em>
 instances are finalized. To remove the binding without affecting the
<em class="parameter"><code>source</code></em>
 and the <em class="parameter"><code>target</code></em>
 you can just call <a class="link" href="gobject-The-Base-Object-Type.html#g-object-unref" title="g_object_unref ()"><code class="function">g_object_unref()</code></a> on the returned
<a class="link" href="GBinding.html" title="GBinding"><span class="type">GBinding</span></a> instance.</p>
<p>A <a class="link" href="gobject-The-Base-Object-Type.html#GObject"><span class="type">GObject</span></a> can have multiple bindings.</p>
<p>The same <em class="parameter"><code>user_data</code></em>
 parameter will be used for both <em class="parameter"><code>transform_to</code></em>

and <em class="parameter"><code>transform_from</code></em>
 transformation functions; the <em class="parameter"><code>notify</code></em>
 function will
be called once, when the binding is removed. If you need different data
for each transformation function, please use
<a class="link" href="GBinding.html#g-object-bind-property-with-closures" title="g_object_bind_property_with_closures ()"><code class="function">g_object_bind_property_with_closures()</code></a> instead.</p>
<div class="refsect3">
<a name="id-1.4.15.9.10.10"></a><h4>Parameters</h4>
<div class="informaltable"><table width="100%" border="0">
<colgroup>
<col width="150px" class="parameters_name">
<col class="parameters_description">
<col width="200px" class="parameters_annotations">
</colgroup>
<tbody>
<tr>
<td class="parameter_name"><p>source</p></td>
<td class="parameter_description"><p> the source <a class="link" href="gobject-The-Base-Object-Type.html#GObject"><span class="type">GObject</span></a>. </p></td>
<td class="parameter_annotations"><span class="annotation">[<acronym title="Override the parsed C type with given type."><span class="acronym">type</span></acronym> GObject.Object]</span></td>
</tr>
<tr>
<td class="parameter_name"><p>source_property</p></td>
<td class="parameter_description"><p>the property on <em class="parameter"><code>source</code></em>
to bind</p></td>
<td class="parameter_annotations"> </td>
</tr>
<tr>
<td class="parameter_name"><p>target</p></td>
<td class="parameter_description"><p> the target <a class="link" href="gobject-The-Base-Object-Type.html#GObject"><span class="type">GObject</span></a>. </p></td>
<td class="parameter_annotations"><span class="annotation">[<acronym title="Override the parsed C type with given type."><span class="acronym">type</span></acronym> GObject.Object]</span></td>
</tr>
<tr>
<td class="parameter_name"><p>target_property</p></td>
<td class="parameter_description"><p>the property on <em class="parameter"><code>target</code></em>
to bind</p></td>
<td class="parameter_annotations"> </td>
>>>>>>> 76bed778
</tr>
<tr>
<td class="parameter_name"><p>flags</p></td>
<td class="parameter_description"><p>flags to pass to <a class="link" href="GBinding.html" title="GBinding"><span class="type">GBinding</span></a></p></td>
<td class="parameter_annotations"> </td>
</tr>
<tr>
<<<<<<< HEAD
<td><p><span class="term"><em class="parameter"><code>transform_to</code></em> :</span></p></td>
<td>the transformation function
from the <em class="parameter"><code>source</code></em> to the <em class="parameter"><code>target</code></em>, or <a href="./../glib/glib/glib-Standard-Macros.html#NULL:CAPS"><code class="literal">NULL</code></a> to use the default. <span class="annotation">[<acronym title="The callback is valid until the GDestroyNotify argument is called."><span class="acronym">scope notified</span></acronym>][<acronym title="NULL is ok, both for passing and for returning."><span class="acronym">allow-none</span></acronym>]</span>
</td>
</tr>
<tr>
<td><p><span class="term"><em class="parameter"><code>transform_from</code></em> :</span></p></td>
<td>the transformation function
from the <em class="parameter"><code>target</code></em> to the <em class="parameter"><code>source</code></em>, or <a href="./../glib/glib/glib-Standard-Macros.html#NULL:CAPS"><code class="literal">NULL</code></a> to use the default. <span class="annotation">[<acronym title="The callback is valid until the GDestroyNotify argument is called."><span class="acronym">scope notified</span></acronym>][<acronym title="NULL is ok, both for passing and for returning."><span class="acronym">allow-none</span></acronym>]</span>
</td>
</tr>
<tr>
<td><p><span class="term"><em class="parameter"><code>user_data</code></em> :</span></p></td>
<td>custom data to be passed to the transformation functions,
or <a href="./../glib/glib/glib-Standard-Macros.html#NULL:CAPS"><code class="literal">NULL</code></a>
</td>
</tr>
<tr>
<td><p><span class="term"><em class="parameter"><code>notify</code></em> :</span></p></td>
<td>function to be called when disposing the binding, to free the
resources used by the transformation functions</td>
</tr>
<tr>
<td><p><span class="term"><span class="emphasis"><em>Returns</em></span> :</span></p></td>
<td>the <a class="link" href="GBinding.html" title="GBinding"><span class="type">GBinding</span></a> instance representing the
binding between the two <a class="link" href="gobject-The-Base-Object-Type.html#GObject"><span class="type">GObject</span></a> instances. The binding is released
whenever the <a class="link" href="GBinding.html" title="GBinding"><span class="type">GBinding</span></a> reference count reaches zero. <span class="annotation">[<acronym title="Don't free data after the code is done."><span class="acronym">transfer none</span></acronym>]</span>
</td>
=======
<td class="parameter_name"><p>transform_to</p></td>
<td class="parameter_description"><p> the transformation function
from the <em class="parameter"><code>source</code></em>
to the <em class="parameter"><code>target</code></em>
, or <a href="../glib/glib-Standard-Macros.html#NULL:CAPS"><code class="literal">NULL</code></a> to use the default. </p></td>
<td class="parameter_annotations"><span class="annotation">[<acronym title="The callback is valid until the GDestroyNotify argument is called."><span class="acronym">scope notified</span></acronym>][<acronym title="NULL is OK, both for passing and for returning."><span class="acronym">allow-none</span></acronym>]</span></td>
</tr>
<tr>
<td class="parameter_name"><p>transform_from</p></td>
<td class="parameter_description"><p> the transformation function
from the <em class="parameter"><code>target</code></em>
to the <em class="parameter"><code>source</code></em>
, or <a href="../glib/glib-Standard-Macros.html#NULL:CAPS"><code class="literal">NULL</code></a> to use the default. </p></td>
<td class="parameter_annotations"><span class="annotation">[<acronym title="The callback is valid until the GDestroyNotify argument is called."><span class="acronym">scope notified</span></acronym>][<acronym title="NULL is OK, both for passing and for returning."><span class="acronym">allow-none</span></acronym>]</span></td>
</tr>
<tr>
<td class="parameter_name"><p>user_data</p></td>
<td class="parameter_description"><p>custom data to be passed to the transformation functions,
or <a href="../glib/glib-Standard-Macros.html#NULL:CAPS"><code class="literal">NULL</code></a></p></td>
<td class="parameter_annotations"> </td>
</tr>
<tr>
<td class="parameter_name"><p>notify</p></td>
<td class="parameter_description"><p>function to be called when disposing the binding, to free the
resources used by the transformation functions</p></td>
<td class="parameter_annotations"> </td>
>>>>>>> 76bed778
</tr>
</tbody>
</table></div>
</div>
<div class="refsect3">
<a name="id-1.4.15.9.10.11"></a><h4>Returns</h4>
<p> the <a class="link" href="GBinding.html" title="GBinding"><span class="type">GBinding</span></a> instance representing the
binding between the two <a class="link" href="gobject-The-Base-Object-Type.html#GObject"><span class="type">GObject</span></a> instances. The binding is released
whenever the <a class="link" href="GBinding.html" title="GBinding"><span class="type">GBinding</span></a> reference count reaches zero. </p>
<p><span class="annotation">[<acronym title="Don't free data after the code is done."><span class="acronym">transfer none</span></acronym>]</span></p>
</div>
<p class="since">Since: <a class="link" href="api-index-2-26.html#api-index-2.26">2.26</a></p>
</div>
<hr>
<div class="refsect2">
<<<<<<< HEAD
<a name="g-object-bind-property-with-closures"></a><h3>g_object_bind_property_with_closures ()</h3>
<pre class="programlisting"><a class="link" href="GBinding.html" title="GBinding"><span class="returnvalue">GBinding</span></a> *          g_object_bind_property_with_closures
                                                        (<em class="parameter"><code><a href="./../glib/glib/glib-Basic-Types.html#gpointer"><span class="type">gpointer</span></a> source</code></em>,
                                                         <em class="parameter"><code>const <a href="./../glib/glib/glib-Basic-Types.html#gchar"><span class="type">gchar</span></a> *source_property</code></em>,
                                                         <em class="parameter"><code><a href="./../glib/glib/glib-Basic-Types.html#gpointer"><span class="type">gpointer</span></a> target</code></em>,
                                                         <em class="parameter"><code>const <a href="./../glib/glib/glib-Basic-Types.html#gchar"><span class="type">gchar</span></a> *target_property</code></em>,
                                                         <em class="parameter"><code><a class="link" href="GBinding.html#GBindingFlags" title="enum GBindingFlags"><span class="type">GBindingFlags</span></a> flags</code></em>,
                                                         <em class="parameter"><code><a class="link" href="gobject-Closures.html#GClosure" title="struct GClosure"><span class="type">GClosure</span></a> *transform_to</code></em>,
                                                         <em class="parameter"><code><a class="link" href="gobject-Closures.html#GClosure" title="struct GClosure"><span class="type">GClosure</span></a> *transform_from</code></em>);</pre>
<p>
Creates a binding between <em class="parameter"><code>source_property</code></em> on <em class="parameter"><code>source</code></em> and <em class="parameter"><code>target_property</code></em>
on <em class="parameter"><code>target</code></em>, allowing you to set the transformation functions to be used by
the binding.
</p>
<p>
This function is the language bindings friendly version of
<a class="link" href="GBinding.html#g-object-bind-property-full" title="g_object_bind_property_full ()"><code class="function">g_object_bind_property_full()</code></a>, using <a class="link" href="gobject-Closures.html#GClosure" title="struct GClosure"><span class="type">GClosure</span></a>s instead of
function pointers.
</p>
<p>
Rename to: g_object_bind_property_full
</p>
<div class="variablelist"><table border="0" class="variablelist">
<colgroup>
<col align="left" valign="top">
<col>
</colgroup>
<tbody>
<tr>
<td><p><span class="term"><em class="parameter"><code>source</code></em> :</span></p></td>
<td>the source <a class="link" href="gobject-The-Base-Object-Type.html#GObject"><span class="type">GObject</span></a>. <span class="annotation">[<acronym title="Override the parsed C type with given type."><span class="acronym">type</span></acronym> GObject.Object]</span>
</td>
</tr>
<tr>
<td><p><span class="term"><em class="parameter"><code>source_property</code></em> :</span></p></td>
<td>the property on <em class="parameter"><code>source</code></em> to bind</td>
</tr>
<tr>
<td><p><span class="term"><em class="parameter"><code>target</code></em> :</span></p></td>
<td>the target <a class="link" href="gobject-The-Base-Object-Type.html#GObject"><span class="type">GObject</span></a>. <span class="annotation">[<acronym title="Override the parsed C type with given type."><span class="acronym">type</span></acronym> GObject.Object]</span>
</td>
</tr>
<tr>
<td><p><span class="term"><em class="parameter"><code>target_property</code></em> :</span></p></td>
<td>the property on <em class="parameter"><code>target</code></em> to bind</td>
=======
<a name="g-object-bind-property-with-closures"></a><h3>g_object_bind_property_with_closures ()</h3>
<pre class="programlisting"><a class="link" href="GBinding.html" title="GBinding"><span class="returnvalue">GBinding</span></a> *
g_object_bind_property_with_closures (<em class="parameter"><code><a href="../glib/glib-Basic-Types.html#gpointer"><span class="type">gpointer</span></a> source</code></em>,
                                      <em class="parameter"><code>const <a href="../glib/glib-Basic-Types.html#gchar"><span class="type">gchar</span></a> *source_property</code></em>,
                                      <em class="parameter"><code><a href="../glib/glib-Basic-Types.html#gpointer"><span class="type">gpointer</span></a> target</code></em>,
                                      <em class="parameter"><code>const <a href="../glib/glib-Basic-Types.html#gchar"><span class="type">gchar</span></a> *target_property</code></em>,
                                      <em class="parameter"><code><a class="link" href="GBinding.html#GBindingFlags" title="enum GBindingFlags"><span class="type">GBindingFlags</span></a> flags</code></em>,
                                      <em class="parameter"><code><a class="link" href="gobject-Closures.html#GClosure" title="struct GClosure"><span class="type">GClosure</span></a> *transform_to</code></em>,
                                      <em class="parameter"><code><a class="link" href="gobject-Closures.html#GClosure" title="struct GClosure"><span class="type">GClosure</span></a> *transform_from</code></em>);</pre>
<p>Creates a binding between <em class="parameter"><code>source_property</code></em>
 on <em class="parameter"><code>source</code></em>
 and <em class="parameter"><code>target_property</code></em>

on <em class="parameter"><code>target</code></em>
, allowing you to set the transformation functions to be used by
the binding.</p>
<p>This function is the language bindings friendly version of
<a class="link" href="GBinding.html#g-object-bind-property-full" title="g_object_bind_property_full ()"><code class="function">g_object_bind_property_full()</code></a>, using <a href="gobject-Closures.html#GClosure"><span class="type">GClosures</span></a> instead of
function pointers.</p>
<p><span class="annotation">[<acronym title="Rename the original symbol's name to SYMBOL."><span class="acronym">rename-to</span></acronym> g_object_bind_property_full]</span></p>
<div class="refsect3">
<a name="id-1.4.15.9.11.7"></a><h4>Parameters</h4>
<div class="informaltable"><table width="100%" border="0">
<colgroup>
<col width="150px" class="parameters_name">
<col class="parameters_description">
<col width="200px" class="parameters_annotations">
</colgroup>
<tbody>
<tr>
<td class="parameter_name"><p>source</p></td>
<td class="parameter_description"><p> the source <a class="link" href="gobject-The-Base-Object-Type.html#GObject"><span class="type">GObject</span></a>. </p></td>
<td class="parameter_annotations"><span class="annotation">[<acronym title="Override the parsed C type with given type."><span class="acronym">type</span></acronym> GObject.Object]</span></td>
</tr>
<tr>
<td class="parameter_name"><p>source_property</p></td>
<td class="parameter_description"><p>the property on <em class="parameter"><code>source</code></em>
to bind</p></td>
<td class="parameter_annotations"> </td>
</tr>
<tr>
<td class="parameter_name"><p>target</p></td>
<td class="parameter_description"><p> the target <a class="link" href="gobject-The-Base-Object-Type.html#GObject"><span class="type">GObject</span></a>. </p></td>
<td class="parameter_annotations"><span class="annotation">[<acronym title="Override the parsed C type with given type."><span class="acronym">type</span></acronym> GObject.Object]</span></td>
</tr>
<tr>
<td class="parameter_name"><p>target_property</p></td>
<td class="parameter_description"><p>the property on <em class="parameter"><code>target</code></em>
to bind</p></td>
<td class="parameter_annotations"> </td>
</tr>
<tr>
<td class="parameter_name"><p>flags</p></td>
<td class="parameter_description"><p>flags to pass to <a class="link" href="GBinding.html" title="GBinding"><span class="type">GBinding</span></a></p></td>
<td class="parameter_annotations"> </td>
</tr>
<tr>
<td class="parameter_name"><p>transform_to</p></td>
<td class="parameter_description"><p>a <a class="link" href="gobject-Closures.html#GClosure" title="struct GClosure"><span class="type">GClosure</span></a> wrapping the transformation function
from the <em class="parameter"><code>source</code></em>
to the <em class="parameter"><code>target</code></em>
, or <a href="../glib/glib-Standard-Macros.html#NULL:CAPS"><code class="literal">NULL</code></a> to use the default</p></td>
<td class="parameter_annotations"> </td>
>>>>>>> 76bed778
</tr>
<tr>
<td class="parameter_name"><p>transform_from</p></td>
<td class="parameter_description"><p>a <a class="link" href="gobject-Closures.html#GClosure" title="struct GClosure"><span class="type">GClosure</span></a> wrapping the transformation function
from the <em class="parameter"><code>target</code></em>
to the <em class="parameter"><code>source</code></em>
, or <a href="../glib/glib-Standard-Macros.html#NULL:CAPS"><code class="literal">NULL</code></a> to use the default</p></td>
<td class="parameter_annotations"> </td>
</tr>
</tbody>
</table></div>
</div>
<div class="refsect3">
<a name="id-1.4.15.9.11.8"></a><h4>Returns</h4>
<p> the <a class="link" href="GBinding.html" title="GBinding"><span class="type">GBinding</span></a> instance representing the
binding between the two <a class="link" href="gobject-The-Base-Object-Type.html#GObject"><span class="type">GObject</span></a> instances. The binding is released
whenever the <a class="link" href="GBinding.html" title="GBinding"><span class="type">GBinding</span></a> reference count reaches zero. </p>
<p><span class="annotation">[<acronym title="Don't free data after the code is done."><span class="acronym">transfer none</span></acronym>]</span></p>
</div>
<p class="since">Since: <a class="link" href="api-index-2-26.html#api-index-2.26">2.26</a></p>
</div>
</div>
<div class="refsect1">
<a name="GBinding.other_details"></a><h2>Types and Values</h2>
<div class="refsect2">
<a name="GBinding-struct"></a><h3>GBinding</h3>
<pre class="programlisting">typedef struct _GBinding GBinding;</pre>
<p>GBinding is an opaque structure whose members
cannot be accessed directly.</p>
<p class="since">Since: <a class="link" href="api-index-2-26.html#api-index-2.26">2.26</a></p>
</div>
<hr>
<div class="refsect2">
<a name="GBindingFlags"></a><h3>enum GBindingFlags</h3>
<p>Flags to be passed to <a class="link" href="GBinding.html#g-object-bind-property" title="g_object_bind_property ()"><code class="function">g_object_bind_property()</code></a> or
<a class="link" href="GBinding.html#g-object-bind-property-full" title="g_object_bind_property_full ()"><code class="function">g_object_bind_property_full()</code></a>.</p>
<p>This enumeration can be extended at later date.</p>
<div class="refsect3">
<a name="id-1.4.15.10.3.5"></a><h4>Members</h4>
<div class="informaltable"><table width="100%" border="0">
<colgroup>
<col width="300px" class="enum_members_name">
<col class="enum_members_description">
<col width="200px" class="enum_members_annotations">
</colgroup>
<tbody>
<tr>
<td class="enum_member_name"><p><a name="G-BINDING-DEFAULT:CAPS"></a>G_BINDING_DEFAULT</p></td>
<td class="enum_member_description">
<p>The default binding; if the source property
  changes, the target property is updated with its value.</p>
</td>
<td class="enum_member_annotations"> </td>
</tr>
<tr>
<<<<<<< HEAD
<td><p><span class="term"><em class="parameter"><code>transform_to</code></em> :</span></p></td>
<td>a <a class="link" href="gobject-Closures.html#GClosure" title="struct GClosure"><span class="type">GClosure</span></a> wrapping the transformation function
from the <em class="parameter"><code>source</code></em> to the <em class="parameter"><code>target</code></em>, or <a href="./../glib/glib/glib-Standard-Macros.html#NULL:CAPS"><code class="literal">NULL</code></a> to use the default</td>
</tr>
<tr>
<td><p><span class="term"><em class="parameter"><code>transform_from</code></em> :</span></p></td>
<td>a <a class="link" href="gobject-Closures.html#GClosure" title="struct GClosure"><span class="type">GClosure</span></a> wrapping the transformation function
from the <em class="parameter"><code>target</code></em> to the <em class="parameter"><code>source</code></em>, or <a href="./../glib/glib/glib-Standard-Macros.html#NULL:CAPS"><code class="literal">NULL</code></a> to use the default</td>
</tr>
<tr>
<td><p><span class="term"><span class="emphasis"><em>Returns</em></span> :</span></p></td>
<td>the <a class="link" href="GBinding.html" title="GBinding"><span class="type">GBinding</span></a> instance representing the
binding between the two <a class="link" href="gobject-The-Base-Object-Type.html#GObject"><span class="type">GObject</span></a> instances. The binding is released
whenever the <a class="link" href="GBinding.html" title="GBinding"><span class="type">GBinding</span></a> reference count reaches zero. <span class="annotation">[<acronym title="Don't free data after the code is done."><span class="acronym">transfer none</span></acronym>]</span>
=======
<td class="enum_member_name"><p><a name="G-BINDING-BIDIRECTIONAL:CAPS"></a>G_BINDING_BIDIRECTIONAL</p></td>
<td class="enum_member_description">
<p>Bidirectional binding; if either the
  property of the source or the property of the target changes,
  the other is updated.</p>
</td>
<td class="enum_member_annotations"> </td>
</tr>
<tr>
<td class="enum_member_name"><p><a name="G-BINDING-SYNC-CREATE:CAPS"></a>G_BINDING_SYNC_CREATE</p></td>
<td class="enum_member_description">
<p>Synchronize the values of the source and
  target properties when creating the binding; the direction of
  the synchronization is always from the source to the target.</p>
</td>
<td class="enum_member_annotations"> </td>
</tr>
<tr>
<td class="enum_member_name"><p><a name="G-BINDING-INVERT-BOOLEAN:CAPS"></a>G_BINDING_INVERT_BOOLEAN</p></td>
<td class="enum_member_description">
<p>If the two properties being bound are
  booleans, setting one to <a href="../glib/glib-Standard-Macros.html#TRUE:CAPS"><code class="literal">TRUE</code></a> will result in the other being
  set to <a href="../glib/glib-Standard-Macros.html#FALSE:CAPS"><code class="literal">FALSE</code></a> and vice versa. This flag will only work for
  boolean properties, and cannot be used when passing custom
  transformation functions to <a class="link" href="GBinding.html#g-object-bind-property-full" title="g_object_bind_property_full ()"><code class="function">g_object_bind_property_full()</code></a>.</p>
>>>>>>> 76bed778
</td>
<td class="enum_member_annotations"> </td>
</tr>
</tbody>
</table></div>
</div>
<p class="since">Since: <a class="link" href="api-index-2-26.html#api-index-2.26">2.26</a></p>
</div>
</div>
<div class="refsect1">
<a name="GBinding.property-details"></a><h2>Property Details</h2>
<div class="refsect2">
<<<<<<< HEAD
<a name="GBinding--flags"></a><h3>The <code class="literal">"flags"</code> property</h3>
<pre class="programlisting">  "flags"                    <a class="link" href="GBinding.html#GBindingFlags" title="enum GBindingFlags"><span class="type">GBindingFlags</span></a>         : Read / Write / Construct Only</pre>
<p>
Flags to be used to control the <a class="link" href="GBinding.html" title="GBinding"><span class="type">GBinding</span></a>
</p>
<p class="since">Since 2.26</p>
</div>
<hr>
<div class="refsect2">
<a name="GBinding--source"></a><h3>The <code class="literal">"source"</code> property</h3>
<pre class="programlisting">  "source"                   <a class="link" href="gobject-The-Base-Object-Type.html#GObject"><span class="type">GObject</span></a>*              : Read / Write / Construct Only</pre>
<p>
The <a class="link" href="gobject-The-Base-Object-Type.html#GObject"><span class="type">GObject</span></a> that should be used as the source of the binding
</p>
<p class="since">Since 2.26</p>
</div>
<hr>
<div class="refsect2">
<a name="GBinding--source-property"></a><h3>The <code class="literal">"source-property"</code> property</h3>
<pre class="programlisting">  "source-property"          <a href="./../glib/glib/glib-Basic-Types.html#gchar"><span class="type">gchar</span></a>*                : Read / Write / Construct Only</pre>
<p>
The name of the property of <a class="link" href="GBinding.html#GBinding--source" title='The "source" property'><span class="type">"source"</span></a> that should be used
as the source of the binding
</p>
=======
<a name="GBinding--flags"></a><h3>The <code class="literal">“flags”</code> property</h3>
<pre class="programlisting">  “flags”                    <a class="link" href="GBinding.html#GBindingFlags" title="enum GBindingFlags"><span class="type">GBindingFlags</span></a></pre>
<p>Flags to be used to control the <a class="link" href="GBinding.html" title="GBinding"><span class="type">GBinding</span></a></p>
<p>Flags: Read / Write / Construct Only</p>
<p class="since">Since: <a class="link" href="api-index-2-26.html#api-index-2.26">2.26</a></p>
</div>
<hr>
<div class="refsect2">
<a name="GBinding--source"></a><h3>The <code class="literal">“source”</code> property</h3>
<pre class="programlisting">  “source”                   <a class="link" href="gobject-The-Base-Object-Type.html#GObject"><span class="type">GObject</span></a> *</pre>
<p>The <a class="link" href="gobject-The-Base-Object-Type.html#GObject"><span class="type">GObject</span></a> that should be used as the source of the binding</p>
<p>Flags: Read / Write / Construct Only</p>
<p class="since">Since: <a class="link" href="api-index-2-26.html#api-index-2.26">2.26</a></p>
</div>
<hr>
<div class="refsect2">
<a name="GBinding--source-property"></a><h3>The <code class="literal">“source-property”</code> property</h3>
<pre class="programlisting">  “source-property”          <a href="../glib/glib-Basic-Types.html#gchar"><span class="type">gchar</span></a> *</pre>
<p>The name of the property of <a class="link" href="GBinding.html#GBinding--source" title="The “source” property"><span class="type">“source”</span></a> that should be used
as the source of the binding</p>
<p>Flags: Read / Write / Construct Only</p>
>>>>>>> 76bed778
<p>Default value: NULL</p>
<p class="since">Since: <a class="link" href="api-index-2-26.html#api-index-2.26">2.26</a></p>
</div>
<hr>
<div class="refsect2">
<<<<<<< HEAD
<a name="GBinding--target"></a><h3>The <code class="literal">"target"</code> property</h3>
<pre class="programlisting">  "target"                   <a class="link" href="gobject-The-Base-Object-Type.html#GObject"><span class="type">GObject</span></a>*              : Read / Write / Construct Only</pre>
<p>
The <a class="link" href="gobject-The-Base-Object-Type.html#GObject"><span class="type">GObject</span></a> that should be used as the target of the binding
</p>
<p class="since">Since 2.26</p>
</div>
<hr>
<div class="refsect2">
<a name="GBinding--target-property"></a><h3>The <code class="literal">"target-property"</code> property</h3>
<pre class="programlisting">  "target-property"          <a href="./../glib/glib/glib-Basic-Types.html#gchar"><span class="type">gchar</span></a>*                : Read / Write / Construct Only</pre>
<p>
The name of the property of <a class="link" href="GBinding.html#GBinding--target" title='The "target" property'><span class="type">"target"</span></a> that should be used
as the target of the binding
</p>
=======
<a name="GBinding--target"></a><h3>The <code class="literal">“target”</code> property</h3>
<pre class="programlisting">  “target”                   <a class="link" href="gobject-The-Base-Object-Type.html#GObject"><span class="type">GObject</span></a> *</pre>
<p>The <a class="link" href="gobject-The-Base-Object-Type.html#GObject"><span class="type">GObject</span></a> that should be used as the target of the binding</p>
<p>Flags: Read / Write / Construct Only</p>
<p class="since">Since: <a class="link" href="api-index-2-26.html#api-index-2.26">2.26</a></p>
</div>
<hr>
<div class="refsect2">
<a name="GBinding--target-property"></a><h3>The <code class="literal">“target-property”</code> property</h3>
<pre class="programlisting">  “target-property”          <a href="../glib/glib-Basic-Types.html#gchar"><span class="type">gchar</span></a> *</pre>
<p>The name of the property of <a class="link" href="GBinding.html#GBinding--target" title="The “target” property"><span class="type">“target”</span></a> that should be used
as the target of the binding</p>
<p>Flags: Read / Write / Construct Only</p>
>>>>>>> 76bed778
<p>Default value: NULL</p>
<p class="since">Since: <a class="link" href="api-index-2-26.html#api-index-2.26">2.26</a></p>
</div>
</div>
</div>
<div class="footer">
<<<<<<< HEAD
<hr>
          Generated by GTK-Doc V1.18.1</div>
=======
<hr>Generated by GTK-Doc V1.24</div>
>>>>>>> 76bed778
</body>
</html><|MERGE_RESOLUTION|>--- conflicted
+++ resolved
@@ -2,41 +2,12 @@
 <html>
 <head>
 <meta http-equiv="Content-Type" content="text/html; charset=UTF-8">
-<<<<<<< HEAD
-<title>GBinding</title>
-<meta name="generator" content="DocBook XSL Stylesheets V1.77.1">
-=======
 <title>GBinding: GObject Reference Manual</title>
 <meta name="generator" content="DocBook XSL Stylesheets V1.78.1">
->>>>>>> 76bed778
 <link rel="home" href="index.html" title="GObject Reference Manual">
 <link rel="up" href="rn01.html" title="API Reference">
 <link rel="prev" href="gobject-Value-arrays.html" title="Value arrays">
 <link rel="next" href="rn02.html" title="Tools Reference">
-<<<<<<< HEAD
-<meta name="generator" content="GTK-Doc V1.18.1 (XML mode)">
-<link rel="stylesheet" href="style.css" type="text/css">
-</head>
-<body bgcolor="white" text="black" link="#0000FF" vlink="#840084" alink="#0000FF">
-<table class="navigation" id="top" width="100%" summary="Navigation header" cellpadding="2" cellspacing="2">
-<tr valign="middle">
-<td><a accesskey="p" href="gobject-Value-arrays.html"><img src="left.png" width="24" height="24" border="0" alt="Prev"></a></td>
-<td><a accesskey="u" href="rn01.html"><img src="up.png" width="24" height="24" border="0" alt="Up"></a></td>
-<td><a accesskey="h" href="index.html"><img src="home.png" width="24" height="24" border="0" alt="Home"></a></td>
-<th width="100%" align="center">GObject Reference Manual</th>
-<td><a accesskey="n" href="rn02.html"><img src="right.png" width="24" height="24" border="0" alt="Next"></a></td>
-</tr>
-<tr><td colspan="5" class="shortcuts">
-<a href="#GBinding.synopsis" class="shortcut">Top</a>
-                   | 
-                  <a href="#GBinding.description" class="shortcut">Description</a>
-                   | 
-                  <a href="#GBinding.object-hierarchy" class="shortcut">Object Hierarchy</a>
-                   | 
-                  <a href="#GBinding.properties" class="shortcut">Properties</a>
-</td></tr>
-</table>
-=======
 <meta name="generator" content="GTK-Doc V1.24 (XML mode)">
 <link rel="stylesheet" href="style.css" type="text/css">
 </head>
@@ -53,7 +24,6 @@
 <td><a accesskey="p" href="gobject-Value-arrays.html"><img src="left.png" width="16" height="16" border="0" alt="Prev"></a></td>
 <td><a accesskey="n" href="rn02.html"><img src="right.png" width="16" height="16" border="0" alt="Next"></a></td>
 </tr></table>
->>>>>>> 76bed778
 <div class="refentry">
 <a name="GBinding"></a><div class="titlepage"></div>
 <div class="refnamediv"><table width="100%"><tr>
@@ -63,50 +33,6 @@
 </td>
 <td class="gallery_image" valign="top" align="right"></td>
 </tr></table></div>
-<<<<<<< HEAD
-<div class="refsynopsisdiv">
-<a name="GBinding.synopsis"></a><h2>Synopsis</h2>
-<pre class="synopsis">
-#include &lt;glib-object.h&gt;
-
-                    <a class="link" href="GBinding.html#GBinding-struct" title="GBinding">GBinding</a>;
-enum                <a class="link" href="GBinding.html#GBindingFlags" title="enum GBindingFlags">GBindingFlags</a>;
-<a class="link" href="gobject-The-Base-Object-Type.html#GObject"><span class="returnvalue">GObject</span></a> *           <a class="link" href="GBinding.html#g-binding-get-source" title="g_binding_get_source ()">g_binding_get_source</a>                (<em class="parameter"><code><a class="link" href="GBinding.html" title="GBinding"><span class="type">GBinding</span></a> *binding</code></em>);
-const <a href="./../glib/glib/glib-Basic-Types.html#gchar"><span class="returnvalue">gchar</span></a> *       <a class="link" href="GBinding.html#g-binding-get-source-property" title="g_binding_get_source_property ()">g_binding_get_source_property</a>       (<em class="parameter"><code><a class="link" href="GBinding.html" title="GBinding"><span class="type">GBinding</span></a> *binding</code></em>);
-<a class="link" href="gobject-The-Base-Object-Type.html#GObject"><span class="returnvalue">GObject</span></a> *           <a class="link" href="GBinding.html#g-binding-get-target" title="g_binding_get_target ()">g_binding_get_target</a>                (<em class="parameter"><code><a class="link" href="GBinding.html" title="GBinding"><span class="type">GBinding</span></a> *binding</code></em>);
-const <a href="./../glib/glib/glib-Basic-Types.html#gchar"><span class="returnvalue">gchar</span></a> *       <a class="link" href="GBinding.html#g-binding-get-target-property" title="g_binding_get_target_property ()">g_binding_get_target_property</a>       (<em class="parameter"><code><a class="link" href="GBinding.html" title="GBinding"><span class="type">GBinding</span></a> *binding</code></em>);
-<a class="link" href="GBinding.html#GBindingFlags" title="enum GBindingFlags"><span class="returnvalue">GBindingFlags</span></a>       <a class="link" href="GBinding.html#g-binding-get-flags" title="g_binding_get_flags ()">g_binding_get_flags</a>                 (<em class="parameter"><code><a class="link" href="GBinding.html" title="GBinding"><span class="type">GBinding</span></a> *binding</code></em>);
-
-<a class="link" href="GBinding.html" title="GBinding"><span class="returnvalue">GBinding</span></a> *          <a class="link" href="GBinding.html#g-object-bind-property" title="g_object_bind_property ()">g_object_bind_property</a>              (<em class="parameter"><code><a href="./../glib/glib/glib-Basic-Types.html#gpointer"><span class="type">gpointer</span></a> source</code></em>,
-                                                         <em class="parameter"><code>const <a href="./../glib/glib/glib-Basic-Types.html#gchar"><span class="type">gchar</span></a> *source_property</code></em>,
-                                                         <em class="parameter"><code><a href="./../glib/glib/glib-Basic-Types.html#gpointer"><span class="type">gpointer</span></a> target</code></em>,
-                                                         <em class="parameter"><code>const <a href="./../glib/glib/glib-Basic-Types.html#gchar"><span class="type">gchar</span></a> *target_property</code></em>,
-                                                         <em class="parameter"><code><a class="link" href="GBinding.html#GBindingFlags" title="enum GBindingFlags"><span class="type">GBindingFlags</span></a> flags</code></em>);
-<a href="./../glib/glib/glib-Basic-Types.html#gboolean"><span class="returnvalue">gboolean</span></a>            (<a class="link" href="GBinding.html#GBindingTransformFunc" title="GBindingTransformFunc ()">*GBindingTransformFunc</a>)            (<em class="parameter"><code><a class="link" href="GBinding.html" title="GBinding"><span class="type">GBinding</span></a> *binding</code></em>,
-                                                         <em class="parameter"><code>const <a class="link" href="gobject-Generic-values.html#GValue" title="GValue"><span class="type">GValue</span></a> *source_value</code></em>,
-                                                         <em class="parameter"><code><a class="link" href="gobject-Generic-values.html#GValue" title="GValue"><span class="type">GValue</span></a> *target_value</code></em>,
-                                                         <em class="parameter"><code><a href="./../glib/glib/glib-Basic-Types.html#gpointer"><span class="type">gpointer</span></a> user_data</code></em>);
-<a class="link" href="GBinding.html" title="GBinding"><span class="returnvalue">GBinding</span></a> *          <a class="link" href="GBinding.html#g-object-bind-property-full" title="g_object_bind_property_full ()">g_object_bind_property_full</a>         (<em class="parameter"><code><a href="./../glib/glib/glib-Basic-Types.html#gpointer"><span class="type">gpointer</span></a> source</code></em>,
-                                                         <em class="parameter"><code>const <a href="./../glib/glib/glib-Basic-Types.html#gchar"><span class="type">gchar</span></a> *source_property</code></em>,
-                                                         <em class="parameter"><code><a href="./../glib/glib/glib-Basic-Types.html#gpointer"><span class="type">gpointer</span></a> target</code></em>,
-                                                         <em class="parameter"><code>const <a href="./../glib/glib/glib-Basic-Types.html#gchar"><span class="type">gchar</span></a> *target_property</code></em>,
-                                                         <em class="parameter"><code><a class="link" href="GBinding.html#GBindingFlags" title="enum GBindingFlags"><span class="type">GBindingFlags</span></a> flags</code></em>,
-                                                         <em class="parameter"><code><a class="link" href="GBinding.html#GBindingTransformFunc" title="GBindingTransformFunc ()"><span class="type">GBindingTransformFunc</span></a> transform_to</code></em>,
-                                                         <em class="parameter"><code><a class="link" href="GBinding.html#GBindingTransformFunc" title="GBindingTransformFunc ()"><span class="type">GBindingTransformFunc</span></a> transform_from</code></em>,
-                                                         <em class="parameter"><code><a href="./../glib/glib/glib-Basic-Types.html#gpointer"><span class="type">gpointer</span></a> user_data</code></em>,
-                                                         <em class="parameter"><code><a href="./../glib/glib/glib-Datasets.html#GDestroyNotify"><span class="type">GDestroyNotify</span></a> notify</code></em>);
-<a class="link" href="GBinding.html" title="GBinding"><span class="returnvalue">GBinding</span></a> *          <a class="link" href="GBinding.html#g-object-bind-property-with-closures" title="g_object_bind_property_with_closures ()">g_object_bind_property_with_closures</a>
-                                                        (<em class="parameter"><code><a href="./../glib/glib/glib-Basic-Types.html#gpointer"><span class="type">gpointer</span></a> source</code></em>,
-                                                         <em class="parameter"><code>const <a href="./../glib/glib/glib-Basic-Types.html#gchar"><span class="type">gchar</span></a> *source_property</code></em>,
-                                                         <em class="parameter"><code><a href="./../glib/glib/glib-Basic-Types.html#gpointer"><span class="type">gpointer</span></a> target</code></em>,
-                                                         <em class="parameter"><code>const <a href="./../glib/glib/glib-Basic-Types.html#gchar"><span class="type">gchar</span></a> *target_property</code></em>,
-                                                         <em class="parameter"><code><a class="link" href="GBinding.html#GBindingFlags" title="enum GBindingFlags"><span class="type">GBindingFlags</span></a> flags</code></em>,
-                                                         <em class="parameter"><code><a class="link" href="gobject-Closures.html#GClosure" title="struct GClosure"><span class="type">GClosure</span></a> *transform_to</code></em>,
-                                                         <em class="parameter"><code><a class="link" href="gobject-Closures.html#GClosure" title="struct GClosure"><span class="type">GClosure</span></a> *transform_from</code></em>);
-</pre>
-</div>
-<div class="refsect1">
-=======
 <div class="refsect1">
 <a name="GBinding.functions"></a><h2>Functions</h2>
 <div class="informaltable"><table width="100%" border="0">
@@ -257,25 +183,14 @@
 </table></div>
 </div>
 <div class="refsect1">
->>>>>>> 76bed778
 <a name="GBinding.object-hierarchy"></a><h2>Object Hierarchy</h2>
 <pre class="screen">    <a class="link" href="gobject-The-Base-Object-Type.html#GObject">GObject</a>
     <span class="lineart">╰──</span> GBinding
 </pre>
 </div>
 <div class="refsect1">
-<<<<<<< HEAD
-<a name="GBinding.properties"></a><h2>Properties</h2>
-<pre class="synopsis">
-  "<a class="link" href="GBinding.html#GBinding--flags" title='The "flags" property'>flags</a>"                    <a class="link" href="GBinding.html#GBindingFlags" title="enum GBindingFlags"><span class="type">GBindingFlags</span></a>         : Read / Write / Construct Only
-  "<a class="link" href="GBinding.html#GBinding--source" title='The "source" property'>source</a>"                   <a class="link" href="gobject-The-Base-Object-Type.html#GObject"><span class="type">GObject</span></a>*              : Read / Write / Construct Only
-  "<a class="link" href="GBinding.html#GBinding--source-property" title='The "source-property" property'>source-property</a>"          <a href="./../glib/glib/glib-Basic-Types.html#gchar"><span class="type">gchar</span></a>*                : Read / Write / Construct Only
-  "<a class="link" href="GBinding.html#GBinding--target" title='The "target" property'>target</a>"                   <a class="link" href="gobject-The-Base-Object-Type.html#GObject"><span class="type">GObject</span></a>*              : Read / Write / Construct Only
-  "<a class="link" href="GBinding.html#GBinding--target-property" title='The "target-property" property'>target-property</a>"          <a href="./../glib/glib/glib-Basic-Types.html#gchar"><span class="type">gchar</span></a>*                : Read / Write / Construct Only
-=======
 <a name="GBinding.includes"></a><h2>Includes</h2>
 <pre class="synopsis">#include &lt;glib-object.h&gt;
->>>>>>> 76bed778
 </pre>
 </div>
 <div class="refsect1">
@@ -391,80 +306,6 @@
 or <a class="link" href="gobject-Signals.html#g-signal-handler-block" title="g_signal_handler_block ()"><code class="function">g_signal_handler_block()</code></a>.</p>
 <p>A binding will be severed, and the resources it allocates freed, whenever
 either one of the <a class="link" href="gobject-The-Base-Object-Type.html#GObject"><span class="type">GObject</span></a> instances it refers to are finalized, or when
-<<<<<<< HEAD
-the <a class="link" href="GBinding.html" title="GBinding"><span class="type">GBinding</span></a> instance loses its last reference.
-</p>
-<p>
-<a class="link" href="GBinding.html" title="GBinding"><span class="type">GBinding</span></a> is available since GObject 2.26
-</p>
-</div>
-<div class="refsect1">
-<a name="GBinding.details"></a><h2>Details</h2>
-<div class="refsect2">
-<a name="GBinding-struct"></a><h3>GBinding</h3>
-<pre class="programlisting">typedef struct _GBinding GBinding;</pre>
-<p>
-<span class="structname">GBinding</span> is an opaque structure whose members
-cannot be accessed directly.
-</p>
-<p class="since">Since 2.26</p>
-</div>
-<hr>
-<div class="refsect2">
-<a name="GBindingFlags"></a><h3>enum GBindingFlags</h3>
-<pre class="programlisting">typedef enum {
- /*&lt; prefix=G_BINDING &gt;*/
-  G_BINDING_DEFAULT        = 0,
-
-  G_BINDING_BIDIRECTIONAL  = 1 &lt;&lt; 0,
-  G_BINDING_SYNC_CREATE    = 1 &lt;&lt; 1,
-  G_BINDING_INVERT_BOOLEAN = 1 &lt;&lt; 2
-} GBindingFlags;
-</pre>
-<p>
-Flags to be passed to <a class="link" href="GBinding.html#g-object-bind-property" title="g_object_bind_property ()"><code class="function">g_object_bind_property()</code></a> or
-<a class="link" href="GBinding.html#g-object-bind-property-full" title="g_object_bind_property_full ()"><code class="function">g_object_bind_property_full()</code></a>.
-</p>
-<p>
-This enumeration can be extended at later date.
-</p>
-<div class="variablelist"><table border="0" class="variablelist">
-<colgroup>
-<col align="left" valign="top">
-<col>
-</colgroup>
-<tbody>
-<tr>
-<td><p><a name="G-BINDING-DEFAULT:CAPS"></a><span class="term"><code class="literal">G_BINDING_DEFAULT</code></span></p></td>
-<td>The default binding; if the source property
-  changes, the target property is updated with its value.
-</td>
-</tr>
-<tr>
-<td><p><a name="G-BINDING-BIDIRECTIONAL:CAPS"></a><span class="term"><code class="literal">G_BINDING_BIDIRECTIONAL</code></span></p></td>
-<td>Bidirectional binding; if either the
-  property of the source or the property of the target changes,
-  the other is updated.
-</td>
-</tr>
-<tr>
-<td><p><a name="G-BINDING-SYNC-CREATE:CAPS"></a><span class="term"><code class="literal">G_BINDING_SYNC_CREATE</code></span></p></td>
-<td>Synchronize the values of the source and
-  target properties when creating the binding; the direction of
-  the synchronization is always from the source to the target.
-</td>
-</tr>
-<tr>
-<td><p><a name="G-BINDING-INVERT-BOOLEAN:CAPS"></a><span class="term"><code class="literal">G_BINDING_INVERT_BOOLEAN</code></span></p></td>
-<td>If the two properties being bound are
-  booleans, setting one to <a href="./../glib/glib/glib-Standard-Macros.html#TRUE:CAPS"><code class="literal">TRUE</code></a> will result in the other being
-  set to <a href="./../glib/glib/glib-Standard-Macros.html#FALSE:CAPS"><code class="literal">FALSE</code></a> and vice versa. This flag will only work for
-  boolean properties, and cannot be used when passing custom
-  transformation functions to <a class="link" href="GBinding.html#g-object-bind-property-full" title="g_object_bind_property_full ()"><code class="function">g_object_bind_property_full()</code></a>.
-</td>
-</tr>
-</tbody>
-=======
 the <a class="link" href="GBinding.html" title="GBinding"><span class="type">GBinding</span></a> instance loses its last reference.</p>
 <p>Bindings for languages with garbage collection can use
 <a class="link" href="GBinding.html#g-binding-unbind" title="g_binding_unbind ()"><code class="function">g_binding_unbind()</code></a> to explicitly release a binding between the source
@@ -492,7 +333,6 @@
 <td class="parameter_description"><p>a <a class="link" href="GBinding.html" title="GBinding"><span class="type">GBinding</span></a></p></td>
 <td class="parameter_annotations"> </td>
 </tr></tbody>
->>>>>>> 76bed778
 </table></div>
 </div>
 <div class="refsect3">
@@ -504,30 +344,6 @@
 </div>
 <hr>
 <div class="refsect2">
-<<<<<<< HEAD
-<a name="g-binding-get-source"></a><h3>g_binding_get_source ()</h3>
-<pre class="programlisting"><a class="link" href="gobject-The-Base-Object-Type.html#GObject"><span class="returnvalue">GObject</span></a> *           g_binding_get_source                (<em class="parameter"><code><a class="link" href="GBinding.html" title="GBinding"><span class="type">GBinding</span></a> *binding</code></em>);</pre>
-<p>
-Retrieves the <a class="link" href="gobject-The-Base-Object-Type.html#GObject"><span class="type">GObject</span></a> instance used as the source of the binding
-</p>
-<div class="variablelist"><table border="0" class="variablelist">
-<colgroup>
-<col align="left" valign="top">
-<col>
-</colgroup>
-<tbody>
-<tr>
-<td><p><span class="term"><em class="parameter"><code>binding</code></em> :</span></p></td>
-<td>a <a class="link" href="GBinding.html" title="GBinding"><span class="type">GBinding</span></a>
-</td>
-</tr>
-<tr>
-<td><p><span class="term"><span class="emphasis"><em>Returns</em></span> :</span></p></td>
-<td>the source <a class="link" href="gobject-The-Base-Object-Type.html#GObject"><span class="type">GObject</span></a>. <span class="annotation">[<acronym title="Don't free data after the code is done."><span class="acronym">transfer none</span></acronym>]</span>
-</td>
-</tr>
-</tbody>
-=======
 <a name="g-binding-get-source-property"></a><h3>g_binding_get_source_property ()</h3>
 <pre class="programlisting">const <a href="../glib/glib-Basic-Types.html#gchar"><span class="returnvalue">gchar</span></a> *
 g_binding_get_source_property (<em class="parameter"><code><a class="link" href="GBinding.html" title="GBinding"><span class="type">GBinding</span></a> *binding</code></em>);</pre>
@@ -546,7 +362,6 @@
 <td class="parameter_description"><p>a <a class="link" href="GBinding.html" title="GBinding"><span class="type">GBinding</span></a></p></td>
 <td class="parameter_annotations"> </td>
 </tr></tbody>
->>>>>>> 76bed778
 </table></div>
 </div>
 <div class="refsect3">
@@ -557,30 +372,6 @@
 </div>
 <hr>
 <div class="refsect2">
-<<<<<<< HEAD
-<a name="g-binding-get-source-property"></a><h3>g_binding_get_source_property ()</h3>
-<pre class="programlisting">const <a href="./../glib/glib/glib-Basic-Types.html#gchar"><span class="returnvalue">gchar</span></a> *       g_binding_get_source_property       (<em class="parameter"><code><a class="link" href="GBinding.html" title="GBinding"><span class="type">GBinding</span></a> *binding</code></em>);</pre>
-<p>
-Retrieves the name of the property of <a class="link" href="GBinding.html#GBinding--source" title='The "source" property'><span class="type">"source"</span></a> used as the source
-of the binding
-</p>
-<div class="variablelist"><table border="0" class="variablelist">
-<colgroup>
-<col align="left" valign="top">
-<col>
-</colgroup>
-<tbody>
-<tr>
-<td><p><span class="term"><em class="parameter"><code>binding</code></em> :</span></p></td>
-<td>a <a class="link" href="GBinding.html" title="GBinding"><span class="type">GBinding</span></a>
-</td>
-</tr>
-<tr>
-<td><p><span class="term"><span class="emphasis"><em>Returns</em></span> :</span></p></td>
-<td>the name of the source property</td>
-</tr>
-</tbody>
-=======
 <a name="g-binding-get-target"></a><h3>g_binding_get_target ()</h3>
 <pre class="programlisting"><a class="link" href="gobject-The-Base-Object-Type.html#GObject"><span class="returnvalue">GObject</span></a> *
 g_binding_get_target (<em class="parameter"><code><a class="link" href="GBinding.html" title="GBinding"><span class="type">GBinding</span></a> *binding</code></em>);</pre>
@@ -598,7 +389,6 @@
 <td class="parameter_description"><p>a <a class="link" href="GBinding.html" title="GBinding"><span class="type">GBinding</span></a></p></td>
 <td class="parameter_annotations"> </td>
 </tr></tbody>
->>>>>>> 76bed778
 </table></div>
 </div>
 <div class="refsect3">
@@ -610,30 +400,6 @@
 </div>
 <hr>
 <div class="refsect2">
-<<<<<<< HEAD
-<a name="g-binding-get-target"></a><h3>g_binding_get_target ()</h3>
-<pre class="programlisting"><a class="link" href="gobject-The-Base-Object-Type.html#GObject"><span class="returnvalue">GObject</span></a> *           g_binding_get_target                (<em class="parameter"><code><a class="link" href="GBinding.html" title="GBinding"><span class="type">GBinding</span></a> *binding</code></em>);</pre>
-<p>
-Retrieves the <a class="link" href="gobject-The-Base-Object-Type.html#GObject"><span class="type">GObject</span></a> instance used as the target of the binding
-</p>
-<div class="variablelist"><table border="0" class="variablelist">
-<colgroup>
-<col align="left" valign="top">
-<col>
-</colgroup>
-<tbody>
-<tr>
-<td><p><span class="term"><em class="parameter"><code>binding</code></em> :</span></p></td>
-<td>a <a class="link" href="GBinding.html" title="GBinding"><span class="type">GBinding</span></a>
-</td>
-</tr>
-<tr>
-<td><p><span class="term"><span class="emphasis"><em>Returns</em></span> :</span></p></td>
-<td>the target <a class="link" href="gobject-The-Base-Object-Type.html#GObject"><span class="type">GObject</span></a>. <span class="annotation">[<acronym title="Don't free data after the code is done."><span class="acronym">transfer none</span></acronym>]</span>
-</td>
-</tr>
-</tbody>
-=======
 <a name="g-binding-get-target-property"></a><h3>g_binding_get_target_property ()</h3>
 <pre class="programlisting">const <a href="../glib/glib-Basic-Types.html#gchar"><span class="returnvalue">gchar</span></a> *
 g_binding_get_target_property (<em class="parameter"><code><a class="link" href="GBinding.html" title="GBinding"><span class="type">GBinding</span></a> *binding</code></em>);</pre>
@@ -652,7 +418,6 @@
 <td class="parameter_description"><p>a <a class="link" href="GBinding.html" title="GBinding"><span class="type">GBinding</span></a></p></td>
 <td class="parameter_annotations"> </td>
 </tr></tbody>
->>>>>>> 76bed778
 </table></div>
 </div>
 <div class="refsect3">
@@ -663,30 +428,6 @@
 </div>
 <hr>
 <div class="refsect2">
-<<<<<<< HEAD
-<a name="g-binding-get-target-property"></a><h3>g_binding_get_target_property ()</h3>
-<pre class="programlisting">const <a href="./../glib/glib/glib-Basic-Types.html#gchar"><span class="returnvalue">gchar</span></a> *       g_binding_get_target_property       (<em class="parameter"><code><a class="link" href="GBinding.html" title="GBinding"><span class="type">GBinding</span></a> *binding</code></em>);</pre>
-<p>
-Retrieves the name of the property of <a class="link" href="GBinding.html#GBinding--target" title='The "target" property'><span class="type">"target"</span></a> used as the target
-of the binding
-</p>
-<div class="variablelist"><table border="0" class="variablelist">
-<colgroup>
-<col align="left" valign="top">
-<col>
-</colgroup>
-<tbody>
-<tr>
-<td><p><span class="term"><em class="parameter"><code>binding</code></em> :</span></p></td>
-<td>a <a class="link" href="GBinding.html" title="GBinding"><span class="type">GBinding</span></a>
-</td>
-</tr>
-<tr>
-<td><p><span class="term"><span class="emphasis"><em>Returns</em></span> :</span></p></td>
-<td>the name of the target property</td>
-</tr>
-</tbody>
-=======
 <a name="g-binding-get-flags"></a><h3>g_binding_get_flags ()</h3>
 <pre class="programlisting"><a class="link" href="GBinding.html#GBindingFlags" title="enum GBindingFlags"><span class="returnvalue">GBindingFlags</span></a>
 g_binding_get_flags (<em class="parameter"><code><a class="link" href="GBinding.html" title="GBinding"><span class="type">GBinding</span></a> *binding</code></em>);</pre>
@@ -704,7 +445,6 @@
 <td class="parameter_description"><p>a <a class="link" href="GBinding.html" title="GBinding"><span class="type">GBinding</span></a></p></td>
 <td class="parameter_annotations"> </td>
 </tr></tbody>
->>>>>>> 76bed778
 </table></div>
 </div>
 <div class="refsect3">
@@ -715,30 +455,6 @@
 </div>
 <hr>
 <div class="refsect2">
-<<<<<<< HEAD
-<a name="g-binding-get-flags"></a><h3>g_binding_get_flags ()</h3>
-<pre class="programlisting"><a class="link" href="GBinding.html#GBindingFlags" title="enum GBindingFlags"><span class="returnvalue">GBindingFlags</span></a>       g_binding_get_flags                 (<em class="parameter"><code><a class="link" href="GBinding.html" title="GBinding"><span class="type">GBinding</span></a> *binding</code></em>);</pre>
-<p>
-Retrieves the flags passed when constructing the <a class="link" href="GBinding.html" title="GBinding"><span class="type">GBinding</span></a>
-</p>
-<div class="variablelist"><table border="0" class="variablelist">
-<colgroup>
-<col align="left" valign="top">
-<col>
-</colgroup>
-<tbody>
-<tr>
-<td><p><span class="term"><em class="parameter"><code>binding</code></em> :</span></p></td>
-<td>a <a class="link" href="GBinding.html" title="GBinding"><span class="type">GBinding</span></a>
-</td>
-</tr>
-<tr>
-<td><p><span class="term"><span class="emphasis"><em>Returns</em></span> :</span></p></td>
-<td>the <a class="link" href="GBinding.html#GBindingFlags" title="enum GBindingFlags"><span class="type">GBindingFlags</span></a> used by the <a class="link" href="GBinding.html" title="GBinding"><span class="type">GBinding</span></a>
-</td>
-</tr>
-</tbody>
-=======
 <a name="g-binding-unbind"></a><h3>g_binding_unbind ()</h3>
 <pre class="programlisting"><span class="returnvalue">void</span>
 g_binding_unbind (<em class="parameter"><code><a class="link" href="GBinding.html" title="GBinding"><span class="type">GBinding</span></a> *binding</code></em>);</pre>
@@ -763,28 +479,12 @@
 <td class="parameter_description"><p>a <a class="link" href="GBinding.html" title="GBinding"><span class="type">GBinding</span></a></p></td>
 <td class="parameter_annotations"> </td>
 </tr></tbody>
->>>>>>> 76bed778
 </table></div>
 </div>
 <p class="since">Since: <a class="link" href="api-index-2-38.html#api-index-2.38">2.38</a></p>
 </div>
 <hr>
 <div class="refsect2">
-<<<<<<< HEAD
-<a name="g-object-bind-property"></a><h3>g_object_bind_property ()</h3>
-<pre class="programlisting"><a class="link" href="GBinding.html" title="GBinding"><span class="returnvalue">GBinding</span></a> *          g_object_bind_property              (<em class="parameter"><code><a href="./../glib/glib/glib-Basic-Types.html#gpointer"><span class="type">gpointer</span></a> source</code></em>,
-                                                         <em class="parameter"><code>const <a href="./../glib/glib/glib-Basic-Types.html#gchar"><span class="type">gchar</span></a> *source_property</code></em>,
-                                                         <em class="parameter"><code><a href="./../glib/glib/glib-Basic-Types.html#gpointer"><span class="type">gpointer</span></a> target</code></em>,
-                                                         <em class="parameter"><code>const <a href="./../glib/glib/glib-Basic-Types.html#gchar"><span class="type">gchar</span></a> *target_property</code></em>,
-                                                         <em class="parameter"><code><a class="link" href="GBinding.html#GBindingFlags" title="enum GBindingFlags"><span class="type">GBindingFlags</span></a> flags</code></em>);</pre>
-<p>
-Creates a binding between <em class="parameter"><code>source_property</code></em> on <em class="parameter"><code>source</code></em> and <em class="parameter"><code>target_property</code></em>
-on <em class="parameter"><code>target</code></em>. Whenever the <em class="parameter"><code>source_property</code></em> is changed the <em class="parameter"><code>target_property</code></em> is
-updated using the same value. For instance:
-</p>
-<p>
-</p>
-=======
 <a name="g-object-bind-property"></a><h3>g_object_bind_property ()</h3>
 <pre class="programlisting"><a class="link" href="GBinding.html" title="GBinding"><span class="returnvalue">GBinding</span></a> *
 g_object_bind_property (<em class="parameter"><code><a href="../glib/glib-Basic-Types.html#gpointer"><span class="type">gpointer</span></a> source</code></em>,
@@ -801,7 +501,6 @@
  is changed the <em class="parameter"><code>target_property</code></em>
  is
 updated using the same value. For instance:</p>
->>>>>>> 76bed778
 <div class="informalexample">
   <table class="listing_frame" border="0" cellpadding="0" cellspacing="0">
     <tbody>
@@ -816,59 +515,6 @@
 <p></p>
 <p>Will result in the "sensitive" property of the widget <a class="link" href="gobject-The-Base-Object-Type.html#GObject"><span class="type">GObject</span></a> instance to be
 updated with the same value of the "active" property of the action <a class="link" href="gobject-The-Base-Object-Type.html#GObject"><span class="type">GObject</span></a>
-<<<<<<< HEAD
-instance.
-</p>
-<p>
-If <em class="parameter"><code>flags</code></em> contains <a class="link" href="GBinding.html#G-BINDING-BIDIRECTIONAL:CAPS"><code class="literal">G_BINDING_BIDIRECTIONAL</code></a> then the binding will be mutual:
-if <em class="parameter"><code>target_property</code></em> on <em class="parameter"><code>target</code></em> changes then the <em class="parameter"><code>source_property</code></em> on <em class="parameter"><code>source</code></em>
-will be updated as well.
-</p>
-<p>
-The binding will automatically be removed when either the <em class="parameter"><code>source</code></em> or the
-<em class="parameter"><code>target</code></em> instances are finalized. To remove the binding without affecting the
-<em class="parameter"><code>source</code></em> and the <em class="parameter"><code>target</code></em> you can just call <a class="link" href="gobject-The-Base-Object-Type.html#g-object-unref" title="g_object_unref ()"><code class="function">g_object_unref()</code></a> on the returned
-<a class="link" href="GBinding.html" title="GBinding"><span class="type">GBinding</span></a> instance.
-</p>
-<p>
-A <a class="link" href="gobject-The-Base-Object-Type.html#GObject"><span class="type">GObject</span></a> can have multiple bindings.
-</p>
-<div class="variablelist"><table border="0" class="variablelist">
-<colgroup>
-<col align="left" valign="top">
-<col>
-</colgroup>
-<tbody>
-<tr>
-<td><p><span class="term"><em class="parameter"><code>source</code></em> :</span></p></td>
-<td>the source <a class="link" href="gobject-The-Base-Object-Type.html#GObject"><span class="type">GObject</span></a>. <span class="annotation">[<acronym title="Override the parsed C type with given type."><span class="acronym">type</span></acronym> GObject.Object]</span>
-</td>
-</tr>
-<tr>
-<td><p><span class="term"><em class="parameter"><code>source_property</code></em> :</span></p></td>
-<td>the property on <em class="parameter"><code>source</code></em> to bind</td>
-</tr>
-<tr>
-<td><p><span class="term"><em class="parameter"><code>target</code></em> :</span></p></td>
-<td>the target <a class="link" href="gobject-The-Base-Object-Type.html#GObject"><span class="type">GObject</span></a>. <span class="annotation">[<acronym title="Override the parsed C type with given type."><span class="acronym">type</span></acronym> GObject.Object]</span>
-</td>
-</tr>
-<tr>
-<td><p><span class="term"><em class="parameter"><code>target_property</code></em> :</span></p></td>
-<td>the property on <em class="parameter"><code>target</code></em> to bind</td>
-</tr>
-<tr>
-<td><p><span class="term"><em class="parameter"><code>flags</code></em> :</span></p></td>
-<td>flags to pass to <a class="link" href="GBinding.html" title="GBinding"><span class="type">GBinding</span></a>
-</td>
-</tr>
-<tr>
-<td><p><span class="term"><span class="emphasis"><em>Returns</em></span> :</span></p></td>
-<td>the <a class="link" href="GBinding.html" title="GBinding"><span class="type">GBinding</span></a> instance representing the
-binding between the two <a class="link" href="gobject-The-Base-Object-Type.html#GObject"><span class="type">GObject</span></a> instances. The binding is released
-whenever the <a class="link" href="GBinding.html" title="GBinding"><span class="type">GBinding</span></a> reference count reaches zero. <span class="annotation">[<acronym title="Don't free data after the code is done."><span class="acronym">transfer none</span></acronym>]</span>
-</td>
-=======
 instance.</p>
 <p>If <em class="parameter"><code>flags</code></em>
  contains <a class="link" href="GBinding.html#G-BINDING-BIDIRECTIONAL:CAPS"><code class="literal">G_BINDING_BIDIRECTIONAL</code></a> then the binding will be mutual:
@@ -922,7 +568,6 @@
 <td class="parameter_name"><p>flags</p></td>
 <td class="parameter_description"><p>flags to pass to <a class="link" href="GBinding.html" title="GBinding"><span class="type">GBinding</span></a></p></td>
 <td class="parameter_annotations"> </td>
->>>>>>> 76bed778
 </tr>
 </tbody>
 </table></div>
@@ -938,22 +583,6 @@
 </div>
 <hr>
 <div class="refsect2">
-<<<<<<< HEAD
-<a name="GBindingTransformFunc"></a><h3>GBindingTransformFunc ()</h3>
-<pre class="programlisting"><a href="./../glib/glib/glib-Basic-Types.html#gboolean"><span class="returnvalue">gboolean</span></a>            (*GBindingTransformFunc)            (<em class="parameter"><code><a class="link" href="GBinding.html" title="GBinding"><span class="type">GBinding</span></a> *binding</code></em>,
-                                                         <em class="parameter"><code>const <a class="link" href="gobject-Generic-values.html#GValue" title="GValue"><span class="type">GValue</span></a> *source_value</code></em>,
-                                                         <em class="parameter"><code><a class="link" href="gobject-Generic-values.html#GValue" title="GValue"><span class="type">GValue</span></a> *target_value</code></em>,
-                                                         <em class="parameter"><code><a href="./../glib/glib/glib-Basic-Types.html#gpointer"><span class="type">gpointer</span></a> user_data</code></em>);</pre>
-<p>
-A function to be called to transform the source property of <em class="parameter"><code>source</code></em>
-from <em class="parameter"><code>source_value</code></em> into the target property of <em class="parameter"><code>target</code></em>
-using <em class="parameter"><code>target_value</code></em>.
-</p>
-<div class="variablelist"><table border="0" class="variablelist">
-<colgroup>
-<col align="left" valign="top">
-<col>
-=======
 <a name="GBindingTransformFunc"></a><h3>GBindingTransformFunc ()</h3>
 <pre class="programlisting"><a href="../glib/glib-Basic-Types.html#gboolean"><span class="returnvalue">gboolean</span></a>
 <span class="c_punctuation">(</span>*GBindingTransformFunc<span class="c_punctuation">)</span> (<em class="parameter"><code><a class="link" href="GBinding.html" title="GBinding"><span class="type">GBinding</span></a> *binding</code></em>,
@@ -983,7 +612,6 @@
 <col width="150px" class="parameters_name">
 <col class="parameters_description">
 <col width="200px" class="parameters_annotations">
->>>>>>> 76bed778
 </colgroup>
 <tbody>
 <tr>
@@ -992,24 +620,6 @@
 <td class="parameter_annotations"> </td>
 </tr>
 <tr>
-<<<<<<< HEAD
-<td><p><span class="term"><em class="parameter"><code>source_value</code></em> :</span></p></td>
-<td>the value of the source property</td>
-</tr>
-<tr>
-<td><p><span class="term"><em class="parameter"><code>target_value</code></em> :</span></p></td>
-<td>the value of the target property</td>
-</tr>
-<tr>
-<td><p><span class="term"><em class="parameter"><code>user_data</code></em> :</span></p></td>
-<td>data passed to the transform function</td>
-</tr>
-<tr>
-<td><p><span class="term"><span class="emphasis"><em>Returns</em></span> :</span></p></td>
-<td>
-<a href="./../glib/glib/glib-Standard-Macros.html#TRUE:CAPS"><code class="literal">TRUE</code></a> if the transformation was successful, and <a href="./../glib/glib/glib-Standard-Macros.html#FALSE:CAPS"><code class="literal">FALSE</code></a>
-otherwise</td>
-=======
 <td class="parameter_name"><p>from_value</p></td>
 <td class="parameter_description"><p>the <a class="link" href="gobject-Generic-values.html#GValue" title="GValue"><span class="type">GValue</span></a> containing the value to transform</p></td>
 <td class="parameter_annotations"> </td>
@@ -1023,7 +633,6 @@
 <td class="parameter_name"><p>user_data</p></td>
 <td class="parameter_description"><p>data passed to the transform function</p></td>
 <td class="parameter_annotations"> </td>
->>>>>>> 76bed778
 </tr>
 </tbody>
 </table></div>
@@ -1037,74 +646,6 @@
 </div>
 <hr>
 <div class="refsect2">
-<<<<<<< HEAD
-<a name="g-object-bind-property-full"></a><h3>g_object_bind_property_full ()</h3>
-<pre class="programlisting"><a class="link" href="GBinding.html" title="GBinding"><span class="returnvalue">GBinding</span></a> *          g_object_bind_property_full         (<em class="parameter"><code><a href="./../glib/glib/glib-Basic-Types.html#gpointer"><span class="type">gpointer</span></a> source</code></em>,
-                                                         <em class="parameter"><code>const <a href="./../glib/glib/glib-Basic-Types.html#gchar"><span class="type">gchar</span></a> *source_property</code></em>,
-                                                         <em class="parameter"><code><a href="./../glib/glib/glib-Basic-Types.html#gpointer"><span class="type">gpointer</span></a> target</code></em>,
-                                                         <em class="parameter"><code>const <a href="./../glib/glib/glib-Basic-Types.html#gchar"><span class="type">gchar</span></a> *target_property</code></em>,
-                                                         <em class="parameter"><code><a class="link" href="GBinding.html#GBindingFlags" title="enum GBindingFlags"><span class="type">GBindingFlags</span></a> flags</code></em>,
-                                                         <em class="parameter"><code><a class="link" href="GBinding.html#GBindingTransformFunc" title="GBindingTransformFunc ()"><span class="type">GBindingTransformFunc</span></a> transform_to</code></em>,
-                                                         <em class="parameter"><code><a class="link" href="GBinding.html#GBindingTransformFunc" title="GBindingTransformFunc ()"><span class="type">GBindingTransformFunc</span></a> transform_from</code></em>,
-                                                         <em class="parameter"><code><a href="./../glib/glib/glib-Basic-Types.html#gpointer"><span class="type">gpointer</span></a> user_data</code></em>,
-                                                         <em class="parameter"><code><a href="./../glib/glib/glib-Datasets.html#GDestroyNotify"><span class="type">GDestroyNotify</span></a> notify</code></em>);</pre>
-<p>
-Complete version of <a class="link" href="GBinding.html#g-object-bind-property" title="g_object_bind_property ()"><code class="function">g_object_bind_property()</code></a>.
-</p>
-<p>
-Creates a binding between <em class="parameter"><code>source_property</code></em> on <em class="parameter"><code>source</code></em> and <em class="parameter"><code>target_property</code></em>
-on <em class="parameter"><code>target</code></em>, allowing you to set the transformation functions to be used by
-the binding.
-</p>
-<p>
-If <em class="parameter"><code>flags</code></em> contains <a class="link" href="GBinding.html#G-BINDING-BIDIRECTIONAL:CAPS"><code class="literal">G_BINDING_BIDIRECTIONAL</code></a> then the binding will be mutual:
-if <em class="parameter"><code>target_property</code></em> on <em class="parameter"><code>target</code></em> changes then the <em class="parameter"><code>source_property</code></em> on <em class="parameter"><code>source</code></em>
-will be updated as well. The <em class="parameter"><code>transform_from</code></em> function is only used in case
-of bidirectional bindings, otherwise it will be ignored
-</p>
-<p>
-The binding will automatically be removed when either the <em class="parameter"><code>source</code></em> or the
-<em class="parameter"><code>target</code></em> instances are finalized. To remove the binding without affecting the
-<em class="parameter"><code>source</code></em> and the <em class="parameter"><code>target</code></em> you can just call <a class="link" href="gobject-The-Base-Object-Type.html#g-object-unref" title="g_object_unref ()"><code class="function">g_object_unref()</code></a> on the returned
-<a class="link" href="GBinding.html" title="GBinding"><span class="type">GBinding</span></a> instance.
-</p>
-<p>
-A <a class="link" href="gobject-The-Base-Object-Type.html#GObject"><span class="type">GObject</span></a> can have multiple bindings.
-</p>
-<p>
-</p>
-<div class="note" style="margin-left: 0.5in; margin-right: 0.5in;">
-<h3 class="title">Note</h3>The same <em class="parameter"><code>user_data</code></em> parameter will be used for both <em class="parameter"><code>transform_to</code></em>
-and <em class="parameter"><code>transform_from</code></em> transformation functions; the <em class="parameter"><code>notify</code></em> function will
-be called once, when the binding is removed. If you need different data
-for each transformation function, please use
-<a class="link" href="GBinding.html#g-object-bind-property-with-closures" title="g_object_bind_property_with_closures ()"><code class="function">g_object_bind_property_with_closures()</code></a> instead.</div>
-<p>
-</p>
-<div class="variablelist"><table border="0" class="variablelist">
-<colgroup>
-<col align="left" valign="top">
-<col>
-</colgroup>
-<tbody>
-<tr>
-<td><p><span class="term"><em class="parameter"><code>source</code></em> :</span></p></td>
-<td>the source <a class="link" href="gobject-The-Base-Object-Type.html#GObject"><span class="type">GObject</span></a>. <span class="annotation">[<acronym title="Override the parsed C type with given type."><span class="acronym">type</span></acronym> GObject.Object]</span>
-</td>
-</tr>
-<tr>
-<td><p><span class="term"><em class="parameter"><code>source_property</code></em> :</span></p></td>
-<td>the property on <em class="parameter"><code>source</code></em> to bind</td>
-</tr>
-<tr>
-<td><p><span class="term"><em class="parameter"><code>target</code></em> :</span></p></td>
-<td>the target <a class="link" href="gobject-The-Base-Object-Type.html#GObject"><span class="type">GObject</span></a>. <span class="annotation">[<acronym title="Override the parsed C type with given type."><span class="acronym">type</span></acronym> GObject.Object]</span>
-</td>
-</tr>
-<tr>
-<td><p><span class="term"><em class="parameter"><code>target_property</code></em> :</span></p></td>
-<td>the property on <em class="parameter"><code>target</code></em> to bind</td>
-=======
 <a name="g-object-bind-property-full"></a><h3>g_object_bind_property_full ()</h3>
 <pre class="programlisting"><a class="link" href="GBinding.html" title="GBinding"><span class="returnvalue">GBinding</span></a> *
 g_object_bind_property_full (<em class="parameter"><code><a href="../glib/glib-Basic-Types.html#gpointer"><span class="type">gpointer</span></a> source</code></em>,
@@ -1182,7 +723,6 @@
 <td class="parameter_description"><p>the property on <em class="parameter"><code>target</code></em>
 to bind</p></td>
 <td class="parameter_annotations"> </td>
->>>>>>> 76bed778
 </tr>
 <tr>
 <td class="parameter_name"><p>flags</p></td>
@@ -1190,36 +730,6 @@
 <td class="parameter_annotations"> </td>
 </tr>
 <tr>
-<<<<<<< HEAD
-<td><p><span class="term"><em class="parameter"><code>transform_to</code></em> :</span></p></td>
-<td>the transformation function
-from the <em class="parameter"><code>source</code></em> to the <em class="parameter"><code>target</code></em>, or <a href="./../glib/glib/glib-Standard-Macros.html#NULL:CAPS"><code class="literal">NULL</code></a> to use the default. <span class="annotation">[<acronym title="The callback is valid until the GDestroyNotify argument is called."><span class="acronym">scope notified</span></acronym>][<acronym title="NULL is ok, both for passing and for returning."><span class="acronym">allow-none</span></acronym>]</span>
-</td>
-</tr>
-<tr>
-<td><p><span class="term"><em class="parameter"><code>transform_from</code></em> :</span></p></td>
-<td>the transformation function
-from the <em class="parameter"><code>target</code></em> to the <em class="parameter"><code>source</code></em>, or <a href="./../glib/glib/glib-Standard-Macros.html#NULL:CAPS"><code class="literal">NULL</code></a> to use the default. <span class="annotation">[<acronym title="The callback is valid until the GDestroyNotify argument is called."><span class="acronym">scope notified</span></acronym>][<acronym title="NULL is ok, both for passing and for returning."><span class="acronym">allow-none</span></acronym>]</span>
-</td>
-</tr>
-<tr>
-<td><p><span class="term"><em class="parameter"><code>user_data</code></em> :</span></p></td>
-<td>custom data to be passed to the transformation functions,
-or <a href="./../glib/glib/glib-Standard-Macros.html#NULL:CAPS"><code class="literal">NULL</code></a>
-</td>
-</tr>
-<tr>
-<td><p><span class="term"><em class="parameter"><code>notify</code></em> :</span></p></td>
-<td>function to be called when disposing the binding, to free the
-resources used by the transformation functions</td>
-</tr>
-<tr>
-<td><p><span class="term"><span class="emphasis"><em>Returns</em></span> :</span></p></td>
-<td>the <a class="link" href="GBinding.html" title="GBinding"><span class="type">GBinding</span></a> instance representing the
-binding between the two <a class="link" href="gobject-The-Base-Object-Type.html#GObject"><span class="type">GObject</span></a> instances. The binding is released
-whenever the <a class="link" href="GBinding.html" title="GBinding"><span class="type">GBinding</span></a> reference count reaches zero. <span class="annotation">[<acronym title="Don't free data after the code is done."><span class="acronym">transfer none</span></acronym>]</span>
-</td>
-=======
 <td class="parameter_name"><p>transform_to</p></td>
 <td class="parameter_description"><p> the transformation function
 from the <em class="parameter"><code>source</code></em>
@@ -1246,7 +756,6 @@
 <td class="parameter_description"><p>function to be called when disposing the binding, to free the
 resources used by the transformation functions</p></td>
 <td class="parameter_annotations"> </td>
->>>>>>> 76bed778
 </tr>
 </tbody>
 </table></div>
@@ -1262,53 +771,6 @@
 </div>
 <hr>
 <div class="refsect2">
-<<<<<<< HEAD
-<a name="g-object-bind-property-with-closures"></a><h3>g_object_bind_property_with_closures ()</h3>
-<pre class="programlisting"><a class="link" href="GBinding.html" title="GBinding"><span class="returnvalue">GBinding</span></a> *          g_object_bind_property_with_closures
-                                                        (<em class="parameter"><code><a href="./../glib/glib/glib-Basic-Types.html#gpointer"><span class="type">gpointer</span></a> source</code></em>,
-                                                         <em class="parameter"><code>const <a href="./../glib/glib/glib-Basic-Types.html#gchar"><span class="type">gchar</span></a> *source_property</code></em>,
-                                                         <em class="parameter"><code><a href="./../glib/glib/glib-Basic-Types.html#gpointer"><span class="type">gpointer</span></a> target</code></em>,
-                                                         <em class="parameter"><code>const <a href="./../glib/glib/glib-Basic-Types.html#gchar"><span class="type">gchar</span></a> *target_property</code></em>,
-                                                         <em class="parameter"><code><a class="link" href="GBinding.html#GBindingFlags" title="enum GBindingFlags"><span class="type">GBindingFlags</span></a> flags</code></em>,
-                                                         <em class="parameter"><code><a class="link" href="gobject-Closures.html#GClosure" title="struct GClosure"><span class="type">GClosure</span></a> *transform_to</code></em>,
-                                                         <em class="parameter"><code><a class="link" href="gobject-Closures.html#GClosure" title="struct GClosure"><span class="type">GClosure</span></a> *transform_from</code></em>);</pre>
-<p>
-Creates a binding between <em class="parameter"><code>source_property</code></em> on <em class="parameter"><code>source</code></em> and <em class="parameter"><code>target_property</code></em>
-on <em class="parameter"><code>target</code></em>, allowing you to set the transformation functions to be used by
-the binding.
-</p>
-<p>
-This function is the language bindings friendly version of
-<a class="link" href="GBinding.html#g-object-bind-property-full" title="g_object_bind_property_full ()"><code class="function">g_object_bind_property_full()</code></a>, using <a class="link" href="gobject-Closures.html#GClosure" title="struct GClosure"><span class="type">GClosure</span></a>s instead of
-function pointers.
-</p>
-<p>
-Rename to: g_object_bind_property_full
-</p>
-<div class="variablelist"><table border="0" class="variablelist">
-<colgroup>
-<col align="left" valign="top">
-<col>
-</colgroup>
-<tbody>
-<tr>
-<td><p><span class="term"><em class="parameter"><code>source</code></em> :</span></p></td>
-<td>the source <a class="link" href="gobject-The-Base-Object-Type.html#GObject"><span class="type">GObject</span></a>. <span class="annotation">[<acronym title="Override the parsed C type with given type."><span class="acronym">type</span></acronym> GObject.Object]</span>
-</td>
-</tr>
-<tr>
-<td><p><span class="term"><em class="parameter"><code>source_property</code></em> :</span></p></td>
-<td>the property on <em class="parameter"><code>source</code></em> to bind</td>
-</tr>
-<tr>
-<td><p><span class="term"><em class="parameter"><code>target</code></em> :</span></p></td>
-<td>the target <a class="link" href="gobject-The-Base-Object-Type.html#GObject"><span class="type">GObject</span></a>. <span class="annotation">[<acronym title="Override the parsed C type with given type."><span class="acronym">type</span></acronym> GObject.Object]</span>
-</td>
-</tr>
-<tr>
-<td><p><span class="term"><em class="parameter"><code>target_property</code></em> :</span></p></td>
-<td>the property on <em class="parameter"><code>target</code></em> to bind</td>
-=======
 <a name="g-object-bind-property-with-closures"></a><h3>g_object_bind_property_with_closures ()</h3>
 <pre class="programlisting"><a class="link" href="GBinding.html" title="GBinding"><span class="returnvalue">GBinding</span></a> *
 g_object_bind_property_with_closures (<em class="parameter"><code><a href="../glib/glib-Basic-Types.html#gpointer"><span class="type">gpointer</span></a> source</code></em>,
@@ -1372,7 +834,6 @@
 to the <em class="parameter"><code>target</code></em>
 , or <a href="../glib/glib-Standard-Macros.html#NULL:CAPS"><code class="literal">NULL</code></a> to use the default</p></td>
 <td class="parameter_annotations"> </td>
->>>>>>> 76bed778
 </tr>
 <tr>
 <td class="parameter_name"><p>transform_from</p></td>
@@ -1428,22 +889,6 @@
 <td class="enum_member_annotations"> </td>
 </tr>
 <tr>
-<<<<<<< HEAD
-<td><p><span class="term"><em class="parameter"><code>transform_to</code></em> :</span></p></td>
-<td>a <a class="link" href="gobject-Closures.html#GClosure" title="struct GClosure"><span class="type">GClosure</span></a> wrapping the transformation function
-from the <em class="parameter"><code>source</code></em> to the <em class="parameter"><code>target</code></em>, or <a href="./../glib/glib/glib-Standard-Macros.html#NULL:CAPS"><code class="literal">NULL</code></a> to use the default</td>
-</tr>
-<tr>
-<td><p><span class="term"><em class="parameter"><code>transform_from</code></em> :</span></p></td>
-<td>a <a class="link" href="gobject-Closures.html#GClosure" title="struct GClosure"><span class="type">GClosure</span></a> wrapping the transformation function
-from the <em class="parameter"><code>target</code></em> to the <em class="parameter"><code>source</code></em>, or <a href="./../glib/glib/glib-Standard-Macros.html#NULL:CAPS"><code class="literal">NULL</code></a> to use the default</td>
-</tr>
-<tr>
-<td><p><span class="term"><span class="emphasis"><em>Returns</em></span> :</span></p></td>
-<td>the <a class="link" href="GBinding.html" title="GBinding"><span class="type">GBinding</span></a> instance representing the
-binding between the two <a class="link" href="gobject-The-Base-Object-Type.html#GObject"><span class="type">GObject</span></a> instances. The binding is released
-whenever the <a class="link" href="GBinding.html" title="GBinding"><span class="type">GBinding</span></a> reference count reaches zero. <span class="annotation">[<acronym title="Don't free data after the code is done."><span class="acronym">transfer none</span></acronym>]</span>
-=======
 <td class="enum_member_name"><p><a name="G-BINDING-BIDIRECTIONAL:CAPS"></a>G_BINDING_BIDIRECTIONAL</p></td>
 <td class="enum_member_description">
 <p>Bidirectional binding; if either the
@@ -1469,7 +914,6 @@
   set to <a href="../glib/glib-Standard-Macros.html#FALSE:CAPS"><code class="literal">FALSE</code></a> and vice versa. This flag will only work for
   boolean properties, and cannot be used when passing custom
   transformation functions to <a class="link" href="GBinding.html#g-object-bind-property-full" title="g_object_bind_property_full ()"><code class="function">g_object_bind_property_full()</code></a>.</p>
->>>>>>> 76bed778
 </td>
 <td class="enum_member_annotations"> </td>
 </tr>
@@ -1482,32 +926,6 @@
 <div class="refsect1">
 <a name="GBinding.property-details"></a><h2>Property Details</h2>
 <div class="refsect2">
-<<<<<<< HEAD
-<a name="GBinding--flags"></a><h3>The <code class="literal">"flags"</code> property</h3>
-<pre class="programlisting">  "flags"                    <a class="link" href="GBinding.html#GBindingFlags" title="enum GBindingFlags"><span class="type">GBindingFlags</span></a>         : Read / Write / Construct Only</pre>
-<p>
-Flags to be used to control the <a class="link" href="GBinding.html" title="GBinding"><span class="type">GBinding</span></a>
-</p>
-<p class="since">Since 2.26</p>
-</div>
-<hr>
-<div class="refsect2">
-<a name="GBinding--source"></a><h3>The <code class="literal">"source"</code> property</h3>
-<pre class="programlisting">  "source"                   <a class="link" href="gobject-The-Base-Object-Type.html#GObject"><span class="type">GObject</span></a>*              : Read / Write / Construct Only</pre>
-<p>
-The <a class="link" href="gobject-The-Base-Object-Type.html#GObject"><span class="type">GObject</span></a> that should be used as the source of the binding
-</p>
-<p class="since">Since 2.26</p>
-</div>
-<hr>
-<div class="refsect2">
-<a name="GBinding--source-property"></a><h3>The <code class="literal">"source-property"</code> property</h3>
-<pre class="programlisting">  "source-property"          <a href="./../glib/glib/glib-Basic-Types.html#gchar"><span class="type">gchar</span></a>*                : Read / Write / Construct Only</pre>
-<p>
-The name of the property of <a class="link" href="GBinding.html#GBinding--source" title='The "source" property'><span class="type">"source"</span></a> that should be used
-as the source of the binding
-</p>
-=======
 <a name="GBinding--flags"></a><h3>The <code class="literal">“flags”</code> property</h3>
 <pre class="programlisting">  “flags”                    <a class="link" href="GBinding.html#GBindingFlags" title="enum GBindingFlags"><span class="type">GBindingFlags</span></a></pre>
 <p>Flags to be used to control the <a class="link" href="GBinding.html" title="GBinding"><span class="type">GBinding</span></a></p>
@@ -1529,29 +947,11 @@
 <p>The name of the property of <a class="link" href="GBinding.html#GBinding--source" title="The “source” property"><span class="type">“source”</span></a> that should be used
 as the source of the binding</p>
 <p>Flags: Read / Write / Construct Only</p>
->>>>>>> 76bed778
 <p>Default value: NULL</p>
 <p class="since">Since: <a class="link" href="api-index-2-26.html#api-index-2.26">2.26</a></p>
 </div>
 <hr>
 <div class="refsect2">
-<<<<<<< HEAD
-<a name="GBinding--target"></a><h3>The <code class="literal">"target"</code> property</h3>
-<pre class="programlisting">  "target"                   <a class="link" href="gobject-The-Base-Object-Type.html#GObject"><span class="type">GObject</span></a>*              : Read / Write / Construct Only</pre>
-<p>
-The <a class="link" href="gobject-The-Base-Object-Type.html#GObject"><span class="type">GObject</span></a> that should be used as the target of the binding
-</p>
-<p class="since">Since 2.26</p>
-</div>
-<hr>
-<div class="refsect2">
-<a name="GBinding--target-property"></a><h3>The <code class="literal">"target-property"</code> property</h3>
-<pre class="programlisting">  "target-property"          <a href="./../glib/glib/glib-Basic-Types.html#gchar"><span class="type">gchar</span></a>*                : Read / Write / Construct Only</pre>
-<p>
-The name of the property of <a class="link" href="GBinding.html#GBinding--target" title='The "target" property'><span class="type">"target"</span></a> that should be used
-as the target of the binding
-</p>
-=======
 <a name="GBinding--target"></a><h3>The <code class="literal">“target”</code> property</h3>
 <pre class="programlisting">  “target”                   <a class="link" href="gobject-The-Base-Object-Type.html#GObject"><span class="type">GObject</span></a> *</pre>
 <p>The <a class="link" href="gobject-The-Base-Object-Type.html#GObject"><span class="type">GObject</span></a> that should be used as the target of the binding</p>
@@ -1565,18 +965,12 @@
 <p>The name of the property of <a class="link" href="GBinding.html#GBinding--target" title="The “target” property"><span class="type">“target”</span></a> that should be used
 as the target of the binding</p>
 <p>Flags: Read / Write / Construct Only</p>
->>>>>>> 76bed778
 <p>Default value: NULL</p>
 <p class="since">Since: <a class="link" href="api-index-2-26.html#api-index-2.26">2.26</a></p>
 </div>
 </div>
 </div>
 <div class="footer">
-<<<<<<< HEAD
-<hr>
-          Generated by GTK-Doc V1.18.1</div>
-=======
 <hr>Generated by GTK-Doc V1.24</div>
->>>>>>> 76bed778
 </body>
 </html>