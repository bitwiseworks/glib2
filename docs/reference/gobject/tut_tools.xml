<<<<<<< HEAD
<?xml version='1.0' encoding="ISO-8859-1"?>
=======
<?xml version='1.0' encoding="UTF-8"?>
>>>>>>> 76bed778
<!DOCTYPE part PUBLIC "-//OASIS//DTD DocBook XML V4.5//EN" 
               "http://www.oasis-open.org/docbook/xml/4.5/docbookx.dtd" [
]>
<part label="V">
  <title>Related Tools</title>
  
  <partintro>
    <para>
      Several useful developer tools have been build around GObject
      technology.  The next sections briefly introduce them and link to
      the respective project pages.
    </para>
  
    <para>
      For example, writing GObjects is often seen as a tedious task. It
      requires a lot of typing and just doing a copy/paste requires a
      great deal of care. A lot of projects and scripts have been
      written to generate GObject skeleton form boilerplate code, or
      even translating higher-level language into plain C.
    </para>
  </partintro>
  
  <chapter id="tools-vala">
    <title>Vala</title>
    <para>
      From the <ulink url="https://wiki.gnome.org/Projects/Vala">Vala
      homepage</ulink> itself: <quote>Vala is a new programming language
      that aims to bring modern programming language features to GNOME
      developers without imposing any additional runtime requirements
      and without using a different ABI compared to applications and
      libraries written in C.</quote>
    </para>
  
    <para>
      The syntax of Vala is similar to C#. The available compiler
      translates Vala into GObject C code. It can also compile
      non-GObject C, using plain C API.
    </para>
  </chapter>
  
  <chapter id="tools-gob">
    <title>GObject builder</title>
  
    <para>
      In order to help a GObject class developer, one obvious idea is
      to use some sort of templates for the skeletons and then run
      them through a special tool to generate the real C files.  <ulink
      url="http://www.5z.com/jirka/gob.html">GOB</ulink> (or GOB2) is
      such a tool. It is a preprocessor which can be used to build
      GObjects with inline C code so that there is no need to edit the
      generated C code.  The syntax is inspired by Java and Yacc or
      Lex. The implementation is intentionally kept simple: the inline C
      code provided by the user is not parsed.
    </para>
  </chapter>
  
  <chapter id="tools-ginspector">
      <title>Graphical inspection of GObjects</title>
  
      <para>
        Yet another tool that you may find helpful when working with
        GObjects is <ulink
        url="http://sourceforge.net/projects/g-inspector">G-Inspector</ulink>. It
        is able to display GLib/GTK+ objects and their properties.
      </para>
  </chapter>
  
  <chapter id="tools-refdb">
    <title>Debugging reference count problems</title>
  
    <para>
      The reference counting scheme used by GObject does solve quite 
      a few memory management problems but also introduces new sources of bugs.
      In large applications, finding the exact spot where the reference count
      of an Object is not properly handled can be very difficult.
    </para>
    <para>
      A useful tool in debugging reference counting problems is to
      set breakpoints in gdb on g_object_ref() and g_object_unref().
      Once you know the address of the object you are interested in,
      you can make the breakpoints conditional:
      <programlisting>
break g_object_ref if _object == 0xcafebabe
break g_object_unref if _object == 0xcafebabe
      </programlisting>
    </para>
  </chapter>
    
  <chapter id="tools-gtkdoc">
    <title>Writing API docs</title>
  
    <para>The API documentation for most of the GLib, GObject, GTK+ and GNOME
    libraries is built with a combination of complex tools. Typically, the part of 
    the documentation which describes the behavior of each function is extracted
    from the specially-formatted source code comments by a tool named gtk-doc which
    generates DocBook XML and merges this DocBook XML with a set of master XML 
    DocBook files. These XML DocBook files are finally processed with xsltproc
    (a small program part of the libxslt library) to generate the final HTML
    output. Other tools can be used to generate PDF output from the source XML.
    The following code excerpt shows what these comments look like.
      <informalexample><programlisting>
/**
 * gtk_widget_freeze_child_notify:
 * @widget: a #GtkWidget
 * 
 * Stops emission of "child-notify" signals on @widget. The signals are
 * queued until gtk_widget_thaw_child_notify() is called on @widget. 
 *
 * This is the analogue of g_object_freeze_notify() for child properties.
 **/
void
gtk_widget_freeze_child_notify (GtkWidget *widget)
{
...
      </programlisting></informalexample>
    </para>
    <para>
    Thorough
<<<<<<< HEAD
    <ulink url="http://library.gnome.org/devel/gtk-doc-manual/stable/">documentation</ulink>
    on how to set up and use gtk-doc in your project is provided on the
    <ulink url="http://library.gnome.org/devel/">GNOME developer website</ulink>.
=======
    <ulink url="https://developer.gnome.org/gtk-doc-manual/stable/">documentation</ulink>
    on how to set up and use gtk-doc in your project is provided on the
    <ulink url="https://developer.gnome.org/">GNOME developer website</ulink>.
>>>>>>> 76bed778
    </para>
  </chapter>
</part><|MERGE_RESOLUTION|>--- conflicted
+++ resolved
@@ -1,8 +1,4 @@
-<<<<<<< HEAD
-<?xml version='1.0' encoding="ISO-8859-1"?>
-=======
 <?xml version='1.0' encoding="UTF-8"?>
->>>>>>> 76bed778
 <!DOCTYPE part PUBLIC "-//OASIS//DTD DocBook XML V4.5//EN" 
                "http://www.oasis-open.org/docbook/xml/4.5/docbookx.dtd" [
 ]>
@@ -121,15 +117,9 @@
     </para>
     <para>
     Thorough
-<<<<<<< HEAD
-    <ulink url="http://library.gnome.org/devel/gtk-doc-manual/stable/">documentation</ulink>
-    on how to set up and use gtk-doc in your project is provided on the
-    <ulink url="http://library.gnome.org/devel/">GNOME developer website</ulink>.
-=======
     <ulink url="https://developer.gnome.org/gtk-doc-manual/stable/">documentation</ulink>
     on how to set up and use gtk-doc in your project is provided on the
     <ulink url="https://developer.gnome.org/">GNOME developer website</ulink>.
->>>>>>> 76bed778
     </para>
   </chapter>
 </part>