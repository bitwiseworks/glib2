/* GLIB - Library of useful routines for C programming
 * Copyright (C) 1991, 1992, 1996, 1997,1999,2004 Free Software Foundation, Inc.
 * Copyright (C) 2000 Eazel, Inc.
 * Copyright (C) 1995-1997  Peter Mattis, Spencer Kimball and Josh MacDonald
 *
 * This library is free software; you can redistribute it and/or
 * modify it under the terms of the GNU Lesser General Public
 * License as published by the Free Software Foundation; either
 * version 2 of the License, or (at your option) any later version.
 *
 * This library is distributed in the hope that it will be useful,
 * but WITHOUT ANY WARRANTY; without even the implied warranty of
 * MERCHANTABILITY or FITNESS FOR A PARTICULAR PURPOSE.	 See the GNU
 * Lesser General Public License for more details.
 *
 * You should have received a copy of the GNU Lesser General Public
<<<<<<< HEAD
 * License along with this library; if not, write to the
 * Free Software Foundation, Inc., 59 Temple Place - Suite 330,
 * Boston, MA 02111-1307, USA.
=======
 * License along with this library; if not, see <http://www.gnu.org/licenses/>.
>>>>>>> 76bed778
 */

#include "config.h"

#include <limits.h>
#include <stdlib.h>
#include <string.h>
#include "galloca.h"
#include "gmem.h"

#include "gqsort.h"

#include "gtestutils.h"

/* This file was originally from stdlib/msort.c in gnu libc, just changed
   to build inside glib and to not fall back to an unstable quicksort
   for large arrays. */

/* An alternative to qsort, with an identical interface.
   This file is part of the GNU C Library.
   Copyright (C) 1992,95-97,99,2000,01,02,04,07 Free Software Foundation, Inc.
   Written by Mike Haertel, September 1988.

   The GNU C Library is free software; you can redistribute it and/or
   modify it under the terms of the GNU Lesser General Public
   License as published by the Free Software Foundation; either
   version 2.1 of the License, or (at your option) any later version.

   The GNU C Library is distributed in the hope that it will be useful,
   but WITHOUT ANY WARRANTY; without even the implied warranty of
   MERCHANTABILITY or FITNESS FOR A PARTICULAR PURPOSE.  See the GNU
   Lesser General Public License for more details.

   You should have received a copy of the GNU Lesser General Public
   License along with the GNU C Library; if not, see
   <http://www.gnu.org/licenses/>.  */


struct msort_param
{
  size_t s;
  size_t var;
  GCompareDataFunc cmp;
  void *arg;
  char *t;
};

static void msort_with_tmp (const struct msort_param *p, void *b, size_t n);

static void
msort_with_tmp (const struct msort_param *p, void *b, size_t n)
{
  char *b1, *b2;
  size_t n1, n2;
  char *tmp = p->t;
  const size_t s = p->s;
  GCompareDataFunc cmp = p->cmp;
  void *arg = p->arg;

  if (n <= 1)
    return;

  n1 = n / 2;
  n2 = n - n1;
  b1 = b;
  b2 = (char *) b + (n1 * p->s);

  msort_with_tmp (p, b1, n1);
  msort_with_tmp (p, b2, n2);

  switch (p->var)
    {
    case 0:
      while (n1 > 0 && n2 > 0)
	{
	  if ((*cmp) (b1, b2, arg) <= 0)
	    {
	      *(guint32 *) tmp = *(guint32 *) b1;
	      b1 += sizeof (guint32);
	      --n1;
	    }
	  else
	    {
	      *(guint32 *) tmp = *(guint32 *) b2;
	      b2 += sizeof (guint32);
	      --n2;
	    }
	  tmp += sizeof (guint32);
	}
      break;
    case 1:
      while (n1 > 0 && n2 > 0)
	{
	  if ((*cmp) (b1, b2, arg) <= 0)
	    {
	      *(guint64 *) tmp = *(guint64 *) b1;
	      b1 += sizeof (guint64);
	      --n1;
	    }
	  else
	    {
	      *(guint64 *) tmp = *(guint64 *) b2;
	      b2 += sizeof (guint64);
	      --n2;
	    }
	  tmp += sizeof (guint64);
	}
      break;
    case 2:
      while (n1 > 0 && n2 > 0)
	{
	  unsigned long *tmpl = (unsigned long *) tmp;
	  unsigned long *bl;

	  tmp += s;
	  if ((*cmp) (b1, b2, arg) <= 0)
	    {
	      bl = (unsigned long *) b1;
	      b1 += s;
	      --n1;
	    }
	  else
	    {
	      bl = (unsigned long *) b2;
	      b2 += s;
	      --n2;
	    }
	  while (tmpl < (unsigned long *) tmp)
	    *tmpl++ = *bl++;
	}
      break;
    case 3:
      while (n1 > 0 && n2 > 0)
	{
	  if ((*cmp) (*(const void **) b1, *(const void **) b2, arg) <= 0)
	    {
	      *(void **) tmp = *(void **) b1;
	      b1 += sizeof (void *);
	      --n1;
	    }
	  else
	    {
	      *(void **) tmp = *(void **) b2;
	      b2 += sizeof (void *);
	      --n2;
	    }
	  tmp += sizeof (void *);
	}
      break;
    default:
      while (n1 > 0 && n2 > 0)
	{
	  if ((*cmp) (b1, b2, arg) <= 0)
	    {
	      memcpy (tmp, b1, s);
	      tmp += s;
	      b1 += s;
	      --n1;
	    }
	  else
	    {
	      memcpy (tmp, b2, s);
	      tmp += s;
	      b2 += s;
	      --n2;
	    }
	}
      break;
    }

  if (n1 > 0)
    memcpy (tmp, b1, n1 * s);
  memcpy (b, p->t, (n - n2) * s);
}


static void
msort_r (void *b, size_t n, size_t s, GCompareDataFunc cmp, void *arg)
{
  size_t size = n * s;
  char *tmp = NULL;
  struct msort_param p;

  /* For large object sizes use indirect sorting.  */
  if (s > 32)
    size = 2 * n * sizeof (void *) + s;

  if (size < 1024)
    /* The temporary array is small, so put it on the stack.  */
    p.t = g_alloca (size);
  else
    {
      /* It's large, so malloc it.  */
      tmp = g_malloc (size);
      p.t = tmp;
    }

  p.s = s;
  p.var = 4;
  p.cmp = cmp;
  p.arg = arg;

  if (s > 32)
    {
      /* Indirect sorting.  */
      char *ip = (char *) b;
      void **tp = (void **) (p.t + n * sizeof (void *));
      void **t = tp;
      void *tmp_storage = (void *) (tp + n);
      char *kp;
      size_t i;

      while ((void *) t < tmp_storage)
	{
	  *t++ = ip;
	  ip += s;
	}
      p.s = sizeof (void *);
      p.var = 3;
      msort_with_tmp (&p, p.t + n * sizeof (void *), n);

      /* tp[0] .. tp[n - 1] is now sorted, copy around entries of
	 the original array.  Knuth vol. 3 (2nd ed.) exercise 5.2-10.  */
      for (i = 0, ip = (char *) b; i < n; i++, ip += s)
	if ((kp = tp[i]) != ip)
	  {
	    size_t j = i;
	    char *jp = ip;
	    memcpy (tmp_storage, ip, s);

	    do
	      {
		size_t k = (kp - (char *) b) / s;
		tp[j] = jp;
		memcpy (jp, kp, s);
		j = k;
		jp = kp;
		kp = tp[k];
	      }
	    while (kp != ip);

	    tp[j] = jp;
	    memcpy (jp, tmp_storage, s);
	  }
    }
  else
    {
      if ((s & (sizeof (guint32) - 1)) == 0
	  && ((char *) b - (char *) 0) % ALIGNOF_GUINT32 == 0)
	{
	  if (s == sizeof (guint32))
	    p.var = 0;
	  else if (s == sizeof (guint64)
		   && ((char *) b - (char *) 0) % ALIGNOF_GUINT64 == 0)
	    p.var = 1;
	  else if ((s & (sizeof (unsigned long) - 1)) == 0
		   && ((char *) b - (char *) 0)
		      % ALIGNOF_UNSIGNED_LONG == 0)
	    p.var = 2;
	}
      msort_with_tmp (&p, b, n);
    }
  g_free (tmp);
}

/**
 * g_qsort_with_data:
 * @pbase: start of array to sort
 * @total_elems: elements in the array
 * @size: size of each element
 * @compare_func: function to compare elements
 * @user_data: data to pass to @compare_func
 *
 * This is just like the standard C qsort() function, but
 * the comparison routine accepts a user data argument.
 *
 * This is guaranteed to be a stable sort since version 2.32.
 */
void
g_qsort_with_data (gconstpointer    pbase,
                   gint             total_elems,
                   gsize            size,
                   GCompareDataFunc compare_func,
                   gpointer         user_data)
{
  msort_r ((gpointer)pbase, total_elems, size, compare_func, user_data);
}<|MERGE_RESOLUTION|>--- conflicted
+++ resolved
@@ -14,13 +14,7 @@
  * Lesser General Public License for more details.
  *
  * You should have received a copy of the GNU Lesser General Public
-<<<<<<< HEAD
- * License along with this library; if not, write to the
- * Free Software Foundation, Inc., 59 Temple Place - Suite 330,
- * Boston, MA 02111-1307, USA.
-=======
  * License along with this library; if not, see <http://www.gnu.org/licenses/>.
->>>>>>> 76bed778
  */
 
 #include "config.h"
