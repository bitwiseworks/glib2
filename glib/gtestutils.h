/* GLib testing utilities
 * Copyright (C) 2007 Imendio AB
 * Authors: Tim Janik
 *
 * This library is free software; you can redistribute it and/or
 * modify it under the terms of the GNU Lesser General Public
 * License as published by the Free Software Foundation; either
 * version 2 of the License, or (at your option) any later version.
 *
 * This library is distributed in the hope that it will be useful,
 * but WITHOUT ANY WARRANTY; without even the implied warranty of
 * MERCHANTABILITY or FITNESS FOR A PARTICULAR PURPOSE.  See the GNU
 * Lesser General Public License for more details.
 *
 * You should have received a copy of the GNU Lesser General Public
 * License along with this library; if not, see <http://www.gnu.org/licenses/>.
 */

<<<<<<< HEAD
#if !defined (__GLIB_H_INSIDE__) && !defined (GLIB_COMPILATION)
#error "Only <glib.h> can be included directly."
#endif

=======
>>>>>>> 76bed778
#ifndef __G_TEST_UTILS_H__
#define __G_TEST_UTILS_H__

#if !defined (__GLIB_H_INSIDE__) && !defined (GLIB_COMPILATION)
#error "Only <glib.h> can be included directly."
#endif

#include <glib/gmessages.h>
#include <glib/gstring.h>
#include <glib/gerror.h>
#include <glib/gslist.h>

G_BEGIN_DECLS

typedef struct GTestCase  GTestCase;
typedef struct GTestSuite GTestSuite;
typedef void (*GTestFunc)        (void);
typedef void (*GTestDataFunc)    (gconstpointer user_data);
typedef void (*GTestFixtureFunc) (gpointer      fixture,
                                  gconstpointer user_data);

/* assertion API */
#define g_assert_cmpstr(s1, cmp, s2)    G_STMT_START { \
                                             const char *__s1 = (s1), *__s2 = (s2); \
                                             if (g_strcmp0 (__s1, __s2) cmp 0) ; else \
                                               g_assertion_message_cmpstr (G_LOG_DOMAIN, __FILE__, __LINE__, G_STRFUNC, \
                                                 #s1 " " #cmp " " #s2, __s1, #cmp, __s2); \
                                        } G_STMT_END
#define g_assert_cmpint(n1, cmp, n2)    G_STMT_START { \
                                             gint64 __n1 = (n1), __n2 = (n2); \
                                             if (__n1 cmp __n2) ; else \
                                               g_assertion_message_cmpnum (G_LOG_DOMAIN, __FILE__, __LINE__, G_STRFUNC, \
                                                 #n1 " " #cmp " " #n2, __n1, #cmp, __n2, 'i'); \
                                        } G_STMT_END
#define g_assert_cmpuint(n1, cmp, n2)   G_STMT_START { \
                                             guint64 __n1 = (n1), __n2 = (n2); \
                                             if (__n1 cmp __n2) ; else \
                                               g_assertion_message_cmpnum (G_LOG_DOMAIN, __FILE__, __LINE__, G_STRFUNC, \
                                                 #n1 " " #cmp " " #n2, __n1, #cmp, __n2, 'i'); \
                                        } G_STMT_END
#define g_assert_cmphex(n1, cmp, n2)    G_STMT_START {\
                                             guint64 __n1 = (n1), __n2 = (n2); \
                                             if (__n1 cmp __n2) ; else \
                                               g_assertion_message_cmpnum (G_LOG_DOMAIN, __FILE__, __LINE__, G_STRFUNC, \
                                                 #n1 " " #cmp " " #n2, __n1, #cmp, __n2, 'x'); \
                                        } G_STMT_END
#define g_assert_cmpfloat(n1,cmp,n2)    G_STMT_START { \
                                             long double __n1 = (n1), __n2 = (n2); \
                                             if (__n1 cmp __n2) ; else \
                                               g_assertion_message_cmpnum (G_LOG_DOMAIN, __FILE__, __LINE__, G_STRFUNC, \
                                                 #n1 " " #cmp " " #n2, __n1, #cmp, __n2, 'f'); \
                                        } G_STMT_END
#define g_assert_cmpmem(m1, l1, m2, l2) G_STMT_START {\
                                             gconstpointer __m1 = m1, __m2 = m2; \
                                             int __l1 = l1, __l2 = l2; \
                                             if (__l1 != __l2) \
                                               g_assertion_message_cmpnum (G_LOG_DOMAIN, __FILE__, __LINE__, G_STRFUNC, \
                                                                           #l1 " (len(" #m1 ")) == " #l2 " (len(" #m2 "))", __l1, "==", __l2, 'i'); \
                                             else if (memcmp (__m1, __m2, __l1) != 0) \
                                               g_assertion_message (G_LOG_DOMAIN, __FILE__, __LINE__, G_STRFUNC, \
                                                                    "assertion failed (" #m1 " == " #m2 ")"); \
                                        } G_STMT_END
#define g_assert_no_error(err)          G_STMT_START { \
                                             if (err) \
                                               g_assertion_message_error (G_LOG_DOMAIN, __FILE__, __LINE__, G_STRFUNC, \
                                                 #err, err, 0, 0); \
                                        } G_STMT_END
#define g_assert_error(err, dom, c)     G_STMT_START { \
                                               if (!err || (err)->domain != dom || (err)->code != c) \
                                               g_assertion_message_error (G_LOG_DOMAIN, __FILE__, __LINE__, G_STRFUNC, \
                                                 #err, err, dom, c); \
                                        } G_STMT_END
#define g_assert_true(expr)             G_STMT_START { \
                                             if G_LIKELY (expr) ; else \
                                               g_assertion_message (G_LOG_DOMAIN, __FILE__, __LINE__, G_STRFUNC, \
                                                                    "'" #expr "' should be TRUE"); \
                                        } G_STMT_END
#define g_assert_false(expr)            G_STMT_START { \
                                             if G_LIKELY (!(expr)) ; else \
                                               g_assertion_message (G_LOG_DOMAIN, __FILE__, __LINE__, G_STRFUNC, \
                                                                    "'" #expr "' should be FALSE"); \
                                        } G_STMT_END
#define g_assert_null(expr)             G_STMT_START { if G_LIKELY ((expr) == NULL) ; else \
                                               g_assertion_message (G_LOG_DOMAIN, __FILE__, __LINE__, G_STRFUNC, \
                                                                    "'" #expr "' should be NULL"); \
                                        } G_STMT_END
#define g_assert_nonnull(expr)          G_STMT_START { \
                                             if G_LIKELY ((expr) != NULL) ; else \
                                               g_assertion_message (G_LOG_DOMAIN, __FILE__, __LINE__, G_STRFUNC, \
                                                                    "'" #expr "' should not be NULL"); \
                                        } G_STMT_END
#ifdef G_DISABLE_ASSERT
#define g_assert_not_reached()          G_STMT_START { (void) 0; } G_STMT_END
#define g_assert(expr)                  G_STMT_START { (void) 0; } G_STMT_END
#else /* !G_DISABLE_ASSERT */
#define g_assert_not_reached()          G_STMT_START { g_assertion_message_expr (G_LOG_DOMAIN, __FILE__, __LINE__, G_STRFUNC, NULL); } G_STMT_END
#define g_assert(expr)                  G_STMT_START { \
                                             if G_LIKELY (expr) ; else \
                                               g_assertion_message_expr (G_LOG_DOMAIN, __FILE__, __LINE__, G_STRFUNC, \
                                                                         #expr); \
                                        } G_STMT_END
#endif /* !G_DISABLE_ASSERT */

GLIB_AVAILABLE_IN_ALL
int     g_strcmp0                       (const char     *str1,
                                         const char     *str2);

/* report performance results */
GLIB_AVAILABLE_IN_ALL
void    g_test_minimized_result         (double          minimized_quantity,
                                         const char     *format,
                                         ...) G_GNUC_PRINTF (2, 3);
GLIB_AVAILABLE_IN_ALL
void    g_test_maximized_result         (double          maximized_quantity,
                                         const char     *format,
                                         ...) G_GNUC_PRINTF (2, 3);

/* initialize testing framework */
GLIB_AVAILABLE_IN_ALL
void    g_test_init                     (int            *argc,
                                         char         ***argv,
                                         ...) G_GNUC_NULL_TERMINATED;
/* query testing framework config */
#define g_test_initialized()            (g_test_config_vars->test_initialized)
#define g_test_quick()                  (g_test_config_vars->test_quick)
#define g_test_slow()                   (!g_test_config_vars->test_quick)
#define g_test_thorough()               (!g_test_config_vars->test_quick)
#define g_test_perf()                   (g_test_config_vars->test_perf)
#define g_test_verbose()                (g_test_config_vars->test_verbose)
#define g_test_quiet()                  (g_test_config_vars->test_quiet)
#define g_test_undefined()              (g_test_config_vars->test_undefined)
<<<<<<< HEAD
=======
GLIB_AVAILABLE_IN_2_38
gboolean g_test_subprocess (void);

>>>>>>> 76bed778
/* run all tests under toplevel suite (path: /) */
GLIB_AVAILABLE_IN_ALL
int     g_test_run                      (void);
/* hook up a test functions under test path */
GLIB_AVAILABLE_IN_ALL
void    g_test_add_func                 (const char     *testpath,
                                         GTestFunc       test_func);

GLIB_AVAILABLE_IN_ALL
void    g_test_add_data_func            (const char     *testpath,
                                         gconstpointer   test_data,
                                         GTestDataFunc   test_func);

GLIB_AVAILABLE_IN_2_34
void    g_test_add_data_func_full       (const char     *testpath,
                                         gpointer        test_data,
                                         GTestDataFunc   test_func,
                                         GDestroyNotify  data_free_func);

/* tell about failure */
<<<<<<< HEAD
void    g_test_fail                     (void);
=======
GLIB_AVAILABLE_IN_2_30
void    g_test_fail                     (void);
GLIB_AVAILABLE_IN_2_38
void    g_test_incomplete               (const gchar *msg);
GLIB_AVAILABLE_IN_2_38
void    g_test_skip                     (const gchar *msg);
GLIB_AVAILABLE_IN_2_38
gboolean g_test_failed                  (void);
GLIB_AVAILABLE_IN_2_38
void    g_test_set_nonfatal_assertions  (void);
>>>>>>> 76bed778

/* hook up a test with fixture under test path */
#define g_test_add(testpath, Fixture, tdata, fsetup, ftest, fteardown) \
					G_STMT_START {			\
                                         void (*add_vtable) (const char*,       \
                                                    gsize,             \
                                                    gconstpointer,     \
                                                    void (*) (Fixture*, gconstpointer),   \
                                                    void (*) (Fixture*, gconstpointer),   \
                                                    void (*) (Fixture*, gconstpointer)) =  (void (*) (const gchar *, gsize, gconstpointer, void (*) (Fixture*, gconstpointer), void (*) (Fixture*, gconstpointer), void (*) (Fixture*, gconstpointer))) g_test_add_vtable; \
                                         add_vtable \
                                          (testpath, sizeof (Fixture), tdata, fsetup, ftest, fteardown); \
					} G_STMT_END

/* add test messages to the test report */
GLIB_AVAILABLE_IN_ALL
void    g_test_message                  (const char *format,
                                         ...) G_GNUC_PRINTF (1, 2);
GLIB_AVAILABLE_IN_ALL
void    g_test_bug_base                 (const char *uri_pattern);
GLIB_AVAILABLE_IN_ALL
void    g_test_bug                      (const char *bug_uri_snippet);
/* measure test timings */
GLIB_AVAILABLE_IN_ALL
void    g_test_timer_start              (void);
GLIB_AVAILABLE_IN_ALL
double  g_test_timer_elapsed            (void); /* elapsed seconds */
GLIB_AVAILABLE_IN_ALL
double  g_test_timer_last               (void); /* repeat last elapsed() result */

/* automatically g_free or g_object_unref upon teardown */
GLIB_AVAILABLE_IN_ALL
void    g_test_queue_free               (gpointer gfree_pointer);
GLIB_AVAILABLE_IN_ALL
void    g_test_queue_destroy            (GDestroyNotify destroy_func,
                                         gpointer       destroy_data);
#define g_test_queue_unref(gobject)     g_test_queue_destroy (g_object_unref, gobject)

typedef enum {
  G_TEST_TRAP_SILENCE_STDOUT    = 1 << 7,
  G_TEST_TRAP_SILENCE_STDERR    = 1 << 8,
  G_TEST_TRAP_INHERIT_STDIN     = 1 << 9
} GTestTrapFlags;

GLIB_DEPRECATED_IN_2_38_FOR (g_test_trap_subprocess)
gboolean g_test_trap_fork               (guint64              usec_timeout,
                                         GTestTrapFlags       test_trap_flags);

typedef enum {
  G_TEST_SUBPROCESS_INHERIT_STDIN  = 1 << 0,
  G_TEST_SUBPROCESS_INHERIT_STDOUT = 1 << 1,
  G_TEST_SUBPROCESS_INHERIT_STDERR = 1 << 2
} GTestSubprocessFlags;

GLIB_AVAILABLE_IN_2_38
void     g_test_trap_subprocess         (const char           *test_path,
                                         guint64               usec_timeout,
                                         GTestSubprocessFlags  test_flags);

GLIB_AVAILABLE_IN_ALL
gboolean g_test_trap_has_passed         (void);
GLIB_AVAILABLE_IN_ALL
gboolean g_test_trap_reached_timeout    (void);
#define  g_test_trap_assert_passed()                      g_test_trap_assertions (G_LOG_DOMAIN, __FILE__, __LINE__, G_STRFUNC, 0, 0)
#define  g_test_trap_assert_failed()                      g_test_trap_assertions (G_LOG_DOMAIN, __FILE__, __LINE__, G_STRFUNC, 1, 0)
#define  g_test_trap_assert_stdout(soutpattern)           g_test_trap_assertions (G_LOG_DOMAIN, __FILE__, __LINE__, G_STRFUNC, 2, soutpattern)
#define  g_test_trap_assert_stdout_unmatched(soutpattern) g_test_trap_assertions (G_LOG_DOMAIN, __FILE__, __LINE__, G_STRFUNC, 3, soutpattern)
#define  g_test_trap_assert_stderr(serrpattern)           g_test_trap_assertions (G_LOG_DOMAIN, __FILE__, __LINE__, G_STRFUNC, 4, serrpattern)
#define  g_test_trap_assert_stderr_unmatched(serrpattern) g_test_trap_assertions (G_LOG_DOMAIN, __FILE__, __LINE__, G_STRFUNC, 5, serrpattern)

/* provide seed-able random numbers for tests */
#define  g_test_rand_bit()              (0 != (g_test_rand_int() & (1 << 15)))
GLIB_AVAILABLE_IN_ALL
gint32   g_test_rand_int                (void);
GLIB_AVAILABLE_IN_ALL
gint32   g_test_rand_int_range          (gint32          begin,
                                         gint32          end);
GLIB_AVAILABLE_IN_ALL
double   g_test_rand_double             (void);
GLIB_AVAILABLE_IN_ALL
double   g_test_rand_double_range       (double          range_start,
                                         double          range_end);

/* semi-internal API */
GLIB_AVAILABLE_IN_ALL
GTestCase*    g_test_create_case        (const char       *test_name,
                                         gsize             data_size,
                                         gconstpointer     test_data,
                                         GTestFixtureFunc  data_setup,
                                         GTestFixtureFunc  data_test,
                                         GTestFixtureFunc  data_teardown);
GLIB_AVAILABLE_IN_ALL
GTestSuite*   g_test_create_suite       (const char       *suite_name);
GLIB_AVAILABLE_IN_ALL
GTestSuite*   g_test_get_root           (void);
GLIB_AVAILABLE_IN_ALL
void          g_test_suite_add          (GTestSuite     *suite,
                                         GTestCase      *test_case);
GLIB_AVAILABLE_IN_ALL
void          g_test_suite_add_suite    (GTestSuite     *suite,
                                         GTestSuite     *nestedsuite);
GLIB_AVAILABLE_IN_ALL
int           g_test_run_suite          (GTestSuite     *suite);

/* internal ABI */
GLIB_AVAILABLE_IN_ALL
void    g_test_trap_assertions          (const char     *domain,
                                         const char     *file,
                                         int             line,
                                         const char     *func,
                                         guint64         assertion_flags, /* 0-pass, 1-fail, 2-outpattern, 4-errpattern */
                                         const char     *pattern);
GLIB_AVAILABLE_IN_ALL
void    g_assertion_message             (const char     *domain,
                                         const char     *file,
                                         int             line,
                                         const char     *func,
                                         const char     *message);
GLIB_AVAILABLE_IN_ALL
void    g_assertion_message_expr        (const char     *domain,
                                         const char     *file,
                                         int             line,
                                         const char     *func,
                                         const char     *expr) G_GNUC_NORETURN;
GLIB_AVAILABLE_IN_ALL
void    g_assertion_message_cmpstr      (const char     *domain,
                                         const char     *file,
                                         int             line,
                                         const char     *func,
                                         const char     *expr,
                                         const char     *arg1,
                                         const char     *cmp,
                                         const char     *arg2);
GLIB_AVAILABLE_IN_ALL
void    g_assertion_message_cmpnum      (const char     *domain,
                                         const char     *file,
                                         int             line,
                                         const char     *func,
                                         const char     *expr,
                                         long double     arg1,
                                         const char     *cmp,
                                         long double     arg2,
                                         char            numtype);
GLIB_AVAILABLE_IN_ALL
void    g_assertion_message_error       (const char     *domain,
                                         const char     *file,
                                         int             line,
                                         const char     *func,
                                         const char     *expr,
                                         const GError   *error,
                                         GQuark          error_domain,
                                         int             error_code);
GLIB_AVAILABLE_IN_ALL
void    g_test_add_vtable               (const char     *testpath,
                                         gsize           data_size,
                                         gconstpointer   test_data,
                                         GTestFixtureFunc  data_setup,
                                         GTestFixtureFunc  data_test,
                                         GTestFixtureFunc  data_teardown);
typedef struct {
  gboolean      test_initialized;
  gboolean      test_quick;     /* disable thorough tests */
  gboolean      test_perf;      /* run performance tests */
  gboolean      test_verbose;   /* extra info */
  gboolean      test_quiet;     /* reduce output */
  gboolean      test_undefined; /* run tests that are meant to assert */
} GTestConfig;
GLIB_VAR const GTestConfig * const g_test_config_vars;

/* internal logging API */
typedef enum {
  G_TEST_LOG_NONE,
  G_TEST_LOG_ERROR,             /* s:msg */
  G_TEST_LOG_START_BINARY,      /* s:binaryname s:seed */
  G_TEST_LOG_LIST_CASE,         /* s:testpath */
  G_TEST_LOG_SKIP_CASE,         /* s:testpath */
  G_TEST_LOG_START_CASE,        /* s:testpath */
  G_TEST_LOG_STOP_CASE,         /* d:status d:nforks d:elapsed */
  G_TEST_LOG_MIN_RESULT,        /* s:blurb d:result */
  G_TEST_LOG_MAX_RESULT,        /* s:blurb d:result */
  G_TEST_LOG_MESSAGE,           /* s:blurb */
  G_TEST_LOG_START_SUITE,
  G_TEST_LOG_STOP_SUITE
} GTestLogType;

typedef struct {
  GTestLogType  log_type;
  guint         n_strings;
  gchar       **strings; /* NULL terminated */
  guint         n_nums;
  long double  *nums;
} GTestLogMsg;
typedef struct {
  /*< private >*/
  GString     *data;
  GSList      *msgs;
} GTestLogBuffer;

GLIB_AVAILABLE_IN_ALL
const char*     g_test_log_type_name    (GTestLogType    log_type);
GLIB_AVAILABLE_IN_ALL
GTestLogBuffer* g_test_log_buffer_new   (void);
GLIB_AVAILABLE_IN_ALL
void            g_test_log_buffer_free  (GTestLogBuffer *tbuffer);
GLIB_AVAILABLE_IN_ALL
void            g_test_log_buffer_push  (GTestLogBuffer *tbuffer,
                                         guint           n_bytes,
                                         const guint8   *bytes);
GLIB_AVAILABLE_IN_ALL
GTestLogMsg*    g_test_log_buffer_pop   (GTestLogBuffer *tbuffer);
GLIB_AVAILABLE_IN_ALL
void            g_test_log_msg_free     (GTestLogMsg    *tmsg);

/**
 * GTestLogFatalFunc:
 * @log_domain: the log domain of the message
 * @log_level: the log level of the message (including the fatal and recursion flags)
 * @message: the message to process
 * @user_data: user data, set in g_test_log_set_fatal_handler()
 *
 * Specifies the prototype of fatal log handler functions.
 *
 * Returns: %TRUE if the program should abort, %FALSE otherwise
 *
 * Since: 2.22
 */
typedef gboolean        (*GTestLogFatalFunc)    (const gchar    *log_domain,
                                                 GLogLevelFlags  log_level,
                                                 const gchar    *message,
                                                 gpointer        user_data);
GLIB_AVAILABLE_IN_ALL
void
g_test_log_set_fatal_handler            (GTestLogFatalFunc log_func,
                                         gpointer          user_data);

<<<<<<< HEAD
void    g_test_expect_message                    (const gchar    *log_domain,
                                                  GLogLevelFlags  log_level,
                                                  const gchar    *pattern);
=======
GLIB_AVAILABLE_IN_2_34
void    g_test_expect_message                    (const gchar    *log_domain,
                                                  GLogLevelFlags  log_level,
                                                  const gchar    *pattern);
GLIB_AVAILABLE_IN_2_34
>>>>>>> 76bed778
void    g_test_assert_expected_messages_internal (const char     *domain,
                                                  const char     *file,
                                                  int             line,
                                                  const char     *func);

<<<<<<< HEAD
=======
typedef enum
{
  G_TEST_DIST,
  G_TEST_BUILT
} GTestFileType;

GLIB_AVAILABLE_IN_2_38
gchar * g_test_build_filename                    (GTestFileType   file_type,
                                                  const gchar    *first_path,
                                                  ...) G_GNUC_NULL_TERMINATED;
GLIB_AVAILABLE_IN_2_38
const gchar *g_test_get_dir                      (GTestFileType   file_type);
GLIB_AVAILABLE_IN_2_38
const gchar *g_test_get_filename                 (GTestFileType   file_type,
                                                  const gchar    *first_path,
                                                  ...) G_GNUC_NULL_TERMINATED;

>>>>>>> 76bed778
#define g_test_assert_expected_messages() g_test_assert_expected_messages_internal (G_LOG_DOMAIN, __FILE__, __LINE__, G_STRFUNC)

G_END_DECLS

#endif /* __G_TEST_UTILS_H__ */<|MERGE_RESOLUTION|>--- conflicted
+++ resolved
@@ -16,13 +16,6 @@
  * License along with this library; if not, see <http://www.gnu.org/licenses/>.
  */
 
-<<<<<<< HEAD
-#if !defined (__GLIB_H_INSIDE__) && !defined (GLIB_COMPILATION)
-#error "Only <glib.h> can be included directly."
-#endif
-
-=======
->>>>>>> 76bed778
 #ifndef __G_TEST_UTILS_H__
 #define __G_TEST_UTILS_H__
 
@@ -154,12 +147,9 @@
 #define g_test_verbose()                (g_test_config_vars->test_verbose)
 #define g_test_quiet()                  (g_test_config_vars->test_quiet)
 #define g_test_undefined()              (g_test_config_vars->test_undefined)
-<<<<<<< HEAD
-=======
 GLIB_AVAILABLE_IN_2_38
 gboolean g_test_subprocess (void);
 
->>>>>>> 76bed778
 /* run all tests under toplevel suite (path: /) */
 GLIB_AVAILABLE_IN_ALL
 int     g_test_run                      (void);
@@ -180,9 +170,6 @@
                                          GDestroyNotify  data_free_func);
 
 /* tell about failure */
-<<<<<<< HEAD
-void    g_test_fail                     (void);
-=======
 GLIB_AVAILABLE_IN_2_30
 void    g_test_fail                     (void);
 GLIB_AVAILABLE_IN_2_38
@@ -193,7 +180,6 @@
 gboolean g_test_failed                  (void);
 GLIB_AVAILABLE_IN_2_38
 void    g_test_set_nonfatal_assertions  (void);
->>>>>>> 76bed778
 
 /* hook up a test with fixture under test path */
 #define g_test_add(testpath, Fixture, tdata, fsetup, ftest, fteardown) \
@@ -429,24 +415,16 @@
 g_test_log_set_fatal_handler            (GTestLogFatalFunc log_func,
                                          gpointer          user_data);
 
-<<<<<<< HEAD
-void    g_test_expect_message                    (const gchar    *log_domain,
-                                                  GLogLevelFlags  log_level,
-                                                  const gchar    *pattern);
-=======
 GLIB_AVAILABLE_IN_2_34
 void    g_test_expect_message                    (const gchar    *log_domain,
                                                   GLogLevelFlags  log_level,
                                                   const gchar    *pattern);
 GLIB_AVAILABLE_IN_2_34
->>>>>>> 76bed778
 void    g_test_assert_expected_messages_internal (const char     *domain,
                                                   const char     *file,
                                                   int             line,
                                                   const char     *func);
 
-<<<<<<< HEAD
-=======
 typedef enum
 {
   G_TEST_DIST,
@@ -464,7 +442,6 @@
                                                   const gchar    *first_path,
                                                   ...) G_GNUC_NULL_TERMINATED;
 
->>>>>>> 76bed778
 #define g_test_assert_expected_messages() g_test_assert_expected_messages_internal (G_LOG_DOMAIN, __FILE__, __LINE__, G_STRFUNC)
 
 G_END_DECLS
