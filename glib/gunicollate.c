--- conflicted
+++ resolved
@@ -40,12 +40,6 @@
 #include "gconvert.h"
 #endif
 
-<<<<<<< HEAD
-#ifdef __EMX__
-#define wcsxfrm _wcsxfrm_unistd
-#endif
-=======
->>>>>>> 76bed778
 
 #ifdef _MSC_VER
 /* Workaround for bug in MSVCR80.DLL */
