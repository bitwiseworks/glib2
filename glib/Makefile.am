--- conflicted
+++ resolved
@@ -368,14 +368,10 @@
 export_symbols = $(LIBTOOL_EXPORT_OPTIONS)
 endif
 
-<<<<<<< HEAD
 if OS_OS2
 glib_os2_shortname_ldflag = -shortname glib2
 endif
 
-if ENABLE_REGEX
-=======
->>>>>>> 6e10d66e
 if USE_SYSTEM_PCRE
 pcre_lib = $(PCRE_LIBS)
 pcre_inc = $(PCRE_CFLAGS)
