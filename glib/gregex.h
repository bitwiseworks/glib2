--- conflicted
+++ resolved
@@ -19,13 +19,6 @@
  * Foundation, Inc., 51 Franklin St, Fifth Floor, Boston, MA  02110-1301  USA
  */
 
-<<<<<<< HEAD
-#if !defined (__GLIB_H_INSIDE__) && !defined (GLIB_COMPILATION)
-#error "Only <glib.h> can be included directly."
-#endif
-
-=======
->>>>>>> 76bed778
 #ifndef __G_REGEX_H__
 #define __G_REGEX_H__
 
@@ -123,10 +116,7 @@
  *     control verb. Since: 2.34
  * @G_REGEX_ERROR_NUMBER_TOO_BIG: number is too big in escape sequence. Since: 2.34
  * @G_REGEX_ERROR_MISSING_SUBPATTERN_NAME: Missing subpattern name. Since: 2.34
-<<<<<<< HEAD
-=======
  * @G_REGEX_ERROR_MISSING_DIGIT: Missing digit. Since 2.34
->>>>>>> 76bed778
  * @G_REGEX_ERROR_INVALID_DATA_CHARACTER: In JavaScript compatibility mode,
  *     "[" is an invalid data character. Since: 2.34
  * @G_REGEX_ERROR_EXTRA_SUBPATTERN_NAME: different names for subpatterns of the 
@@ -291,18 +281,11 @@
  * @G_REGEX_NEWLINE_ANYCRLF: Usually any newline character or character sequence
  *     is recognized. If this option is set, the only recognized newline character
  *     sequences are '\r', '\n', and '\r\n'. Since: 2.34
-<<<<<<< HEAD
- * G_REGEX_BSR_ANYCRLF: Usually any newline character or character sequence
- *     is recognised. If this option is set, then "\R" only recognizes the newline
- *    characters '\r', '\n' and '\r\n'. Since: 2.34
- * 
-=======
  * @G_REGEX_BSR_ANYCRLF: Usually any newline character or character sequence
  *     is recognised. If this option is set, then "\R" only recognizes the newline
  *    characters '\r', '\n' and '\r\n'. Since: 2.34
  * @G_REGEX_JAVASCRIPT_COMPAT: Changes behaviour so that it is compatible with
  *     JavaScript rather than PCRE. Since: 2.34
->>>>>>> 76bed778
  *
  * Flags specifying compile-time options.
  *
@@ -386,20 +369,11 @@
  *     single characters U+000B LINE TABULATION, U+000C FORM FEED (FF),
  *     U+0085 NEXT LINE (NEL), U+2028 LINE SEPARATOR and
  *     U+2029 PARAGRAPH SEPARATOR. Since: 2.34
-<<<<<<< HEAD
- * @G_REGEX_JAVASCRIPT_COMPAT: Changes behaviour so that it is compatible with
- *     JavaScript rather than PCRE. Since: 2.34
-=======
->>>>>>> 76bed778
  * @G_REGEX_MATCH_PARTIAL_SOFT: An alias for #G_REGEX_MATCH_PARTIAL. Since: 2.34
  * @G_REGEX_MATCH_PARTIAL_HARD: Turns on the partial matching feature. In contrast to
  *     to #G_REGEX_MATCH_PARTIAL_SOFT, this stops matching as soon as a partial match
  *     is found, without continuing to search for a possible complete match. See
-<<<<<<< HEAD
- *     see g_match_info_is_partial_match() for more information. Since: 2.34
-=======
  *     g_match_info_is_partial_match() for more information. Since: 2.34
->>>>>>> 76bed778
  * @G_REGEX_MATCH_NOTEMPTY_ATSTART: Like #G_REGEX_MATCH_NOTEMPTY, but only applied to
  *     the start of the matched string. For anchored
  *     patterns this can only happen for pattern containing "\K". Since: 2.34
@@ -485,24 +459,17 @@
 gint		  g_regex_get_max_backref	(const GRegex        *regex);
 GLIB_AVAILABLE_IN_ALL
 gint		  g_regex_get_capture_count	(const GRegex        *regex);
-<<<<<<< HEAD
-gboolean          g_regex_get_has_cr_or_lf      (const GRegex        *regex);
-=======
 GLIB_AVAILABLE_IN_ALL
 gboolean          g_regex_get_has_cr_or_lf      (const GRegex        *regex);
 GLIB_AVAILABLE_IN_2_38
 gint              g_regex_get_max_lookbehind    (const GRegex        *regex);
 GLIB_AVAILABLE_IN_ALL
->>>>>>> 76bed778
 gint		  g_regex_get_string_number	(const GRegex        *regex, 
 						 const gchar         *name);
 GLIB_AVAILABLE_IN_ALL
 gchar		 *g_regex_escape_string		(const gchar         *string,
 						 gint                 length);
-<<<<<<< HEAD
-=======
-GLIB_AVAILABLE_IN_ALL
->>>>>>> 76bed778
+GLIB_AVAILABLE_IN_ALL
 gchar		 *g_regex_escape_nul		(const gchar         *string,
 						 gint                 length);
 
@@ -600,16 +567,11 @@
 GLIB_AVAILABLE_IN_ALL
 const gchar      *g_match_info_get_string       (const GMatchInfo    *match_info);
 
-<<<<<<< HEAD
+GLIB_AVAILABLE_IN_ALL
 GMatchInfo       *g_match_info_ref              (GMatchInfo          *match_info);
+GLIB_AVAILABLE_IN_ALL
 void              g_match_info_unref            (GMatchInfo          *match_info);
-=======
-GLIB_AVAILABLE_IN_ALL
-GMatchInfo       *g_match_info_ref              (GMatchInfo          *match_info);
-GLIB_AVAILABLE_IN_ALL
-void              g_match_info_unref            (GMatchInfo          *match_info);
-GLIB_AVAILABLE_IN_ALL
->>>>>>> 76bed778
+GLIB_AVAILABLE_IN_ALL
 void		  g_match_info_free		(GMatchInfo          *match_info);
 GLIB_AVAILABLE_IN_ALL
 gboolean	  g_match_info_next		(GMatchInfo          *match_info,
