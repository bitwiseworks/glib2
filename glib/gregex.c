/* GRegex -- regular expression API wrapper around PCRE.
 *
 * Copyright (C) 1999, 2000 Scott Wimer
 * Copyright (C) 2004, Matthias Clasen <mclasen@redhat.com>
 * Copyright (C) 2005 - 2007, Marco Barisione <marco@barisione.org>
 *
 * This library is free software; you can redistribute it and/or
 * modify it under the terms of the GNU Lesser General Public
 * License as published by the Free Software Foundation; either
 * version 2.1 of the License, or (at your option) any later version.
 *
 * This library is distributed in the hope that it will be useful,
 * but WITHOUT ANY WARRANTY; without even the implied warranty of
 * MERCHANTABILITY or FITNESS FOR A PARTICULAR PURPOSE.  See the GNU
 * Lesser General Public License for more details.
 *
 * You should have received a copy of the GNU Lesser General Public
 * License along with this library; if not, write to the Free Software
 * Foundation, Inc., 51 Franklin St, Fifth Floor, Boston, MA  02110-1301  USA
 */

#include "config.h"

#include <string.h>

#ifdef USE_SYSTEM_PCRE
#include <pcre.h>
#else
#include "pcre/pcre.h"
#endif

#include "gtypes.h"
#include "gregex.h"
#include "glibintl.h"
#include "glist.h"
#include "gmessages.h"
#include "gstrfuncs.h"
#include "gatomic.h"
#include "gthread.h"

/**
 * SECTION:gregex
 * @title: Perl-compatible regular expressions
 * @short_description: matches strings against regular expressions
 * @see_also: [Regular expression syntax][glib-regex-syntax]
 *
 * The g_regex_*() functions implement regular
 * expression pattern matching using syntax and semantics similar to
 * Perl regular expression.
 *
 * Some functions accept a @start_position argument, setting it differs
 * from just passing over a shortened string and setting #G_REGEX_MATCH_NOTBOL
 * in the case of a pattern that begins with any kind of lookbehind assertion.
 * For example, consider the pattern "\Biss\B" which finds occurrences of "iss"
 * in the middle of words. ("\B" matches only if the current position in the
 * subject is not a word boundary.) When applied to the string "Mississipi"
 * from the fourth byte, namely "issipi", it does not match, because "\B" is
 * always false at the start of the subject, which is deemed to be a word
 * boundary. However, if the entire string is passed , but with
 * @start_position set to 4, it finds the second occurrence of "iss" because
 * it is able to look behind the starting point to discover that it is
 * preceded by a letter.
 *
 * Note that, unless you set the #G_REGEX_RAW flag, all the strings passed
 * to these functions must be encoded in UTF-8. The lengths and the positions
 * inside the strings are in bytes and not in characters, so, for instance,
 * "\xc3\xa0" (i.e. "&agrave;") is two bytes long but it is treated as a
 * single character. If you set #G_REGEX_RAW the strings can be non-valid
 * UTF-8 strings and a byte is treated as a character, so "\xc3\xa0" is two
 * bytes and two characters long.
 *
 * When matching a pattern, "\n" matches only against a "\n" character in
 * the string, and "\r" matches only a "\r" character. To match any newline
 * sequence use "\R". This particular group matches either the two-character
 * sequence CR + LF ("\r\n"), or one of the single characters LF (linefeed,
 * U+000A, "\n"), VT vertical tab, U+000B, "\v"), FF (formfeed, U+000C, "\f"),
 * CR (carriage return, U+000D, "\r"), NEL (next line, U+0085), LS (line
 * separator, U+2028), or PS (paragraph separator, U+2029).
 *
 * The behaviour of the dot, circumflex, and dollar metacharacters are
 * affected by newline characters, the default is to recognize any newline
 * character (the same characters recognized by "\R"). This can be changed
 * with #G_REGEX_NEWLINE_CR, #G_REGEX_NEWLINE_LF and #G_REGEX_NEWLINE_CRLF
 * compile options, and with #G_REGEX_MATCH_NEWLINE_ANY,
 * #G_REGEX_MATCH_NEWLINE_CR, #G_REGEX_MATCH_NEWLINE_LF and
 * #G_REGEX_MATCH_NEWLINE_CRLF match options. These settings are also
 * relevant when compiling a pattern if #G_REGEX_EXTENDED is set, and an
 * unescaped "#" outside a character class is encountered. This indicates
 * a comment that lasts until after the next newline.
 *
 * When setting the %G_REGEX_JAVASCRIPT_COMPAT flag, pattern syntax and pattern
 * matching is changed to be compatible with the way that regular expressions
 * work in JavaScript. More precisely, a lonely ']' character in the pattern
 * is a syntax error; the '\x' escape only allows 0 to 2 hexadecimal digits, and
 * you must use the '\u' escape sequence with 4 hex digits to specify a unicode
 * codepoint instead of '\x' or 'x{....}'. If '\x' or '\u' are not followed by
 * the specified number of hex digits, they match 'x' and 'u' literally; also
 * '\U' always matches 'U' instead of being an error in the pattern. Finally,
 * pattern matching is modified so that back references to an unset subpattern
 * group produces a match with the empty string instead of an error. See
<<<<<<< HEAD
 * <ulink>man:pcreapi(3)</ulink> for more information.
=======
 * pcreapi(3) for more information.
>>>>>>> 76bed778
 *
 * Creating and manipulating the same #GRegex structure from different
 * threads is not a problem as #GRegex does not modify its internal
 * state between creation and destruction, on the other hand #GMatchInfo
 * is not threadsafe.
 *
 * The regular expressions low-level functionalities are obtained through
 * the excellent
 * [PCRE](http://www.pcre.org/)
 * library written by Philip Hazel.
 */

/* Mask of all the possible values for GRegexCompileFlags. */
#define G_REGEX_COMPILE_MASK (G_REGEX_CASELESS          | \
                              G_REGEX_MULTILINE         | \
                              G_REGEX_DOTALL            | \
                              G_REGEX_EXTENDED          | \
                              G_REGEX_ANCHORED          | \
                              G_REGEX_DOLLAR_ENDONLY    | \
                              G_REGEX_UNGREEDY          | \
                              G_REGEX_RAW               | \
                              G_REGEX_NO_AUTO_CAPTURE   | \
                              G_REGEX_OPTIMIZE          | \
                              G_REGEX_FIRSTLINE         | \
                              G_REGEX_DUPNAMES          | \
                              G_REGEX_NEWLINE_CR        | \
                              G_REGEX_NEWLINE_LF        | \
                              G_REGEX_NEWLINE_CRLF      | \
                              G_REGEX_NEWLINE_ANYCRLF   | \
                              G_REGEX_BSR_ANYCRLF       | \
                              G_REGEX_JAVASCRIPT_COMPAT)

/* Mask of all GRegexCompileFlags values that are (not) passed trough to PCRE */
#define G_REGEX_COMPILE_PCRE_MASK (G_REGEX_COMPILE_MASK & ~G_REGEX_COMPILE_NONPCRE_MASK)
#define G_REGEX_COMPILE_NONPCRE_MASK (G_REGEX_RAW              | \
                                      G_REGEX_OPTIMIZE)

/* Mask of all the possible values for GRegexMatchFlags. */
#define G_REGEX_MATCH_MASK (G_REGEX_MATCH_ANCHORED         | \
                            G_REGEX_MATCH_NOTBOL           | \
                            G_REGEX_MATCH_NOTEOL           | \
                            G_REGEX_MATCH_NOTEMPTY         | \
                            G_REGEX_MATCH_PARTIAL          | \
                            G_REGEX_MATCH_NEWLINE_CR       | \
                            G_REGEX_MATCH_NEWLINE_LF       | \
                            G_REGEX_MATCH_NEWLINE_CRLF     | \
                            G_REGEX_MATCH_NEWLINE_ANY      | \
                            G_REGEX_MATCH_NEWLINE_ANYCRLF  | \
                            G_REGEX_MATCH_BSR_ANYCRLF      | \
                            G_REGEX_MATCH_BSR_ANY          | \
                            G_REGEX_MATCH_PARTIAL_SOFT     | \
                            G_REGEX_MATCH_PARTIAL_HARD     | \
                            G_REGEX_MATCH_NOTEMPTY_ATSTART)

/* we rely on these flags having the same values */
G_STATIC_ASSERT (G_REGEX_CASELESS          == PCRE_CASELESS);
G_STATIC_ASSERT (G_REGEX_MULTILINE         == PCRE_MULTILINE);
G_STATIC_ASSERT (G_REGEX_DOTALL            == PCRE_DOTALL);
G_STATIC_ASSERT (G_REGEX_EXTENDED          == PCRE_EXTENDED);
G_STATIC_ASSERT (G_REGEX_ANCHORED          == PCRE_ANCHORED);
G_STATIC_ASSERT (G_REGEX_DOLLAR_ENDONLY    == PCRE_DOLLAR_ENDONLY);
G_STATIC_ASSERT (G_REGEX_UNGREEDY          == PCRE_UNGREEDY);
G_STATIC_ASSERT (G_REGEX_NO_AUTO_CAPTURE   == PCRE_NO_AUTO_CAPTURE);
G_STATIC_ASSERT (G_REGEX_FIRSTLINE         == PCRE_FIRSTLINE);
G_STATIC_ASSERT (G_REGEX_DUPNAMES          == PCRE_DUPNAMES);
G_STATIC_ASSERT (G_REGEX_NEWLINE_CR        == PCRE_NEWLINE_CR);
G_STATIC_ASSERT (G_REGEX_NEWLINE_LF        == PCRE_NEWLINE_LF);
G_STATIC_ASSERT (G_REGEX_NEWLINE_CRLF      == PCRE_NEWLINE_CRLF);
G_STATIC_ASSERT (G_REGEX_NEWLINE_ANYCRLF   == PCRE_NEWLINE_ANYCRLF);
G_STATIC_ASSERT (G_REGEX_BSR_ANYCRLF       == PCRE_BSR_ANYCRLF);
G_STATIC_ASSERT (G_REGEX_JAVASCRIPT_COMPAT == PCRE_JAVASCRIPT_COMPAT);

G_STATIC_ASSERT (G_REGEX_MATCH_ANCHORED         == PCRE_ANCHORED);
G_STATIC_ASSERT (G_REGEX_MATCH_NOTBOL           == PCRE_NOTBOL);
G_STATIC_ASSERT (G_REGEX_MATCH_NOTEOL           == PCRE_NOTEOL);
G_STATIC_ASSERT (G_REGEX_MATCH_NOTEMPTY         == PCRE_NOTEMPTY);
G_STATIC_ASSERT (G_REGEX_MATCH_PARTIAL          == PCRE_PARTIAL);
G_STATIC_ASSERT (G_REGEX_MATCH_NEWLINE_CR       == PCRE_NEWLINE_CR);
G_STATIC_ASSERT (G_REGEX_MATCH_NEWLINE_LF       == PCRE_NEWLINE_LF);
G_STATIC_ASSERT (G_REGEX_MATCH_NEWLINE_CRLF     == PCRE_NEWLINE_CRLF);
G_STATIC_ASSERT (G_REGEX_MATCH_NEWLINE_ANY      == PCRE_NEWLINE_ANY);
G_STATIC_ASSERT (G_REGEX_MATCH_NEWLINE_ANYCRLF  == PCRE_NEWLINE_ANYCRLF);
G_STATIC_ASSERT (G_REGEX_MATCH_BSR_ANYCRLF      == PCRE_BSR_ANYCRLF);
G_STATIC_ASSERT (G_REGEX_MATCH_BSR_ANY          == PCRE_BSR_UNICODE);
G_STATIC_ASSERT (G_REGEX_MATCH_PARTIAL_SOFT     == PCRE_PARTIAL_SOFT);
G_STATIC_ASSERT (G_REGEX_MATCH_PARTIAL_HARD     == PCRE_PARTIAL_HARD);
G_STATIC_ASSERT (G_REGEX_MATCH_NOTEMPTY_ATSTART == PCRE_NOTEMPTY_ATSTART);

/* These PCRE flags are unused or not exposed publically in GRegexFlags, so
 * it should be ok to reuse them for different things.
 */
G_STATIC_ASSERT (G_REGEX_OPTIMIZE          == PCRE_NO_UTF8_CHECK);
G_STATIC_ASSERT (G_REGEX_RAW               == PCRE_UTF8);

/* if the string is in UTF-8 use g_utf8_ functions, else use
 * use just +/- 1. */
#define NEXT_CHAR(re, s) (((re)->compile_opts & G_REGEX_RAW) ? \
                                ((s) + 1) : \
                                g_utf8_next_char (s))
#define PREV_CHAR(re, s) (((re)->compile_opts & G_REGEX_RAW) ? \
                                ((s) - 1) : \
                                g_utf8_prev_char (s))

struct _GMatchInfo
{
  volatile gint ref_count;      /* the ref count */
  GRegex *regex;                /* the regex */
  GRegexMatchFlags match_opts;  /* options used at match time on the regex */
  gint matches;                 /* number of matching sub patterns */
  gint pos;                     /* position in the string where last match left off */
  gint  n_offsets;              /* number of offsets */
  gint *offsets;                /* array of offsets paired 0,1 ; 2,3 ; 3,4 etc */
  gint *workspace;              /* workspace for pcre_dfa_exec() */
  gint n_workspace;             /* number of workspace elements */
  const gchar *string;          /* string passed to the match function */
  gssize string_len;            /* length of string */
};

struct _GRegex
{
  volatile gint ref_count;      /* the ref count for the immutable part */
  gchar *pattern;               /* the pattern */
  pcre *pcre_re;                /* compiled form of the pattern */
  GRegexCompileFlags compile_opts;      /* options used at compile time on the pattern */
  GRegexMatchFlags match_opts;  /* options used at match time on the regex */
  pcre_extra *extra;            /* data stored when G_REGEX_OPTIMIZE is used */
};

/* TRUE if ret is an error code, FALSE otherwise. */
#define IS_PCRE_ERROR(ret) ((ret) < PCRE_ERROR_NOMATCH && (ret) != PCRE_ERROR_PARTIAL)

typedef struct _InterpolationData InterpolationData;
static gboolean  interpolation_list_needs_match (GList *list);
static gboolean  interpolate_replacement        (const GMatchInfo *match_info,
                                                 GString *result,
                                                 gpointer data);
static GList    *split_replacement              (const gchar *replacement,
                                                 GError **error);
static void      free_interpolation_data        (InterpolationData *data);


static const gchar *
match_error (gint errcode)
{
  switch (errcode)
    {
    case PCRE_ERROR_NOMATCH:
      /* not an error */
      break;
    case PCRE_ERROR_NULL:
      /* NULL argument, this should not happen in GRegex */
      g_warning ("A NULL argument was passed to PCRE");
      break;
    case PCRE_ERROR_BADOPTION:
      return "bad options";
    case PCRE_ERROR_BADMAGIC:
      return _("corrupted object");
    case PCRE_ERROR_UNKNOWN_OPCODE:
      return N_("internal error or corrupted object");
    case PCRE_ERROR_NOMEMORY:
      return _("out of memory");
    case PCRE_ERROR_NOSUBSTRING:
      /* not used by pcre_exec() */
      break;
    case PCRE_ERROR_MATCHLIMIT:
      return _("backtracking limit reached");
    case PCRE_ERROR_CALLOUT:
      /* callouts are not implemented */
      break;
    case PCRE_ERROR_BADUTF8:
    case PCRE_ERROR_BADUTF8_OFFSET:
      /* we do not check if strings are valid */
      break;
    case PCRE_ERROR_PARTIAL:
      /* not an error */
      break;
    case PCRE_ERROR_BADPARTIAL:
      return _("the pattern contains items not supported for partial matching");
    case PCRE_ERROR_INTERNAL:
      return _("internal error");
    case PCRE_ERROR_BADCOUNT:
      /* negative ovecsize, this should not happen in GRegex */
      g_warning ("A negative ovecsize was passed to PCRE");
      break;
    case PCRE_ERROR_DFA_UITEM:
      return _("the pattern contains items not supported for partial matching");
    case PCRE_ERROR_DFA_UCOND:
      return _("back references as conditions are not supported for partial matching");
    case PCRE_ERROR_DFA_UMLIMIT:
      /* the match_field field is not used in GRegex */
      break;
    case PCRE_ERROR_DFA_WSSIZE:
      /* handled expanding the workspace */
      break;
    case PCRE_ERROR_DFA_RECURSE:
    case PCRE_ERROR_RECURSIONLIMIT:
      return _("recursion limit reached");
    case PCRE_ERROR_BADNEWLINE:
      return _("invalid combination of newline flags");
    case PCRE_ERROR_BADOFFSET:
      return _("bad offset");
    case PCRE_ERROR_SHORTUTF8:
      return _("short utf8");
    case PCRE_ERROR_RECURSELOOP:
      return _("recursion loop");
    default:
      break;
    }
  return _("unknown error");
}

static void
translate_compile_error (gint *errcode, const gchar **errmsg)
{
  /* Compile errors are created adding 100 to the error code returned
   * by PCRE.
   * If errcode is known we put the translatable error message in
   * erromsg. If errcode is unknown we put the generic
   * G_REGEX_ERROR_COMPILE error code in errcode and keep the
   * untranslated error message returned by PCRE.
   * Note that there can be more PCRE errors with the same GRegexError
   * and that some PCRE errors are useless for us.
   */
  *errcode += 100;

  switch (*errcode)
    {
    case G_REGEX_ERROR_STRAY_BACKSLASH:
      *errmsg = _("\\ at end of pattern");
      break;
    case G_REGEX_ERROR_MISSING_CONTROL_CHAR:
      *errmsg = _("\\c at end of pattern");
      break;
    case G_REGEX_ERROR_UNRECOGNIZED_ESCAPE:
      *errmsg = _("unrecognized character following \\");
      break;
    case G_REGEX_ERROR_QUANTIFIERS_OUT_OF_ORDER:
      *errmsg = _("numbers out of order in {} quantifier");
      break;
    case G_REGEX_ERROR_QUANTIFIER_TOO_BIG:
      *errmsg = _("number too big in {} quantifier");
      break;
    case G_REGEX_ERROR_UNTERMINATED_CHARACTER_CLASS:
      *errmsg = _("missing terminating ] for character class");
      break;
    case G_REGEX_ERROR_INVALID_ESCAPE_IN_CHARACTER_CLASS:
      *errmsg = _("invalid escape sequence in character class");
      break;
    case G_REGEX_ERROR_RANGE_OUT_OF_ORDER:
      *errmsg = _("range out of order in character class");
      break;
    case G_REGEX_ERROR_NOTHING_TO_REPEAT:
      *errmsg = _("nothing to repeat");
      break;
    case 111: /* internal error: unexpected repeat */
      *errcode = G_REGEX_ERROR_INTERNAL;
      *errmsg = _("unexpected repeat");
      break;
    case G_REGEX_ERROR_UNRECOGNIZED_CHARACTER:
      *errmsg = _("unrecognized character after (? or (?-");
      break;
    case G_REGEX_ERROR_POSIX_NAMED_CLASS_OUTSIDE_CLASS:
      *errmsg = _("POSIX named classes are supported only within a class");
      break;
    case G_REGEX_ERROR_UNMATCHED_PARENTHESIS:
      *errmsg = _("missing terminating )");
      break;
    case G_REGEX_ERROR_INEXISTENT_SUBPATTERN_REFERENCE:
      *errmsg = _("reference to non-existent subpattern");
      break;
    case G_REGEX_ERROR_UNTERMINATED_COMMENT:
      *errmsg = _("missing ) after comment");
      break;
    case G_REGEX_ERROR_EXPRESSION_TOO_LARGE:
      *errmsg = _("regular expression is too large");
      break;
    case G_REGEX_ERROR_MEMORY_ERROR:
      *errmsg = _("failed to get memory");
      break;
    case 122: /* unmatched parentheses */
      *errcode = G_REGEX_ERROR_UNMATCHED_PARENTHESIS;
      *errmsg = _(") without opening (");
      break;
    case 123: /* internal error: code overflow */
      *errcode = G_REGEX_ERROR_INTERNAL;
      *errmsg = _("code overflow");
      break;
    case 124: /* "unrecognized character after (?<\0 */
      *errcode = G_REGEX_ERROR_UNRECOGNIZED_CHARACTER;
      *errmsg = _("unrecognized character after (?<");
      break;
    case G_REGEX_ERROR_VARIABLE_LENGTH_LOOKBEHIND:
      *errmsg = _("lookbehind assertion is not fixed length");
      break;
    case G_REGEX_ERROR_MALFORMED_CONDITION:
      *errmsg = _("malformed number or name after (?(");
      break;
    case G_REGEX_ERROR_TOO_MANY_CONDITIONAL_BRANCHES:
      *errmsg = _("conditional group contains more than two branches");
      break;
    case G_REGEX_ERROR_ASSERTION_EXPECTED:
      *errmsg = _("assertion expected after (?(");
      break;
    case 129:
      *errcode = G_REGEX_ERROR_UNMATCHED_PARENTHESIS;
      /* translators: '(?R' and '(?[+-]digits' are both meant as (groups of)
       * sequences here, '(?-54' would be an example for the second group.
       */
      *errmsg = _("(?R or (?[+-]digits must be followed by )");
      break;
    case G_REGEX_ERROR_UNKNOWN_POSIX_CLASS_NAME:
      *errmsg = _("unknown POSIX class name");
      break;
    case G_REGEX_ERROR_POSIX_COLLATING_ELEMENTS_NOT_SUPPORTED:
      *errmsg = _("POSIX collating elements are not supported");
      break;
    case G_REGEX_ERROR_HEX_CODE_TOO_LARGE:
      *errmsg = _("character value in \\x{...} sequence is too large");
      break;
    case G_REGEX_ERROR_INVALID_CONDITION:
      *errmsg = _("invalid condition (?(0)");
      break;
    case G_REGEX_ERROR_SINGLE_BYTE_MATCH_IN_LOOKBEHIND:
      *errmsg = _("\\C not allowed in lookbehind assertion");
      break;
    case 137: /* PCRE does not support \\L, \\l, \\N{name}, \\U, or \\u\0 */
      /* A number of Perl escapes are not handled by PCRE.
       * Therefore it explicitly raises ERR37.
       */
      *errcode = G_REGEX_ERROR_UNRECOGNIZED_ESCAPE;
      *errmsg = _("escapes \\L, \\l, \\N{name}, \\U, and \\u are not supported");
      break;
    case G_REGEX_ERROR_INFINITE_LOOP:
      *errmsg = _("recursive call could loop indefinitely");
      break;
    case 141: /* unrecognized character after (?P\0 */
      *errcode = G_REGEX_ERROR_UNRECOGNIZED_CHARACTER;
      *errmsg = _("unrecognized character after (?P");
      break;
    case G_REGEX_ERROR_MISSING_SUBPATTERN_NAME_TERMINATOR:
      *errmsg = _("missing terminator in subpattern name");
      break;
    case G_REGEX_ERROR_DUPLICATE_SUBPATTERN_NAME:
      *errmsg = _("two named subpatterns have the same name");
      break;
    case G_REGEX_ERROR_MALFORMED_PROPERTY:
      *errmsg = _("malformed \\P or \\p sequence");
      break;
    case G_REGEX_ERROR_UNKNOWN_PROPERTY:
      *errmsg = _("unknown property name after \\P or \\p");
      break;
    case G_REGEX_ERROR_SUBPATTERN_NAME_TOO_LONG:
      *errmsg = _("subpattern name is too long (maximum 32 characters)");
      break;
    case G_REGEX_ERROR_TOO_MANY_SUBPATTERNS:
      *errmsg = _("too many named subpatterns (maximum 10,000)");
      break;
    case G_REGEX_ERROR_INVALID_OCTAL_VALUE:
      *errmsg = _("octal value is greater than \\377");
      break;
    case 152: /* internal error: overran compiling workspace */
      *errcode = G_REGEX_ERROR_INTERNAL;
      *errmsg = _("overran compiling workspace");
      break;
    case 153: /* internal error: previously-checked referenced subpattern not found */
      *errcode = G_REGEX_ERROR_INTERNAL;
      *errmsg = _("previously-checked referenced subpattern not found");
      break;
    case G_REGEX_ERROR_TOO_MANY_BRANCHES_IN_DEFINE:
      *errmsg = _("DEFINE group contains more than one branch");
      break;
    case G_REGEX_ERROR_INCONSISTENT_NEWLINE_OPTIONS:
      *errmsg = _("inconsistent NEWLINE options");
      break;
    case G_REGEX_ERROR_MISSING_BACK_REFERENCE:
      *errmsg = _("\\g is not followed by a braced, angle-bracketed, or quoted name or "
                  "number, or by a plain number");
      break;
    case G_REGEX_ERROR_INVALID_RELATIVE_REFERENCE:
      *errmsg = _("a numbered reference must not be zero");
      break;
    case G_REGEX_ERROR_BACKTRACKING_CONTROL_VERB_ARGUMENT_FORBIDDEN:
      *errmsg = _("an argument is not allowed for (*ACCEPT), (*FAIL), or (*COMMIT)");
      break;
    case G_REGEX_ERROR_UNKNOWN_BACKTRACKING_CONTROL_VERB:
      *errmsg = _("(*VERB) not recognized");
      break;
    case G_REGEX_ERROR_NUMBER_TOO_BIG:
      *errmsg = _("number is too big");
      break;
    case G_REGEX_ERROR_MISSING_SUBPATTERN_NAME:
      *errmsg = _("missing subpattern name after (?&");
      break;
    case G_REGEX_ERROR_MISSING_DIGIT:
      *errmsg = _("digit expected after (?+");
<<<<<<< HEAD
      break;
    case G_REGEX_ERROR_INVALID_DATA_CHARACTER:
      *errmsg = _("] is an invalid data character in JavaScript compatibility mode");
      break;
    case G_REGEX_ERROR_EXTRA_SUBPATTERN_NAME:
      *errmsg = _("different names for subpatterns of the same number are not allowed");
      break;
=======
      break;
    case G_REGEX_ERROR_INVALID_DATA_CHARACTER:
      *errmsg = _("] is an invalid data character in JavaScript compatibility mode");
      break;
    case G_REGEX_ERROR_EXTRA_SUBPATTERN_NAME:
      *errmsg = _("different names for subpatterns of the same number are not allowed");
      break;
>>>>>>> 76bed778
    case G_REGEX_ERROR_BACKTRACKING_CONTROL_VERB_ARGUMENT_REQUIRED:
      *errmsg = _("(*MARK) must have an argument");
      break;
    case G_REGEX_ERROR_INVALID_CONTROL_CHAR:
      *errmsg = _( "\\c must be followed by an ASCII character");
      break;
    case G_REGEX_ERROR_MISSING_NAME:
      *errmsg = _("\\k is not followed by a braced, angle-bracketed, or quoted name");
      break;
    case G_REGEX_ERROR_NOT_SUPPORTED_IN_CLASS:
      *errmsg = _("\\N is not supported in a class");
      break;
    case G_REGEX_ERROR_TOO_MANY_FORWARD_REFERENCES:
      *errmsg = _("too many forward references");
      break;
    case G_REGEX_ERROR_NAME_TOO_LONG:
      *errmsg = _("name is too long in (*MARK), (*PRUNE), (*SKIP), or (*THEN)");
      break;
    case G_REGEX_ERROR_CHARACTER_VALUE_TOO_LARGE:
      *errmsg = _("character value in \\u.... sequence is too large");
      break;

    case 116: /* erroffset passed as NULL */
      /* This should not happen as we never pass a NULL erroffset */
      g_warning ("erroffset passed as NULL");
      *errcode = G_REGEX_ERROR_COMPILE;
      break;
    case 117: /* unknown option bit(s) set */
      /* This should not happen as we check options before passing them
       * to pcre_compile2() */
      g_warning ("unknown option bit(s) set");
      *errcode = G_REGEX_ERROR_COMPILE;
      break;
    case 132: /* this version of PCRE is compiled without UTF support */
    case 144: /* invalid UTF-8 string */
    case 145: /* support for \\P, \\p, and \\X has not been compiled */
    case 167: /* this version of PCRE is not compiled with Unicode property support */
    case 173: /* disallowed Unicode code point (>= 0xd800 && <= 0xdfff) */
    case 174: /* invalid UTF-16 string */
      /* These errors should not happen as we are using an UTF-8 and UCP-enabled PCRE
       * and we do not check if strings are valid */
    case 170: /* internal error: unknown opcode in find_fixedlength() */
      *errcode = G_REGEX_ERROR_INTERNAL;
      break;

    default:
      *errcode = G_REGEX_ERROR_COMPILE;
    }
}

/* GMatchInfo */

static GMatchInfo *
match_info_new (const GRegex *regex,
                const gchar  *string,
                gint          string_len,
                gint          start_position,
                gint          match_options,
                gboolean      is_dfa)
{
  GMatchInfo *match_info;

  if (string_len < 0)
    string_len = strlen (string);

  match_info = g_new0 (GMatchInfo, 1);
  match_info->ref_count = 1;
  match_info->regex = g_regex_ref ((GRegex *)regex);
  match_info->string = string;
  match_info->string_len = string_len;
  match_info->matches = PCRE_ERROR_NOMATCH;
  match_info->pos = start_position;
  match_info->match_opts = match_options;

  if (is_dfa)
    {
      /* These values should be enough for most cases, if they are not
       * enough g_regex_match_all_full() will expand them. */
      match_info->n_offsets = 24;
      match_info->n_workspace = 100;
      match_info->workspace = g_new (gint, match_info->n_workspace);
    }
  else
    {
      gint capture_count;
      pcre_fullinfo (regex->pcre_re, regex->extra,
                     PCRE_INFO_CAPTURECOUNT, &capture_count);
      match_info->n_offsets = (capture_count + 1) * 3;
    }

  match_info->offsets = g_new0 (gint, match_info->n_offsets);
  /* Set an invalid position for the previous match. */
  match_info->offsets[0] = -1;
  match_info->offsets[1] = -1;

  return match_info;
}

/**
 * g_match_info_get_regex:
 * @match_info: a #GMatchInfo
 *
 * Returns #GRegex object used in @match_info. It belongs to Glib
 * and must not be freed. Use g_regex_ref() if you need to keep it
 * after you free @match_info object.
 *
 * Returns: #GRegex object used in @match_info
 *
 * Since: 2.14
 */
GRegex *
g_match_info_get_regex (const GMatchInfo *match_info)
{
  g_return_val_if_fail (match_info != NULL, NULL);
  return match_info->regex;
}

/**
 * g_match_info_get_string:
 * @match_info: a #GMatchInfo
 *
 * Returns the string searched with @match_info. This is the
 * string passed to g_regex_match() or g_regex_replace() so
 * you may not free it before calling this function.
 *
 * Returns: the string searched with @match_info
 *
 * Since: 2.14
 */
const gchar *
g_match_info_get_string (const GMatchInfo *match_info)
{
  g_return_val_if_fail (match_info != NULL, NULL);
  return match_info->string;
}

/**
 * g_match_info_ref:
 * @match_info: a #GMatchInfo
 *
 * Increases reference count of @match_info by 1.
 *
 * Returns: @match_info
 *
 * Since: 2.30
 */
GMatchInfo       *
g_match_info_ref (GMatchInfo *match_info)
{
  g_return_val_if_fail (match_info != NULL, NULL);
  g_atomic_int_inc (&match_info->ref_count);
  return match_info;
}

/**
 * g_match_info_unref:
 * @match_info: a #GMatchInfo
 *
 * Decreases reference count of @match_info by 1. When reference count drops
 * to zero, it frees all the memory associated with the match_info structure.
 *
 * Since: 2.30
 */
void
g_match_info_unref (GMatchInfo *match_info)
{
  if (g_atomic_int_dec_and_test (&match_info->ref_count))
    {
      g_regex_unref (match_info->regex);
      g_free (match_info->offsets);
      g_free (match_info->workspace);
      g_free (match_info);
    }
}

/**
 * g_match_info_free:
 * @match_info: (allow-none): a #GMatchInfo, or %NULL
 *
 * If @match_info is not %NULL, calls g_match_info_unref(); otherwise does
 * nothing.
 *
 * Since: 2.14
 */
void
g_match_info_free (GMatchInfo *match_info)
{
  if (match_info == NULL)
    return;

  g_match_info_unref (match_info);
}

/**
 * g_match_info_next:
 * @match_info: a #GMatchInfo structure
 * @error: location to store the error occurring, or %NULL to ignore errors
 *
 * Scans for the next match using the same parameters of the previous
 * call to g_regex_match_full() or g_regex_match() that returned
 * @match_info.
 *
 * The match is done on the string passed to the match function, so you
 * cannot free it before calling this function.
 *
 * Returns: %TRUE is the string matched, %FALSE otherwise
 *
 * Since: 2.14
 */
gboolean
g_match_info_next (GMatchInfo  *match_info,
                   GError     **error)
{
  gint prev_match_start;
  gint prev_match_end;

  g_return_val_if_fail (match_info != NULL, FALSE);
  g_return_val_if_fail (error == NULL || *error == NULL, FALSE);
  g_return_val_if_fail (match_info->pos >= 0, FALSE);

  prev_match_start = match_info->offsets[0];
  prev_match_end = match_info->offsets[1];

  if (match_info->pos > match_info->string_len)
    {
      /* we have reached the end of the string */
      match_info->pos = -1;
      match_info->matches = PCRE_ERROR_NOMATCH;
      return FALSE;
    }

  match_info->matches = pcre_exec (match_info->regex->pcre_re,
                                   match_info->regex->extra,
                                   match_info->string,
                                   match_info->string_len,
                                   match_info->pos,
                                   match_info->regex->match_opts | match_info->match_opts,
                                   match_info->offsets,
                                   match_info->n_offsets);
  if (IS_PCRE_ERROR (match_info->matches))
    {
      g_set_error (error, G_REGEX_ERROR, G_REGEX_ERROR_MATCH,
                   _("Error while matching regular expression %s: %s"),
                   match_info->regex->pattern, match_error (match_info->matches));
      return FALSE;
    }

  /* avoid infinite loops if the pattern is an empty string or something
   * equivalent */
  if (match_info->pos == match_info->offsets[1])
    {
      if (match_info->pos > match_info->string_len)
        {
          /* we have reached the end of the string */
          match_info->pos = -1;
          match_info->matches = PCRE_ERROR_NOMATCH;
          return FALSE;
        }

      match_info->pos = NEXT_CHAR (match_info->regex,
                                   &match_info->string[match_info->pos]) -
                                   match_info->string;
    }
  else
    {
      match_info->pos = match_info->offsets[1];
    }

  /* it's possible to get two identical matches when we are matching
   * empty strings, for instance if the pattern is "(?=[A-Z0-9])" and
   * the string is "RegExTest" we have:
   *  - search at position 0: match from 0 to 0
   *  - search at position 1: match from 3 to 3
   *  - search at position 3: match from 3 to 3 (duplicate)
   *  - search at position 4: match from 5 to 5
   *  - search at position 5: match from 5 to 5 (duplicate)
   *  - search at position 6: no match -> stop
   * so we have to ignore the duplicates.
   * see bug #515944: http://bugzilla.gnome.org/show_bug.cgi?id=515944 */
  if (match_info->matches >= 0 &&
      prev_match_start == match_info->offsets[0] &&
      prev_match_end == match_info->offsets[1])
    {
      /* ignore this match and search the next one */
      return g_match_info_next (match_info, error);
    }

  return match_info->matches >= 0;
}

/**
 * g_match_info_matches:
 * @match_info: a #GMatchInfo structure
 *
 * Returns whether the previous match operation succeeded.
 *
 * Returns: %TRUE if the previous match operation succeeded,
 *   %FALSE otherwise
 *
 * Since: 2.14
 */
gboolean
g_match_info_matches (const GMatchInfo *match_info)
{
  g_return_val_if_fail (match_info != NULL, FALSE);

  return match_info->matches >= 0;
}

/**
 * g_match_info_get_match_count:
 * @match_info: a #GMatchInfo structure
 *
 * Retrieves the number of matched substrings (including substring 0,
 * that is the whole matched text), so 1 is returned if the pattern
 * has no substrings in it and 0 is returned if the match failed.
 *
 * If the last match was obtained using the DFA algorithm, that is
 * using g_regex_match_all() or g_regex_match_all_full(), the retrieved
 * count is not that of the number of capturing parentheses but that of
 * the number of matched substrings.
 *
 * Returns: Number of matched substrings, or -1 if an error occurred
 *
 * Since: 2.14
 */
gint
g_match_info_get_match_count (const GMatchInfo *match_info)
{
  g_return_val_if_fail (match_info, -1);

  if (match_info->matches == PCRE_ERROR_NOMATCH)
    /* no match */
    return 0;
  else if (match_info->matches < PCRE_ERROR_NOMATCH)
    /* error */
    return -1;
  else
    /* match */
    return match_info->matches;
}

/**
 * g_match_info_is_partial_match:
 * @match_info: a #GMatchInfo structure
 *
 * Usually if the string passed to g_regex_match*() matches as far as
 * it goes, but is too short to match the entire pattern, %FALSE is
 * returned. There are circumstances where it might be helpful to
 * distinguish this case from other cases in which there is no match.
 *
 * Consider, for example, an application where a human is required to
 * type in data for a field with specific formatting requirements. An
 * example might be a date in the form ddmmmyy, defined by the pattern
 * "^\d?\d(jan|feb|mar|apr|may|jun|jul|aug|sep|oct|nov|dec)\d\d$".
 * If the application sees the user’s keystrokes one by one, and can
 * check that what has been typed so far is potentially valid, it is
 * able to raise an error as soon as a mistake is made.
 *
 * GRegex supports the concept of partial matching by means of the
 * #G_REGEX_MATCH_PARTIAL_SOFT and #G_REGEX_MATCH_PARTIAL_HARD flags.
 * When they are used, the return code for
 * g_regex_match() or g_regex_match_full() is, as usual, %TRUE
 * for a complete match, %FALSE otherwise. But, when these functions
 * return %FALSE, you can check if the match was partial calling
 * g_match_info_is_partial_match().
 *
 * The difference between #G_REGEX_MATCH_PARTIAL_SOFT and 
 * #G_REGEX_MATCH_PARTIAL_HARD is that when a partial match is encountered
 * with #G_REGEX_MATCH_PARTIAL_SOFT, matching continues to search for a
 * possible complete match, while with #G_REGEX_MATCH_PARTIAL_HARD matching
 * stops at the partial match.
 * When both #G_REGEX_MATCH_PARTIAL_SOFT and #G_REGEX_MATCH_PARTIAL_HARD
 * are set, the latter takes precedence.
<<<<<<< HEAD
 * See <ulink>man:pcrepartial</ulink> for more information on partial matching.
 *
 * Because of the way certain internal optimizations are implemented
 * the partial matching algorithm cannot be used with all patterns.
 * So repeated single characters such as "a{2,4}" and repeated single
 * meta-sequences such as "\d+" are not permitted if the maximum number
 * of occurrences is greater than one. Optional items such as "\d?"
 * (where the maximum is one) are permitted. Quantifiers with any values
 * are permitted after parentheses, so the invalid examples above can be
 * coded thus "(a){2,4}" and "(\d)+". If #G_REGEX_MATCH_PARTIAL or 
 * #G_REGEX_MATCH_PARTIAL_HARD is set
 * for a pattern that does not conform to the restrictions, matching
 * functions return an error.
=======
 *
 * There were formerly some restrictions on the pattern for partial matching.
 * The restrictions no longer apply.
 *
 * See pcrepartial(3) for more information on partial matching.
>>>>>>> 76bed778
 *
 * Returns: %TRUE if the match was partial, %FALSE otherwise
 *
 * Since: 2.14
 */
gboolean
g_match_info_is_partial_match (const GMatchInfo *match_info)
{
  g_return_val_if_fail (match_info != NULL, FALSE);

  return match_info->matches == PCRE_ERROR_PARTIAL;
}

/**
 * g_match_info_expand_references:
 * @match_info: (allow-none): a #GMatchInfo or %NULL
 * @string_to_expand: the string to expand
 * @error: location to store the error occurring, or %NULL to ignore errors
 *
 * Returns a new string containing the text in @string_to_expand with
 * references and escape sequences expanded. References refer to the last
 * match done with @string against @regex and have the same syntax used by
 * g_regex_replace().
 *
 * The @string_to_expand must be UTF-8 encoded even if #G_REGEX_RAW was
 * passed to g_regex_new().
 *
 * The backreferences are extracted from the string passed to the match
 * function, so you cannot call this function after freeing the string.
 *
 * @match_info may be %NULL in which case @string_to_expand must not
 * contain references. For instance "foo\n" does not refer to an actual
 * pattern and '\n' merely will be replaced with \n character,
 * while to expand "\0" (whole match) one needs the result of a match.
 * Use g_regex_check_replacement() to find out whether @string_to_expand
 * contains references.
 *
 * Returns: (allow-none): the expanded string, or %NULL if an error occurred
 *
 * Since: 2.14
 */
gchar *
g_match_info_expand_references (const GMatchInfo  *match_info,
                                const gchar       *string_to_expand,
                                GError           **error)
{
  GString *result;
  GList *list;
  GError *tmp_error = NULL;

  g_return_val_if_fail (string_to_expand != NULL, NULL);
  g_return_val_if_fail (error == NULL || *error == NULL, NULL);

  list = split_replacement (string_to_expand, &tmp_error);
  if (tmp_error != NULL)
    {
      g_propagate_error (error, tmp_error);
      return NULL;
    }

  if (!match_info && interpolation_list_needs_match (list))
    {
      g_critical ("String '%s' contains references to the match, can't "
                  "expand references without GMatchInfo object",
                  string_to_expand);
      return NULL;
    }

  result = g_string_sized_new (strlen (string_to_expand));
  interpolate_replacement (match_info, result, list);

  g_list_free_full (list, (GDestroyNotify) free_interpolation_data);

  return g_string_free (result, FALSE);
}

/**
 * g_match_info_fetch:
 * @match_info: #GMatchInfo structure
 * @match_num: number of the sub expression
 *
 * Retrieves the text matching the @match_num'th capturing
 * parentheses. 0 is the full text of the match, 1 is the first paren
 * set, 2 the second, and so on.
 *
 * If @match_num is a valid sub pattern but it didn't match anything
 * (e.g. sub pattern 1, matching "b" against "(a)?b") then an empty
 * string is returned.
 *
 * If the match was obtained using the DFA algorithm, that is using
 * g_regex_match_all() or g_regex_match_all_full(), the retrieved
 * string is not that of a set of parentheses but that of a matched
 * substring. Substrings are matched in reverse order of length, so
 * 0 is the longest match.
 *
 * The string is fetched from the string passed to the match function,
 * so you cannot call this function after freeing the string.
 *
 * Returns: (allow-none): The matched substring, or %NULL if an error
 *     occurred. You have to free the string yourself
 *
 * Since: 2.14
 */
gchar *
g_match_info_fetch (const GMatchInfo *match_info,
                    gint              match_num)
{
  /* we cannot use pcre_get_substring() because it allocates the
   * string using pcre_malloc(). */
  gchar *match = NULL;
  gint start, end;

  g_return_val_if_fail (match_info != NULL, NULL);
  g_return_val_if_fail (match_num >= 0, NULL);

  /* match_num does not exist or it didn't matched, i.e. matching "b"
   * against "(a)?b" then group 0 is empty. */
  if (!g_match_info_fetch_pos (match_info, match_num, &start, &end))
    match = NULL;
  else if (start == -1)
    match = g_strdup ("");
  else
    match = g_strndup (&match_info->string[start], end - start);

  return match;
}

/**
 * g_match_info_fetch_pos:
 * @match_info: #GMatchInfo structure
 * @match_num: number of the sub expression
 * @start_pos: (out) (allow-none): pointer to location where to store
 *     the start position, or %NULL
 * @end_pos: (out) (allow-none): pointer to location where to store
 *     the end position, or %NULL
 *
 * Retrieves the position in bytes of the @match_num'th capturing
 * parentheses. 0 is the full text of the match, 1 is the first
 * paren set, 2 the second, and so on.
 *
 * If @match_num is a valid sub pattern but it didn't match anything
 * (e.g. sub pattern 1, matching "b" against "(a)?b") then @start_pos
 * and @end_pos are set to -1 and %TRUE is returned.
 *
 * If the match was obtained using the DFA algorithm, that is using
 * g_regex_match_all() or g_regex_match_all_full(), the retrieved
 * position is not that of a set of parentheses but that of a matched
 * substring. Substrings are matched in reverse order of length, so
 * 0 is the longest match.
 *
 * Returns: %TRUE if the position was fetched, %FALSE otherwise. If
 *   the position cannot be fetched, @start_pos and @end_pos are left
 *   unchanged
 *
 * Since: 2.14
 */
gboolean
g_match_info_fetch_pos (const GMatchInfo *match_info,
                        gint              match_num,
                        gint             *start_pos,
                        gint             *end_pos)
{
  g_return_val_if_fail (match_info != NULL, FALSE);
  g_return_val_if_fail (match_num >= 0, FALSE);

  /* make sure the sub expression number they're requesting is less than
   * the total number of sub expressions that were matched. */
  if (match_num >= match_info->matches)
    return FALSE;

  if (start_pos != NULL)
    *start_pos = match_info->offsets[2 * match_num];

  if (end_pos != NULL)
    *end_pos = match_info->offsets[2 * match_num + 1];

  return TRUE;
}

/*
 * Returns number of first matched subpattern with name @name.
 * There may be more than one in case when DUPNAMES is used,
 * and not all subpatterns with that name match;
 * pcre_get_stringnumber() does not work in that case.
 */
static gint
get_matched_substring_number (const GMatchInfo *match_info,
                              const gchar      *name)
{
  gint entrysize;
  gchar *first, *last;
  guchar *entry;

  if (!(match_info->regex->compile_opts & G_REGEX_DUPNAMES))
    return pcre_get_stringnumber (match_info->regex->pcre_re, name);

  /* This code is copied from pcre_get.c: get_first_set() */
  entrysize = pcre_get_stringtable_entries (match_info->regex->pcre_re,
                                            name,
                                            &first,
                                            &last);

  if (entrysize <= 0)
    return entrysize;

  for (entry = (guchar*) first; entry <= (guchar*) last; entry += entrysize)
    {
      gint n = (entry[0] << 8) + entry[1];
      if (match_info->offsets[n*2] >= 0)
        return n;
    }

  return (first[0] << 8) + first[1];
}

/**
 * g_match_info_fetch_named:
 * @match_info: #GMatchInfo structure
 * @name: name of the subexpression
 *
 * Retrieves the text matching the capturing parentheses named @name.
 *
 * If @name is a valid sub pattern name but it didn't match anything
 * (e.g. sub pattern "X", matching "b" against "(?P<X>a)?b")
 * then an empty string is returned.
 *
 * The string is fetched from the string passed to the match function,
 * so you cannot call this function after freeing the string.
 *
 * Returns: (allow-none): The matched substring, or %NULL if an error
 *     occurred. You have to free the string yourself
 *
 * Since: 2.14
 */
gchar *
g_match_info_fetch_named (const GMatchInfo *match_info,
                          const gchar      *name)
{
  /* we cannot use pcre_get_named_substring() because it allocates the
   * string using pcre_malloc(). */
  gint num;

  g_return_val_if_fail (match_info != NULL, NULL);
  g_return_val_if_fail (name != NULL, NULL);

  num = get_matched_substring_number (match_info, name);
  if (num < 0)
    return NULL;
  else
    return g_match_info_fetch (match_info, num);
}

/**
 * g_match_info_fetch_named_pos:
 * @match_info: #GMatchInfo structure
 * @name: name of the subexpression
 * @start_pos: (out) (allow-none): pointer to location where to store
 *     the start position, or %NULL
 * @end_pos: (out) (allow-none): pointer to location where to store
 *     the end position, or %NULL
 *
 * Retrieves the position in bytes of the capturing parentheses named @name.
 *
 * If @name is a valid sub pattern name but it didn't match anything
 * (e.g. sub pattern "X", matching "b" against "(?P<X>a)?b")
 * then @start_pos and @end_pos are set to -1 and %TRUE is returned.
 *
 * Returns: %TRUE if the position was fetched, %FALSE otherwise.
 *     If the position cannot be fetched, @start_pos and @end_pos
 *     are left unchanged.
 *
 * Since: 2.14
 */
gboolean
g_match_info_fetch_named_pos (const GMatchInfo *match_info,
                              const gchar      *name,
                              gint             *start_pos,
                              gint             *end_pos)
{
  gint num;

  g_return_val_if_fail (match_info != NULL, FALSE);
  g_return_val_if_fail (name != NULL, FALSE);

  num = get_matched_substring_number (match_info, name);
  if (num < 0)
    return FALSE;

  return g_match_info_fetch_pos (match_info, num, start_pos, end_pos);
}

/**
 * g_match_info_fetch_all:
 * @match_info: a #GMatchInfo structure
 *
 * Bundles up pointers to each of the matching substrings from a match
 * and stores them in an array of gchar pointers. The first element in
 * the returned array is the match number 0, i.e. the entire matched
 * text.
 *
 * If a sub pattern didn't match anything (e.g. sub pattern 1, matching
 * "b" against "(a)?b") then an empty string is inserted.
 *
 * If the last match was obtained using the DFA algorithm, that is using
 * g_regex_match_all() or g_regex_match_all_full(), the retrieved
 * strings are not that matched by sets of parentheses but that of the
 * matched substring. Substrings are matched in reverse order of length,
 * so the first one is the longest match.
 *
 * The strings are fetched from the string passed to the match function,
 * so you cannot call this function after freeing the string.
 *
 * Returns: (transfer full): a %NULL-terminated array of gchar *
 *     pointers.  It must be freed using g_strfreev(). If the previous
 *     match failed %NULL is returned
 *
 * Since: 2.14
 */
gchar **
g_match_info_fetch_all (const GMatchInfo *match_info)
{
  /* we cannot use pcre_get_substring_list() because the returned value
   * isn't suitable for g_strfreev(). */
  gchar **result;
  gint i;

  g_return_val_if_fail (match_info != NULL, NULL);

  if (match_info->matches < 0)
    return NULL;

  result = g_new (gchar *, match_info->matches + 1);
  for (i = 0; i < match_info->matches; i++)
    result[i] = g_match_info_fetch (match_info, i);
  result[i] = NULL;

  return result;
}


/* GRegex */

G_DEFINE_QUARK (g-regex-error-quark, g_regex_error)

/**
 * g_regex_ref:
 * @regex: a #GRegex
 *
 * Increases reference count of @regex by 1.
 *
 * Returns: @regex
 *
 * Since: 2.14
 */
GRegex *
g_regex_ref (GRegex *regex)
{
  g_return_val_if_fail (regex != NULL, NULL);
  g_atomic_int_inc (&regex->ref_count);
  return regex;
}

/**
 * g_regex_unref:
 * @regex: a #GRegex
 *
 * Decreases reference count of @regex by 1. When reference count drops
 * to zero, it frees all the memory associated with the regex structure.
 *
 * Since: 2.14
 */
void
g_regex_unref (GRegex *regex)
{
  g_return_if_fail (regex != NULL);

  if (g_atomic_int_dec_and_test (&regex->ref_count))
    {
      g_free (regex->pattern);
      if (regex->pcre_re != NULL)
        pcre_free (regex->pcre_re);
      if (regex->extra != NULL)
        pcre_free (regex->extra);
      g_free (regex);
    }
}

/*
 * @match_options: (inout) (optional):
 */
static pcre *regex_compile (const gchar         *pattern,
                            GRegexCompileFlags   compile_options,
                            GRegexCompileFlags  *compile_options_out,
                            GRegexMatchFlags    *match_options,
                            GError             **error);

/**
 * g_regex_new:
 * @pattern: the regular expression
 * @compile_options: compile options for the regular expression, or 0
 * @match_options: match options for the regular expression, or 0
 * @error: return location for a #GError
 *
 * Compiles the regular expression to an internal form, and does
 * the initial setup of the #GRegex structure.
 *
 * Returns: a #GRegex structure. Call g_regex_unref() when you
 *   are done with it
 *
 * Since: 2.14
 */
GRegex *
g_regex_new (const gchar         *pattern,
             GRegexCompileFlags   compile_options,
             GRegexMatchFlags     match_options,
             GError             **error)
{
  GRegex *regex;
  pcre *re;
  const gchar *errmsg;
  gboolean optimize = FALSE;
  static volatile gsize initialised = 0;
<<<<<<< HEAD
  unsigned long int pcre_compile_options;
  GRegexCompileFlags nonpcre_compile_options;
=======
>>>>>>> 76bed778

  g_return_val_if_fail (pattern != NULL, NULL);
  g_return_val_if_fail (error == NULL || *error == NULL, NULL);
  g_return_val_if_fail ((compile_options & ~G_REGEX_COMPILE_MASK) == 0, NULL);
  g_return_val_if_fail ((match_options & ~G_REGEX_MATCH_MASK) == 0, NULL);

  if (g_once_init_enter (&initialised))
    {
      int supports_utf8, supports_ucp;

      pcre_config (PCRE_CONFIG_UTF8, &supports_utf8);
      if (!supports_utf8)
        g_critical (_("PCRE library is compiled without UTF8 support"));

      pcre_config (PCRE_CONFIG_UNICODE_PROPERTIES, &supports_ucp);
      if (!supports_ucp)
        g_critical (_("PCRE library is compiled without UTF8 properties support"));
<<<<<<< HEAD

      g_once_init_leave (&initialised, supports_utf8 && supports_ucp ? 1 : 2);
=======

      g_once_init_leave (&initialised, supports_utf8 && supports_ucp ? 1 : 2);
    }

  if (G_UNLIKELY (initialised != 1)) 
    {
      g_set_error_literal (error, G_REGEX_ERROR, G_REGEX_ERROR_COMPILE, 
                           _("PCRE library is compiled with incompatible options"));
      return NULL;
>>>>>>> 76bed778
    }

  if (G_UNLIKELY (initialised != 1)) 
    {
      g_set_error_literal (error, G_REGEX_ERROR, G_REGEX_ERROR_COMPILE, 
                           _("PCRE library is compiled with incompatible options"));
      return NULL;
    }

  nonpcre_compile_options = compile_options & G_REGEX_COMPILE_NONPCRE_MASK;

  /* G_REGEX_OPTIMIZE has the same numeric value of PCRE_NO_UTF8_CHECK,
   * as we do not need to wrap PCRE_NO_UTF8_CHECK. */
  if (compile_options & G_REGEX_OPTIMIZE)
    optimize = TRUE;

  re = regex_compile (pattern, compile_options, &compile_options,
                      &match_options, error);

  if (re == NULL)
    return NULL;

  regex = g_new0 (GRegex, 1);
  regex->ref_count = 1;
  regex->pattern = g_strdup (pattern);
  regex->pcre_re = re;
  regex->compile_opts = compile_options;
  regex->match_opts = match_options;

  if (optimize)
    {
      regex->extra = pcre_study (regex->pcre_re, 0, &errmsg);
      if (errmsg != NULL)
        {
          GError *tmp_error = g_error_new (G_REGEX_ERROR,
                                           G_REGEX_ERROR_OPTIMIZE,
                                           _("Error while optimizing "
                                             "regular expression %s: %s"),
                                           regex->pattern,
                                           errmsg);
          g_propagate_error (error, tmp_error);

          g_regex_unref (regex);
          return NULL;
        }
    }

  return regex;
}

static pcre *
regex_compile (const gchar         *pattern,
               GRegexCompileFlags   compile_options,
               GRegexCompileFlags  *compile_options_out,
               GRegexMatchFlags    *match_options,
               GError             **error)
{
  pcre *re;
  const gchar *errmsg;
  gint erroffset;
  gint errcode;
  GRegexCompileFlags nonpcre_compile_options;
  unsigned long int pcre_compile_options;

  nonpcre_compile_options = compile_options & G_REGEX_COMPILE_NONPCRE_MASK;

  /* In GRegex the string are, by default, UTF-8 encoded. PCRE
   * instead uses UTF-8 only if required with PCRE_UTF8. */
  if (compile_options & G_REGEX_RAW)
    {
      /* disable utf-8 */
      compile_options &= ~G_REGEX_RAW;
    }
  else
    {
      /* enable utf-8 */
      compile_options |= PCRE_UTF8 | PCRE_NO_UTF8_CHECK;

      if (match_options != NULL)
        *match_options |= PCRE_NO_UTF8_CHECK;
    }

  /* PCRE_NEWLINE_ANY is the default for the internal PCRE but
   * not for the system one. */
  if (!(compile_options & G_REGEX_NEWLINE_CR) &&
      !(compile_options & G_REGEX_NEWLINE_LF))
    {
      compile_options |= PCRE_NEWLINE_ANY;
    }

  compile_options |= PCRE_UCP;

  /* PCRE_BSR_UNICODE is the default for the internal PCRE but
   * possibly not for the system one.
   */
  if (~compile_options & G_REGEX_BSR_ANYCRLF)
    compile_options |= PCRE_BSR_UNICODE;

  /* compile the pattern */
  re = pcre_compile2 (pattern, compile_options, &errcode,
                      &errmsg, &erroffset, NULL);

  /* if the compilation failed, set the error member and return
   * immediately */
  if (re == NULL)
    {
      GError *tmp_error;

      /* Translate the PCRE error code to GRegexError and use a translated
       * error message if possible */
      translate_compile_error (&errcode, &errmsg);

      /* PCRE uses byte offsets but we want to show character offsets */
      erroffset = g_utf8_pointer_to_offset (pattern, &pattern[erroffset]);

      tmp_error = g_error_new (G_REGEX_ERROR, errcode,
                               _("Error while compiling regular "
                                 "expression %s at char %d: %s"),
                               pattern, erroffset, errmsg);
      g_propagate_error (error, tmp_error);

      return NULL;
    }

  /* For options set at the beginning of the pattern, pcre puts them into
   * compile options, e.g. "(?i)foo" will make the pcre structure store
   * PCRE_CASELESS even though it wasn't explicitly given for compilation. */
  pcre_fullinfo (re, NULL, PCRE_INFO_OPTIONS, &pcre_compile_options);
  compile_options = pcre_compile_options & G_REGEX_COMPILE_PCRE_MASK;

  /* Don't leak PCRE_NEWLINE_ANY, which is part of PCRE_NEWLINE_ANYCRLF */
  if ((pcre_compile_options & PCRE_NEWLINE_ANYCRLF) != PCRE_NEWLINE_ANYCRLF)
    compile_options &= ~PCRE_NEWLINE_ANY;

  compile_options |= nonpcre_compile_options;

  if (!(compile_options & G_REGEX_DUPNAMES))
    {
      gboolean jchanged = FALSE;
      pcre_fullinfo (re, NULL, PCRE_INFO_JCHANGED, &jchanged);
      if (jchanged)
        compile_options |= G_REGEX_DUPNAMES;
    }

  if (compile_options_out != 0)
    *compile_options_out = compile_options;

  return re;
}

/**
 * g_regex_get_pattern:
 * @regex: a #GRegex structure
 *
 * Gets the pattern string associated with @regex, i.e. a copy of
 * the string passed to g_regex_new().
 *
 * Returns: the pattern of @regex
 *
 * Since: 2.14
 */
const gchar *
g_regex_get_pattern (const GRegex *regex)
{
  g_return_val_if_fail (regex != NULL, NULL);

  return regex->pattern;
}

/**
 * g_regex_get_max_backref:
 * @regex: a #GRegex
 *
 * Returns the number of the highest back reference
 * in the pattern, or 0 if the pattern does not contain
 * back references.
 *
 * Returns: the number of the highest back reference
 *
 * Since: 2.14
 */
gint
g_regex_get_max_backref (const GRegex *regex)
{
  gint value;

  pcre_fullinfo (regex->pcre_re, regex->extra,
                 PCRE_INFO_BACKREFMAX, &value);

  return value;
}

/**
 * g_regex_get_capture_count:
 * @regex: a #GRegex
 *
 * Returns the number of capturing subpatterns in the pattern.
 *
 * Returns: the number of capturing subpatterns
 *
 * Since: 2.14
 */
gint
g_regex_get_capture_count (const GRegex *regex)
{
  gint value;

  pcre_fullinfo (regex->pcre_re, regex->extra,
                 PCRE_INFO_CAPTURECOUNT, &value);

  return value;
}

/**
 * g_regex_get_has_cr_or_lf:
 * @regex: a #GRegex structure
 *
 * Checks whether the pattern contains explicit CR or LF references.
 *
 * Returns: %TRUE if the pattern contains explicit CR or LF references
 *
 * Since: 2.34
 */
gboolean
g_regex_get_has_cr_or_lf (const GRegex *regex)
{
  gint value;

  pcre_fullinfo (regex->pcre_re, regex->extra,
                 PCRE_INFO_HASCRORLF, &value);

  return !!value;
}

/**
<<<<<<< HEAD
=======
 * g_regex_get_max_lookbehind:
 * @regex: a #GRegex structure
 *
 * Gets the number of characters in the longest lookbehind assertion in the
 * pattern. This information is useful when doing multi-segment matching using
 * the partial matching facilities.
 *
 * Returns: the number of characters in the longest lookbehind assertion.
 *
 * Since: 2.38
 */
gint
g_regex_get_max_lookbehind (const GRegex *regex)
{
  gint max_lookbehind;

  pcre_fullinfo (regex->pcre_re, regex->extra,
                 PCRE_INFO_MAXLOOKBEHIND, &max_lookbehind);

  return max_lookbehind;
}

/**
>>>>>>> 76bed778
 * g_regex_get_compile_flags:
 * @regex: a #GRegex
 *
 * Returns the compile options that @regex was created with.
 *
 * Returns: flags from #GRegexCompileFlags
 *
 * Since: 2.26
 */
GRegexCompileFlags
g_regex_get_compile_flags (const GRegex *regex)
{
  g_return_val_if_fail (regex != NULL, 0);

  return regex->compile_opts;
}

/**
 * g_regex_get_match_flags:
 * @regex: a #GRegex
 *
 * Returns the match options that @regex was created with.
 *
 * Returns: flags from #GRegexMatchFlags
 *
 * Since: 2.26
 */
GRegexMatchFlags
g_regex_get_match_flags (const GRegex *regex)
{
  g_return_val_if_fail (regex != NULL, 0);

  return regex->match_opts & G_REGEX_MATCH_MASK;
}

/**
 * g_regex_match_simple:
 * @pattern: the regular expression
 * @string: the string to scan for matches
 * @compile_options: compile options for the regular expression, or 0
 * @match_options: match options, or 0
 *
 * Scans for a match in @string for @pattern.
 *
 * This function is equivalent to g_regex_match() but it does not
 * require to compile the pattern with g_regex_new(), avoiding some
 * lines of code when you need just to do a match without extracting
 * substrings, capture counts, and so on.
 *
 * If this function is to be called on the same @pattern more than
 * once, it's more efficient to compile the pattern once with
 * g_regex_new() and then use g_regex_match().
 *
 * Returns: %TRUE if the string matched, %FALSE otherwise
 *
 * Since: 2.14
 */
gboolean
g_regex_match_simple (const gchar        *pattern,
                      const gchar        *string,
                      GRegexCompileFlags  compile_options,
                      GRegexMatchFlags    match_options)
{
  GRegex *regex;
  gboolean result;

  regex = g_regex_new (pattern, compile_options, 0, NULL);
  if (!regex)
    return FALSE;
  result = g_regex_match_full (regex, string, -1, 0, match_options, NULL, NULL);
  g_regex_unref (regex);
  return result;
}

/**
 * g_regex_match:
 * @regex: a #GRegex structure from g_regex_new()
 * @string: the string to scan for matches
 * @match_options: match options
 * @match_info: (out) (allow-none): pointer to location where to store
 *     the #GMatchInfo, or %NULL if you do not need it
 *
 * Scans for a match in string for the pattern in @regex.
 * The @match_options are combined with the match options specified
 * when the @regex structure was created, letting you have more
 * flexibility in reusing #GRegex structures.
 *
 * A #GMatchInfo structure, used to get information on the match,
 * is stored in @match_info if not %NULL. Note that if @match_info
 * is not %NULL then it is created even if the function returns %FALSE,
 * i.e. you must free it regardless if regular expression actually matched.
 *
 * To retrieve all the non-overlapping matches of the pattern in
 * string you can use g_match_info_next().
 *
 * |[<!-- language="C" --> 
 * static void
 * print_uppercase_words (const gchar *string)
 * {
 *   // Print all uppercase-only words.
 *   GRegex *regex;
 *   GMatchInfo *match_info;
 *  
 *   regex = g_regex_new ("[A-Z]+", 0, 0, NULL);
 *   g_regex_match (regex, string, 0, &match_info);
 *   while (g_match_info_matches (match_info))
 *     {
 *       gchar *word = g_match_info_fetch (match_info, 0);
 *       g_print ("Found: %s\n", word);
 *       g_free (word);
 *       g_match_info_next (match_info, NULL);
 *     }
 *   g_match_info_free (match_info);
 *   g_regex_unref (regex);
 * }
 * ]|
 *
 * @string is not copied and is used in #GMatchInfo internally. If
 * you use any #GMatchInfo method (except g_match_info_free()) after
 * freeing or modifying @string then the behaviour is undefined.
 *
 * Returns: %TRUE is the string matched, %FALSE otherwise
 *
 * Since: 2.14
 */
gboolean
g_regex_match (const GRegex      *regex,
               const gchar       *string,
               GRegexMatchFlags   match_options,
               GMatchInfo       **match_info)
{
  return g_regex_match_full (regex, string, -1, 0, match_options,
                             match_info, NULL);
}

/**
 * g_regex_match_full:
 * @regex: a #GRegex structure from g_regex_new()
 * @string: (array length=string_len): the string to scan for matches
 * @string_len: the length of @string, or -1 if @string is nul-terminated
 * @start_position: starting index of the string to match
 * @match_options: match options
 * @match_info: (out) (allow-none): pointer to location where to store
 *     the #GMatchInfo, or %NULL if you do not need it
 * @error: location to store the error occurring, or %NULL to ignore errors
 *
 * Scans for a match in string for the pattern in @regex.
 * The @match_options are combined with the match options specified
 * when the @regex structure was created, letting you have more
 * flexibility in reusing #GRegex structures.
 *
 * Setting @start_position differs from just passing over a shortened
 * string and setting #G_REGEX_MATCH_NOTBOL in the case of a pattern
 * that begins with any kind of lookbehind assertion, such as "\b".
 *
 * A #GMatchInfo structure, used to get information on the match, is
 * stored in @match_info if not %NULL. Note that if @match_info is
 * not %NULL then it is created even if the function returns %FALSE,
 * i.e. you must free it regardless if regular expression actually
 * matched.
 *
 * @string is not copied and is used in #GMatchInfo internally. If
 * you use any #GMatchInfo method (except g_match_info_free()) after
 * freeing or modifying @string then the behaviour is undefined.
 *
 * To retrieve all the non-overlapping matches of the pattern in
 * string you can use g_match_info_next().
 *
 * |[<!-- language="C" --> 
 * static void
 * print_uppercase_words (const gchar *string)
 * {
 *   // Print all uppercase-only words.
 *   GRegex *regex;
 *   GMatchInfo *match_info;
 *   GError *error = NULL;
 *   
 *   regex = g_regex_new ("[A-Z]+", 0, 0, NULL);
 *   g_regex_match_full (regex, string, -1, 0, 0, &match_info, &error);
 *   while (g_match_info_matches (match_info))
 *     {
 *       gchar *word = g_match_info_fetch (match_info, 0);
 *       g_print ("Found: %s\n", word);
 *       g_free (word);
 *       g_match_info_next (match_info, &error);
 *     }
 *   g_match_info_free (match_info);
 *   g_regex_unref (regex);
 *   if (error != NULL)
 *     {
 *       g_printerr ("Error while matching: %s\n", error->message);
 *       g_error_free (error);
 *     }
 * }
 * ]|
 *
 * Returns: %TRUE is the string matched, %FALSE otherwise
 *
 * Since: 2.14
 */
gboolean
g_regex_match_full (const GRegex      *regex,
                    const gchar       *string,
                    gssize             string_len,
                    gint               start_position,
                    GRegexMatchFlags   match_options,
                    GMatchInfo       **match_info,
                    GError           **error)
{
  GMatchInfo *info;
  gboolean match_ok;

  g_return_val_if_fail (regex != NULL, FALSE);
  g_return_val_if_fail (string != NULL, FALSE);
  g_return_val_if_fail (start_position >= 0, FALSE);
  g_return_val_if_fail (error == NULL || *error == NULL, FALSE);
  g_return_val_if_fail ((match_options & ~G_REGEX_MATCH_MASK) == 0, FALSE);

  info = match_info_new (regex, string, string_len, start_position,
                         match_options, FALSE);
  match_ok = g_match_info_next (info, error);
  if (match_info != NULL)
    *match_info = info;
  else
    g_match_info_free (info);

  return match_ok;
}

/**
 * g_regex_match_all:
 * @regex: a #GRegex structure from g_regex_new()
 * @string: the string to scan for matches
 * @match_options: match options
 * @match_info: (out) (allow-none): pointer to location where to store
 *     the #GMatchInfo, or %NULL if you do not need it
 *
 * Using the standard algorithm for regular expression matching only
 * the longest match in the string is retrieved. This function uses
 * a different algorithm so it can retrieve all the possible matches.
 * For more documentation see g_regex_match_all_full().
 *
 * A #GMatchInfo structure, used to get information on the match, is
 * stored in @match_info if not %NULL. Note that if @match_info is
 * not %NULL then it is created even if the function returns %FALSE,
 * i.e. you must free it regardless if regular expression actually
 * matched.
 *
 * @string is not copied and is used in #GMatchInfo internally. If
 * you use any #GMatchInfo method (except g_match_info_free()) after
 * freeing or modifying @string then the behaviour is undefined.
 *
 * Returns: %TRUE is the string matched, %FALSE otherwise
 *
 * Since: 2.14
 */
gboolean
g_regex_match_all (const GRegex      *regex,
                   const gchar       *string,
                   GRegexMatchFlags   match_options,
                   GMatchInfo       **match_info)
{
  return g_regex_match_all_full (regex, string, -1, 0, match_options,
                                 match_info, NULL);
}

/**
 * g_regex_match_all_full:
 * @regex: a #GRegex structure from g_regex_new()
 * @string: (array length=string_len): the string to scan for matches
 * @string_len: the length of @string, or -1 if @string is nul-terminated
 * @start_position: starting index of the string to match
 * @match_options: match options
 * @match_info: (out) (allow-none): pointer to location where to store
 *     the #GMatchInfo, or %NULL if you do not need it
 * @error: location to store the error occurring, or %NULL to ignore errors
 *
 * Using the standard algorithm for regular expression matching only
 * the longest match in the string is retrieved, it is not possible
 * to obtain all the available matches. For instance matching
 * "<a> <b> <c>" against the pattern "<.*>"
 * you get "<a> <b> <c>".
 *
 * This function uses a different algorithm (called DFA, i.e. deterministic
 * finite automaton), so it can retrieve all the possible matches, all
 * starting at the same point in the string. For instance matching
 * "<a> <b> <c>" against the pattern "<.*>;"
 * you would obtain three matches: "<a> <b> <c>",
 * "<a> <b>" and "<a>".
 *
 * The number of matched strings is retrieved using
 * g_match_info_get_match_count(). To obtain the matched strings and
 * their position you can use, respectively, g_match_info_fetch() and
 * g_match_info_fetch_pos(). Note that the strings are returned in
 * reverse order of length; that is, the longest matching string is
 * given first.
 *
 * Note that the DFA algorithm is slower than the standard one and it
 * is not able to capture substrings, so backreferences do not work.
 *
 * Setting @start_position differs from just passing over a shortened
 * string and setting #G_REGEX_MATCH_NOTBOL in the case of a pattern
 * that begins with any kind of lookbehind assertion, such as "\b".
 *
 * A #GMatchInfo structure, used to get information on the match, is
 * stored in @match_info if not %NULL. Note that if @match_info is
 * not %NULL then it is created even if the function returns %FALSE,
 * i.e. you must free it regardless if regular expression actually
 * matched.
 *
 * @string is not copied and is used in #GMatchInfo internally. If
 * you use any #GMatchInfo method (except g_match_info_free()) after
 * freeing or modifying @string then the behaviour is undefined.
 *
 * Returns: %TRUE is the string matched, %FALSE otherwise
 *
 * Since: 2.14
 */
gboolean
g_regex_match_all_full (const GRegex      *regex,
                        const gchar       *string,
                        gssize             string_len,
                        gint               start_position,
                        GRegexMatchFlags   match_options,
                        GMatchInfo       **match_info,
                        GError           **error)
{
  GMatchInfo *info;
  gboolean done;
  pcre *pcre_re;
  pcre_extra *extra;

  g_return_val_if_fail (regex != NULL, FALSE);
  g_return_val_if_fail (string != NULL, FALSE);
  g_return_val_if_fail (start_position >= 0, FALSE);
  g_return_val_if_fail (error == NULL || *error == NULL, FALSE);
  g_return_val_if_fail ((match_options & ~G_REGEX_MATCH_MASK) == 0, FALSE);

#ifdef PCRE_NO_AUTO_POSSESS
  /* For PCRE >= 8.34 we need to turn off PCRE_NO_AUTO_POSSESS, which
   * is an optimization for normal regex matching, but results in omitting
   * some shorter matches here, and an observable behaviour change.
   *
   * DFA matching is rather niche, and very rarely used according to
   * codesearch.debian.net, so don't bother caching the recompiled RE. */
  pcre_re = regex_compile (regex->pattern,
                           regex->compile_opts | PCRE_NO_AUTO_POSSESS,
                           NULL, NULL, error);

  if (pcre_re == NULL)
    return FALSE;

  /* Not bothering to cache the optimization data either, with similar
   * reasoning */
  extra = NULL;
#else
  /* For PCRE < 8.33 the precompiled regex is fine. */
  pcre_re = regex->pcre_re;
  extra = regex->extra;
#endif

  info = match_info_new (regex, string, string_len, start_position,
                         match_options, TRUE);

  done = FALSE;
  while (!done)
    {
      done = TRUE;
      info->matches = pcre_dfa_exec (pcre_re, extra,
                                     info->string, info->string_len,
                                     info->pos,
                                     regex->match_opts | match_options,
                                     info->offsets, info->n_offsets,
                                     info->workspace, info->n_workspace);
      if (info->matches == PCRE_ERROR_DFA_WSSIZE)
        {
          /* info->workspace is too small. */
          info->n_workspace *= 2;
          info->workspace = g_realloc (info->workspace,
                                       info->n_workspace * sizeof (gint));
          done = FALSE;
        }
      else if (info->matches == 0)
        {
          /* info->offsets is too small. */
          info->n_offsets *= 2;
          info->offsets = g_realloc (info->offsets,
                                     info->n_offsets * sizeof (gint));
          done = FALSE;
        }
      else if (IS_PCRE_ERROR (info->matches))
        {
          g_set_error (error, G_REGEX_ERROR, G_REGEX_ERROR_MATCH,
                       _("Error while matching regular expression %s: %s"),
                       regex->pattern, match_error (info->matches));
        }
    }

#ifdef PCRE_NO_AUTO_POSSESS
  pcre_free (pcre_re);
#endif

  /* set info->pos to -1 so that a call to g_match_info_next() fails. */
  info->pos = -1;

  if (match_info != NULL)
    *match_info = info;
  else
    g_match_info_free (info);

  return info->matches >= 0;
}

/**
 * g_regex_get_string_number:
 * @regex: #GRegex structure
 * @name: name of the subexpression
 *
 * Retrieves the number of the subexpression named @name.
 *
 * Returns: The number of the subexpression or -1 if @name
 *   does not exists
 *
 * Since: 2.14
 */
gint
g_regex_get_string_number (const GRegex *regex,
                           const gchar  *name)
{
  gint num;

  g_return_val_if_fail (regex != NULL, -1);
  g_return_val_if_fail (name != NULL, -1);

  num = pcre_get_stringnumber (regex->pcre_re, name);
  if (num == PCRE_ERROR_NOSUBSTRING)
    num = -1;

  return num;
}

/**
 * g_regex_split_simple:
 * @pattern: the regular expression
 * @string: the string to scan for matches
 * @compile_options: compile options for the regular expression, or 0
 * @match_options: match options, or 0
 *
 * Breaks the string on the pattern, and returns an array of
 * the tokens. If the pattern contains capturing parentheses,
 * then the text for each of the substrings will also be returned.
 * If the pattern does not match anywhere in the string, then the
 * whole string is returned as the first token.
 *
 * This function is equivalent to g_regex_split() but it does
 * not require to compile the pattern with g_regex_new(), avoiding
 * some lines of code when you need just to do a split without
 * extracting substrings, capture counts, and so on.
 *
 * If this function is to be called on the same @pattern more than
 * once, it's more efficient to compile the pattern once with
 * g_regex_new() and then use g_regex_split().
 *
 * As a special case, the result of splitting the empty string ""
 * is an empty vector, not a vector containing a single string.
 * The reason for this special case is that being able to represent
 * a empty vector is typically more useful than consistent handling
 * of empty elements. If you do need to represent empty elements,
 * you'll need to check for the empty string before calling this
 * function.
 *
 * A pattern that can match empty strings splits @string into
 * separate characters wherever it matches the empty string between
 * characters. For example splitting "ab c" using as a separator
 * "\s*", you will get "a", "b" and "c".
 *
 * Returns: (transfer full): a %NULL-terminated array of strings. Free
 * it using g_strfreev()
 *
 * Since: 2.14
 **/
gchar **
g_regex_split_simple (const gchar        *pattern,
                      const gchar        *string,
                      GRegexCompileFlags  compile_options,
                      GRegexMatchFlags    match_options)
{
  GRegex *regex;
  gchar **result;

  regex = g_regex_new (pattern, compile_options, 0, NULL);
  if (!regex)
    return NULL;

  result = g_regex_split_full (regex, string, -1, 0, match_options, 0, NULL);
  g_regex_unref (regex);
  return result;
}

/**
 * g_regex_split:
 * @regex: a #GRegex structure
 * @string: the string to split with the pattern
 * @match_options: match time option flags
 *
 * Breaks the string on the pattern, and returns an array of the tokens.
 * If the pattern contains capturing parentheses, then the text for each
 * of the substrings will also be returned. If the pattern does not match
 * anywhere in the string, then the whole string is returned as the first
 * token.
 *
 * As a special case, the result of splitting the empty string "" is an
 * empty vector, not a vector containing a single string. The reason for
 * this special case is that being able to represent a empty vector is
 * typically more useful than consistent handling of empty elements. If
 * you do need to represent empty elements, you'll need to check for the
 * empty string before calling this function.
 *
 * A pattern that can match empty strings splits @string into separate
 * characters wherever it matches the empty string between characters.
 * For example splitting "ab c" using as a separator "\s*", you will get
 * "a", "b" and "c".
 *
 * Returns: (transfer full): a %NULL-terminated gchar ** array. Free
 * it using g_strfreev()
 *
 * Since: 2.14
 **/
gchar **
g_regex_split (const GRegex     *regex,
               const gchar      *string,
               GRegexMatchFlags  match_options)
{
  return g_regex_split_full (regex, string, -1, 0,
                             match_options, 0, NULL);
}

/**
 * g_regex_split_full:
 * @regex: a #GRegex structure
 * @string: (array length=string_len): the string to split with the pattern
 * @string_len: the length of @string, or -1 if @string is nul-terminated
 * @start_position: starting index of the string to match
 * @match_options: match time option flags
 * @max_tokens: the maximum number of tokens to split @string into.
 *   If this is less than 1, the string is split completely
 * @error: return location for a #GError
 *
 * Breaks the string on the pattern, and returns an array of the tokens.
 * If the pattern contains capturing parentheses, then the text for each
 * of the substrings will also be returned. If the pattern does not match
 * anywhere in the string, then the whole string is returned as the first
 * token.
 *
 * As a special case, the result of splitting the empty string "" is an
 * empty vector, not a vector containing a single string. The reason for
 * this special case is that being able to represent a empty vector is
 * typically more useful than consistent handling of empty elements. If
 * you do need to represent empty elements, you'll need to check for the
 * empty string before calling this function.
 *
 * A pattern that can match empty strings splits @string into separate
 * characters wherever it matches the empty string between characters.
 * For example splitting "ab c" using as a separator "\s*", you will get
 * "a", "b" and "c".
 *
 * Setting @start_position differs from just passing over a shortened
 * string and setting #G_REGEX_MATCH_NOTBOL in the case of a pattern
 * that begins with any kind of lookbehind assertion, such as "\b".
 *
 * Returns: (transfer full): a %NULL-terminated gchar ** array. Free
 * it using g_strfreev()
 *
 * Since: 2.14
 **/
gchar **
g_regex_split_full (const GRegex      *regex,
                    const gchar       *string,
                    gssize             string_len,
                    gint               start_position,
                    GRegexMatchFlags   match_options,
                    gint               max_tokens,
                    GError           **error)
{
  GError *tmp_error = NULL;
  GMatchInfo *match_info;
  GList *list, *last;
  gint i;
  gint token_count;
  gboolean match_ok;
  /* position of the last separator. */
  gint last_separator_end;
  /* was the last match 0 bytes long? */
  gboolean last_match_is_empty;
  /* the returned array of char **s */
  gchar **string_list;

  g_return_val_if_fail (regex != NULL, NULL);
  g_return_val_if_fail (string != NULL, NULL);
  g_return_val_if_fail (start_position >= 0, NULL);
  g_return_val_if_fail (error == NULL || *error == NULL, NULL);
  g_return_val_if_fail ((match_options & ~G_REGEX_MATCH_MASK) == 0, NULL);

  if (max_tokens <= 0)
    max_tokens = G_MAXINT;

  if (string_len < 0)
    string_len = strlen (string);

  /* zero-length string */
  if (string_len - start_position == 0)
    return g_new0 (gchar *, 1);

  if (max_tokens == 1)
    {
      string_list = g_new0 (gchar *, 2);
      string_list[0] = g_strndup (&string[start_position],
                                  string_len - start_position);
      return string_list;
    }

  list = NULL;
  token_count = 0;
  last_separator_end = start_position;
  last_match_is_empty = FALSE;

  match_ok = g_regex_match_full (regex, string, string_len, start_position,
                                 match_options, &match_info, &tmp_error);

  while (tmp_error == NULL)
    {
      if (match_ok)
        {
          last_match_is_empty =
                    (match_info->offsets[0] == match_info->offsets[1]);

          /* we need to skip empty separators at the same position of the end
           * of another separator. e.g. the string is "a b" and the separator
           * is " *", so from 1 to 2 we have a match and at position 2 we have
           * an empty match. */
          if (last_separator_end != match_info->offsets[1])
            {
              gchar *token;
              gint match_count;

              token = g_strndup (string + last_separator_end,
                                 match_info->offsets[0] - last_separator_end);
              list = g_list_prepend (list, token);
              token_count++;

              /* if there were substrings, these need to be added to
               * the list. */
              match_count = g_match_info_get_match_count (match_info);
              if (match_count > 1)
                {
                  for (i = 1; i < match_count; i++)
                    list = g_list_prepend (list, g_match_info_fetch (match_info, i));
                }
            }
        }
      else
        {
          /* if there was no match, copy to end of string. */
          if (!last_match_is_empty)
            {
              gchar *token = g_strndup (string + last_separator_end,
                                        match_info->string_len - last_separator_end);
              list = g_list_prepend (list, token);
            }
          /* no more tokens, end the loop. */
          break;
        }

      /* -1 to leave room for the last part. */
      if (token_count >= max_tokens - 1)
        {
          /* we have reached the maximum number of tokens, so we copy
           * the remaining part of the string. */
          if (last_match_is_empty)
            {
              /* the last match was empty, so we have moved one char
               * after the real position to avoid empty matches at the
               * same position. */
              match_info->pos = PREV_CHAR (regex, &string[match_info->pos]) - string;
            }
          /* the if is needed in the case we have terminated the available
           * tokens, but we are at the end of the string, so there are no
           * characters left to copy. */
          if (string_len > match_info->pos)
            {
              gchar *token = g_strndup (string + match_info->pos,
                                        string_len - match_info->pos);
              list = g_list_prepend (list, token);
            }
          /* end the loop. */
          break;
        }

      last_separator_end = match_info->pos;
      if (last_match_is_empty)
        /* if the last match was empty, g_match_info_next() has moved
         * forward to avoid infinite loops, but we still need to copy that
         * character. */
        last_separator_end = PREV_CHAR (regex, &string[last_separator_end]) - string;

      match_ok = g_match_info_next (match_info, &tmp_error);
    }
  g_match_info_free (match_info);
  if (tmp_error != NULL)
    {
      g_propagate_error (error, tmp_error);
      g_list_free_full (list, g_free);
      match_info->pos = -1;
      return NULL;
    }

  string_list = g_new (gchar *, g_list_length (list) + 1);
  i = 0;
  for (last = g_list_last (list); last; last = g_list_previous (last))
    string_list[i++] = last->data;
  string_list[i] = NULL;
  g_list_free (list);

  return string_list;
}

enum
{
  REPL_TYPE_STRING,
  REPL_TYPE_CHARACTER,
  REPL_TYPE_SYMBOLIC_REFERENCE,
  REPL_TYPE_NUMERIC_REFERENCE,
  REPL_TYPE_CHANGE_CASE
};

typedef enum
{
  CHANGE_CASE_NONE         = 1 << 0,
  CHANGE_CASE_UPPER        = 1 << 1,
  CHANGE_CASE_LOWER        = 1 << 2,
  CHANGE_CASE_UPPER_SINGLE = 1 << 3,
  CHANGE_CASE_LOWER_SINGLE = 1 << 4,
  CHANGE_CASE_SINGLE_MASK  = CHANGE_CASE_UPPER_SINGLE | CHANGE_CASE_LOWER_SINGLE,
  CHANGE_CASE_LOWER_MASK   = CHANGE_CASE_LOWER | CHANGE_CASE_LOWER_SINGLE,
  CHANGE_CASE_UPPER_MASK   = CHANGE_CASE_UPPER | CHANGE_CASE_UPPER_SINGLE
} ChangeCase;

struct _InterpolationData
{
  gchar     *text;
  gint       type;
  gint       num;
  gchar      c;
  ChangeCase change_case;
};

static void
free_interpolation_data (InterpolationData *data)
{
  g_free (data->text);
  g_free (data);
}

static const gchar *
expand_escape (const gchar        *replacement,
               const gchar        *p,
               InterpolationData  *data,
               GError            **error)
{
  const gchar *q, *r;
  gint x, d, h, i;
  const gchar *error_detail;
  gint base = 0;
  GError *tmp_error = NULL;

  p++;
  switch (*p)
    {
    case 't':
      p++;
      data->c = '\t';
      data->type = REPL_TYPE_CHARACTER;
      break;
    case 'n':
      p++;
      data->c = '\n';
      data->type = REPL_TYPE_CHARACTER;
      break;
    case 'v':
      p++;
      data->c = '\v';
      data->type = REPL_TYPE_CHARACTER;
      break;
    case 'r':
      p++;
      data->c = '\r';
      data->type = REPL_TYPE_CHARACTER;
      break;
    case 'f':
      p++;
      data->c = '\f';
      data->type = REPL_TYPE_CHARACTER;
      break;
    case 'a':
      p++;
      data->c = '\a';
      data->type = REPL_TYPE_CHARACTER;
      break;
    case 'b':
      p++;
      data->c = '\b';
      data->type = REPL_TYPE_CHARACTER;
      break;
    case '\\':
      p++;
      data->c = '\\';
      data->type = REPL_TYPE_CHARACTER;
      break;
    case 'x':
      p++;
      x = 0;
      if (*p == '{')
        {
          p++;
          do
            {
              h = g_ascii_xdigit_value (*p);
              if (h < 0)
                {
                  error_detail = _("hexadecimal digit or '}' expected");
                  goto error;
                }
              x = x * 16 + h;
              p++;
            }
          while (*p != '}');
          p++;
        }
      else
        {
          for (i = 0; i < 2; i++)
            {
              h = g_ascii_xdigit_value (*p);
              if (h < 0)
                {
                  error_detail = _("hexadecimal digit expected");
                  goto error;
                }
              x = x * 16 + h;
              p++;
            }
        }
      data->type = REPL_TYPE_STRING;
      data->text = g_new0 (gchar, 8);
      g_unichar_to_utf8 (x, data->text);
      break;
    case 'l':
      p++;
      data->type = REPL_TYPE_CHANGE_CASE;
      data->change_case = CHANGE_CASE_LOWER_SINGLE;
      break;
    case 'u':
      p++;
      data->type = REPL_TYPE_CHANGE_CASE;
      data->change_case = CHANGE_CASE_UPPER_SINGLE;
      break;
    case 'L':
      p++;
      data->type = REPL_TYPE_CHANGE_CASE;
      data->change_case = CHANGE_CASE_LOWER;
      break;
    case 'U':
      p++;
      data->type = REPL_TYPE_CHANGE_CASE;
      data->change_case = CHANGE_CASE_UPPER;
      break;
    case 'E':
      p++;
      data->type = REPL_TYPE_CHANGE_CASE;
      data->change_case = CHANGE_CASE_NONE;
      break;
    case 'g':
      p++;
      if (*p != '<')
        {
          error_detail = _("missing '<' in symbolic reference");
          goto error;
        }
      q = p + 1;
      do
        {
          p++;
          if (!*p)
            {
              error_detail = _("unfinished symbolic reference");
              goto error;
            }
        }
      while (*p != '>');
      if (p - q == 0)
        {
          error_detail = _("zero-length symbolic reference");
          goto error;
        }
      if (g_ascii_isdigit (*q))
        {
          x = 0;
          do
            {
              h = g_ascii_digit_value (*q);
              if (h < 0)
                {
                  error_detail = _("digit expected");
                  p = q;
                  goto error;
                }
              x = x * 10 + h;
              q++;
            }
          while (q != p);
          data->num = x;
          data->type = REPL_TYPE_NUMERIC_REFERENCE;
        }
      else
        {
          r = q;
          do
            {
              if (!g_ascii_isalnum (*r))
                {
                  error_detail = _("illegal symbolic reference");
                  p = r;
                  goto error;
                }
              r++;
            }
          while (r != p);
          data->text = g_strndup (q, p - q);
          data->type = REPL_TYPE_SYMBOLIC_REFERENCE;
        }
      p++;
      break;
    case '0':
      /* if \0 is followed by a number is an octal number representing a
       * character, else it is a numeric reference. */
      if (g_ascii_digit_value (*g_utf8_next_char (p)) >= 0)
        {
          base = 8;
          p = g_utf8_next_char (p);
        }
    case '1':
    case '2':
    case '3':
    case '4':
    case '5':
    case '6':
    case '7':
    case '8':
    case '9':
      x = 0;
      d = 0;
      for (i = 0; i < 3; i++)
        {
          h = g_ascii_digit_value (*p);
          if (h < 0)
            break;
          if (h > 7)
            {
              if (base == 8)
                break;
              else
                base = 10;
            }
          if (i == 2 && base == 10)
            break;
          x = x * 8 + h;
          d = d * 10 + h;
          p++;
        }
      if (base == 8 || i == 3)
        {
          data->type = REPL_TYPE_STRING;
          data->text = g_new0 (gchar, 8);
          g_unichar_to_utf8 (x, data->text);
        }
      else
        {
          data->type = REPL_TYPE_NUMERIC_REFERENCE;
          data->num = d;
        }
      break;
    case 0:
      error_detail = _("stray final '\\'");
      goto error;
      break;
    default:
      error_detail = _("unknown escape sequence");
      goto error;
    }

  return p;

 error:
  /* G_GSSIZE_FORMAT doesn't work with gettext, so we use %lu */
  tmp_error = g_error_new (G_REGEX_ERROR,
                           G_REGEX_ERROR_REPLACE,
                           _("Error while parsing replacement "
                             "text \"%s\" at char %lu: %s"),
                           replacement,
                           (gulong)(p - replacement),
                           error_detail);
  g_propagate_error (error, tmp_error);

  return NULL;
}

static GList *
split_replacement (const gchar  *replacement,
                   GError      **error)
{
  GList *list = NULL;
  InterpolationData *data;
  const gchar *p, *start;

  start = p = replacement;
  while (*p)
    {
      if (*p == '\\')
        {
          data = g_new0 (InterpolationData, 1);
          start = p = expand_escape (replacement, p, data, error);
          if (p == NULL)
            {
              g_list_free_full (list, (GDestroyNotify) free_interpolation_data);
              free_interpolation_data (data);

              return NULL;
            }
          list = g_list_prepend (list, data);
        }
      else
        {
          p++;
          if (*p == '\\' || *p == '\0')
            {
              if (p - start > 0)
                {
                  data = g_new0 (InterpolationData, 1);
                  data->text = g_strndup (start, p - start);
                  data->type = REPL_TYPE_STRING;
                  list = g_list_prepend (list, data);
                }
            }
        }
    }

  return g_list_reverse (list);
}

/* Change the case of c based on change_case. */
#define CHANGE_CASE(c, change_case) \
        (((change_case) & CHANGE_CASE_LOWER_MASK) ? \
                g_unichar_tolower (c) : \
                g_unichar_toupper (c))

static void
string_append (GString     *string,
               const gchar *text,
               ChangeCase  *change_case)
{
  gunichar c;

  if (text[0] == '\0')
    return;

  if (*change_case == CHANGE_CASE_NONE)
    {
      g_string_append (string, text);
    }
  else if (*change_case & CHANGE_CASE_SINGLE_MASK)
    {
      c = g_utf8_get_char (text);
      g_string_append_unichar (string, CHANGE_CASE (c, *change_case));
      g_string_append (string, g_utf8_next_char (text));
      *change_case = CHANGE_CASE_NONE;
    }
  else
    {
      while (*text != '\0')
        {
          c = g_utf8_get_char (text);
          g_string_append_unichar (string, CHANGE_CASE (c, *change_case));
          text = g_utf8_next_char (text);
        }
    }
}

static gboolean
interpolate_replacement (const GMatchInfo *match_info,
                         GString          *result,
                         gpointer          data)
{
  GList *list;
  InterpolationData *idata;
  gchar *match;
  ChangeCase change_case = CHANGE_CASE_NONE;

  for (list = data; list; list = list->next)
    {
      idata = list->data;
      switch (idata->type)
        {
        case REPL_TYPE_STRING:
          string_append (result, idata->text, &change_case);
          break;
        case REPL_TYPE_CHARACTER:
          g_string_append_c (result, CHANGE_CASE (idata->c, change_case));
          if (change_case & CHANGE_CASE_SINGLE_MASK)
            change_case = CHANGE_CASE_NONE;
          break;
        case REPL_TYPE_NUMERIC_REFERENCE:
          match = g_match_info_fetch (match_info, idata->num);
          if (match)
            {
              string_append (result, match, &change_case);
              g_free (match);
            }
          break;
        case REPL_TYPE_SYMBOLIC_REFERENCE:
          match = g_match_info_fetch_named (match_info, idata->text);
          if (match)
            {
              string_append (result, match, &change_case);
              g_free (match);
            }
          break;
        case REPL_TYPE_CHANGE_CASE:
          change_case = idata->change_case;
          break;
        }
    }

  return FALSE;
}

/* whether actual match_info is needed for replacement, i.e.
 * whether there are references
 */
static gboolean
interpolation_list_needs_match (GList *list)
{
  while (list != NULL)
    {
      InterpolationData *data = list->data;

      if (data->type == REPL_TYPE_SYMBOLIC_REFERENCE ||
          data->type == REPL_TYPE_NUMERIC_REFERENCE)
        {
          return TRUE;
        }

      list = list->next;
    }

  return FALSE;
}

/**
 * g_regex_replace:
 * @regex: a #GRegex structure
 * @string: (array length=string_len): the string to perform matches against
 * @string_len: the length of @string, or -1 if @string is nul-terminated
 * @start_position: starting index of the string to match
 * @replacement: text to replace each match with
 * @match_options: options for the match
 * @error: location to store the error occurring, or %NULL to ignore errors
 *
 * Replaces all occurrences of the pattern in @regex with the
 * replacement text. Backreferences of the form '\number' or
 * '\g<number>' in the replacement text are interpolated by the
 * number-th captured subexpression of the match, '\g<name>' refers
 * to the captured subexpression with the given name. '\0' refers
 * to the complete match, but '\0' followed by a number is the octal
 * representation of a character. To include a literal '\' in the
 * replacement, write '\\'.
 *
 * There are also escapes that changes the case of the following text:
 *
 * - \l: Convert to lower case the next character
 * - \u: Convert to upper case the next character
 * - \L: Convert to lower case till \E
 * - \U: Convert to upper case till \E
 * - \E: End case modification
 *
 * If you do not need to use backreferences use g_regex_replace_literal().
 *
 * The @replacement string must be UTF-8 encoded even if #G_REGEX_RAW was
 * passed to g_regex_new(). If you want to use not UTF-8 encoded stings
 * you can use g_regex_replace_literal().
 *
 * Setting @start_position differs from just passing over a shortened
 * string and setting #G_REGEX_MATCH_NOTBOL in the case of a pattern that
 * begins with any kind of lookbehind assertion, such as "\b".
 *
 * Returns: a newly allocated string containing the replacements
 *
 * Since: 2.14
 */
gchar *
g_regex_replace (const GRegex      *regex,
                 const gchar       *string,
                 gssize             string_len,
                 gint               start_position,
                 const gchar       *replacement,
                 GRegexMatchFlags   match_options,
                 GError           **error)
{
  gchar *result;
  GList *list;
  GError *tmp_error = NULL;

  g_return_val_if_fail (regex != NULL, NULL);
  g_return_val_if_fail (string != NULL, NULL);
  g_return_val_if_fail (start_position >= 0, NULL);
  g_return_val_if_fail (replacement != NULL, NULL);
  g_return_val_if_fail (error == NULL || *error == NULL, NULL);
  g_return_val_if_fail ((match_options & ~G_REGEX_MATCH_MASK) == 0, NULL);

  list = split_replacement (replacement, &tmp_error);
  if (tmp_error != NULL)
    {
      g_propagate_error (error, tmp_error);
      return NULL;
    }

  result = g_regex_replace_eval (regex,
                                 string, string_len, start_position,
                                 match_options,
                                 interpolate_replacement,
                                 (gpointer)list,
                                 &tmp_error);
  if (tmp_error != NULL)
    g_propagate_error (error, tmp_error);

  g_list_free_full (list, (GDestroyNotify) free_interpolation_data);

  return result;
}

static gboolean
literal_replacement (const GMatchInfo *match_info,
                     GString          *result,
                     gpointer          data)
{
  g_string_append (result, data);
  return FALSE;
}

/**
 * g_regex_replace_literal:
 * @regex: a #GRegex structure
 * @string: (array length=string_len): the string to perform matches against
 * @string_len: the length of @string, or -1 if @string is nul-terminated
 * @start_position: starting index of the string to match
 * @replacement: text to replace each match with
 * @match_options: options for the match
 * @error: location to store the error occurring, or %NULL to ignore errors
 *
 * Replaces all occurrences of the pattern in @regex with the
 * replacement text. @replacement is replaced literally, to
 * include backreferences use g_regex_replace().
 *
 * Setting @start_position differs from just passing over a
 * shortened string and setting #G_REGEX_MATCH_NOTBOL in the
 * case of a pattern that begins with any kind of lookbehind
 * assertion, such as "\b".
 *
 * Returns: a newly allocated string containing the replacements
 *
 * Since: 2.14
 */
gchar *
g_regex_replace_literal (const GRegex      *regex,
                         const gchar       *string,
                         gssize             string_len,
                         gint               start_position,
                         const gchar       *replacement,
                         GRegexMatchFlags   match_options,
                         GError           **error)
{
  g_return_val_if_fail (replacement != NULL, NULL);
  g_return_val_if_fail ((match_options & ~G_REGEX_MATCH_MASK) == 0, NULL);

  return g_regex_replace_eval (regex,
                               string, string_len, start_position,
                               match_options,
                               literal_replacement,
                               (gpointer)replacement,
                               error);
}

/**
 * g_regex_replace_eval:
 * @regex: a #GRegex structure from g_regex_new()
 * @string: (array length=string_len): string to perform matches against
 * @string_len: the length of @string, or -1 if @string is nul-terminated
 * @start_position: starting index of the string to match
 * @match_options: options for the match
 * @eval: a function to call for each match
 * @user_data: user data to pass to the function
 * @error: location to store the error occurring, or %NULL to ignore errors
 *
 * Replaces occurrences of the pattern in regex with the output of
 * @eval for that occurrence.
 *
 * Setting @start_position differs from just passing over a shortened
 * string and setting #G_REGEX_MATCH_NOTBOL in the case of a pattern
 * that begins with any kind of lookbehind assertion, such as "\b".
 *
 * The following example uses g_regex_replace_eval() to replace multiple
 * strings at once:
 * |[<!-- language="C" --> 
 * static gboolean
 * eval_cb (const GMatchInfo *info,
 *          GString          *res,
 *          gpointer          data)
 * {
 *   gchar *match;
 *   gchar *r;
 *
 *    match = g_match_info_fetch (info, 0);
 *    r = g_hash_table_lookup ((GHashTable *)data, match);
 *    g_string_append (res, r);
 *    g_free (match);
 *
 *    return FALSE;
 * }
 *
 * ...
 *
 * GRegex *reg;
 * GHashTable *h;
 * gchar *res;
 *
 * h = g_hash_table_new (g_str_hash, g_str_equal);
 *
 * g_hash_table_insert (h, "1", "ONE");
 * g_hash_table_insert (h, "2", "TWO");
 * g_hash_table_insert (h, "3", "THREE");
 * g_hash_table_insert (h, "4", "FOUR");
 *
 * reg = g_regex_new ("1|2|3|4", 0, 0, NULL);
 * res = g_regex_replace_eval (reg, text, -1, 0, 0, eval_cb, h, NULL);
 * g_hash_table_destroy (h);
 *
 * ...
 * ]|
 *
 * Returns: a newly allocated string containing the replacements
 *
 * Since: 2.14
 */
gchar *
g_regex_replace_eval (const GRegex        *regex,
                      const gchar         *string,
                      gssize               string_len,
                      gint                 start_position,
                      GRegexMatchFlags     match_options,
                      GRegexEvalCallback   eval,
                      gpointer             user_data,
                      GError             **error)
{
  GMatchInfo *match_info;
  GString *result;
  gint str_pos = 0;
  gboolean done = FALSE;
  GError *tmp_error = NULL;

  g_return_val_if_fail (regex != NULL, NULL);
  g_return_val_if_fail (string != NULL, NULL);
  g_return_val_if_fail (start_position >= 0, NULL);
  g_return_val_if_fail (eval != NULL, NULL);
  g_return_val_if_fail ((match_options & ~G_REGEX_MATCH_MASK) == 0, NULL);

  if (string_len < 0)
    string_len = strlen (string);

  result = g_string_sized_new (string_len);

  /* run down the string making matches. */
  g_regex_match_full (regex, string, string_len, start_position,
                      match_options, &match_info, &tmp_error);
  while (!done && g_match_info_matches (match_info))
    {
      g_string_append_len (result,
                           string + str_pos,
                           match_info->offsets[0] - str_pos);
      done = (*eval) (match_info, result, user_data);
      str_pos = match_info->offsets[1];
      g_match_info_next (match_info, &tmp_error);
    }
  g_match_info_free (match_info);
  if (tmp_error != NULL)
    {
      g_propagate_error (error, tmp_error);
      g_string_free (result, TRUE);
      return NULL;
    }

  g_string_append_len (result, string + str_pos, string_len - str_pos);
  return g_string_free (result, FALSE);
}

/**
 * g_regex_check_replacement:
 * @replacement: the replacement string
 * @has_references: (out) (allow-none): location to store information about
 *   references in @replacement or %NULL
 * @error: location to store error
 *
 * Checks whether @replacement is a valid replacement string
 * (see g_regex_replace()), i.e. that all escape sequences in
 * it are valid.
 *
 * If @has_references is not %NULL then @replacement is checked
 * for pattern references. For instance, replacement text 'foo\n'
 * does not contain references and may be evaluated without information
 * about actual match, but '\0\1' (whole match followed by first
 * subpattern) requires valid #GMatchInfo object.
 *
 * Returns: whether @replacement is a valid replacement string
 *
 * Since: 2.14
 */
gboolean
g_regex_check_replacement (const gchar  *replacement,
                           gboolean     *has_references,
                           GError      **error)
{
  GList *list;
  GError *tmp = NULL;

  list = split_replacement (replacement, &tmp);

  if (tmp)
  {
    g_propagate_error (error, tmp);
    return FALSE;
  }

  if (has_references)
    *has_references = interpolation_list_needs_match (list);

  g_list_free_full (list, (GDestroyNotify) free_interpolation_data);

  return TRUE;
}

/**
 * g_regex_escape_nul:
 * @string: the string to escape
 * @length: the length of @string
 *
 * Escapes the nul characters in @string to "\x00".  It can be used
 * to compile a regex with embedded nul characters.
 *
 * For completeness, @length can be -1 for a nul-terminated string.
 * In this case the output string will be of course equal to @string.
 *
 * Returns: a newly-allocated escaped string
 *
 * Since: 2.30
 */
gchar *
g_regex_escape_nul (const gchar *string,
                    gint         length)
{
  GString *escaped;
  const gchar *p, *piece_start, *end;
  gint backslashes;

  g_return_val_if_fail (string != NULL, NULL);

  if (length < 0)
    return g_strdup (string);

  end = string + length;
  p = piece_start = string;
  escaped = g_string_sized_new (length + 1);

  backslashes = 0;
  while (p < end)
    {
      switch (*p)
        {
        case '\0':
          if (p != piece_start)
            {
              /* copy the previous piece. */
              g_string_append_len (escaped, piece_start, p - piece_start);
            }
          if ((backslashes & 1) == 0)
            g_string_append_c (escaped, '\\');
          g_string_append_c (escaped, 'x');
          g_string_append_c (escaped, '0');
          g_string_append_c (escaped, '0');
          piece_start = ++p;
          backslashes = 0;
          break;
        case '\\':
          backslashes++;
          ++p;
          break;
        default:
          backslashes = 0;
          p = g_utf8_next_char (p);
          break;
        }
    }

  if (piece_start < end)
    g_string_append_len (escaped, piece_start, end - piece_start);

  return g_string_free (escaped, FALSE);
}

/**
 * g_regex_escape_string:
 * @string: (array length=length): the string to escape
 * @length: the length of @string, or -1 if @string is nul-terminated
 *
 * Escapes the special characters used for regular expressions
 * in @string, for instance "a.b*c" becomes "a\.b\*c". This
 * function is useful to dynamically generate regular expressions.
 *
 * @string can contain nul characters that are replaced with "\0",
 * in this case remember to specify the correct length of @string
 * in @length.
 *
 * Returns: a newly-allocated escaped string
 *
 * Since: 2.14
 */
gchar *
g_regex_escape_string (const gchar *string,
                       gint         length)
{
  GString *escaped;
  const char *p, *piece_start, *end;

  g_return_val_if_fail (string != NULL, NULL);

  if (length < 0)
    length = strlen (string);

  end = string + length;
  p = piece_start = string;
  escaped = g_string_sized_new (length + 1);

  while (p < end)
    {
      switch (*p)
        {
        case '\0':
        case '\\':
        case '|':
        case '(':
        case ')':
        case '[':
        case ']':
        case '{':
        case '}':
        case '^':
        case '$':
        case '*':
        case '+':
        case '?':
        case '.':
          if (p != piece_start)
            /* copy the previous piece. */
            g_string_append_len (escaped, piece_start, p - piece_start);
          g_string_append_c (escaped, '\\');
          if (*p == '\0')
            g_string_append_c (escaped, '0');
          else
            g_string_append_c (escaped, *p);
          piece_start = ++p;
          break;
        default:
          p = g_utf8_next_char (p);
          break;
        }
  }

  if (piece_start < end)
    g_string_append_len (escaped, piece_start, end - piece_start);

  return g_string_free (escaped, FALSE);
}<|MERGE_RESOLUTION|>--- conflicted
+++ resolved
@@ -98,11 +98,7 @@
  * '\U' always matches 'U' instead of being an error in the pattern. Finally,
  * pattern matching is modified so that back references to an unset subpattern
  * group produces a match with the empty string instead of an error. See
-<<<<<<< HEAD
- * <ulink>man:pcreapi(3)</ulink> for more information.
-=======
  * pcreapi(3) for more information.
->>>>>>> 76bed778
  *
  * Creating and manipulating the same #GRegex structure from different
  * threads is not a problem as #GRegex does not modify its internal
@@ -498,7 +494,6 @@
       break;
     case G_REGEX_ERROR_MISSING_DIGIT:
       *errmsg = _("digit expected after (?+");
-<<<<<<< HEAD
       break;
     case G_REGEX_ERROR_INVALID_DATA_CHARACTER:
       *errmsg = _("] is an invalid data character in JavaScript compatibility mode");
@@ -506,15 +501,6 @@
     case G_REGEX_ERROR_EXTRA_SUBPATTERN_NAME:
       *errmsg = _("different names for subpatterns of the same number are not allowed");
       break;
-=======
-      break;
-    case G_REGEX_ERROR_INVALID_DATA_CHARACTER:
-      *errmsg = _("] is an invalid data character in JavaScript compatibility mode");
-      break;
-    case G_REGEX_ERROR_EXTRA_SUBPATTERN_NAME:
-      *errmsg = _("different names for subpatterns of the same number are not allowed");
-      break;
->>>>>>> 76bed778
     case G_REGEX_ERROR_BACKTRACKING_CONTROL_VERB_ARGUMENT_REQUIRED:
       *errmsg = _("(*MARK) must have an argument");
       break;
@@ -889,27 +875,11 @@
  * stops at the partial match.
  * When both #G_REGEX_MATCH_PARTIAL_SOFT and #G_REGEX_MATCH_PARTIAL_HARD
  * are set, the latter takes precedence.
-<<<<<<< HEAD
- * See <ulink>man:pcrepartial</ulink> for more information on partial matching.
- *
- * Because of the way certain internal optimizations are implemented
- * the partial matching algorithm cannot be used with all patterns.
- * So repeated single characters such as "a{2,4}" and repeated single
- * meta-sequences such as "\d+" are not permitted if the maximum number
- * of occurrences is greater than one. Optional items such as "\d?"
- * (where the maximum is one) are permitted. Quantifiers with any values
- * are permitted after parentheses, so the invalid examples above can be
- * coded thus "(a){2,4}" and "(\d)+". If #G_REGEX_MATCH_PARTIAL or 
- * #G_REGEX_MATCH_PARTIAL_HARD is set
- * for a pattern that does not conform to the restrictions, matching
- * functions return an error.
-=======
  *
  * There were formerly some restrictions on the pattern for partial matching.
  * The restrictions no longer apply.
  *
  * See pcrepartial(3) for more information on partial matching.
->>>>>>> 76bed778
  *
  * Returns: %TRUE if the match was partial, %FALSE otherwise
  *
@@ -1332,11 +1302,6 @@
   const gchar *errmsg;
   gboolean optimize = FALSE;
   static volatile gsize initialised = 0;
-<<<<<<< HEAD
-  unsigned long int pcre_compile_options;
-  GRegexCompileFlags nonpcre_compile_options;
-=======
->>>>>>> 76bed778
 
   g_return_val_if_fail (pattern != NULL, NULL);
   g_return_val_if_fail (error == NULL || *error == NULL, NULL);
@@ -1354,10 +1319,6 @@
       pcre_config (PCRE_CONFIG_UNICODE_PROPERTIES, &supports_ucp);
       if (!supports_ucp)
         g_critical (_("PCRE library is compiled without UTF8 properties support"));
-<<<<<<< HEAD
-
-      g_once_init_leave (&initialised, supports_utf8 && supports_ucp ? 1 : 2);
-=======
 
       g_once_init_leave (&initialised, supports_utf8 && supports_ucp ? 1 : 2);
     }
@@ -1367,17 +1328,7 @@
       g_set_error_literal (error, G_REGEX_ERROR, G_REGEX_ERROR_COMPILE, 
                            _("PCRE library is compiled with incompatible options"));
       return NULL;
->>>>>>> 76bed778
-    }
-
-  if (G_UNLIKELY (initialised != 1)) 
-    {
-      g_set_error_literal (error, G_REGEX_ERROR, G_REGEX_ERROR_COMPILE, 
-                           _("PCRE library is compiled with incompatible options"));
-      return NULL;
-    }
-
-  nonpcre_compile_options = compile_options & G_REGEX_COMPILE_NONPCRE_MASK;
+    }
 
   /* G_REGEX_OPTIMIZE has the same numeric value of PCRE_NO_UTF8_CHECK,
    * as we do not need to wrap PCRE_NO_UTF8_CHECK. */
@@ -1603,8 +1554,6 @@
 }
 
 /**
-<<<<<<< HEAD
-=======
  * g_regex_get_max_lookbehind:
  * @regex: a #GRegex structure
  *
@@ -1628,7 +1577,6 @@
 }
 
 /**
->>>>>>> 76bed778
  * g_regex_get_compile_flags:
  * @regex: a #GRegex
  *
