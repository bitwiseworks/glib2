--- conflicted
+++ resolved
@@ -484,12 +484,7 @@
   return value;
 }
 
-<<<<<<< HEAD
-/* -- internal -- */
-/* < internal >
-=======
-/**
->>>>>>> 76bed778
+/**
  * g_variant_new_from_bytes:
  * @type: a #GVariantType
  * @bytes: a #GBytes
@@ -501,13 +496,9 @@
  *
  * A reference is taken on @bytes.
  *
-<<<<<<< HEAD
- * Returns: a new #GVariant with a floating reference
-=======
  * Returns: (transfer none): a new #GVariant with a floating reference
  *
  * Since: 2.36
->>>>>>> 76bed778
  */
 GVariant *
 g_variant_new_from_bytes (const GVariantType *type,
@@ -853,11 +844,7 @@
  * serialised data, you must know the type of the #GVariant, and (if the
  * machine might be different) the endianness of the machine that stored
  * it. As a result, file formats or network messages that incorporate
-<<<<<<< HEAD
- * serialised #GVariant<!---->s must include this information either
-=======
  * serialised #GVariants must include this information either
->>>>>>> 76bed778
  * implicitly (for instance "the file always contains a
  * %G_VARIANT_TYPE_VARIANT and it is always in little-endian order") or
  * explicitly (by storing the type and/or endianness in addition to the
@@ -997,7 +984,6 @@
 
           child = g_variant_ref (value->contents.tree.children[index_]);
           g_variant_unlock (value);
-<<<<<<< HEAD
 
           return child;
         }
@@ -1005,15 +991,6 @@
       g_variant_unlock (value);
     }
 
-=======
-
-          return child;
-        }
-
-      g_variant_unlock (value);
-    }
-
->>>>>>> 76bed778
   {
     GVariantSerialised serialised = {
       value->type_info,
