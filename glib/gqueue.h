/* GLIB - Library of useful routines for C programming
 * Copyright (C) 1995-1997  Peter Mattis, Spencer Kimball and Josh MacDonald
 *
 * This library is free software; you can redistribute it and/or
 * modify it under the terms of the GNU Lesser General Public
 * License as published by the Free Software Foundation; either
 * version 2 of the License, or (at your option) any later version.
 *
 * This library is distributed in the hope that it will be useful,
 * but WITHOUT ANY WARRANTY; without even the implied warranty of
 * MERCHANTABILITY or FITNESS FOR A PARTICULAR PURPOSE.  See the GNU
 * Lesser General Public License for more details.
 *
 * You should have received a copy of the GNU Lesser General Public
 * License along with this library; if not, see <http://www.gnu.org/licenses/>.
 */

/*
 * Modified by the GLib Team and others 1997-2000.  See the AUTHORS
 * file for a list of people on the GLib Team.  See the ChangeLog
 * files for a list of changes.  These files are distributed with
 * GLib at ftp://ftp.gtk.org/pub/gtk/.
 */

<<<<<<< HEAD
#if !defined (__GLIB_H_INSIDE__) && !defined (GLIB_COMPILATION)
#error "Only <glib.h> can be included directly."
#endif

=======
>>>>>>> 76bed778
#ifndef __G_QUEUE_H__
#define __G_QUEUE_H__

#if !defined (__GLIB_H_INSIDE__) && !defined (GLIB_COMPILATION)
#error "Only <glib.h> can be included directly."
#endif

#include <glib/glist.h>

G_BEGIN_DECLS

typedef struct _GQueue GQueue;

/**
 * GQueue:
 * @head: a pointer to the first element of the queue
 * @tail: a pointer to the last element of the queue
 * @length: the number of elements in the queue
 *
 * Contains the public fields of a
<<<<<<< HEAD
 * <link linkend="glib-Double-ended-Queues">Queue</link>.
=======
 * [Queue][glib-Double-ended-Queues].
>>>>>>> 76bed778
 */
struct _GQueue
{
  GList *head;
  GList *tail;
  guint  length;
};

/**
 * G_QUEUE_INIT:
 *
 * A statically-allocated #GQueue must be initialized with this
 * macro before it can be used. This macro can be used to initialize
 * a variable, but it cannot be assigned to a variable. In that case
 * you have to use g_queue_init().
 *
 * |[
 * GQueue my_queue = G_QUEUE_INIT;
 * ]|
 *
 * Since: 2.14
 */
#define G_QUEUE_INIT { NULL, NULL, 0 }

/* Queues
 */
GLIB_AVAILABLE_IN_ALL
GQueue*  g_queue_new            (void);
GLIB_AVAILABLE_IN_ALL
void     g_queue_free           (GQueue           *queue);
<<<<<<< HEAD
void     g_queue_free_full      (GQueue           *queue,
				GDestroyNotify    free_func);
=======
GLIB_AVAILABLE_IN_ALL
void     g_queue_free_full      (GQueue           *queue,
				GDestroyNotify    free_func);
GLIB_AVAILABLE_IN_ALL
>>>>>>> 76bed778
void     g_queue_init           (GQueue           *queue);
GLIB_AVAILABLE_IN_ALL
void     g_queue_clear          (GQueue           *queue);
GLIB_AVAILABLE_IN_ALL
gboolean g_queue_is_empty       (GQueue           *queue);
GLIB_AVAILABLE_IN_ALL
guint    g_queue_get_length     (GQueue           *queue);
GLIB_AVAILABLE_IN_ALL
void     g_queue_reverse        (GQueue           *queue);
GLIB_AVAILABLE_IN_ALL
GQueue * g_queue_copy           (GQueue           *queue);
GLIB_AVAILABLE_IN_ALL
void     g_queue_foreach        (GQueue           *queue,
                                 GFunc             func,
                                 gpointer          user_data);
<<<<<<< HEAD
GList *  g_queue_find           (GQueue           *queue,
                                 gconstpointer     data);
GList *  g_queue_find_custom    (GQueue           *queue,
                                 gconstpointer     data,
                                 GCompareFunc      func);
=======
GLIB_AVAILABLE_IN_ALL
GList *  g_queue_find           (GQueue           *queue,
                                 gconstpointer     data);
GLIB_AVAILABLE_IN_ALL
GList *  g_queue_find_custom    (GQueue           *queue,
                                 gconstpointer     data,
                                 GCompareFunc      func);
GLIB_AVAILABLE_IN_ALL
>>>>>>> 76bed778
void     g_queue_sort           (GQueue           *queue,
                                 GCompareDataFunc  compare_func,
                                 gpointer          user_data);

GLIB_AVAILABLE_IN_ALL
void     g_queue_push_head      (GQueue           *queue,
                                 gpointer          data);
<<<<<<< HEAD
void     g_queue_push_tail      (GQueue           *queue,
                                 gpointer          data);
void     g_queue_push_nth       (GQueue           *queue,
                                 gpointer          data,
                                 gint              n);
=======
GLIB_AVAILABLE_IN_ALL
void     g_queue_push_tail      (GQueue           *queue,
                                 gpointer          data);
GLIB_AVAILABLE_IN_ALL
void     g_queue_push_nth       (GQueue           *queue,
                                 gpointer          data,
                                 gint              n);
GLIB_AVAILABLE_IN_ALL
>>>>>>> 76bed778
gpointer g_queue_pop_head       (GQueue           *queue);
GLIB_AVAILABLE_IN_ALL
gpointer g_queue_pop_tail       (GQueue           *queue);
GLIB_AVAILABLE_IN_ALL
gpointer g_queue_pop_nth        (GQueue           *queue,
                                 guint             n);
<<<<<<< HEAD
=======
GLIB_AVAILABLE_IN_ALL
>>>>>>> 76bed778
gpointer g_queue_peek_head      (GQueue           *queue);
GLIB_AVAILABLE_IN_ALL
gpointer g_queue_peek_tail      (GQueue           *queue);
GLIB_AVAILABLE_IN_ALL
gpointer g_queue_peek_nth       (GQueue           *queue,
                                 guint             n);
<<<<<<< HEAD
gint     g_queue_index          (GQueue           *queue,
                                 gconstpointer     data);
gboolean g_queue_remove         (GQueue           *queue,
                                 gconstpointer     data);
guint    g_queue_remove_all     (GQueue           *queue,
                                 gconstpointer     data);
void     g_queue_insert_before  (GQueue           *queue,
                                 GList            *sibling,
                                 gpointer          data);
void     g_queue_insert_after   (GQueue           *queue,
                                 GList            *sibling,
                                 gpointer          data);
=======
GLIB_AVAILABLE_IN_ALL
gint     g_queue_index          (GQueue           *queue,
                                 gconstpointer     data);
GLIB_AVAILABLE_IN_ALL
gboolean g_queue_remove         (GQueue           *queue,
                                 gconstpointer     data);
GLIB_AVAILABLE_IN_ALL
guint    g_queue_remove_all     (GQueue           *queue,
                                 gconstpointer     data);
GLIB_AVAILABLE_IN_ALL
void     g_queue_insert_before  (GQueue           *queue,
                                 GList            *sibling,
                                 gpointer          data);
GLIB_AVAILABLE_IN_ALL
void     g_queue_insert_after   (GQueue           *queue,
                                 GList            *sibling,
                                 gpointer          data);
GLIB_AVAILABLE_IN_ALL
>>>>>>> 76bed778
void     g_queue_insert_sorted  (GQueue           *queue,
                                 gpointer          data,
                                 GCompareDataFunc  func,
                                 gpointer          user_data);

GLIB_AVAILABLE_IN_ALL
void     g_queue_push_head_link (GQueue           *queue,
                                 GList            *link_);
<<<<<<< HEAD
void     g_queue_push_tail_link (GQueue           *queue,
                                 GList            *link_);
void     g_queue_push_nth_link  (GQueue           *queue,
                                 gint              n,
                                 GList            *link_);
=======
GLIB_AVAILABLE_IN_ALL
void     g_queue_push_tail_link (GQueue           *queue,
                                 GList            *link_);
GLIB_AVAILABLE_IN_ALL
void     g_queue_push_nth_link  (GQueue           *queue,
                                 gint              n,
                                 GList            *link_);
GLIB_AVAILABLE_IN_ALL
>>>>>>> 76bed778
GList*   g_queue_pop_head_link  (GQueue           *queue);
GLIB_AVAILABLE_IN_ALL
GList*   g_queue_pop_tail_link  (GQueue           *queue);
GLIB_AVAILABLE_IN_ALL
GList*   g_queue_pop_nth_link   (GQueue           *queue,
                                 guint             n);
<<<<<<< HEAD
=======
GLIB_AVAILABLE_IN_ALL
>>>>>>> 76bed778
GList*   g_queue_peek_head_link (GQueue           *queue);
GLIB_AVAILABLE_IN_ALL
GList*   g_queue_peek_tail_link (GQueue           *queue);
GLIB_AVAILABLE_IN_ALL
GList*   g_queue_peek_nth_link  (GQueue           *queue,
                                 guint             n);
<<<<<<< HEAD
gint     g_queue_link_index     (GQueue           *queue,
                                 GList            *link_);
void     g_queue_unlink         (GQueue           *queue,
                                 GList            *link_);
=======
GLIB_AVAILABLE_IN_ALL
gint     g_queue_link_index     (GQueue           *queue,
                                 GList            *link_);
GLIB_AVAILABLE_IN_ALL
void     g_queue_unlink         (GQueue           *queue,
                                 GList            *link_);
GLIB_AVAILABLE_IN_ALL
>>>>>>> 76bed778
void     g_queue_delete_link    (GQueue           *queue,
                                 GList            *link_);

G_END_DECLS

#endif /* __G_QUEUE_H__ */<|MERGE_RESOLUTION|>--- conflicted
+++ resolved
@@ -22,13 +22,6 @@
  * GLib at ftp://ftp.gtk.org/pub/gtk/.
  */
 
-<<<<<<< HEAD
-#if !defined (__GLIB_H_INSIDE__) && !defined (GLIB_COMPILATION)
-#error "Only <glib.h> can be included directly."
-#endif
-
-=======
->>>>>>> 76bed778
 #ifndef __G_QUEUE_H__
 #define __G_QUEUE_H__
 
@@ -49,11 +42,7 @@
  * @length: the number of elements in the queue
  *
  * Contains the public fields of a
-<<<<<<< HEAD
- * <link linkend="glib-Double-ended-Queues">Queue</link>.
-=======
  * [Queue][glib-Double-ended-Queues].
->>>>>>> 76bed778
  */
 struct _GQueue
 {
@@ -84,15 +73,10 @@
 GQueue*  g_queue_new            (void);
 GLIB_AVAILABLE_IN_ALL
 void     g_queue_free           (GQueue           *queue);
-<<<<<<< HEAD
-void     g_queue_free_full      (GQueue           *queue,
-				GDestroyNotify    free_func);
-=======
 GLIB_AVAILABLE_IN_ALL
 void     g_queue_free_full      (GQueue           *queue,
 				GDestroyNotify    free_func);
 GLIB_AVAILABLE_IN_ALL
->>>>>>> 76bed778
 void     g_queue_init           (GQueue           *queue);
 GLIB_AVAILABLE_IN_ALL
 void     g_queue_clear          (GQueue           *queue);
@@ -108,13 +92,6 @@
 void     g_queue_foreach        (GQueue           *queue,
                                  GFunc             func,
                                  gpointer          user_data);
-<<<<<<< HEAD
-GList *  g_queue_find           (GQueue           *queue,
-                                 gconstpointer     data);
-GList *  g_queue_find_custom    (GQueue           *queue,
-                                 gconstpointer     data,
-                                 GCompareFunc      func);
-=======
 GLIB_AVAILABLE_IN_ALL
 GList *  g_queue_find           (GQueue           *queue,
                                  gconstpointer     data);
@@ -123,7 +100,6 @@
                                  gconstpointer     data,
                                  GCompareFunc      func);
 GLIB_AVAILABLE_IN_ALL
->>>>>>> 76bed778
 void     g_queue_sort           (GQueue           *queue,
                                  GCompareDataFunc  compare_func,
                                  gpointer          user_data);
@@ -131,13 +107,6 @@
 GLIB_AVAILABLE_IN_ALL
 void     g_queue_push_head      (GQueue           *queue,
                                  gpointer          data);
-<<<<<<< HEAD
-void     g_queue_push_tail      (GQueue           *queue,
-                                 gpointer          data);
-void     g_queue_push_nth       (GQueue           *queue,
-                                 gpointer          data,
-                                 gint              n);
-=======
 GLIB_AVAILABLE_IN_ALL
 void     g_queue_push_tail      (GQueue           *queue,
                                  gpointer          data);
@@ -146,37 +115,19 @@
                                  gpointer          data,
                                  gint              n);
 GLIB_AVAILABLE_IN_ALL
->>>>>>> 76bed778
 gpointer g_queue_pop_head       (GQueue           *queue);
 GLIB_AVAILABLE_IN_ALL
 gpointer g_queue_pop_tail       (GQueue           *queue);
 GLIB_AVAILABLE_IN_ALL
 gpointer g_queue_pop_nth        (GQueue           *queue,
                                  guint             n);
-<<<<<<< HEAD
-=======
 GLIB_AVAILABLE_IN_ALL
->>>>>>> 76bed778
 gpointer g_queue_peek_head      (GQueue           *queue);
 GLIB_AVAILABLE_IN_ALL
 gpointer g_queue_peek_tail      (GQueue           *queue);
 GLIB_AVAILABLE_IN_ALL
 gpointer g_queue_peek_nth       (GQueue           *queue,
                                  guint             n);
-<<<<<<< HEAD
-gint     g_queue_index          (GQueue           *queue,
-                                 gconstpointer     data);
-gboolean g_queue_remove         (GQueue           *queue,
-                                 gconstpointer     data);
-guint    g_queue_remove_all     (GQueue           *queue,
-                                 gconstpointer     data);
-void     g_queue_insert_before  (GQueue           *queue,
-                                 GList            *sibling,
-                                 gpointer          data);
-void     g_queue_insert_after   (GQueue           *queue,
-                                 GList            *sibling,
-                                 gpointer          data);
-=======
 GLIB_AVAILABLE_IN_ALL
 gint     g_queue_index          (GQueue           *queue,
                                  gconstpointer     data);
@@ -195,7 +146,6 @@
                                  GList            *sibling,
                                  gpointer          data);
 GLIB_AVAILABLE_IN_ALL
->>>>>>> 76bed778
 void     g_queue_insert_sorted  (GQueue           *queue,
                                  gpointer          data,
                                  GCompareDataFunc  func,
@@ -204,13 +154,6 @@
 GLIB_AVAILABLE_IN_ALL
 void     g_queue_push_head_link (GQueue           *queue,
                                  GList            *link_);
-<<<<<<< HEAD
-void     g_queue_push_tail_link (GQueue           *queue,
-                                 GList            *link_);
-void     g_queue_push_nth_link  (GQueue           *queue,
-                                 gint              n,
-                                 GList            *link_);
-=======
 GLIB_AVAILABLE_IN_ALL
 void     g_queue_push_tail_link (GQueue           *queue,
                                  GList            *link_);
@@ -219,29 +162,19 @@
                                  gint              n,
                                  GList            *link_);
 GLIB_AVAILABLE_IN_ALL
->>>>>>> 76bed778
 GList*   g_queue_pop_head_link  (GQueue           *queue);
 GLIB_AVAILABLE_IN_ALL
 GList*   g_queue_pop_tail_link  (GQueue           *queue);
 GLIB_AVAILABLE_IN_ALL
 GList*   g_queue_pop_nth_link   (GQueue           *queue,
                                  guint             n);
-<<<<<<< HEAD
-=======
 GLIB_AVAILABLE_IN_ALL
->>>>>>> 76bed778
 GList*   g_queue_peek_head_link (GQueue           *queue);
 GLIB_AVAILABLE_IN_ALL
 GList*   g_queue_peek_tail_link (GQueue           *queue);
 GLIB_AVAILABLE_IN_ALL
 GList*   g_queue_peek_nth_link  (GQueue           *queue,
                                  guint             n);
-<<<<<<< HEAD
-gint     g_queue_link_index     (GQueue           *queue,
-                                 GList            *link_);
-void     g_queue_unlink         (GQueue           *queue,
-                                 GList            *link_);
-=======
 GLIB_AVAILABLE_IN_ALL
 gint     g_queue_link_index     (GQueue           *queue,
                                  GList            *link_);
@@ -249,7 +182,6 @@
 void     g_queue_unlink         (GQueue           *queue,
                                  GList            *link_);
 GLIB_AVAILABLE_IN_ALL
->>>>>>> 76bed778
 void     g_queue_delete_link    (GQueue           *queue,
                                  GList            *link_);
 
