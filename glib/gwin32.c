/* GLIB - Library of useful routines for C programming
 * Copyright (C) 1995-1998  Peter Mattis, Spencer Kimball and Josh MacDonald
 * Copyright (C) 1998-1999  Tor Lillqvist
 *
 * This library is free software; you can redistribute it and/or
 * modify it under the terms of the GNU Lesser General Public
 * License as published by the Free Software Foundation; either
 * version 2 of the License, or (at your option) any later version.
 *
 * This library is distributed in the hope that it will be useful,
 * but WITHOUT ANY WARRANTY; without even the implied warranty of
 * MERCHANTABILITY or FITNESS FOR A PARTICULAR PURPOSE.	 See the GNU
 * Lesser General Public License for more details.
 *
 * You should have received a copy of the GNU Lesser General Public
 * License along with this library; if not, see <http://www.gnu.org/licenses/>.
 */

/*
 * Modified by the GLib Team and others 1997-2000.  See the AUTHORS
 * file for a list of people on the GLib Team.  See the ChangeLog
 * files for a list of changes.  These files are distributed with
 * GLib at ftp://ftp.gtk.org/pub/gtk/. 
 */

/* 
 * MT safe for the unix part, FIXME: make the win32 part MT safe as well.
 */

#include "config.h"

#include "glibconfig.h"

#include <stdlib.h>
#include <stdio.h>
#include <string.h>
#include <wchar.h>
#include <errno.h>

#define STRICT			/* Strict typing, please */
#include <windows.h>
#undef STRICT
#ifndef G_WITH_CYGWIN
#include <direct.h>
#endif
#include <errno.h>
#include <ctype.h>
#if defined(_MSC_VER) || defined(__DMC__)
#  include <io.h>
#endif /* _MSC_VER || __DMC__ */

#define MODERN_API_FAMILY 2

#if WINAPI_FAMILY == MODERN_API_FAMILY
/* This is for modern UI Builds, where we can't use LoadLibraryW()/GetProcAddress() */
/* ntddk.h is found in the WDK, and MinGW */
#include <ntddk.h>

#ifdef _MSC_VER
#pragma comment (lib, "ntoskrnl.lib")
#endif
#else
#include <winternl.h>
#endif

#include "glib.h"
#include "gthreadprivate.h"

#ifdef G_WITH_CYGWIN
#include <sys/cygwin.h>
#endif

#ifndef G_WITH_CYGWIN

gint
g_win32_ftruncate (gint  fd,
		   guint size)
{
  return _chsize (fd, size);
}

#endif

/**
 * g_win32_getlocale:
 *
 * The setlocale() function in the Microsoft C library uses locale
 * names of the form "English_United States.1252" etc. We want the
 * UNIXish standard form "en_US", "zh_TW" etc. This function gets the
 * current thread locale from Windows - without any encoding info -
 * and returns it as a string of the above form for use in forming
 * file names etc. The returned string should be deallocated with
 * g_free().
 *
 * Returns: newly-allocated locale name.
 **/

#ifndef SUBLANG_SERBIAN_LATIN_BA
#define SUBLANG_SERBIAN_LATIN_BA 0x06
#endif

gchar *
g_win32_getlocale (void)
{
  LCID lcid;
  LANGID langid;
  gchar *ev;
  gint primary, sub;
  char iso639[10];
  char iso3166[10];
  const gchar *script = NULL;

  /* Let the user override the system settings through environment
   * variables, as on POSIX systems. Note that in GTK+ applications
   * since GTK+ 2.10.7 setting either LC_ALL or LANG also sets the
   * Win32 locale and C library locale through code in gtkmain.c.
   */
  if (((ev = getenv ("LC_ALL")) != NULL && ev[0] != '\0')
      || ((ev = getenv ("LC_MESSAGES")) != NULL && ev[0] != '\0')
      || ((ev = getenv ("LANG")) != NULL && ev[0] != '\0'))
    return g_strdup (ev);

  lcid = GetThreadLocale ();

  if (!GetLocaleInfo (lcid, LOCALE_SISO639LANGNAME, iso639, sizeof (iso639)) ||
      !GetLocaleInfo (lcid, LOCALE_SISO3166CTRYNAME, iso3166, sizeof (iso3166)))
    return g_strdup ("C");
  
  /* Strip off the sorting rules, keep only the language part.  */
  langid = LANGIDFROMLCID (lcid);

  /* Split into language and territory part.  */
  primary = PRIMARYLANGID (langid);
  sub = SUBLANGID (langid);

  /* Handle special cases */
  switch (primary)
    {
    case LANG_AZERI:
      switch (sub)
	{
	case SUBLANG_AZERI_LATIN:
	  script = "@Latn";
	  break;
	case SUBLANG_AZERI_CYRILLIC:
	  script = "@Cyrl";
	  break;
	}
      break;
    case LANG_SERBIAN:		/* LANG_CROATIAN == LANG_SERBIAN */
      switch (sub)
	{
	case SUBLANG_SERBIAN_LATIN:
	case 0x06: /* Serbian (Latin) - Bosnia and Herzegovina */
	  script = "@Latn";
	  break;
	}
      break;
    case LANG_UZBEK:
      switch (sub)
	{
	case SUBLANG_UZBEK_LATIN:
	  script = "@Latn";
	  break;
	case SUBLANG_UZBEK_CYRILLIC:
	  script = "@Cyrl";
	  break;
	}
      break;
    }
  return g_strconcat (iso639, "_", iso3166, script, NULL);
}

/**
 * g_win32_error_message:
 * @error: error code.
 *
 * Translate a Win32 error code (as returned by GetLastError() or
 * WSAGetLastError()) into the corresponding message. The message is
 * either language neutral, or in the thread's language, or the user's
 * language, the system's language, or US English (see docs for
 * FormatMessage()). The returned string is in UTF-8. It should be
 * deallocated with g_free().
 *
 * Returns: newly-allocated error message
 **/
gchar *
g_win32_error_message (gint error)
{
  gchar *retval;
  wchar_t *msg = NULL;
  int nchars;

  FormatMessageW (FORMAT_MESSAGE_ALLOCATE_BUFFER
		  |FORMAT_MESSAGE_IGNORE_INSERTS
		  |FORMAT_MESSAGE_FROM_SYSTEM,
		  NULL, error, 0,
		  (LPWSTR) &msg, 0, NULL);
  if (msg != NULL)
    {
      nchars = wcslen (msg);
      
      if (nchars > 2 && msg[nchars-1] == '\n' && msg[nchars-2] == '\r')
	msg[nchars-2] = '\0';
      
      retval = g_utf16_to_utf8 (msg, -1, NULL, NULL, NULL);
      
      LocalFree (msg);
    }
  else
    retval = g_strdup ("");

  return retval;
}

/**
 * g_win32_get_package_installation_directory_of_module:
 * @hmodule: (allow-none): The Win32 handle for a DLL loaded into the current process, or %NULL
 *
 * This function tries to determine the installation directory of a
 * software package based on the location of a DLL of the software
 * package.
 *
 * @hmodule should be the handle of a loaded DLL or %NULL. The
 * function looks up the directory that DLL was loaded from. If
 * @hmodule is NULL, the directory the main executable of the current
 * process is looked up. If that directory's last component is "bin"
 * or "lib", its parent directory is returned, otherwise the directory
 * itself.
 *
 * It thus makes sense to pass only the handle to a "public" DLL of a
 * software package to this function, as such DLLs typically are known
 * to be installed in a "bin" or occasionally "lib" subfolder of the
 * installation folder. DLLs that are of the dynamically loaded module
 * or plugin variety are often located in more private locations
 * deeper down in the tree, from which it is impossible for GLib to
 * deduce the root of the package installation.
 *
 * The typical use case for this function is to have a DllMain() that
 * saves the handle for the DLL. Then when code in the DLL needs to
 * construct names of files in the installation tree it calls this
 * function passing the DLL handle.
 *
 * Returns: a string containing the guessed installation directory for
 * the software package @hmodule is from. The string is in the GLib
 * file name encoding, i.e. UTF-8. The return value should be freed
 * with g_free() when not needed any longer. If the function fails
 * %NULL is returned.
 *
 * Since: 2.16
 */
gchar *
g_win32_get_package_installation_directory_of_module (gpointer hmodule)
{
  gchar *filename;
  gchar *retval;
  gchar *p;
  wchar_t wc_fn[MAX_PATH];

  /* NOTE: it relies that GetModuleFileNameW returns only canonical paths */
  if (!GetModuleFileNameW (hmodule, wc_fn, MAX_PATH))
    return NULL;

  filename = g_utf16_to_utf8 (wc_fn, -1, NULL, NULL, NULL);

  if ((p = strrchr (filename, G_DIR_SEPARATOR)) != NULL)
    *p = '\0';

  retval = g_strdup (filename);

  do
    {
      p = strrchr (retval, G_DIR_SEPARATOR);
      if (p == NULL)
        break;

      *p = '\0';

      if (g_ascii_strcasecmp (p + 1, "bin") == 0 ||
          g_ascii_strcasecmp (p + 1, "lib") == 0)
        break;
    }
  while (p != NULL);

  if (p == NULL)
    {
      g_free (retval);
      retval = filename;
    }
  else
    g_free (filename);

#ifdef G_WITH_CYGWIN
  /* In Cygwin we need to have POSIX paths */
  {
    gchar tmp[MAX_PATH];

    cygwin_conv_to_posix_path (retval, tmp);
    g_free (retval);
    retval = g_strdup (tmp);
  }
#endif

  return retval;
}

static gchar *
get_package_directory_from_module (const gchar *module_name)
{
  static GHashTable *module_dirs = NULL;
  G_LOCK_DEFINE_STATIC (module_dirs);
  HMODULE hmodule = NULL;
  gchar *fn;

  G_LOCK (module_dirs);

  if (module_dirs == NULL)
    module_dirs = g_hash_table_new (g_str_hash, g_str_equal);
  
  fn = g_hash_table_lookup (module_dirs, module_name ? module_name : "");
      
  if (fn)
    {
      G_UNLOCK (module_dirs);
      return g_strdup (fn);
    }

  if (module_name)
    {
      wchar_t *wc_module_name = g_utf8_to_utf16 (module_name, -1, NULL, NULL, NULL);
      hmodule = GetModuleHandleW (wc_module_name);
      g_free (wc_module_name);

      if (!hmodule)
	{
	  G_UNLOCK (module_dirs);
	  return NULL;
	}
    }

  fn = g_win32_get_package_installation_directory_of_module (hmodule);

  if (fn == NULL)
    {
      G_UNLOCK (module_dirs);
      return NULL;
    }
  
  g_hash_table_insert (module_dirs, module_name ? g_strdup (module_name) : "", fn);

  G_UNLOCK (module_dirs);

  return g_strdup (fn);
}

/**
 * g_win32_get_package_installation_directory:
 * @package: (allow-none): You should pass %NULL for this.
 * @dll_name: (allow-none): The name of a DLL that a package provides in UTF-8, or %NULL.
 *
 * Try to determine the installation directory for a software package.
 *
 * This function is deprecated. Use
 * g_win32_get_package_installation_directory_of_module() instead.
 *
 * The use of @package is deprecated. You should always pass %NULL. A
 * warning is printed if non-NULL is passed as @package.
 *
 * The original intended use of @package was for a short identifier of
 * the package, typically the same identifier as used for
 * `GETTEXT_PACKAGE` in software configured using GNU
 * autotools. The function first looks in the Windows Registry for the
 * value `#InstallationDirectory` in the key
 * `#HKLM\Software\@package`, and if that value
 * exists and is a string, returns that.
 *
 * It is strongly recommended that packagers of GLib-using libraries
 * for Windows do not store installation paths in the Registry to be
 * used by this function as that interfers with having several
 * parallel installations of the library. Enabling multiple
 * installations of different versions of some GLib-using library, or
 * GLib itself, is desirable for various reasons.
 *
 * For this reason it is recommeded to always pass %NULL as
 * @package to this function, to avoid the temptation to use the
 * Registry. In version 2.20 of GLib the @package parameter
 * will be ignored and this function won't look in the Registry at all.
 *
 * If @package is %NULL, or the above value isn't found in the
 * Registry, but @dll_name is non-%NULL, it should name a DLL loaded
 * into the current process. Typically that would be the name of the
 * DLL calling this function, looking for its installation
 * directory. The function then asks Windows what directory that DLL
 * was loaded from. If that directory's last component is "bin" or
 * "lib", the parent directory is returned, otherwise the directory
 * itself. If that DLL isn't loaded, the function proceeds as if
 * @dll_name was %NULL.
 *
 * If both @package and @dll_name are %NULL, the directory from where
 * the main executable of the process was loaded is used instead in
 * the same way as above.
 *
 * Returns: a string containing the installation directory for
 * @package. The string is in the GLib file name encoding,
 * i.e. UTF-8. The return value should be freed with g_free() when not
 * needed any longer. If the function fails %NULL is returned.
 *
 * Deprecated: 2.18: Pass the HMODULE of a DLL or EXE to
 * g_win32_get_package_installation_directory_of_module() instead.
 **/

 gchar *
g_win32_get_package_installation_directory_utf8 (const gchar *package,
						 const gchar *dll_name)
{
  gchar *result = NULL;

  if (package != NULL)
      g_warning ("Passing a non-NULL package to g_win32_get_package_installation_directory() is deprecated and it is ignored.");

  if (dll_name != NULL)
    result = get_package_directory_from_module (dll_name);

  if (result == NULL)
    result = get_package_directory_from_module (NULL);

  return result;
}

#if !defined (_WIN64)

/* DLL ABI binary compatibility version that uses system codepage file names */

gchar *
g_win32_get_package_installation_directory (const gchar *package,
					    const gchar *dll_name)
{
  gchar *utf8_package = NULL, *utf8_dll_name = NULL;
  gchar *utf8_retval, *retval;

  if (package != NULL)
    utf8_package = g_locale_to_utf8 (package, -1, NULL, NULL, NULL);

  if (dll_name != NULL)
    utf8_dll_name = g_locale_to_utf8 (dll_name, -1, NULL, NULL, NULL);

  utf8_retval =
    g_win32_get_package_installation_directory_utf8 (utf8_package,
						     utf8_dll_name);

  retval = g_locale_from_utf8 (utf8_retval, -1, NULL, NULL, NULL);

  g_free (utf8_package);
  g_free (utf8_dll_name);
  g_free (utf8_retval);

  return retval;
}

#endif

/**
 * g_win32_get_package_installation_subdirectory:
 * @package: (allow-none): You should pass %NULL for this.
 * @dll_name: (allow-none): The name of a DLL that a package provides, in UTF-8, or %NULL.
 * @subdir: A subdirectory of the package installation directory, also in UTF-8
 *
 * This function is deprecated. Use
 * g_win32_get_package_installation_directory_of_module() and
 * g_build_filename() instead.
 *
 * Returns a newly-allocated string containing the path of the
 * subdirectory @subdir in the return value from calling
 * g_win32_get_package_installation_directory() with the @package and
 * @dll_name parameters. See the documentation for
 * g_win32_get_package_installation_directory() for more details. In
 * particular, note that it is deprecated to pass anything except NULL
 * as @package.
 *
 * Returns: a string containing the complete path to @subdir inside
 * the installation directory of @package. The returned string is in
 * the GLib file name encoding, i.e. UTF-8. The return value should be
 * freed with g_free() when no longer needed. If something goes wrong,
 * %NULL is returned.
 *
 * Deprecated: 2.18: Pass the HMODULE of a DLL or EXE to
 * g_win32_get_package_installation_directory_of_module() instead, and
 * then construct a subdirectory pathname with g_build_filename().
 **/

gchar *
g_win32_get_package_installation_subdirectory_utf8 (const gchar *package,
						    const gchar *dll_name,
						    const gchar *subdir)
{
  gchar *prefix;
  gchar *dirname;

G_GNUC_BEGIN_IGNORE_DEPRECATIONS
  prefix = g_win32_get_package_installation_directory_utf8 (package, dll_name);
G_GNUC_END_IGNORE_DEPRECATIONS

  dirname = g_build_filename (prefix, subdir, NULL);
  g_free (prefix);

  return dirname;
}

#if !defined (_WIN64)

/* DLL ABI binary compatibility version that uses system codepage file names */

gchar *
g_win32_get_package_installation_subdirectory (const gchar *package,
					       const gchar *dll_name,
					       const gchar *subdir)
{
  gchar *prefix;
  gchar *dirname;

  G_GNUC_BEGIN_IGNORE_DEPRECATIONS
  prefix = g_win32_get_package_installation_directory (package, dll_name);
  G_GNUC_END_IGNORE_DEPRECATIONS

  dirname = g_build_filename (prefix, subdir, NULL);
  g_free (prefix);

  return dirname;
}

#endif

<<<<<<< HEAD
=======
/**
 * g_win32_check_windows_version:
 * @major: major version of Windows
 * @minor: minor version of Windows
 * @spver: Windows Service Pack Level, 0 if none
 * @os_type: Type of Windows OS
 *
 * Returns whether the version of the Windows operating system the
 * code is running on is at least the specified major, minor and
 * service pack versions.  See MSDN documentation for the Operating
 * System Version.  Software that needs even more detailed version and
 * feature information should use the Win32 API VerifyVersionInfo()
 * directly.
 *
 * Successive calls of this function can be used for enabling or
 * disabling features at run-time for a range of Windows versions,
 * as per the VerifyVersionInfo() API documentation.
 *
 * Returns: %TRUE if the Windows Version is the same or greater than
 *          the specified major, minor and service pack versions, and
 *          whether the running Windows is a workstation or server edition
 *          of Windows, if specifically specified.
 *
 * Since: 2.44
 **/
gboolean
g_win32_check_windows_version (const gint major,
                               const gint minor,
                               const gint spver,
                               const GWin32OSType os_type)
{
  OSVERSIONINFOEXW osverinfo;
  gboolean is_ver_checked = FALSE;
  gboolean is_type_checked = FALSE;

#if WINAPI_FAMILY != MODERN_API_FAMILY
  /* For non-modern UI Apps, use the LoadLibraryW()/GetProcAddress() thing */
  typedef NTSTATUS (WINAPI fRtlGetVersion) (PRTL_OSVERSIONINFOEXW);

  fRtlGetVersion *RtlGetVersion;
  HMODULE hmodule;
#endif
  /* We Only Support Checking for XP or later */
  g_return_val_if_fail (major >= 5 && (major <=6 || major == 10), FALSE);
  g_return_val_if_fail ((major >= 5 && minor >= 1) || major >= 6, FALSE);

  /* Check for Service Pack Version >= 0 */
  g_return_val_if_fail (spver >= 0, FALSE);

#if WINAPI_FAMILY != MODERN_API_FAMILY
  hmodule = LoadLibraryW (L"ntdll.dll");
  g_return_val_if_fail (hmodule != NULL, FALSE);

  RtlGetVersion = (fRtlGetVersion *) GetProcAddress (hmodule, "RtlGetVersion");
  g_return_val_if_fail (RtlGetVersion != NULL, FALSE);
#endif

  memset (&osverinfo, 0, sizeof (OSVERSIONINFOEXW));
  osverinfo.dwOSVersionInfoSize = sizeof (OSVERSIONINFOEXW);
  RtlGetVersion (&osverinfo);

  /* check the OS and Service Pack Versions */
  if (osverinfo.dwMajorVersion > major)
    is_ver_checked = TRUE;
  else if (osverinfo.dwMajorVersion == major)
    if (osverinfo.dwMinorVersion > minor)
      is_ver_checked = TRUE;
    else if (osverinfo.dwMinorVersion == minor)
      if (osverinfo.wServicePackMajor >= spver)
          is_ver_checked = TRUE;

  /* Check OS Type */
  if (is_ver_checked)
    {
      switch (os_type)
        {
          case G_WIN32_OS_ANY:
            is_type_checked = TRUE;
            break;
          case G_WIN32_OS_WORKSTATION:
            if (osverinfo.wProductType == VER_NT_WORKSTATION)
              is_type_checked = TRUE;
            break;
          case G_WIN32_OS_SERVER:
            if (osverinfo.wProductType == VER_NT_SERVER ||
                osverinfo.wProductType == VER_NT_DOMAIN_CONTROLLER)
              is_type_checked = TRUE;
            break;
          default:
            /* shouldn't get here normally */
            g_warning ("Invalid os_type specified");
            break;
        }
    }

#if WINAPI_FAMILY != MODERN_API_FAMILY
  FreeLibrary (hmodule);
#endif

  return is_ver_checked && is_type_checked;
}

>>>>>>> 76bed778
/**
 * g_win32_get_windows_version:
 *
 * This function is deprecated. Use
 * g_win32_check_windows_version() instead.
 *
 * Returns version information for the Windows operating system the
 * code is running on. See MSDN documentation for the GetVersion()
 * function. To summarize, the most significant bit is one on Win9x,
 * and zero on NT-based systems. Since version 2.14, GLib works only
 * on NT-based systems, so checking whether your are running on Win9x
 * in your own software is moot. The least significant byte is 4 on
 * Windows NT 4, and 5 on Windows XP. Software that needs really
 * detailed version and feature information should use Win32 API like
 * GetVersionEx() and VerifyVersionInfo().
 *
 * Returns: The version information.
 *
 * Deprecated: 2.44: Be aware that for Windows 8.1 and Windows Server
 * 2012 R2 and later, this will return 62 unless the application is
 * manifested for Windows 8.1/Windows Server 2012 R2, for example.
 * MSDN stated that GetVersion(), which is used here, is subject to
 * further change or removal after Windows 8.1.
 **/
guint
g_win32_get_windows_version (void)
{
  static gsize windows_version;

  if (g_once_init_enter (&windows_version))
    g_once_init_leave (&windows_version, GetVersion ());

  return windows_version;
}

/**
 * g_win32_locale_filename_from_utf8:
 * @utf8filename: a UTF-8 encoded filename.
 *
 * Converts a filename from UTF-8 to the system codepage.
 *
 * On NT-based Windows, on NTFS file systems, file names are in
 * Unicode. It is quite possible that Unicode file names contain
 * characters not representable in the system codepage. (For instance,
 * Greek or Cyrillic characters on Western European or US Windows
 * installations, or various less common CJK characters on CJK Windows
 * installations.)
 *
 * In such a case, and if the filename refers to an existing file, and
 * the file system stores alternate short (8.3) names for directory
 * entries, the short form of the filename is returned. Note that the
 * "short" name might in fact be longer than the Unicode name if the
 * Unicode name has very short pathname components containing
 * non-ASCII characters. If no system codepage name for the file is
 * possible, %NULL is returned.
 *
 * The return value is dynamically allocated and should be freed with
 * g_free() when no longer needed.
 *
 * Returns: The converted filename, or %NULL on conversion
 * failure and lack of short names.
 *
 * Since: 2.8
 */
gchar *
g_win32_locale_filename_from_utf8 (const gchar *utf8filename)
{
  gchar *retval = g_locale_from_utf8 (utf8filename, -1, NULL, NULL, NULL);

  if (retval == NULL)
    {
      /* Conversion failed, so convert to wide chars, check if there
       * is a 8.3 version, and use that.
       */
      wchar_t *wname = g_utf8_to_utf16 (utf8filename, -1, NULL, NULL, NULL);
      if (wname != NULL)
	{
	  wchar_t wshortname[MAX_PATH + 1];
	  if (GetShortPathNameW (wname, wshortname, G_N_ELEMENTS (wshortname)))
	    {
	      gchar *tem = g_utf16_to_utf8 (wshortname, -1, NULL, NULL, NULL);
	      retval = g_locale_from_utf8 (tem, -1, NULL, NULL, NULL);
	      g_free (tem);
	    }
	  g_free (wname);
	}
    }
  return retval;
}

/**
 * g_win32_get_command_line:
 *
 * Gets the command line arguments, on Windows, in the GLib filename
 * encoding (ie: UTF-8).
 *
 * Normally, on Windows, the command line arguments are passed to main()
 * in the system codepage encoding.  This prevents passing filenames as
 * arguments if the filenames contain characters that fall outside of
 * this codepage.  If such filenames are passed, then substitutions
 * will occur (such as replacing some characters with '?').
 *
 * GLib's policy of using UTF-8 as a filename encoding on Windows was
 * designed to localise the pain of dealing with filenames outside of
 * the system codepage to one area: dealing with commandline arguments
 * in main().
 *
 * As such, most GLib programs should ignore the value of argv passed to
 * their main() function and call g_win32_get_command_line() instead.
 * This will get the "full Unicode" commandline arguments using
 * GetCommandLineW() and convert it to the GLib filename encoding (which
 * is UTF-8 on Windows).
 *
 * The strings returned by this function are suitable for use with
 * functions such as g_open() and g_file_new_for_commandline_arg() but
 * are not suitable for use with g_option_context_parse(), which assumes
 * that its input will be in the system codepage.  The return value is
 * suitable for use with g_option_context_parse_strv(), however, which
 * is a better match anyway because it won't leak memory.
 *
 * Unlike argv, the returned value is a normal strv and can (and should)
 * be freed with g_strfreev() when no longer needed.
 *
 * Returns: (transfer full): the commandline arguments in the GLib
 *   filename encoding (ie: UTF-8)
 *
 * Since: 2.40
 **/
gchar **
g_win32_get_command_line (void)
{
  gchar **result;
  LPWSTR *args;
  gint i, n;

  args = CommandLineToArgvW (GetCommandLineW(), &n);

  result = g_new (gchar *, n + 1);
  for (i = 0; i < n; i++)
    result[i] = g_utf16_to_utf8 (args[i], -1, NULL, NULL, NULL);
  result[i] = NULL;

  LocalFree (args);
  return result;
}<|MERGE_RESOLUTION|>--- conflicted
+++ resolved
@@ -530,8 +530,6 @@
 
 #endif
 
-<<<<<<< HEAD
-=======
 /**
  * g_win32_check_windows_version:
  * @major: major version of Windows
@@ -634,7 +632,6 @@
   return is_ver_checked && is_type_checked;
 }
 
->>>>>>> 76bed778
 /**
  * g_win32_get_windows_version:
  *
