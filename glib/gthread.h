/* GLIB - Library of useful routines for C programming
 * Copyright (C) 1995-1997  Peter Mattis, Spencer Kimball and Josh MacDonald
 *
 * This library is free software; you can redistribute it and/or modify
 * it under the terms of the GNU Lesser General Public License as
 * published by the Free Software Foundation; either version 2 of the
 * licence, or (at your option) any later version.
 *
 * This library is distributed in the hope that it will be useful, but
 * WITHOUT ANY WARRANTY; without even the implied warranty of
 * MERCHANTABILITY or FITNESS FOR A PARTICULAR PURPOSE.  See the GNU
 * Lesser General Public License for more details.
 *
 * You should have received a copy of the GNU Lesser General Public
<<<<<<< HEAD
 * License along with this library; if not, write to the Free Software
 * Foundation, Inc., 59 Temple Place - Suite 330, Boston, MA 02111-1307,
 * USA.
=======
 * License along with this library; if not, see <http://www.gnu.org/licenses/>.
>>>>>>> 76bed778
 */

/*
 * Modified by the GLib Team and others 1997-2000.  See the AUTHORS
 * file for a list of people on the GLib Team.  See the ChangeLog
 * files for a list of changes.  These files are distributed with
 * GLib at ftp://ftp.gtk.org/pub/gtk/.
 */

<<<<<<< HEAD
#if !defined (__GLIB_H_INSIDE__) && !defined (GLIB_COMPILATION)
#error "Only <glib.h> can be included directly."
#endif

#ifndef __G_THREAD_H__
#define __G_THREAD_H__

#include <glib/gatomic.h>
#include <glib/gerror.h>
=======
#ifndef __G_THREAD_H__
#define __G_THREAD_H__

#if !defined (__GLIB_H_INSIDE__) && !defined (GLIB_COMPILATION)
#error "Only <glib.h> can be included directly."
#endif

#include <glib/gatomic.h>
#include <glib/gerror.h>
#include <glib/gutils.h>
>>>>>>> 76bed778

G_BEGIN_DECLS

#define G_THREAD_ERROR g_thread_error_quark ()
<<<<<<< HEAD
=======
GLIB_AVAILABLE_IN_ALL
>>>>>>> 76bed778
GQuark g_thread_error_quark (void);

typedef enum
{
  G_THREAD_ERROR_AGAIN /* Resource temporarily unavailable */
} GThreadError;

typedef gpointer (*GThreadFunc) (gpointer data);

typedef struct _GThread         GThread;

typedef union  _GMutex          GMutex;
typedef struct _GRecMutex       GRecMutex;
typedef struct _GRWLock         GRWLock;
typedef struct _GCond           GCond;
typedef struct _GPrivate        GPrivate;
typedef struct _GOnce           GOnce;

union _GMutex
{
  /*< private >*/
  gpointer p;
  guint i[2];
};

struct _GRWLock
{
  /*< private >*/
  gpointer p;
  guint i[2];
};

struct _GCond
{
  /*< private >*/
  gpointer p;
  guint i[2];
};

struct _GRecMutex
{
  /*< private >*/
  gpointer p;
  guint i[2];
};

#define G_PRIVATE_INIT(notify) { NULL, (notify), { NULL, NULL } }
struct _GPrivate
{
  /*< private >*/
  gpointer       p;
  GDestroyNotify notify;
  gpointer future[2];
};

typedef enum
{
  G_ONCE_STATUS_NOTCALLED,
  G_ONCE_STATUS_PROGRESS,
  G_ONCE_STATUS_READY
} GOnceStatus;

#define G_ONCE_INIT { G_ONCE_STATUS_NOTCALLED, NULL }
struct _GOnce
{
  volatile GOnceStatus status;
  volatile gpointer retval;
};

#define G_LOCK_NAME(name)             g__ ## name ## _lock
#define G_LOCK_DEFINE_STATIC(name)    static G_LOCK_DEFINE (name)
#define G_LOCK_DEFINE(name)           GMutex G_LOCK_NAME (name)
#define G_LOCK_EXTERN(name)           extern GMutex G_LOCK_NAME (name)

#ifdef G_DEBUG_LOCKS
#  define G_LOCK(name)                G_STMT_START{             \
      g_log (G_LOG_DOMAIN, G_LOG_LEVEL_DEBUG,                   \
             "file %s: line %d (%s): locking: %s ",             \
             __FILE__,        __LINE__, G_STRFUNC,              \
             #name);                                            \
      g_mutex_lock (&G_LOCK_NAME (name));                       \
   }G_STMT_END
#  define G_UNLOCK(name)              G_STMT_START{             \
      g_log (G_LOG_DOMAIN, G_LOG_LEVEL_DEBUG,                   \
             "file %s: line %d (%s): unlocking: %s ",           \
             __FILE__,        __LINE__, G_STRFUNC,              \
             #name);                                            \
     g_mutex_unlock (&G_LOCK_NAME (name));                      \
   }G_STMT_END
#  define G_TRYLOCK(name)                                       \
      (g_log (G_LOG_DOMAIN, G_LOG_LEVEL_DEBUG,                  \
             "file %s: line %d (%s): try locking: %s ",         \
             __FILE__,        __LINE__, G_STRFUNC,              \
             #name), g_mutex_trylock (&G_LOCK_NAME (name)))
#else  /* !G_DEBUG_LOCKS */
#  define G_LOCK(name) g_mutex_lock       (&G_LOCK_NAME (name))
#  define G_UNLOCK(name) g_mutex_unlock   (&G_LOCK_NAME (name))
#  define G_TRYLOCK(name) g_mutex_trylock (&G_LOCK_NAME (name))
#endif /* !G_DEBUG_LOCKS */

<<<<<<< HEAD
GThread *       g_thread_ref                    (GThread        *thread);
void            g_thread_unref                  (GThread        *thread);
GThread *       g_thread_new                    (const gchar    *name,
                                                 GThreadFunc     func,
                                                 gpointer        data);
=======
GLIB_AVAILABLE_IN_2_32
GThread *       g_thread_ref                    (GThread        *thread);
GLIB_AVAILABLE_IN_2_32
void            g_thread_unref                  (GThread        *thread);
GLIB_AVAILABLE_IN_2_32
GThread *       g_thread_new                    (const gchar    *name,
                                                 GThreadFunc     func,
                                                 gpointer        data);
GLIB_AVAILABLE_IN_2_32
>>>>>>> 76bed778
GThread *       g_thread_try_new                (const gchar    *name,
                                                 GThreadFunc     func,
                                                 gpointer        data,
                                                 GError        **error);
<<<<<<< HEAD
GThread *       g_thread_self                   (void);
void            g_thread_exit                   (gpointer        retval);
gpointer        g_thread_join                   (GThread        *thread);
void            g_thread_yield                  (void);


void            g_mutex_init                    (GMutex         *mutex);
void            g_mutex_clear                   (GMutex         *mutex);
void            g_mutex_lock                    (GMutex         *mutex);
gboolean        g_mutex_trylock                 (GMutex         *mutex);
void            g_mutex_unlock                  (GMutex         *mutex);

void            g_rw_lock_init                  (GRWLock        *rw_lock);
void            g_rw_lock_clear                 (GRWLock        *rw_lock);
void            g_rw_lock_writer_lock           (GRWLock        *rw_lock);
gboolean        g_rw_lock_writer_trylock        (GRWLock        *rw_lock);
void            g_rw_lock_writer_unlock         (GRWLock        *rw_lock);
void            g_rw_lock_reader_lock           (GRWLock        *rw_lock);
gboolean        g_rw_lock_reader_trylock        (GRWLock        *rw_lock);
void            g_rw_lock_reader_unlock         (GRWLock        *rw_lock);

void            g_rec_mutex_init                (GRecMutex      *rec_mutex);
void            g_rec_mutex_clear               (GRecMutex      *rec_mutex);
void            g_rec_mutex_lock                (GRecMutex      *rec_mutex);
gboolean        g_rec_mutex_trylock             (GRecMutex      *rec_mutex);
void            g_rec_mutex_unlock              (GRecMutex      *rec_mutex);

void            g_cond_init                     (GCond          *cond);
void            g_cond_clear                    (GCond          *cond);
void            g_cond_wait                     (GCond          *cond,
                                                 GMutex         *mutex);
void            g_cond_signal                   (GCond          *cond);
void            g_cond_broadcast                (GCond          *cond);
=======
GLIB_AVAILABLE_IN_ALL
GThread *       g_thread_self                   (void);
GLIB_AVAILABLE_IN_ALL
void            g_thread_exit                   (gpointer        retval);
GLIB_AVAILABLE_IN_ALL
gpointer        g_thread_join                   (GThread        *thread);
GLIB_AVAILABLE_IN_ALL
void            g_thread_yield                  (void);


GLIB_AVAILABLE_IN_2_32
void            g_mutex_init                    (GMutex         *mutex);
GLIB_AVAILABLE_IN_2_32
void            g_mutex_clear                   (GMutex         *mutex);
GLIB_AVAILABLE_IN_ALL
void            g_mutex_lock                    (GMutex         *mutex);
GLIB_AVAILABLE_IN_ALL
gboolean        g_mutex_trylock                 (GMutex         *mutex);
GLIB_AVAILABLE_IN_ALL
void            g_mutex_unlock                  (GMutex         *mutex);

GLIB_AVAILABLE_IN_2_32
void            g_rw_lock_init                  (GRWLock        *rw_lock);
GLIB_AVAILABLE_IN_2_32
void            g_rw_lock_clear                 (GRWLock        *rw_lock);
GLIB_AVAILABLE_IN_2_32
void            g_rw_lock_writer_lock           (GRWLock        *rw_lock);
GLIB_AVAILABLE_IN_2_32
gboolean        g_rw_lock_writer_trylock        (GRWLock        *rw_lock);
GLIB_AVAILABLE_IN_2_32
void            g_rw_lock_writer_unlock         (GRWLock        *rw_lock);
GLIB_AVAILABLE_IN_2_32
void            g_rw_lock_reader_lock           (GRWLock        *rw_lock);
GLIB_AVAILABLE_IN_2_32
gboolean        g_rw_lock_reader_trylock        (GRWLock        *rw_lock);
GLIB_AVAILABLE_IN_2_32
void            g_rw_lock_reader_unlock         (GRWLock        *rw_lock);

GLIB_AVAILABLE_IN_2_32
void            g_rec_mutex_init                (GRecMutex      *rec_mutex);
GLIB_AVAILABLE_IN_2_32
void            g_rec_mutex_clear               (GRecMutex      *rec_mutex);
GLIB_AVAILABLE_IN_2_32
void            g_rec_mutex_lock                (GRecMutex      *rec_mutex);
GLIB_AVAILABLE_IN_2_32
gboolean        g_rec_mutex_trylock             (GRecMutex      *rec_mutex);
GLIB_AVAILABLE_IN_2_32
void            g_rec_mutex_unlock              (GRecMutex      *rec_mutex);

GLIB_AVAILABLE_IN_2_32
void            g_cond_init                     (GCond          *cond);
GLIB_AVAILABLE_IN_2_32
void            g_cond_clear                    (GCond          *cond);
GLIB_AVAILABLE_IN_ALL
void            g_cond_wait                     (GCond          *cond,
                                                 GMutex         *mutex);
GLIB_AVAILABLE_IN_ALL
void            g_cond_signal                   (GCond          *cond);
GLIB_AVAILABLE_IN_ALL
void            g_cond_broadcast                (GCond          *cond);
GLIB_AVAILABLE_IN_2_32
>>>>>>> 76bed778
gboolean        g_cond_wait_until               (GCond          *cond,
                                                 GMutex         *mutex,
                                                 gint64          end_time);

<<<<<<< HEAD
gpointer        g_private_get                   (GPrivate       *key);
void            g_private_set                   (GPrivate       *key,
                                                 gpointer        value);
void            g_private_replace               (GPrivate       *key,
                                                 gpointer        value);

gpointer        g_once_impl                     (GOnce          *once,
                                                 GThreadFunc     func,
                                                 gpointer        arg);
gboolean        g_once_init_enter               (volatile void  *location);
=======
GLIB_AVAILABLE_IN_ALL
gpointer        g_private_get                   (GPrivate       *key);
GLIB_AVAILABLE_IN_ALL
void            g_private_set                   (GPrivate       *key,
                                                 gpointer        value);
GLIB_AVAILABLE_IN_2_32
void            g_private_replace               (GPrivate       *key,
                                                 gpointer        value);

GLIB_AVAILABLE_IN_ALL
gpointer        g_once_impl                     (GOnce          *once,
                                                 GThreadFunc     func,
                                                 gpointer        arg);
GLIB_AVAILABLE_IN_ALL
gboolean        g_once_init_enter               (volatile void  *location);
GLIB_AVAILABLE_IN_ALL
>>>>>>> 76bed778
void            g_once_init_leave               (volatile void  *location,
                                                 gsize           result);

#ifdef G_ATOMIC_OP_MEMORY_BARRIER_NEEDED
# define g_once(once, func, arg) g_once_impl ((once), (func), (arg))
#else /* !G_ATOMIC_OP_MEMORY_BARRIER_NEEDED*/
# define g_once(once, func, arg) \
  (((once)->status == G_ONCE_STATUS_READY) ? \
   (once)->retval : \
   g_once_impl ((once), (func), (arg)))
#endif /* G_ATOMIC_OP_MEMORY_BARRIER_NEEDED */

#ifdef __GNUC__
# define g_once_init_enter(location) \
  (G_GNUC_EXTENSION ({                                               \
    G_STATIC_ASSERT (sizeof *(location) == sizeof (gpointer));       \
    (void) (0 ? (gpointer) *(location) : 0);                         \
    (!g_atomic_pointer_get (location) &&                             \
     g_once_init_enter (location));                                  \
  }))
# define g_once_init_leave(location, result) \
  (G_GNUC_EXTENSION ({                                               \
    G_STATIC_ASSERT (sizeof *(location) == sizeof (gpointer));       \
    (void) (0 ? *(location) = (result) : 0);                         \
    g_once_init_leave ((location), (gsize) (result));                \
  }))
#else
# define g_once_init_enter(location) \
  (g_once_init_enter((location)))
# define g_once_init_leave(location, result) \
  (g_once_init_leave((location), (gsize) (result)))
#endif
<<<<<<< HEAD
=======

GLIB_AVAILABLE_IN_2_36
guint          g_get_num_processors (void);

/**
 * GMutexLocker:
 *
 * Opaque type. See g_mutex_locker_new() for details.
 * Since: 2.44
 */
typedef void GMutexLocker;

/**
 * g_mutex_locker_new:
 * @mutex: a mutex to lock
 *
 * Lock @mutex and return a new #GMutexLocker. Unlock with
 * g_mutex_locker_free(). Using g_mutex_unlock() on @mutex
 * while a #GMutexLocker exists can lead to undefined behaviour.
 *
 * This is intended to be used with g_autoptr().  Note that g_autoptr()
 * is only available when using GCC or clang, so the following example
 * will only work with those compilers:
 * |[
 * typedef struct
 * {
 *   ...
 *   GMutex mutex;
 *   ...
 * } MyObject;
 *
 * static void
 * my_object_do_stuff (MyObject *self)
 * {
 *   g_autoptr(GMutexLocker) locker = g_mutex_locker_new (&self->mutex);
 *
 *   // Code with mutex locked here
 *
 *   if (cond)
 *     // No need to unlock
 *     return;
 *
 *   // Optionally early unlock
 *   g_clear_pointer (&locker, g_mutex_locker_free);
 *
 *   // Code with mutex unlocked here
 * }
 * ]|
 *
 * Returns: a #GMutexLocker
 * Since: 2.44
 */
static inline GMutexLocker *
g_mutex_locker_new (GMutex *mutex)
{
  g_mutex_lock (mutex);
  return (GMutexLocker *) mutex;
}

/**
 * g_mutex_locker_free:
 * @locker: a GMutexLocker
 *
 * Unlock @locker's mutex. See g_mutex_locker_new() for details.
 *
 * Since: 2.44
 */
static inline void
g_mutex_locker_free (GMutexLocker *locker)
{
  g_mutex_unlock ((GMutex *) locker);
}
>>>>>>> 76bed778

G_END_DECLS

#endif /* __G_THREAD_H__ */<|MERGE_RESOLUTION|>--- conflicted
+++ resolved
@@ -12,13 +12,7 @@
  * Lesser General Public License for more details.
  *
  * You should have received a copy of the GNU Lesser General Public
-<<<<<<< HEAD
- * License along with this library; if not, write to the Free Software
- * Foundation, Inc., 59 Temple Place - Suite 330, Boston, MA 02111-1307,
- * USA.
-=======
  * License along with this library; if not, see <http://www.gnu.org/licenses/>.
->>>>>>> 76bed778
  */
 
 /*
@@ -28,36 +22,21 @@
  * GLib at ftp://ftp.gtk.org/pub/gtk/.
  */
 
-<<<<<<< HEAD
+#ifndef __G_THREAD_H__
+#define __G_THREAD_H__
+
 #if !defined (__GLIB_H_INSIDE__) && !defined (GLIB_COMPILATION)
 #error "Only <glib.h> can be included directly."
 #endif
 
-#ifndef __G_THREAD_H__
-#define __G_THREAD_H__
-
-#include <glib/gatomic.h>
-#include <glib/gerror.h>
-=======
-#ifndef __G_THREAD_H__
-#define __G_THREAD_H__
-
-#if !defined (__GLIB_H_INSIDE__) && !defined (GLIB_COMPILATION)
-#error "Only <glib.h> can be included directly."
-#endif
-
 #include <glib/gatomic.h>
 #include <glib/gerror.h>
 #include <glib/gutils.h>
->>>>>>> 76bed778
 
 G_BEGIN_DECLS
 
 #define G_THREAD_ERROR g_thread_error_quark ()
-<<<<<<< HEAD
-=======
-GLIB_AVAILABLE_IN_ALL
->>>>>>> 76bed778
+GLIB_AVAILABLE_IN_ALL
 GQuark g_thread_error_quark (void);
 
 typedef enum
@@ -158,157 +137,100 @@
 #  define G_TRYLOCK(name) g_mutex_trylock (&G_LOCK_NAME (name))
 #endif /* !G_DEBUG_LOCKS */
 
-<<<<<<< HEAD
+GLIB_AVAILABLE_IN_2_32
 GThread *       g_thread_ref                    (GThread        *thread);
+GLIB_AVAILABLE_IN_2_32
 void            g_thread_unref                  (GThread        *thread);
+GLIB_AVAILABLE_IN_2_32
 GThread *       g_thread_new                    (const gchar    *name,
                                                  GThreadFunc     func,
                                                  gpointer        data);
-=======
-GLIB_AVAILABLE_IN_2_32
-GThread *       g_thread_ref                    (GThread        *thread);
-GLIB_AVAILABLE_IN_2_32
-void            g_thread_unref                  (GThread        *thread);
-GLIB_AVAILABLE_IN_2_32
-GThread *       g_thread_new                    (const gchar    *name,
-                                                 GThreadFunc     func,
-                                                 gpointer        data);
-GLIB_AVAILABLE_IN_2_32
->>>>>>> 76bed778
+GLIB_AVAILABLE_IN_2_32
 GThread *       g_thread_try_new                (const gchar    *name,
                                                  GThreadFunc     func,
                                                  gpointer        data,
                                                  GError        **error);
-<<<<<<< HEAD
+GLIB_AVAILABLE_IN_ALL
 GThread *       g_thread_self                   (void);
+GLIB_AVAILABLE_IN_ALL
 void            g_thread_exit                   (gpointer        retval);
+GLIB_AVAILABLE_IN_ALL
 gpointer        g_thread_join                   (GThread        *thread);
+GLIB_AVAILABLE_IN_ALL
 void            g_thread_yield                  (void);
 
 
+GLIB_AVAILABLE_IN_2_32
 void            g_mutex_init                    (GMutex         *mutex);
+GLIB_AVAILABLE_IN_2_32
 void            g_mutex_clear                   (GMutex         *mutex);
+GLIB_AVAILABLE_IN_ALL
 void            g_mutex_lock                    (GMutex         *mutex);
+GLIB_AVAILABLE_IN_ALL
 gboolean        g_mutex_trylock                 (GMutex         *mutex);
+GLIB_AVAILABLE_IN_ALL
 void            g_mutex_unlock                  (GMutex         *mutex);
 
+GLIB_AVAILABLE_IN_2_32
 void            g_rw_lock_init                  (GRWLock        *rw_lock);
+GLIB_AVAILABLE_IN_2_32
 void            g_rw_lock_clear                 (GRWLock        *rw_lock);
+GLIB_AVAILABLE_IN_2_32
 void            g_rw_lock_writer_lock           (GRWLock        *rw_lock);
+GLIB_AVAILABLE_IN_2_32
 gboolean        g_rw_lock_writer_trylock        (GRWLock        *rw_lock);
+GLIB_AVAILABLE_IN_2_32
 void            g_rw_lock_writer_unlock         (GRWLock        *rw_lock);
+GLIB_AVAILABLE_IN_2_32
 void            g_rw_lock_reader_lock           (GRWLock        *rw_lock);
+GLIB_AVAILABLE_IN_2_32
 gboolean        g_rw_lock_reader_trylock        (GRWLock        *rw_lock);
+GLIB_AVAILABLE_IN_2_32
 void            g_rw_lock_reader_unlock         (GRWLock        *rw_lock);
 
+GLIB_AVAILABLE_IN_2_32
 void            g_rec_mutex_init                (GRecMutex      *rec_mutex);
+GLIB_AVAILABLE_IN_2_32
 void            g_rec_mutex_clear               (GRecMutex      *rec_mutex);
+GLIB_AVAILABLE_IN_2_32
 void            g_rec_mutex_lock                (GRecMutex      *rec_mutex);
+GLIB_AVAILABLE_IN_2_32
 gboolean        g_rec_mutex_trylock             (GRecMutex      *rec_mutex);
+GLIB_AVAILABLE_IN_2_32
 void            g_rec_mutex_unlock              (GRecMutex      *rec_mutex);
 
+GLIB_AVAILABLE_IN_2_32
 void            g_cond_init                     (GCond          *cond);
+GLIB_AVAILABLE_IN_2_32
 void            g_cond_clear                    (GCond          *cond);
+GLIB_AVAILABLE_IN_ALL
 void            g_cond_wait                     (GCond          *cond,
                                                  GMutex         *mutex);
+GLIB_AVAILABLE_IN_ALL
 void            g_cond_signal                   (GCond          *cond);
+GLIB_AVAILABLE_IN_ALL
 void            g_cond_broadcast                (GCond          *cond);
-=======
-GLIB_AVAILABLE_IN_ALL
-GThread *       g_thread_self                   (void);
-GLIB_AVAILABLE_IN_ALL
-void            g_thread_exit                   (gpointer        retval);
-GLIB_AVAILABLE_IN_ALL
-gpointer        g_thread_join                   (GThread        *thread);
-GLIB_AVAILABLE_IN_ALL
-void            g_thread_yield                  (void);
-
-
-GLIB_AVAILABLE_IN_2_32
-void            g_mutex_init                    (GMutex         *mutex);
-GLIB_AVAILABLE_IN_2_32
-void            g_mutex_clear                   (GMutex         *mutex);
-GLIB_AVAILABLE_IN_ALL
-void            g_mutex_lock                    (GMutex         *mutex);
-GLIB_AVAILABLE_IN_ALL
-gboolean        g_mutex_trylock                 (GMutex         *mutex);
-GLIB_AVAILABLE_IN_ALL
-void            g_mutex_unlock                  (GMutex         *mutex);
-
-GLIB_AVAILABLE_IN_2_32
-void            g_rw_lock_init                  (GRWLock        *rw_lock);
-GLIB_AVAILABLE_IN_2_32
-void            g_rw_lock_clear                 (GRWLock        *rw_lock);
-GLIB_AVAILABLE_IN_2_32
-void            g_rw_lock_writer_lock           (GRWLock        *rw_lock);
-GLIB_AVAILABLE_IN_2_32
-gboolean        g_rw_lock_writer_trylock        (GRWLock        *rw_lock);
-GLIB_AVAILABLE_IN_2_32
-void            g_rw_lock_writer_unlock         (GRWLock        *rw_lock);
-GLIB_AVAILABLE_IN_2_32
-void            g_rw_lock_reader_lock           (GRWLock        *rw_lock);
-GLIB_AVAILABLE_IN_2_32
-gboolean        g_rw_lock_reader_trylock        (GRWLock        *rw_lock);
-GLIB_AVAILABLE_IN_2_32
-void            g_rw_lock_reader_unlock         (GRWLock        *rw_lock);
-
-GLIB_AVAILABLE_IN_2_32
-void            g_rec_mutex_init                (GRecMutex      *rec_mutex);
-GLIB_AVAILABLE_IN_2_32
-void            g_rec_mutex_clear               (GRecMutex      *rec_mutex);
-GLIB_AVAILABLE_IN_2_32
-void            g_rec_mutex_lock                (GRecMutex      *rec_mutex);
-GLIB_AVAILABLE_IN_2_32
-gboolean        g_rec_mutex_trylock             (GRecMutex      *rec_mutex);
-GLIB_AVAILABLE_IN_2_32
-void            g_rec_mutex_unlock              (GRecMutex      *rec_mutex);
-
-GLIB_AVAILABLE_IN_2_32
-void            g_cond_init                     (GCond          *cond);
-GLIB_AVAILABLE_IN_2_32
-void            g_cond_clear                    (GCond          *cond);
-GLIB_AVAILABLE_IN_ALL
-void            g_cond_wait                     (GCond          *cond,
-                                                 GMutex         *mutex);
-GLIB_AVAILABLE_IN_ALL
-void            g_cond_signal                   (GCond          *cond);
-GLIB_AVAILABLE_IN_ALL
-void            g_cond_broadcast                (GCond          *cond);
-GLIB_AVAILABLE_IN_2_32
->>>>>>> 76bed778
+GLIB_AVAILABLE_IN_2_32
 gboolean        g_cond_wait_until               (GCond          *cond,
                                                  GMutex         *mutex,
                                                  gint64          end_time);
 
-<<<<<<< HEAD
+GLIB_AVAILABLE_IN_ALL
 gpointer        g_private_get                   (GPrivate       *key);
+GLIB_AVAILABLE_IN_ALL
 void            g_private_set                   (GPrivate       *key,
                                                  gpointer        value);
+GLIB_AVAILABLE_IN_2_32
 void            g_private_replace               (GPrivate       *key,
                                                  gpointer        value);
 
+GLIB_AVAILABLE_IN_ALL
 gpointer        g_once_impl                     (GOnce          *once,
                                                  GThreadFunc     func,
                                                  gpointer        arg);
+GLIB_AVAILABLE_IN_ALL
 gboolean        g_once_init_enter               (volatile void  *location);
-=======
-GLIB_AVAILABLE_IN_ALL
-gpointer        g_private_get                   (GPrivate       *key);
-GLIB_AVAILABLE_IN_ALL
-void            g_private_set                   (GPrivate       *key,
-                                                 gpointer        value);
-GLIB_AVAILABLE_IN_2_32
-void            g_private_replace               (GPrivate       *key,
-                                                 gpointer        value);
-
-GLIB_AVAILABLE_IN_ALL
-gpointer        g_once_impl                     (GOnce          *once,
-                                                 GThreadFunc     func,
-                                                 gpointer        arg);
-GLIB_AVAILABLE_IN_ALL
-gboolean        g_once_init_enter               (volatile void  *location);
-GLIB_AVAILABLE_IN_ALL
->>>>>>> 76bed778
+GLIB_AVAILABLE_IN_ALL
 void            g_once_init_leave               (volatile void  *location,
                                                  gsize           result);
 
@@ -341,8 +263,6 @@
 # define g_once_init_leave(location, result) \
   (g_once_init_leave((location), (gsize) (result)))
 #endif
-<<<<<<< HEAD
-=======
 
 GLIB_AVAILABLE_IN_2_36
 guint          g_get_num_processors (void);
@@ -415,7 +335,6 @@
 {
   g_mutex_unlock ((GMutex *) locker);
 }
->>>>>>> 76bed778
 
 G_END_DECLS
 
