/* GIO - GLib Input, Output and Streaming Library
 *
 * Copyright (C) 2006-2007 Red Hat, Inc.
 *
 * This library is free software; you can redistribute it and/or
 * modify it under the terms of the GNU Lesser General Public
 * License as published by the Free Software Foundation; either
 * version 2 of the License, or (at your option) any later version.
 *
 * This library is distributed in the hope that it will be useful,
 * but WITHOUT ANY WARRANTY; without even the implied warranty of
 * MERCHANTABILITY or FITNESS FOR A PARTICULAR PURPOSE.  See the GNU
 * Lesser General Public License for more details.
 *
 * You should have received a copy of the GNU Lesser General
 * Public License along with this library; if not, see <http://www.gnu.org/licenses/>.
 *
 * Author: Alexander Larsson <alexl@redhat.com>
 */

<<<<<<< HEAD
#if !defined (__GLIB_H_INSIDE__) && !defined (GLIB_COMPILATION)
#error "Only <glib.h> can be included directly."
#endif

=======
>>>>>>> 76bed778
#ifndef __G_URI_FUNCS_H__
#define __G_URI_FUNCS_H__

#if !defined (__GLIB_H_INSIDE__) && !defined (GLIB_COMPILATION)
#error "Only <glib.h> can be included directly."
#endif

#include <glib/gtypes.h>

G_BEGIN_DECLS

/**
 * G_URI_RESERVED_CHARS_GENERIC_DELIMITERS:
 * 
 * Generic delimiters characters as defined in RFC 3986. Includes ":/?#[]@".
 **/
#define G_URI_RESERVED_CHARS_GENERIC_DELIMITERS ":/?#[]@"

/**
 * G_URI_RESERVED_CHARS_SUBCOMPONENT_DELIMITERS:
 * 
 * Subcomponent delimiter characters as defined in RFC 3986. Includes "!$&'()*+,;=".
 **/
#define G_URI_RESERVED_CHARS_SUBCOMPONENT_DELIMITERS "!$&'()*+,;="

/**
 * G_URI_RESERVED_CHARS_ALLOWED_IN_PATH_ELEMENT:
 * 
 * Allowed characters in path elements. Includes "!$&'()*+,;=:@".
 **/
#define G_URI_RESERVED_CHARS_ALLOWED_IN_PATH_ELEMENT G_URI_RESERVED_CHARS_SUBCOMPONENT_DELIMITERS ":@"

/**
 * G_URI_RESERVED_CHARS_ALLOWED_IN_PATH:
 * 
 * Allowed characters in a path. Includes "!$&'()*+,;=:@/".
 **/
#define G_URI_RESERVED_CHARS_ALLOWED_IN_PATH G_URI_RESERVED_CHARS_ALLOWED_IN_PATH_ELEMENT "/"

/**
 * G_URI_RESERVED_CHARS_ALLOWED_IN_USERINFO:
 * 
 * Allowed characters in userinfo as defined in RFC 3986. Includes "!$&'()*+,;=:".
 **/
#define G_URI_RESERVED_CHARS_ALLOWED_IN_USERINFO G_URI_RESERVED_CHARS_SUBCOMPONENT_DELIMITERS ":"

GLIB_AVAILABLE_IN_ALL
char *   g_uri_unescape_string       (const char *escaped_string,
				      const char *illegal_characters);
GLIB_AVAILABLE_IN_ALL
char *   g_uri_unescape_segment      (const char *escaped_string,
				      const char *escaped_string_end,
				      const char *illegal_characters);
GLIB_AVAILABLE_IN_ALL
char *   g_uri_parse_scheme          (const char *uri);
GLIB_AVAILABLE_IN_ALL
char *   g_uri_escape_string         (const char *unescaped,
				      const char *reserved_chars_allowed,
				      gboolean    allow_utf8);

G_END_DECLS

#endif /* __G_URI_FUNCS_H__ */<|MERGE_RESOLUTION|>--- conflicted
+++ resolved
@@ -18,13 +18,6 @@
  * Author: Alexander Larsson <alexl@redhat.com>
  */
 
-<<<<<<< HEAD
-#if !defined (__GLIB_H_INSIDE__) && !defined (GLIB_COMPILATION)
-#error "Only <glib.h> can be included directly."
-#endif
-
-=======
->>>>>>> 76bed778
 #ifndef __G_URI_FUNCS_H__
 #define __G_URI_FUNCS_H__
 
