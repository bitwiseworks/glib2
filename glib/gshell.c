/* gshell.c - Shell-related utilities
 *
 *  Copyright 2000 Red Hat, Inc.
 *  g_execvpe implementation based on GNU libc execvp:
 *   Copyright 1991, 92, 95, 96, 97, 98, 99 Free Software Foundation, Inc.
 *
 * GLib is free software; you can redistribute it and/or
 * modify it under the terms of the GNU Lesser General Public License as
 * published by the Free Software Foundation; either version 2 of the
 * License, or (at your option) any later version.
 *
 * GLib is distributed in the hope that it will be useful,
 * but WITHOUT ANY WARRANTY; without even the implied warranty of
 * MERCHANTABILITY or FITNESS FOR A PARTICULAR PURPOSE.  See the GNU
 * Lesser General Public License for more details.
 *
 * You should have received a copy of the GNU Lesser General Public
 * License along with GLib; see the file COPYING.LIB.  If not, write
 * to the Free Software Foundation, Inc., 59 Temple Place - Suite 330,
 * Boston, MA 02111-1307, USA.
 */

#include "config.h"

#include <string.h>

#include "gshell.h"

#include "gslist.h"
#include "gstrfuncs.h"
#include "gstring.h"
#include "gtestutils.h"
#include "glibintl.h"
#include "gthread.h"

/**
 * SECTION:shell
 * @title: Shell-related Utilities
 * @short_description: shell-like commandline handling
 *
 * GLib provides the functions g_shell_quote() and g_shell_unquote()
 * to handle shell-like quoting in strings. The function g_shell_parse_argv()
 * parses a string similar to the way a POSIX shell (/bin/sh) would.
 *
 * Note that string handling in shells has many obscure and historical
 * corner-cases which these functions do not necessarily reproduce. They
 * are good enough in practice, though.
 */

/**
 * G_SHELL_ERROR:
 *
 * Error domain for shell functions. Errors in this domain will be from
 * the #GShellError enumeration. See #GError for information on error
 * domains.
 **/

/**
 * GShellError:
 * @G_SHELL_ERROR_BAD_QUOTING: Mismatched or otherwise mangled quoting.
 * @G_SHELL_ERROR_EMPTY_STRING: String to be parsed was empty.
 * @G_SHELL_ERROR_FAILED: Some other error.
 *
 * Error codes returned by shell functions.
 **/
G_DEFINE_QUARK (g-shell-error-quark, g_shell_error)

/* Single quotes preserve the literal string exactly. escape
 * sequences are not allowed; not even \' - if you want a '
 * in the quoted text, you have to do something like 'foo'\''bar'
 *
 * Double quotes allow $ ` " \ and newline to be escaped with backslash.
 * Otherwise double quotes preserve things literally.
 */

static gboolean 
unquote_string_inplace (gchar* str, gchar** end, GError** err)
{
  gchar* dest;
  gchar* s;
  gchar quote_char;
  
  g_return_val_if_fail(end != NULL, FALSE);
  g_return_val_if_fail(err == NULL || *err == NULL, FALSE);
  g_return_val_if_fail(str != NULL, FALSE);
  
  dest = s = str;

  quote_char = *s;
  
  if (!(*s == '"' || *s == '\''))
    {
      g_set_error_literal (err,
                           G_SHELL_ERROR,
                           G_SHELL_ERROR_BAD_QUOTING,
                           _("Quoted text doesn't begin with a quotation mark"));
      *end = str;
      return FALSE;
    }

  /* Skip the initial quote mark */
  ++s;

  if (quote_char == '"')
    {
      while (*s)
        {
          g_assert(s > dest); /* loop invariant */
      
          switch (*s)
            {
            case '"':
              /* End of the string, return now */
              *dest = '\0';
              ++s;
              *end = s;
              return TRUE;
              break;

            case '\\':
              /* Possible escaped quote or \ */
              ++s;
              switch (*s)
                {
                case '"':
                case '\\':
                case '`':
                case '$':
                case '\n':
                  *dest = *s;
                  ++s;
                  ++dest;
                  break;

                default:
                  /* not an escaped char */
                  *dest = '\\';
                  ++dest;
                  /* ++s already done. */
                  break;
                }
              break;

            default:
              *dest = *s;
              ++dest;
              ++s;
              break;
            }

          g_assert(s > dest); /* loop invariant */
        }
    }
  else
    {
      while (*s)
        {
          g_assert(s > dest); /* loop invariant */
          
          if (*s == '\'')
            {
              /* End of the string, return now */
              *dest = '\0';
              ++s;
              *end = s;
              return TRUE;
            }
          else
            {
              *dest = *s;
              ++dest;
              ++s;
            }

          g_assert(s > dest); /* loop invariant */
        }
    }
  
  /* If we reach here this means the close quote was never encountered */

  *dest = '\0';
  
  g_set_error_literal (err,
                       G_SHELL_ERROR,
                       G_SHELL_ERROR_BAD_QUOTING,
                       _("Unmatched quotation mark in command line or other shell-quoted text"));
  *end = s;
  return FALSE;
}

/**
 * g_shell_quote:
 * @unquoted_string: a literal string
 * 
 * Quotes a string so that the shell (/bin/sh) will interpret the
 * quoted string to mean @unquoted_string. If you pass a filename to
 * the shell, for example, you should first quote it with this
 * function.  The return value must be freed with g_free(). The
 * quoting style used is undefined (single or double quotes may be
 * used).
 * 
 * Returns: quoted string
 **/
gchar*
g_shell_quote (const gchar *unquoted_string)
{
  /* We always use single quotes, because the algorithm is cheesier.
   * We could use double if we felt like it, that might be more
   * human-readable.
   */

  const gchar *p;
  GString *dest;

  g_return_val_if_fail (unquoted_string != NULL, NULL);
  
  dest = g_string_new ("'");

  p = unquoted_string;

  /* could speed this up a lot by appending chunks of text at a
   * time.
   */
  while (*p)
    {
      /* Replace literal ' with a close ', a \', and a open ' */
      if (*p == '\'')
        g_string_append (dest, "'\\''");
      else
        g_string_append_c (dest, *p);

      ++p;
    }

  /* close the quote */
  g_string_append_c (dest, '\'');
  
  return g_string_free (dest, FALSE);
}

/**
 * g_shell_unquote:
 * @quoted_string: shell-quoted string
 * @error: error return location or NULL
 * 
 * Unquotes a string as the shell (/bin/sh) would. Only handles
 * quotes; if a string contains file globs, arithmetic operators,
 * variables, backticks, redirections, or other special-to-the-shell
 * features, the result will be different from the result a real shell
 * would produce (the variables, backticks, etc. will be passed
 * through literally instead of being expanded). This function is
 * guaranteed to succeed if applied to the result of
 * g_shell_quote(). If it fails, it returns %NULL and sets the
 * error. The @quoted_string need not actually contain quoted or
 * escaped text; g_shell_unquote() simply goes through the string and
 * unquotes/unescapes anything that the shell would. Both single and
 * double quotes are handled, as are escapes including escaped
 * newlines. The return value must be freed with g_free(). Possible
 * errors are in the #G_SHELL_ERROR domain.
 * 
 * Shell quoting rules are a bit strange. Single quotes preserve the
 * literal string exactly. escape sequences are not allowed; not even
 * \' - if you want a ' in the quoted text, you have to do something
 * like 'foo'\''bar'.  Double quotes allow $, `, ", \, and newline to
 * be escaped with backslash. Otherwise double quotes preserve things
 * literally.
 *
 * Returns: an unquoted string
 **/
gchar*
g_shell_unquote (const gchar *quoted_string,
                 GError     **error)
{
  gchar *unquoted;
  gchar *end;
  gchar *start;
  GString *retval;
  
  g_return_val_if_fail (quoted_string != NULL, NULL);
  
  unquoted = g_strdup (quoted_string);

  start = unquoted;
  end = unquoted;
  retval = g_string_new (NULL);

  /* The loop allows cases such as
   * "foo"blah blah'bar'woo foo"baz"la la la\'\''foo'
   */
  while (*start)
    {
      /* Append all non-quoted chars, honoring backslash escape
       */
      
      while (*start && !(*start == '"' || *start == '\''))
        {
          if (*start == '\\')
            {
              /* all characters can get escaped by backslash,
               * except newline, which is removed if it follows
               * a backslash outside of quotes
               */
              
              ++start;
              if (*start)
                {
                  if (*start != '\n')
                    g_string_append_c (retval, *start);
                  ++start;
                }
            }
          else
            {
              g_string_append_c (retval, *start);
              ++start;
            }
        }

      if (*start)
        {
          if (!unquote_string_inplace (start, &end, error))
            {
              goto error;
            }
          else
            {
              g_string_append (retval, start);
              start = end;
            }
        }
    }

  g_free (unquoted);
  return g_string_free (retval, FALSE);
  
 error:
  g_assert (error == NULL || *error != NULL);
  
  g_free (unquoted);
  g_string_free (retval, TRUE);
  return NULL;
}

/* g_parse_argv() does a semi-arbitrary weird subset of the way
 * the shell parses a command line. We don't do variable expansion,
 * don't understand that operators are tokens, don't do tilde expansion,
 * don't do command substitution, no arithmetic expansion, IFS gets ignored,
 * don't do filename globs, don't remove redirection stuff, etc.
 *
 * READ THE UNIX98 SPEC on "Shell Command Language" before changing
 * the behavior of this code.
 *
 * Steps to parsing the argv string:
 *
 *  - tokenize the string (but since we ignore operators,
 *    our tokenization may diverge from what the shell would do)
 *    note that tokenization ignores the internals of a quoted
 *    word and it always splits on spaces, not on IFS even
 *    if we used IFS. We also ignore "end of input indicator"
 *    (I guess this is control-D?)
 *
 *    Tokenization steps, from UNIX98 with operator stuff removed,
 *    are:
 * 
 *    1) "If the current character is backslash, single-quote or
 *        double-quote (\, ' or ") and it is not quoted, it will affect
 *        quoting for subsequent characters up to the end of the quoted
 *        text. The rules for quoting are as described in Quoting
 *        . During token recognition no substitutions will be actually
 *        performed, and the result token will contain exactly the
 *        characters that appear in the input (except for newline
 *        character joining), unmodified, including any embedded or
 *        enclosing quotes or substitution operators, between the quote
 *        mark and the end of the quoted text. The token will not be
 *        delimited by the end of the quoted field."
 *
 *    2) "If the current character is an unquoted newline character,
 *        the current token will be delimited."
 *
 *    3) "If the current character is an unquoted blank character, any
 *        token containing the previous character is delimited and the
 *        current character will be discarded."
 *
 *    4) "If the previous character was part of a word, the current
 *        character will be appended to that word."
 *
 *    5) "If the current character is a "#", it and all subsequent
 *        characters up to, but excluding, the next newline character
 *        will be discarded as a comment. The newline character that
 *        ends the line is not considered part of the comment. The
 *        "#" starts a comment only when it is at the beginning of a
 *        token. Since the search for the end-of-comment does not
 *        consider an escaped newline character specially, a comment
 *        cannot be continued to the next line."
 *
 *    6) "The current character will be used as the start of a new word."
 *
 *
 *  - for each token (word), perform portions of word expansion, namely
 *    field splitting (using default whitespace IFS) and quote
 *    removal.  Field splitting may increase the number of words.
 *    Quote removal does not increase the number of words.
 *
 *   "If the complete expansion appropriate for a word results in an
 *   empty field, that empty field will be deleted from the list of
 *   fields that form the completely expanded command, unless the
 *   original word contained single-quote or double-quote characters."
 *    - UNIX98 spec
 *
 *
 */

static inline void
ensure_token (GString **token)
{
  if (*token == NULL)
    *token = g_string_new (NULL);
}

static void
delimit_token (GString **token,
               GSList **retval)
{
  if (*token == NULL)
    return;

  *retval = g_slist_prepend (*retval, g_string_free (*token, FALSE));

  *token = NULL;
}

static GSList*
tokenize_command_line (const gchar *command_line,
                       GError **error)
{
  gchar current_quote;
  const gchar *p;
  GString *current_token = NULL;
  GSList *retval = NULL;
  gboolean quoted;

  current_quote = '\0';
  quoted = FALSE;
  p = command_line;
 
  while (*p)
    {
      if (current_quote == '\\')
        {
          if (*p == '\n')
            {
              /* we append nothing; backslash-newline become nothing */
            }
          else
            {
              /* we append the backslash and the current char,
               * to be interpreted later after tokenization
               */
              ensure_token (&current_token);
              g_string_append_c (current_token, '\\');
              g_string_append_c (current_token, *p);
            }

          current_quote = '\0';
        }
      else if (current_quote == '#')
        {
          /* Discard up to and including next newline */
          while (*p && *p != '\n')
            ++p;

          current_quote = '\0';
          
          if (*p == '\0')
            break;
        }
      else if (current_quote)
        {
          if (*p == current_quote &&
              /* check that it isn't an escaped double quote */
              !(current_quote == '"' && quoted))
            {
              /* close the quote */
              current_quote = '\0';
            }

          /* Everything inside quotes, and the close quote,
           * gets appended literally.
           */

          ensure_token (&current_token);
          g_string_append_c (current_token, *p);
        }
      else
        {
          switch (*p)
            {
            case '\n':
              delimit_token (&current_token, &retval);
              break;

            case ' ':
            case '\t':
              /* If the current token contains the previous char, delimit
               * the current token. A nonzero length
               * token should always contain the previous char.
               */
              if (current_token &&
                  current_token->len > 0)
                {
                  delimit_token (&current_token, &retval);
                }
              
              /* discard all unquoted blanks (don't add them to a token) */
              break;


              /* single/double quotes are appended to the token,
               * escapes are maybe appended next time through the loop,
               * comment chars are never appended.
               */
              
            case '\'':
            case '"':
              ensure_token (&current_token);
              g_string_append_c (current_token, *p);

              /* FALL THRU */
<<<<<<< HEAD
              
            case '#':
              if (p == command_line)
	        { /* '#' was the first char */
                  current_quote = *p;
                  break;
                }
              switch(*(p-1))
                {
                  case ' ':
                  case '\n':
                  case '\0':
                    current_quote = *p;
                    break;
                  default:
                    ensure_token (&current_token);
                    g_string_append_c (current_token, *p);
		    break;
                }
              break;
=======
>>>>>>> 76bed778
            case '\\':
              current_quote = *p;
              break;

            case '#':
              if (p == command_line)
	        { /* '#' was the first char */
                  current_quote = *p;
                  break;
                }
              switch(*(p-1))
                {
                  case ' ':
                  case '\n':
                  case '\0':
                    current_quote = *p;
                    break;
                  default:
                    ensure_token (&current_token);
                    g_string_append_c (current_token, *p);
		    break;
                }
              break;

            default:
              /* Combines rules 4) and 6) - if we have a token, append to it,
               * otherwise create a new token.
               */
              ensure_token (&current_token);
              g_string_append_c (current_token, *p);
              break;
            }
        }

      /* We need to count consecutive backslashes mod 2, 
       * to detect escaped doublequotes.
       */
      if (*p != '\\')
	quoted = FALSE;
      else
	quoted = !quoted;

      ++p;
    }

  delimit_token (&current_token, &retval);

  if (current_quote)
    {
      if (current_quote == '\\')
        g_set_error (error,
                     G_SHELL_ERROR,
                     G_SHELL_ERROR_BAD_QUOTING,
                     _("Text ended just after a '\\' character."
                       " (The text was '%s')"),
                     command_line);
      else
        g_set_error (error,
                     G_SHELL_ERROR,
                     G_SHELL_ERROR_BAD_QUOTING,
                     _("Text ended before matching quote was found for %c."
                       " (The text was '%s')"),
                     current_quote, command_line);
      
      goto error;
    }

  if (retval == NULL)
    {
      g_set_error_literal (error,
                           G_SHELL_ERROR,
                           G_SHELL_ERROR_EMPTY_STRING,
                           _("Text was empty (or contained only whitespace)"));

      goto error;
    }
  
  /* we appended backward */
  retval = g_slist_reverse (retval);

  return retval;

 error:
  g_assert (error == NULL || *error != NULL);

  g_slist_free_full (retval, g_free);

  return NULL;
}

/**
 * g_shell_parse_argv:
 * @command_line: command line to parse
<<<<<<< HEAD
 * @argcp: (out): return location for number of args
 * @argvp: (out) (array length=argcp zero-terminated=1): return location for array of args
 * @error: return location for error
=======
 * @argcp: (out) (optional): return location for number of args, or %NULL
 * @argvp: (out) (optional) (array length=argcp zero-terminated=1): return
 *   location for array of args, or %NULL
 * @error: (optional): return location for error, or %NULL
>>>>>>> 76bed778
 * 
 * Parses a command line into an argument vector, in much the same way
 * the shell would, but without many of the expansions the shell would
 * perform (variable expansion, globs, operators, filename expansion,
 * etc. are not supported). The results are defined to be the same as
 * those you would get from a UNIX98 /bin/sh, as long as the input
 * contains none of the unsupported shell expansions. If the input
 * does contain such expansions, they are passed through
 * literally. Possible errors are those from the #G_SHELL_ERROR
 * domain. Free the returned vector with g_strfreev().
 * 
 * Returns: %TRUE on success, %FALSE if error set
 **/
gboolean
g_shell_parse_argv (const gchar *command_line,
                    gint        *argcp,
                    gchar     ***argvp,
                    GError     **error)
{
  /* Code based on poptParseArgvString() from libpopt */
  gint argc = 0;
  gchar **argv = NULL;
  GSList *tokens = NULL;
  gint i;
  GSList *tmp_list;
  
  g_return_val_if_fail (command_line != NULL, FALSE);

  tokens = tokenize_command_line (command_line, error);
  if (tokens == NULL)
    return FALSE;

  /* Because we can't have introduced any new blank space into the
   * tokens (we didn't do any new expansions), we don't need to
   * perform field splitting. If we were going to honor IFS or do any
   * expansions, we would have to do field splitting on each word
   * here. Also, if we were going to do any expansion we would need to
   * remove any zero-length words that didn't contain quotes
   * originally; but since there's no expansion we know all words have
   * nonzero length, unless they contain quotes.
   * 
   * So, we simply remove quotes, and don't do any field splitting or
   * empty word removal, since we know there was no way to introduce
   * such things.
   */

  argc = g_slist_length (tokens);
  argv = g_new0 (gchar*, argc + 1);
  i = 0;
  tmp_list = tokens;
  while (tmp_list)
    {
      argv[i] = g_shell_unquote (tmp_list->data, error);

      /* Since we already checked that quotes matched up in the
       * tokenizer, this shouldn't be possible to reach I guess.
       */
      if (argv[i] == NULL)
        goto failed;

      tmp_list = g_slist_next (tmp_list);
      ++i;
    }
  
  g_slist_free_full (tokens, g_free);
  
  if (argcp)
    *argcp = argc;

  if (argvp)
    *argvp = argv;
  else
    g_strfreev (argv);

  return TRUE;

 failed:

  g_assert (error == NULL || *error != NULL);
  g_strfreev (argv);
  g_slist_free_full (tokens, g_free);
  
  return FALSE;
}<|MERGE_RESOLUTION|>--- conflicted
+++ resolved
@@ -526,8 +526,10 @@
               g_string_append_c (current_token, *p);
 
               /* FALL THRU */
-<<<<<<< HEAD
-              
+            case '\\':
+              current_quote = *p;
+              break;
+
             case '#':
               if (p == command_line)
 	        { /* '#' was the first char */
@@ -547,31 +549,6 @@
 		    break;
                 }
               break;
-=======
->>>>>>> 76bed778
-            case '\\':
-              current_quote = *p;
-              break;
-
-            case '#':
-              if (p == command_line)
-	        { /* '#' was the first char */
-                  current_quote = *p;
-                  break;
-                }
-              switch(*(p-1))
-                {
-                  case ' ':
-                  case '\n':
-                  case '\0':
-                    current_quote = *p;
-                    break;
-                  default:
-                    ensure_token (&current_token);
-                    g_string_append_c (current_token, *p);
-		    break;
-                }
-              break;
 
             default:
               /* Combines rules 4) and 6) - if we have a token, append to it,
@@ -642,16 +619,10 @@
 /**
  * g_shell_parse_argv:
  * @command_line: command line to parse
-<<<<<<< HEAD
- * @argcp: (out): return location for number of args
- * @argvp: (out) (array length=argcp zero-terminated=1): return location for array of args
- * @error: return location for error
-=======
  * @argcp: (out) (optional): return location for number of args, or %NULL
  * @argvp: (out) (optional) (array length=argcp zero-terminated=1): return
  *   location for array of args, or %NULL
  * @error: (optional): return location for error, or %NULL
->>>>>>> 76bed778
  * 
  * Parses a command line into an argument vector, in much the same way
  * the shell would, but without many of the expansions the shell would
