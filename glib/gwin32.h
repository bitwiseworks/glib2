--- conflicted
+++ resolved
@@ -22,13 +22,6 @@
  * GLib at ftp://ftp.gtk.org/pub/gtk/.
  */
 
-<<<<<<< HEAD
-#if !defined (__GLIB_H_INSIDE__) && !defined (GLIB_COMPILATION)
-#error "Only <glib.h> can be included directly."
-#endif
-
-=======
->>>>>>> 76bed778
 #ifndef __G_WIN32_H__
 #define __G_WIN32_H__
 
@@ -91,20 +84,8 @@
 GLIB_AVAILABLE_IN_ALL
 gchar*          g_win32_error_message (gint error);
 
-<<<<<<< HEAD
-#ifndef G_DISABLE_DEPRECATED
-
-#ifndef __GTK_DOC_IGNORE__
-#ifdef _WIN64
-#define g_win32_get_package_installation_directory g_win32_get_package_installation_directory_utf8
-#define g_win32_get_package_installation_subdirectory g_win32_get_package_installation_subdirectory_utf8
-#endif
-#endif
-
-=======
 #ifndef _WIN64
 GLIB_DEPRECATED
->>>>>>> 76bed778
 gchar*          g_win32_get_package_installation_directory (const gchar *package,
 							    const gchar *dll_name);
 
