--- conflicted
+++ resolved
@@ -1002,13 +1002,8 @@
  * @search_func returns 1, searching will proceed among the key/value
  * pairs that have a larger key.
  *
-<<<<<<< HEAD
- * Return value: the value corresponding to the found key, or %NULL if
- * the key was not found.
-=======
  * Returns: the value corresponding to the found key, or %NULL
  *     if the key was not found
->>>>>>> 76bed778
  */
 gpointer
 g_tree_search (GTree         *tree,
