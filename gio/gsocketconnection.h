--- conflicted
+++ resolved
@@ -89,10 +89,7 @@
 								  GAsyncResult       *result,
 								  GError            **error);
 
-<<<<<<< HEAD
-=======
 GLIB_AVAILABLE_IN_ALL
->>>>>>> 76bed778
 GSocket           *g_socket_connection_get_socket                (GSocketConnection  *connection);
 GLIB_AVAILABLE_IN_ALL
 GSocketAddress    *g_socket_connection_get_local_address         (GSocketConnection  *connection,
@@ -101,10 +98,7 @@
 GSocketAddress    *g_socket_connection_get_remote_address        (GSocketConnection  *connection,
 								  GError            **error);
 
-<<<<<<< HEAD
-=======
 GLIB_AVAILABLE_IN_ALL
->>>>>>> 76bed778
 void               g_socket_connection_factory_register_type     (GType               g_type,
 								  GSocketFamily       family,
 								  GSocketType         type,
