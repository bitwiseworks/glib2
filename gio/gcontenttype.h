/* GIO - GLib Input, Output and Streaming Library
 *
 * Copyright (C) 2006-2007 Red Hat, Inc.
 *
 * This library is free software; you can redistribute it and/or
 * modify it under the terms of the GNU Lesser General Public
 * License as published by the Free Software Foundation; either
 * version 2 of the License, or (at your option) any later version.
 *
 * This library is distributed in the hope that it will be useful,
 * but WITHOUT ANY WARRANTY; without even the implied warranty of
 * MERCHANTABILITY or FITNESS FOR A PARTICULAR PURPOSE.  See the GNU
 * Lesser General Public License for more details.
 *
 * You should have received a copy of the GNU Lesser General
 * Public License along with this library; if not, see <http://www.gnu.org/licenses/>.
 *
 * Author: Alexander Larsson <alexl@redhat.com>
 */

#ifndef __G_CONTENT_TYPE_H__
#define __G_CONTENT_TYPE_H__

#if !defined (__GIO_GIO_H_INSIDE__) && !defined (GIO_COMPILATION)
#error "Only <gio/gio.h> can be included directly."
#endif

#include <gio/giotypes.h>

G_BEGIN_DECLS

GLIB_AVAILABLE_IN_ALL
gboolean g_content_type_equals            (const gchar  *type1,
                                           const gchar  *type2);
GLIB_AVAILABLE_IN_ALL
gboolean g_content_type_is_a              (const gchar  *type,
                                           const gchar  *supertype);
GLIB_AVAILABLE_IN_ALL
gboolean g_content_type_is_unknown        (const gchar  *type);
GLIB_AVAILABLE_IN_ALL
gchar *  g_content_type_get_description   (const gchar  *type);
GLIB_AVAILABLE_IN_ALL
gchar *  g_content_type_get_mime_type     (const gchar  *type);
GLIB_AVAILABLE_IN_ALL
GIcon *  g_content_type_get_icon          (const gchar  *type);
<<<<<<< HEAD
GIcon *  g_content_type_get_symbolic_icon (const gchar  *type);
=======
GLIB_AVAILABLE_IN_2_34
GIcon *  g_content_type_get_symbolic_icon (const gchar  *type);
GLIB_AVAILABLE_IN_2_34
gchar *  g_content_type_get_generic_icon_name (const gchar  *type);

GLIB_AVAILABLE_IN_ALL
>>>>>>> 76bed778
gboolean g_content_type_can_be_executable (const gchar  *type);

GLIB_AVAILABLE_IN_ALL
gchar *  g_content_type_from_mime_type    (const gchar  *mime_type);

GLIB_AVAILABLE_IN_ALL
gchar *  g_content_type_guess             (const gchar  *filename,
                                           const guchar *data,
                                           gsize         data_size,
                                           gboolean     *result_uncertain);

GLIB_AVAILABLE_IN_ALL
gchar ** g_content_type_guess_for_tree    (GFile        *root);

GLIB_AVAILABLE_IN_ALL
GList *  g_content_types_get_registered   (void);

G_END_DECLS

#endif /* __G_CONTENT_TYPE_H__ */<|MERGE_RESOLUTION|>--- conflicted
+++ resolved
@@ -43,16 +43,12 @@
 gchar *  g_content_type_get_mime_type     (const gchar  *type);
 GLIB_AVAILABLE_IN_ALL
 GIcon *  g_content_type_get_icon          (const gchar  *type);
-<<<<<<< HEAD
-GIcon *  g_content_type_get_symbolic_icon (const gchar  *type);
-=======
 GLIB_AVAILABLE_IN_2_34
 GIcon *  g_content_type_get_symbolic_icon (const gchar  *type);
 GLIB_AVAILABLE_IN_2_34
 gchar *  g_content_type_get_generic_icon_name (const gchar  *type);
 
 GLIB_AVAILABLE_IN_ALL
->>>>>>> 76bed778
 gboolean g_content_type_can_be_executable (const gchar  *type);
 
 GLIB_AVAILABLE_IN_ALL
