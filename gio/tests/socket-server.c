--- conflicted
+++ resolved
@@ -62,11 +62,6 @@
   GIOStream *connection;
   GInputStream *istream;
   GOutputStream *ostream;
-<<<<<<< HEAD
-
-  g_type_init ();
-=======
->>>>>>> 76bed778
 
   context = g_option_context_new (" - Test GSocket server stuff");
   g_option_context_add_main_entries (context, cmd_entries, NULL);
