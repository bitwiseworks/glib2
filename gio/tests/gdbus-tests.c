/* GLib testing framework examples and tests
 *
 * Copyright (C) 2008-2010 Red Hat, Inc.
 *
 * This library is free software; you can redistribute it and/or
 * modify it under the terms of the GNU Lesser General Public
 * License as published by the Free Software Foundation; either
 * version 2 of the License, or (at your option) any later version.
 *
 * This library is distributed in the hope that it will be useful,
 * but WITHOUT ANY WARRANTY; without even the implied warranty of
 * MERCHANTABILITY or FITNESS FOR A PARTICULAR PURPOSE.  See the GNU
 * Lesser General Public License for more details.
 *
 * You should have received a copy of the GNU Lesser General
 * Public License along with this library; if not, see <http://www.gnu.org/licenses/>.
 *
 * Author: David Zeuthen <davidz@redhat.com>
 */

#include <gio/gio.h>
#include <unistd.h>

#include "gdbus-tests.h"

/* ---------------------------------------------------------------------------------------------------- */

typedef struct
{
  GMainLoop *loop;
  gboolean   timed_out;
} PropertyNotifyData;

static void
on_property_notify (GObject    *object,
                    GParamSpec *pspec,
                    gpointer    user_data)
{
  PropertyNotifyData *data = user_data;
  g_main_loop_quit (data->loop);
}

static gboolean
on_property_notify_timeout (gpointer user_data)
{
  PropertyNotifyData *data = user_data;
  data->timed_out = TRUE;
  g_main_loop_quit (data->loop);
  return TRUE;
}

gboolean
_g_assert_property_notify_run (gpointer     object,
                               const gchar *property_name)
{
  gchar *s;
  gulong handler_id;
  guint timeout_id;
  PropertyNotifyData data;

  data.loop = g_main_loop_new (g_main_context_get_thread_default (), FALSE);
  data.timed_out = FALSE;
  s = g_strdup_printf ("notify::%s", property_name);
  handler_id = g_signal_connect (object,
                                 s,
                                 G_CALLBACK (on_property_notify),
                                 &data);
  g_free (s);
<<<<<<< HEAD
  timeout_id = g_timeout_add (30 * 1000,
                              on_property_notify_timeout,
                              &data);
=======
  timeout_id = g_timeout_add_seconds (30,
                                      on_property_notify_timeout,
                                      &data);
>>>>>>> 76bed778
  g_main_loop_run (data.loop);
  g_signal_handler_disconnect (object, handler_id);
  g_source_remove (timeout_id);
  g_main_loop_unref (data.loop);

  return data.timed_out;
}

static gboolean
_give_up (gpointer data)
{
  g_error ("%s", (const gchar *) data);
  g_return_val_if_reached (TRUE);
}

void
ensure_gdbus_testserver_up (void)
{
  guint id;
  gchar *name_owner;
  GDBusConnection *connection;
  GDBusProxy *proxy;
  GError *error = NULL;

  connection = g_bus_get_sync (G_BUS_TYPE_SESSION,
                               NULL,
                               &error);

  g_assert_no_error (error);
  error = NULL;

  proxy = g_dbus_proxy_new_sync (connection,
                                 G_DBUS_PROXY_FLAGS_NONE,
                                 NULL,                      /* GDBusInterfaceInfo */
                                 "com.example.TestService", /* name */
                                 "/com/example/TestObject", /* object path */
                                 "com.example.Frob",        /* interface */
                                 NULL, /* GCancellable */
                                 &error);
  g_assert_no_error (error);

  id = g_timeout_add_seconds (60, _give_up,
      "waited more than ~ 60s for gdbus-testserver to take its bus name");

  while (TRUE)
    {
      name_owner = g_dbus_proxy_get_name_owner (proxy);

      if (name_owner != NULL)
        break;

      g_main_context_iteration (NULL, TRUE);
    }

  g_source_remove (id);
  g_free (name_owner);
  g_object_unref (proxy);
  g_object_unref (connection);
}

/* ---------------------------------------------------------------------------------------------------- */

typedef struct
{
  GMainLoop *loop;
  gboolean   timed_out;
} SignalReceivedData;

static void
on_signal_received (gpointer user_data)
{
  SignalReceivedData *data = user_data;
  g_main_loop_quit (data->loop);
}

static gboolean
on_signal_received_timeout (gpointer user_data)
{
  SignalReceivedData *data = user_data;
  data->timed_out = TRUE;
  g_main_loop_quit (data->loop);
  return TRUE;
}

gboolean
_g_assert_signal_received_run (gpointer     object,
                               const gchar *signal_name)
{
  gulong handler_id;
  guint timeout_id;
  SignalReceivedData data;

  data.loop = g_main_loop_new (g_main_context_get_thread_default (), FALSE);
  data.timed_out = FALSE;
  handler_id = g_signal_connect_swapped (object,
                                         signal_name,
                                         G_CALLBACK (on_signal_received),
                                         &data);
<<<<<<< HEAD
  timeout_id = g_timeout_add (30 * 1000,
                              on_signal_received_timeout,
                              &data);
=======
  timeout_id = g_timeout_add_seconds (30,
                                      on_signal_received_timeout,
                                      &data);
>>>>>>> 76bed778
  g_main_loop_run (data.loop);
  g_signal_handler_disconnect (object, handler_id);
  g_source_remove (timeout_id);
  g_main_loop_unref (data.loop);

  return data.timed_out;
}

/* ---------------------------------------------------------------------------------------------------- */

GDBusConnection *
_g_bus_get_priv (GBusType            bus_type,
                 GCancellable       *cancellable,
                 GError            **error)
{
  gchar *address;
  GDBusConnection *ret;

  ret = NULL;

  address = g_dbus_address_get_for_bus_sync (bus_type, cancellable, error);
  if (address == NULL)
    goto out;

  ret = g_dbus_connection_new_for_address_sync (address,
                                                G_DBUS_CONNECTION_FLAGS_AUTHENTICATION_CLIENT |
                                                G_DBUS_CONNECTION_FLAGS_MESSAGE_BUS_CONNECTION,
                                                NULL, /* GDBusAuthObserver */
                                                cancellable,
                                                error);
  g_free (address);

 out:
  return ret;
}

/* ---------------------------------------------------------------------------------------------------- */<|MERGE_RESOLUTION|>--- conflicted
+++ resolved
@@ -66,15 +66,9 @@
                                  G_CALLBACK (on_property_notify),
                                  &data);
   g_free (s);
-<<<<<<< HEAD
-  timeout_id = g_timeout_add (30 * 1000,
-                              on_property_notify_timeout,
-                              &data);
-=======
   timeout_id = g_timeout_add_seconds (30,
                                       on_property_notify_timeout,
                                       &data);
->>>>>>> 76bed778
   g_main_loop_run (data.loop);
   g_signal_handler_disconnect (object, handler_id);
   g_source_remove (timeout_id);
@@ -173,15 +167,9 @@
                                          signal_name,
                                          G_CALLBACK (on_signal_received),
                                          &data);
-<<<<<<< HEAD
-  timeout_id = g_timeout_add (30 * 1000,
-                              on_signal_received_timeout,
-                              &data);
-=======
   timeout_id = g_timeout_add_seconds (30,
                                       on_signal_received_timeout,
                                       &data);
->>>>>>> 76bed778
   g_main_loop_run (data.loop);
   g_signal_handler_disconnect (object, handler_id);
   g_source_remove (timeout_id);
