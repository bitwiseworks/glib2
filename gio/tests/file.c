--- conflicted
+++ resolved
@@ -456,11 +456,7 @@
    */
   if (!strcmp (G_OBJECT_TYPE_NAME (data->monitor), "GPollFileMonitor"))
     {
-<<<<<<< HEAD
-      g_print ("skipping test for this GFileMonitor implementation");
-=======
       g_test_skip ("skipping test for this GFileMonitor implementation");
->>>>>>> 76bed778
       goto skip;
     }
 
@@ -615,14 +611,6 @@
   g_assert (data->file != NULL);
   g_object_unref (iostream);
 
-<<<<<<< HEAD
-  data->file = g_file_new_tmp ("g_file_replace_load_XXXXXX",
-			       &iostream, NULL);
-  g_assert (data->file != NULL);
-  g_object_unref (iostream);
-
-=======
->>>>>>> 76bed778
   path = g_file_get_path (data->file);
   remove (path);
 
@@ -649,8 +637,6 @@
 }
 
 static void
-<<<<<<< HEAD
-=======
 test_replace_cancel (void)
 {
   GFile *tmpdir, *file;
@@ -772,7 +758,6 @@
 }
 
 static void
->>>>>>> 76bed778
 on_file_deleted (GObject      *object,
 		 GAsyncResult *result,
 		 gpointer      user_data)
@@ -814,8 +799,6 @@
   g_object_unref (file);
 }
 
-<<<<<<< HEAD
-=======
 #ifdef G_OS_UNIX
 static void
 test_copy_preserve_mode (void)
@@ -1060,7 +1043,6 @@
                                    measure_done, data);
 }
 
->>>>>>> 76bed778
 int
 main (int argc, char *argv[])
 {
@@ -1079,9 +1061,6 @@
   g_test_add_data_func ("/file/async-create-delete/25", GINT_TO_POINTER (25), test_create_delete);
   g_test_add_data_func ("/file/async-create-delete/4096", GINT_TO_POINTER (4096), test_create_delete);
   g_test_add_func ("/file/replace-load", test_replace_load);
-<<<<<<< HEAD
-  g_test_add_func ("/file/async-delete", test_async_delete);
-=======
   g_test_add_func ("/file/replace-cancel", test_replace_cancel);
   g_test_add_func ("/file/async-delete", test_async_delete);
 #ifdef G_OS_UNIX
@@ -1089,7 +1068,6 @@
 #endif
   g_test_add_func ("/file/measure", test_measure);
   g_test_add_func ("/file/measure-async", test_measure_async);
->>>>>>> 76bed778
 
   return g_test_run ();
 }