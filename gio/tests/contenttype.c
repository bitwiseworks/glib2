--- conflicted
+++ resolved
@@ -1,7 +1,5 @@
 #include <gio/gio.h>
 #include <string.h>
-<<<<<<< HEAD
-=======
 
 #define g_assert_content_type_equals(s1, s2) 			\
   do { 								\
@@ -14,7 +12,6 @@
                                   #s1 " == " #s2, 		\
                                   __s1, " == ", __s2); 		\
   } while (0)
->>>>>>> 76bed778
 
 static void
 test_guess (void)
@@ -30,66 +27,41 @@
 
   res = g_content_type_guess ("/etc/", NULL, 0, &uncertain);
   expected = g_content_type_from_mime_type ("inode/directory");
-<<<<<<< HEAD
-  g_assert (g_content_type_equals (expected, res));
-=======
-  g_assert_content_type_equals (expected, res);
->>>>>>> 76bed778
+  g_assert_content_type_equals (expected, res);
   g_assert (uncertain);
   g_free (res);
   g_free (expected);
 
   res = g_content_type_guess ("foo.txt", NULL, 0, &uncertain);
   expected = g_content_type_from_mime_type ("text/plain");
-<<<<<<< HEAD
-  g_assert (g_content_type_equals (expected, res));
-  g_assert (!uncertain);
-=======
-  g_assert_content_type_equals (expected, res);
->>>>>>> 76bed778
+  g_assert_content_type_equals (expected, res);
   g_free (res);
   g_free (expected);
 
   res = g_content_type_guess ("foo.desktop", data, sizeof (data) - 1, &uncertain);
   expected = g_content_type_from_mime_type ("application/x-desktop");
-<<<<<<< HEAD
-  g_assert (g_content_type_equals (expected, res));
-=======
-  g_assert_content_type_equals (expected, res);
->>>>>>> 76bed778
+  g_assert_content_type_equals (expected, res);
   g_assert (!uncertain);
   g_free (res);
   g_free (expected);
 
   res = g_content_type_guess ("foo.txt", data, sizeof (data) - 1, &uncertain);
   expected = g_content_type_from_mime_type ("text/plain");
-<<<<<<< HEAD
-  g_assert (g_content_type_equals (expected, res));
-=======
-  g_assert_content_type_equals (expected, res);
->>>>>>> 76bed778
+  g_assert_content_type_equals (expected, res);
   g_assert (!uncertain);
   g_free (res);
   g_free (expected);
 
   res = g_content_type_guess ("foo", data, sizeof (data) - 1, &uncertain);
   expected = g_content_type_from_mime_type ("text/plain");
-<<<<<<< HEAD
-  g_assert (g_content_type_equals (expected, res));
-=======
-  g_assert_content_type_equals (expected, res);
->>>>>>> 76bed778
+  g_assert_content_type_equals (expected, res);
   g_assert (!uncertain);
   g_free (res);
   g_free (expected);
 
   res = g_content_type_guess (NULL, data, sizeof (data) - 1, &uncertain);
   expected = g_content_type_from_mime_type ("application/x-desktop");
-<<<<<<< HEAD
-  g_assert (g_content_type_equals (expected, res));
-=======
-  g_assert_content_type_equals (expected, res);
->>>>>>> 76bed778
+  g_assert_content_type_equals (expected, res);
   g_assert (!uncertain);
   g_free (res);
   g_free (expected);
@@ -98,46 +70,29 @@
    * but looks like text so it can't be Powerpoint */
   res = g_content_type_guess ("test.pot", (guchar *)"ABC abc", 7, &uncertain);
   expected = g_content_type_from_mime_type ("text/x-gettext-translation-template");
-<<<<<<< HEAD
-  g_assert (g_content_type_equals (expected, res));
-=======
-  g_assert_content_type_equals (expected, res);
->>>>>>> 76bed778
+  g_assert_content_type_equals (expected, res);
   g_assert (!uncertain);
   g_free (res);
   g_free (expected);
 
   res = g_content_type_guess ("test.pot", (guchar *)"msgid \"", 7, &uncertain);
   expected = g_content_type_from_mime_type ("text/x-gettext-translation-template");
-<<<<<<< HEAD
-  g_assert (g_content_type_equals (expected, res));
-=======
-  g_assert_content_type_equals (expected, res);
->>>>>>> 76bed778
+  g_assert_content_type_equals (expected, res);
   g_assert (!uncertain);
   g_free (res);
   g_free (expected);
 
   res = g_content_type_guess ("test.pot", (guchar *)"\xCF\xD0\xE0\x11", 4, &uncertain);
   expected = g_content_type_from_mime_type ("application/vnd.ms-powerpoint");
-<<<<<<< HEAD
-  g_assert (g_content_type_equals (expected, res));
-  /* we cannot reliably detect binary powerpoint files as long as there is no
-   * defined MIME magic, so do not check uncertain here */
-=======
   g_assert_content_type_equals (expected, res);
   /* we cannot reliably detect binary powerpoint files as long as there is no
    * defined MIME magic, so do not check uncertain here
    */
->>>>>>> 76bed778
   g_free (res);
   g_free (expected);
 
   res = g_content_type_guess ("test.otf", (guchar *)"OTTO", 4, &uncertain);
   expected = g_content_type_from_mime_type ("application/x-font-otf");
-<<<<<<< HEAD
-  g_assert (g_content_type_equals (expected, res));
-=======
   g_assert_content_type_equals (expected, res);
   g_assert (!uncertain);
   g_free (res);
@@ -146,7 +101,6 @@
   res = g_content_type_guess (NULL, (guchar *)"%!PS-Adobe-2.0 EPSF-1.2", 23, &uncertain);
   expected = g_content_type_from_mime_type ("image/x-eps");
   g_assert_content_type_equals (expected, res);
->>>>>>> 76bed778
   g_assert (!uncertain);
   g_free (res);
   g_free (expected);
@@ -254,8 +208,6 @@
   type = g_content_type_from_mime_type ("text/plain");
   icon = g_content_type_get_icon (type);
   g_assert (G_IS_ICON (icon));
-<<<<<<< HEAD
-=======
   if (G_IS_THEMED_ICON (icon))
     {
       const gchar *const *names;
@@ -264,15 +216,12 @@
       g_assert (g_strv_contains (names, "text-plain"));
       g_assert (g_strv_contains (names, "text-x-generic"));
     }
->>>>>>> 76bed778
   g_object_unref (icon);
   g_free (type);
 
   type = g_content_type_from_mime_type ("application/rtf");
   icon = g_content_type_get_icon (type);
   g_assert (G_IS_ICON (icon));
-<<<<<<< HEAD
-=======
   if (G_IS_THEMED_ICON (icon))
     {
       const gchar *const *names;
@@ -320,13 +269,10 @@
       g_assert (g_strv_contains (names, "application-rtf"));
       g_assert (g_strv_contains (names, "x-office-document"));
     }
->>>>>>> 76bed778
   g_object_unref (icon);
   g_free (type);
 }
 
-<<<<<<< HEAD
-=======
 static void
 test_tree (void)
 {
@@ -350,7 +296,6 @@
       g_object_unref (file);
    }
 }
->>>>>>> 76bed778
 
 int
 main (int argc, char *argv[])
@@ -364,11 +309,8 @@
   g_test_add_func ("/contenttype/executable", test_executable);
   g_test_add_func ("/contenttype/description", test_description);
   g_test_add_func ("/contenttype/icon", test_icon);
-<<<<<<< HEAD
-=======
   g_test_add_func ("/contenttype/symbolic-icon", test_symbolic_icon);
   g_test_add_func ("/contenttype/tree", test_tree);
->>>>>>> 76bed778
 
   return g_test_run ();
 }