/* GLib testing framework examples and tests
 *
 * Copyright (C) 2008-2010 Red Hat, Inc.
 *
 * This library is free software; you can redistribute it and/or
 * modify it under the terms of the GNU Lesser General Public
 * License as published by the Free Software Foundation; either
 * version 2 of the License, or (at your option) any later version.
 *
 * This library is distributed in the hope that it will be useful,
 * but WITHOUT ANY WARRANTY; without even the implied warranty of
 * MERCHANTABILITY or FITNESS FOR A PARTICULAR PURPOSE.  See the GNU
 * Lesser General Public License for more details.
 *
 * You should have received a copy of the GNU Lesser General
 * Public License along with this library; if not, see <http://www.gnu.org/licenses/>.
 *
 * Author: David Zeuthen <davidz@redhat.com>
 */

#include <locale.h>
#include <gio/gio.h>

#include <string.h>
#include <unistd.h>
#include <dbus/dbus.h>

/* ---------------------------------------------------------------------------------------------------- */

static void
hexdump (const guchar *str, gsize len)
{
  const guchar *data = (const guchar *) str;
  guint n, m;

  for (n = 0; n < len; n += 16)
    {
      g_printerr ("%04x: ", n);

      for (m = n; m < n + 16; m++)
        {
          if (m > n && (m%4) == 0)
            g_printerr (" ");
          if (m < len)
            g_printerr ("%02x ", data[m]);
          else
            g_printerr ("   ");
        }

      g_printerr ("   ");

      for (m = n; m < len && m < n + 16; m++)
        g_printerr ("%c", g_ascii_isprint (data[m]) ? data[m] : '.');

      g_printerr ("\n");
    }
}

/* ---------------------------------------------------------------------------------------------------- */

static gboolean
append_gv_to_dbus_iter (DBusMessageIter  *iter,
                        GVariant         *value,
                        GError          **error)
{
  const GVariantType *type;

  type = g_variant_get_type (value);
  if (g_variant_type_equal (type, G_VARIANT_TYPE_BOOLEAN))
    {
      dbus_bool_t v = g_variant_get_boolean (value);
      dbus_message_iter_append_basic (iter, DBUS_TYPE_BOOLEAN, &v);
    }
  else if (g_variant_type_equal (type, G_VARIANT_TYPE_BYTE))
    {
      guint8 v = g_variant_get_byte (value);
      dbus_message_iter_append_basic (iter, DBUS_TYPE_BYTE, &v);
    }
  else if (g_variant_type_equal (type, G_VARIANT_TYPE_INT16))
    {
      gint16 v = g_variant_get_int16 (value);
      dbus_message_iter_append_basic (iter, DBUS_TYPE_INT16, &v);
    }
  else if (g_variant_type_equal (type, G_VARIANT_TYPE_UINT16))
    {
      guint16 v = g_variant_get_uint16 (value);
      dbus_message_iter_append_basic (iter, DBUS_TYPE_UINT16, &v);
    }
  else if (g_variant_type_equal (type, G_VARIANT_TYPE_INT32))
    {
      gint32 v = g_variant_get_int32 (value);
      dbus_message_iter_append_basic (iter, DBUS_TYPE_INT32, &v);
    }
  else if (g_variant_type_equal (type, G_VARIANT_TYPE_UINT32))
    {
      guint32 v = g_variant_get_uint32 (value);
      dbus_message_iter_append_basic (iter, DBUS_TYPE_UINT32, &v);
    }
  else if (g_variant_type_equal (type, G_VARIANT_TYPE_INT64))
    {
      gint64 v = g_variant_get_int64 (value);
      dbus_message_iter_append_basic (iter, DBUS_TYPE_INT64, &v);
    }
  else if (g_variant_type_equal (type, G_VARIANT_TYPE_UINT64))
    {
      guint64 v = g_variant_get_uint64 (value);
      dbus_message_iter_append_basic (iter, DBUS_TYPE_UINT64, &v);
    }
  else if (g_variant_type_equal (type, G_VARIANT_TYPE_DOUBLE))
    {
      gdouble v = g_variant_get_double (value);
      dbus_message_iter_append_basic (iter, DBUS_TYPE_DOUBLE, &v);
    }
  else if (g_variant_type_equal (type, G_VARIANT_TYPE_STRING))
    {
      const gchar *v = g_variant_get_string (value, NULL);
      dbus_message_iter_append_basic (iter, DBUS_TYPE_STRING, &v);
    }
  else if (g_variant_type_equal (type, G_VARIANT_TYPE_OBJECT_PATH))
    {
      const gchar *v = g_variant_get_string (value, NULL);
      dbus_message_iter_append_basic (iter, DBUS_TYPE_OBJECT_PATH, &v);
    }
  else if (g_variant_type_equal (type, G_VARIANT_TYPE_SIGNATURE))
    {
      const gchar *v = g_variant_get_string (value, NULL);
      dbus_message_iter_append_basic (iter, DBUS_TYPE_SIGNATURE, &v);
    }
  else if (g_variant_type_is_variant (type))
    {
      DBusMessageIter sub;
      GVariant *child;

      child = g_variant_get_child_value (value, 0);
      dbus_message_iter_open_container (iter, DBUS_TYPE_VARIANT,
                                        g_variant_get_type_string (child),
                                        &sub);
      if (!append_gv_to_dbus_iter (&sub, child, error))
        {
            g_variant_unref (child);
            goto fail;
        }
      dbus_message_iter_close_container (iter, &sub);
      g_variant_unref (child);
    }
  else if (g_variant_type_is_array (type))
    {
      DBusMessageIter dbus_iter;
      const gchar *type_string;
      GVariantIter gv_iter;
      GVariant *item;

      type_string = g_variant_get_type_string (value);
      type_string++; /* skip the 'a' */

      dbus_message_iter_open_container (iter, DBUS_TYPE_ARRAY,
                                        type_string, &dbus_iter);
      g_variant_iter_init (&gv_iter, value);

      while ((item = g_variant_iter_next_value (&gv_iter)))
        {
          if (!append_gv_to_dbus_iter (&dbus_iter, item, error))
            {
              goto fail;
            }
        }

      dbus_message_iter_close_container (iter, &dbus_iter);
    }
  else if (g_variant_type_is_tuple (type))
    {
      DBusMessageIter dbus_iter;
      GVariantIter gv_iter;
      GVariant *item;

      dbus_message_iter_open_container (iter, DBUS_TYPE_STRUCT,
                                        NULL, &dbus_iter);
      g_variant_iter_init (&gv_iter, value);

      while ((item = g_variant_iter_next_value (&gv_iter)))
        {
          if (!append_gv_to_dbus_iter (&dbus_iter, item, error))
            goto fail;
        }

      dbus_message_iter_close_container (iter, &dbus_iter);
    }
  else if (g_variant_type_is_dict_entry (type))
    {
      DBusMessageIter dbus_iter;
      GVariant *key, *val;

      dbus_message_iter_open_container (iter, DBUS_TYPE_DICT_ENTRY,
                                        NULL, &dbus_iter);
      key = g_variant_get_child_value (value, 0);
      if (!append_gv_to_dbus_iter (&dbus_iter, key, error))
        {
          g_variant_unref (key);
          goto fail;
        }
      g_variant_unref (key);

      val = g_variant_get_child_value (value, 1);
      if (!append_gv_to_dbus_iter (&dbus_iter, val, error))
        {
          g_variant_unref (val);
          goto fail;
        }
      g_variant_unref (val);

      dbus_message_iter_close_container (iter, &dbus_iter);
    }
  else
    {
      g_set_error (error,
                   G_IO_ERROR,
                   G_IO_ERROR_INVALID_ARGUMENT,
                   "Error serializing GVariant with type-string '%s' to a D-Bus message",
                   g_variant_get_type_string (value));
      goto fail;
    }

  return TRUE;

 fail:
  return FALSE;
}

static gboolean
append_gv_to_dbus_message (DBusMessage  *message,
                           GVariant     *value,
                           GError      **error)
{
  gboolean ret;
  guint n;

  ret = FALSE;

  if (value != NULL)
    {
      DBusMessageIter iter;
      GVariantIter gv_iter;
      GVariant *item;

      dbus_message_iter_init_append (message, &iter);

      g_variant_iter_init (&gv_iter, value);
      n = 0;
      while ((item = g_variant_iter_next_value (&gv_iter)))
        {
          if (!append_gv_to_dbus_iter (&iter, item, error))
            {
              g_prefix_error (error,
                              "Error encoding in-arg %d: ",
                              n);
              goto out;
            }
          n++;
        }
    }

  ret = TRUE;

 out:
  return ret;
}

static void
print_gv_dbus_message (GVariant *value)
{
  DBusMessage *message;
  char *blob;
  int blob_len;
  GError *error;

  message = dbus_message_new (DBUS_MESSAGE_TYPE_METHOD_CALL);
  dbus_message_set_serial (message, 0x41);
  dbus_message_set_path (message, "/foo/bar");
  dbus_message_set_member (message, "Member");

  error = NULL;
  if (!append_gv_to_dbus_message (message, value, &error))
    {
      g_printerr ("Error printing GVariant as DBusMessage: %s", error->message);
      g_error_free (error);
      goto out;
    }

  dbus_message_marshal (message, &blob, &blob_len);
  g_printerr ("\n");
  hexdump ((guchar *) blob, blob_len);
 out:
  dbus_message_unref (message);
}

/* ---------------------------------------------------------------------------------------------------- */

static void
dbus_1_message_append (GString *s,
                       guint indent,
                       DBusMessageIter *iter)
{
  gint arg_type;
  DBusMessageIter sub;

  g_string_append_printf (s, "%*s", indent, "");

  arg_type = dbus_message_iter_get_arg_type (iter);
  switch (arg_type)
    {
     case DBUS_TYPE_BOOLEAN:
      {
        dbus_bool_t value;
        dbus_message_iter_get_basic (iter, &value);
        g_string_append_printf (s, "bool: %s\n", value ? "true" : "false");
        break;
      }

     case DBUS_TYPE_BYTE:
      {
        guchar value;
        dbus_message_iter_get_basic (iter, &value);
        g_string_append_printf (s, "byte: 0x%02x\n", (guint) value);
        break;
      }

     case DBUS_TYPE_INT16:
      {
        gint16 value;
        dbus_message_iter_get_basic (iter, &value);
        g_string_append_printf (s, "int16: %" G_GINT16_FORMAT "\n", value);
        break;
      }

     case DBUS_TYPE_UINT16:
      {
        guint16 value;
        dbus_message_iter_get_basic (iter, &value);
        g_string_append_printf (s, "uint16: %" G_GUINT16_FORMAT "\n", value);
        break;
      }

     case DBUS_TYPE_INT32:
      {
        gint32 value;
        dbus_message_iter_get_basic (iter, &value);
        g_string_append_printf (s, "int32: %" G_GINT32_FORMAT "\n", value);
        break;
      }

     case DBUS_TYPE_UINT32:
      {
        guint32 value;
        dbus_message_iter_get_basic (iter, &value);
        g_string_append_printf (s, "uint32: %" G_GUINT32_FORMAT "\n", value);
        break;
      }

     case DBUS_TYPE_INT64:
      {
        gint64 value;
        dbus_message_iter_get_basic (iter, &value);
        g_string_append_printf (s, "int64: %" G_GINT64_FORMAT "\n", value);
        break;
      }

     case DBUS_TYPE_UINT64:
      {
        guint64 value;
        dbus_message_iter_get_basic (iter, &value);
        g_string_append_printf (s, "uint64: %" G_GUINT64_FORMAT "\n", value);
        break;
      }

     case DBUS_TYPE_DOUBLE:
      {
        gdouble value;
        dbus_message_iter_get_basic (iter, &value);
        g_string_append_printf (s, "double: %f\n", value);
        break;
      }

     case DBUS_TYPE_STRING:
      {
        const gchar *value;
        dbus_message_iter_get_basic (iter, &value);
        g_string_append_printf (s, "string: '%s'\n", value);
        break;
      }

     case DBUS_TYPE_OBJECT_PATH:
      {
        const gchar *value;
        dbus_message_iter_get_basic (iter, &value);
        g_string_append_printf (s, "object_path: '%s'\n", value);
        break;
      }

     case DBUS_TYPE_SIGNATURE:
      {
        const gchar *value;
        dbus_message_iter_get_basic (iter, &value);
        g_string_append_printf (s, "signature: '%s'\n", value);
        break;
      }

#ifdef DBUS_TYPE_UNIX_FD
    case DBUS_TYPE_UNIX_FD:
      {
        /* unfortunately there's currently no way to get just the
         * protocol value, since dbus_message_iter_get_basic() wants
         * to be 'helpful' and dup the fd for the user...
         */
        g_string_append (s, "unix-fd: (not extracted)\n");
        break;
      }
#endif

     case DBUS_TYPE_VARIANT:
       g_string_append_printf (s, "variant:\n");
       dbus_message_iter_recurse (iter, &sub);
       while (dbus_message_iter_get_arg_type (&sub))
         {
           dbus_1_message_append (s, indent + 2, &sub);
           dbus_message_iter_next (&sub);
         }
       break;

     case DBUS_TYPE_ARRAY:
       g_string_append_printf (s, "array:\n");
       dbus_message_iter_recurse (iter, &sub);
       while (dbus_message_iter_get_arg_type (&sub))
         {
           dbus_1_message_append (s, indent + 2, &sub);
           dbus_message_iter_next (&sub);
         }
       break;

     case DBUS_TYPE_STRUCT:
       g_string_append_printf (s, "struct:\n");
       dbus_message_iter_recurse (iter, &sub);
       while (dbus_message_iter_get_arg_type (&sub))
         {
           dbus_1_message_append (s, indent + 2, &sub);
           dbus_message_iter_next (&sub);
         }
       break;

     case DBUS_TYPE_DICT_ENTRY:
       g_string_append_printf (s, "dict_entry:\n");
       dbus_message_iter_recurse (iter, &sub);
       while (dbus_message_iter_get_arg_type (&sub))
         {
           dbus_1_message_append (s, indent + 2, &sub);
           dbus_message_iter_next (&sub);
         }
       break;

     default:
       g_printerr ("Error serializing D-Bus message to GVariant. Unsupported arg type '%c' (%d)",
                   arg_type,
                   arg_type);
       g_assert_not_reached ();
       break;
    }
}

static gchar *
dbus_1_message_print (DBusMessage *message)
{
  GString *s;
  guint n;
  DBusMessageIter iter;

  s = g_string_new (NULL);
  n = 0;
  dbus_message_iter_init (message, &iter);
  while (dbus_message_iter_get_arg_type (&iter) != DBUS_TYPE_INVALID)
    {
      g_string_append_printf (s, "value %d: ", n);
      dbus_1_message_append (s, 2, &iter);
      dbus_message_iter_next (&iter);
      n++;
    }

  return g_string_free (s, FALSE);
}

/* ---------------------------------------------------------------------------------------------------- */

static gchar *
get_body_signature (GVariant *value)
{
  const gchar *s;
  gsize len;
  gchar *ret;

  if (value == NULL)
    {
      ret = g_strdup ("");
      goto out;
    }

  s = g_variant_get_type_string (value);
  len = strlen (s);
  g_assert (len >= 2);

  ret = g_strndup (s + 1, len - 2);

 out:
  return ret;
}

/* If @value is floating, this assumes ownership. */
static void
check_serialization (GVariant *value,
                     const gchar *expected_dbus_1_output)
{
  guchar *blob;
  gsize blob_size;
  DBusMessage *dbus_1_message;
  GDBusMessage *message;
  GDBusMessage *recovered_message;
  GError *error;
  DBusError dbus_error;
  gchar *s;
  gchar *s1;
  guint n;

  message = g_dbus_message_new ();
  g_dbus_message_set_body (message, value);
  g_dbus_message_set_message_type (message, G_DBUS_MESSAGE_TYPE_METHOD_CALL);
  g_dbus_message_set_serial (message, 0x41);
  s = get_body_signature (value);
  g_dbus_message_set_header (message, G_DBUS_MESSAGE_HEADER_FIELD_PATH, g_variant_new_object_path ("/foo/bar"));
  g_dbus_message_set_header (message, G_DBUS_MESSAGE_HEADER_FIELD_MEMBER, g_variant_new_string ("Member"));
  g_dbus_message_set_header (message, G_DBUS_MESSAGE_HEADER_FIELD_SIGNATURE, g_variant_new_signature (s));
  g_free (s);

  /* First check that the serialization to the D-Bus wire format is correct - do this for both byte orders */
  for (n = 0; n < 2; n++)
    {
      GDBusMessageByteOrder byte_order;
      switch (n)
        {
        case 0:
          byte_order = G_DBUS_MESSAGE_BYTE_ORDER_BIG_ENDIAN;
          break;
        case 1:
          byte_order = G_DBUS_MESSAGE_BYTE_ORDER_LITTLE_ENDIAN;
          break;
        case 2:
          g_assert_not_reached ();
          break;
        }
      g_dbus_message_set_byte_order (message, byte_order);

      error = NULL;
      blob = g_dbus_message_to_blob (message,
                                     &blob_size,
                                     G_DBUS_CAPABILITY_FLAGS_NONE,
                                     &error);
      g_assert_no_error (error);
      g_assert (blob != NULL);

      switch (byte_order)
        {
        case G_DBUS_MESSAGE_BYTE_ORDER_BIG_ENDIAN:
          g_assert_cmpint (blob[0], ==, 'B');
          break;
        case G_DBUS_MESSAGE_BYTE_ORDER_LITTLE_ENDIAN:
          g_assert_cmpint (blob[0], ==, 'l');
          break;
        }

      dbus_error_init (&dbus_error);
      dbus_1_message = dbus_message_demarshal ((char *) blob, blob_size, &dbus_error);
      if (dbus_error_is_set (&dbus_error))
        {
          g_printerr ("Error calling dbus_message_demarshal() on this blob: %s: %s\n",
                      dbus_error.name,
                      dbus_error.message);
          hexdump (blob, blob_size);
          dbus_error_free (&dbus_error);

          s = g_variant_print (value, TRUE);
          g_printerr ("\nThe blob was generated from the following GVariant value:\n%s\n\n", s);
          g_free (s);

          g_printerr ("If the blob was encoded using DBusMessageIter, the payload would have been:\n");
          print_gv_dbus_message (value);

          g_assert_not_reached ();
        }

      s = dbus_1_message_print (dbus_1_message);
      dbus_message_unref (dbus_1_message);

      g_assert_cmpstr (s, ==, expected_dbus_1_output);
      g_free (s);

      /* Then serialize back and check that the body is identical */

      error = NULL;
      recovered_message = g_dbus_message_new_from_blob (blob,
                                                        blob_size,
                                                        G_DBUS_CAPABILITY_FLAGS_NONE,
                                                        &error);
      g_assert_no_error (error);
      g_assert (recovered_message != NULL);

      if (value == NULL)
        {
          g_assert (g_dbus_message_get_body (recovered_message) == NULL);
        }
      else
        {
          g_assert (g_dbus_message_get_body (recovered_message) != NULL);
          if (!g_variant_equal (g_dbus_message_get_body (recovered_message), value))
            {
              s = g_variant_print (g_dbus_message_get_body (recovered_message), TRUE);
              s1 = g_variant_print (value, TRUE);
              g_printerr ("Recovered value:\n%s\ndoes not match given value\n%s\n",
                          s,
                          s1);
              g_free (s);
              g_free (s1);
              g_assert_not_reached ();
            }
        }
      g_object_unref (recovered_message);
      g_free (blob);
    }

  g_object_unref (message);
}

static void
message_serialize_basic (void)
{
  check_serialization (NULL, "");

  check_serialization (g_variant_new ("(sogybnqiuxtd)",
                                      "this is a string",
                                      "/this/is/a/path",
                                      "sad",
                                      42,
                                      TRUE,
                                      -42,
                                      60000,
                                      -44,
                                      100000,
                                      -G_GINT64_CONSTANT(2)<<34,
                                      G_GUINT64_CONSTANT(0xffffffffffffffff),
                                      42.5),
                       "value 0:   string: 'this is a string'\n"
                       "value 1:   object_path: '/this/is/a/path'\n"
                       "value 2:   signature: 'sad'\n"
                       "value 3:   byte: 0x2a\n"
                       "value 4:   bool: true\n"
                       "value 5:   int16: -42\n"
                       "value 6:   uint16: 60000\n"
                       "value 7:   int32: -44\n"
                       "value 8:   uint32: 100000\n"
                       "value 9:   int64: -34359738368\n"
                       "value 10:   uint64: 18446744073709551615\n"
                       "value 11:   double: 42.500000\n");
}

/* ---------------------------------------------------------------------------------------------------- */

static void
message_serialize_complex (void)
{
  GError *error;
  GVariant *value;

  error = NULL;

  value = g_variant_parse (G_VARIANT_TYPE ("(aia{ss})"),
                           "([1, 2, 3], {'one': 'white', 'two': 'black'})",
                           NULL, NULL, &error);
  g_assert_no_error (error);
  g_assert (value != NULL);
  check_serialization (value,
                       "value 0:   array:\n"
                       "    int32: 1\n"
                       "    int32: 2\n"
                       "    int32: 3\n"
                       "value 1:   array:\n"
                       "    dict_entry:\n"
                       "      string: 'one'\n"
                       "      string: 'white'\n"
                       "    dict_entry:\n"
                       "      string: 'two'\n"
                       "      string: 'black'\n");
  g_variant_unref (value);

  value = g_variant_parse (G_VARIANT_TYPE ("(sa{sv}as)"),
                           "('01234567890123456', {}, ['Something'])",
                           NULL, NULL, &error);
  g_assert_no_error (error);
  g_assert (value != NULL);
  check_serialization (value,
                       "value 0:   string: '01234567890123456'\n"
                       "value 1:   array:\n"
                       "value 2:   array:\n"
                       "    string: 'Something'\n");
  g_variant_unref (value);

  /* https://bugzilla.gnome.org/show_bug.cgi?id=621838 */
  check_serialization (g_variant_new_parsed ("(@aay [], {'cwd': <'/home/davidz/Hacking/glib/gio/tests'>})"),
                       "value 0:   array:\n"
                       "value 1:   array:\n"
                       "    dict_entry:\n"
                       "      string: 'cwd'\n"
                       "      variant:\n"
                       "        string: '/home/davidz/Hacking/glib/gio/tests'\n");

#ifdef DBUS_TYPE_UNIX_FD
  value = g_variant_parse (G_VARIANT_TYPE ("(hah)"),
                           "(42, [43, 44])",
                           NULL, NULL, &error);
  g_assert_no_error (error);
  g_assert (value != NULL);
  /* about (not extracted), see comment in DBUS_TYPE_UNIX_FD case in
   * dbus_1_message_append() above.
   */
  check_serialization (value,
                       "value 0:   unix-fd: (not extracted)\n"
                       "value 1:   array:\n"
                       "    unix-fd: (not extracted)\n"
                       "    unix-fd: (not extracted)\n");
  g_variant_unref (value);
#endif
}


/* ---------------------------------------------------------------------------------------------------- */

static void
replace (char       *blob,
         gsize       len,
	 const char *before,
	 const char *after)
{
  gsize i;
  gsize slen = strlen (before) + 1;

  g_assert_cmpuint (strlen (before), ==, strlen (after));
  g_assert_cmpuint (len, >=, slen);

  for (i = 0; i < (len - slen + 1); i++)
    {
      if (memcmp (blob + i, before, slen) == 0)
        memcpy (blob + i, after, slen);
    }
}

static void
message_serialize_invalid (void)
{
  guint n;

  /* Other things we could check (note that GDBus _does_ check for all
   * these things - we just don't have test-suit coverage for it)
   *
   *  - array exceeding 64 MiB (2^26 bytes) - unfortunately libdbus-1 checks
   *    this, e.g.
   *
   *      process 19620: arguments to dbus_message_iter_append_fixed_array() were incorrect,
   *      assertion "n_elements <= DBUS_MAXIMUM_ARRAY_LENGTH / _dbus_type_get_alignment (element_type)"
   *      failed in file dbus-message.c line 2344.
   *      This is normally a bug in some application using the D-Bus library.
   *      D-Bus not built with -rdynamic so unable to print a backtrace
   *      Aborted (core dumped)
   *
   *  - message exceeding 128 MiB (2^27 bytes)
   *
   *  - endianness, message type, flags, protocol version
   */

  for (n = 0; n < 3; n++)
    {
      GDBusMessage *message;
      GError *error;
      DBusMessage *dbus_message;
      char *blob;
      int blob_len;
      /* these are in pairs with matching length */
      const gchar *valid_utf8_str = "this is valid...";
      const gchar *invalid_utf8_str = "this is invalid\xff";
      const gchar *valid_signature = "a{sv}a{sv}a{sv}aiai";
      const gchar *invalid_signature = "not valid signature";
      const gchar *valid_object_path = "/this/is/a/valid/dbus/object/path";
      const gchar *invalid_object_path = "/this/is/not a valid object path!";

      dbus_message = dbus_message_new (DBUS_MESSAGE_TYPE_METHOD_CALL);
      dbus_message_set_serial (dbus_message, 0x41);
      dbus_message_set_path (dbus_message, "/foo/bar");
      dbus_message_set_member (dbus_message, "Member");
      switch (n)
        {
        case 0:
          /* invalid UTF-8 */
          dbus_message_append_args (dbus_message,
                                    DBUS_TYPE_STRING, &valid_utf8_str,
                                    DBUS_TYPE_INVALID);
          break;

        case 1:
          /* invalid object path */
          dbus_message_append_args (dbus_message,
                                    DBUS_TYPE_OBJECT_PATH, &valid_object_path,
                                    DBUS_TYPE_INVALID);
          break;

        case 2:
          /* invalid signature */
          dbus_message_append_args (dbus_message,
                                    DBUS_TYPE_SIGNATURE, &valid_signature,
                                    DBUS_TYPE_INVALID);
          break;

        default:
          g_assert_not_reached ();
          break;
        }
      dbus_message_marshal (dbus_message, &blob, &blob_len);
      /* hack up the message to be invalid by replacing each valid string
       * with its invalid counterpart */
      replace (blob, blob_len, valid_utf8_str, invalid_utf8_str);
      replace (blob, blob_len, valid_object_path, invalid_object_path);
      replace (blob, blob_len, valid_signature, invalid_signature);

      error = NULL;
      message = g_dbus_message_new_from_blob ((guchar *) blob,
                                              blob_len,
                                              G_DBUS_CAPABILITY_FLAGS_NONE,
                                              &error);
      g_assert_error (error, G_IO_ERROR, G_IO_ERROR_INVALID_ARGUMENT);
      g_error_free (error);
      g_assert (message == NULL);

      dbus_free (blob);
      dbus_message_unref (dbus_message);
    }

}

/* ---------------------------------------------------------------------------------------------------- */

static void
message_serialize_header_checks (void)
{
  GDBusMessage *message;
  GDBusMessage *reply;
  GError *error;
  guchar *blob;
  gsize blob_size;

  /*
   * check we can't serialize messages with INVALID type
   */
  message = g_dbus_message_new ();
  error = NULL;
  blob = g_dbus_message_to_blob (message, &blob_size, G_DBUS_CAPABILITY_FLAGS_NONE, &error);
  g_assert_error (error, G_IO_ERROR, G_IO_ERROR_INVALID_ARGUMENT);
  g_assert_cmpstr (error->message, ==, "Cannot serialize message: type is INVALID");
  g_error_free (error);
  g_assert (blob == NULL);
  g_object_unref (message);

  /*
   * check we can't serialize signal messages with INTERFACE, PATH or MEMBER unset / set to reserved value
   */
  message = g_dbus_message_new_signal ("/the/path", "The.Interface", "TheMember");
  /* ----- */
  /* interface NULL => error */
  g_dbus_message_set_interface (message, NULL);
  error = NULL;
  blob = g_dbus_message_to_blob (message, &blob_size, G_DBUS_CAPABILITY_FLAGS_NONE, &error);
  g_assert_error (error, G_IO_ERROR, G_IO_ERROR_INVALID_ARGUMENT);
  g_assert_cmpstr (error->message, ==, "Cannot serialize message: SIGNAL message: PATH, INTERFACE or MEMBER header field is missing");
  g_error_free (error);
  g_assert (blob == NULL);
  /* interface reserved value => error */
  g_dbus_message_set_interface (message, "org.freedesktop.DBus.Local");
  error = NULL;
  blob = g_dbus_message_to_blob (message, &blob_size, G_DBUS_CAPABILITY_FLAGS_NONE, &error);
  g_assert_error (error, G_IO_ERROR, G_IO_ERROR_INVALID_ARGUMENT);
  g_assert_cmpstr (error->message, ==, "Cannot serialize message: SIGNAL message: The INTERFACE header field is using the reserved value org.freedesktop.DBus.Local");
  g_error_free (error);
  g_assert (blob == NULL);
  /* reset interface */
  g_dbus_message_set_interface (message, "The.Interface");
  /* ----- */
  /* path NULL => error */
  g_dbus_message_set_path (message, NULL);
  error = NULL;
  blob = g_dbus_message_to_blob (message, &blob_size, G_DBUS_CAPABILITY_FLAGS_NONE, &error);
  g_assert_error (error, G_IO_ERROR, G_IO_ERROR_INVALID_ARGUMENT);
  g_assert_cmpstr (error->message, ==, "Cannot serialize message: SIGNAL message: PATH, INTERFACE or MEMBER header field is missing");
  g_error_free (error);
  g_assert (blob == NULL);
  /* path reserved value => error */
  g_dbus_message_set_path (message, "/org/freedesktop/DBus/Local");
  error = NULL;
  blob = g_dbus_message_to_blob (message, &blob_size, G_DBUS_CAPABILITY_FLAGS_NONE, &error);
  g_assert_error (error, G_IO_ERROR, G_IO_ERROR_INVALID_ARGUMENT);
  g_assert_cmpstr (error->message, ==, "Cannot serialize message: SIGNAL message: The PATH header field is using the reserved value /org/freedesktop/DBus/Local");
  g_error_free (error);
  g_assert (blob == NULL);
  /* reset path */
  g_dbus_message_set_path (message, "/the/path");
  /* ----- */
  /* member NULL => error */
  g_dbus_message_set_member (message, NULL);
  error = NULL;
  blob = g_dbus_message_to_blob (message, &blob_size, G_DBUS_CAPABILITY_FLAGS_NONE, &error);
  g_assert_error (error, G_IO_ERROR, G_IO_ERROR_INVALID_ARGUMENT);
  g_assert_cmpstr (error->message, ==, "Cannot serialize message: SIGNAL message: PATH, INTERFACE or MEMBER header field is missing");
  g_error_free (error);
  g_assert (blob == NULL);
  /* reset member */
  g_dbus_message_set_member (message, "TheMember");
  /* ----- */
  /* done */
  g_object_unref (message);

  /*
   * check that we can't serialize method call messages with PATH or MEMBER unset
   */
  message = g_dbus_message_new_method_call (NULL, "/the/path", NULL, "TheMember");
  /* ----- */
  /* path NULL => error */
  g_dbus_message_set_path (message, NULL);
  error = NULL;
  blob = g_dbus_message_to_blob (message, &blob_size, G_DBUS_CAPABILITY_FLAGS_NONE, &error);
  g_assert_error (error, G_IO_ERROR, G_IO_ERROR_INVALID_ARGUMENT);
  g_assert_cmpstr (error->message, ==, "Cannot serialize message: METHOD_CALL message: PATH or MEMBER header field is missing");
  g_error_free (error);
  g_assert (blob == NULL);
  /* reset path */
  g_dbus_message_set_path (message, "/the/path");
  /* ----- */
  /* member NULL => error */
  g_dbus_message_set_member (message, NULL);
  error = NULL;
  blob = g_dbus_message_to_blob (message, &blob_size, G_DBUS_CAPABILITY_FLAGS_NONE, &error);
  g_assert_error (error, G_IO_ERROR, G_IO_ERROR_INVALID_ARGUMENT);
  g_assert_cmpstr (error->message, ==, "Cannot serialize message: METHOD_CALL message: PATH or MEMBER header field is missing");
  g_error_free (error);
  g_assert (blob == NULL);
  /* reset member */
  g_dbus_message_set_member (message, "TheMember");
  /* ----- */
  /* done */
  g_object_unref (message);

  /*
   * check that we can't serialize method reply messages with REPLY_SERIAL unset
   */
  message = g_dbus_message_new_method_call (NULL, "/the/path", NULL, "TheMember");
  g_dbus_message_set_serial (message, 42);
  /* method reply */
  reply = g_dbus_message_new_method_reply (message);
  g_assert_cmpint (g_dbus_message_get_reply_serial (reply), ==, 42);
  g_dbus_message_set_header (reply, G_DBUS_MESSAGE_HEADER_FIELD_REPLY_SERIAL, NULL);
  error = NULL;
  blob = g_dbus_message_to_blob (reply, &blob_size, G_DBUS_CAPABILITY_FLAGS_NONE, &error);
  g_assert_error (error, G_IO_ERROR, G_IO_ERROR_INVALID_ARGUMENT);
  g_assert_cmpstr (error->message, ==, "Cannot serialize message: METHOD_RETURN message: REPLY_SERIAL header field is missing");
  g_error_free (error);
  g_assert (blob == NULL);
  g_object_unref (reply);
  /* method error - first nuke ERROR_NAME, then REPLY_SERIAL */
  reply = g_dbus_message_new_method_error (message, "Some.Error.Name", "the message");
  g_assert_cmpint (g_dbus_message_get_reply_serial (reply), ==, 42);
  /* nuke ERROR_NAME */
  g_dbus_message_set_error_name (reply, NULL);
  error = NULL;
  blob = g_dbus_message_to_blob (reply, &blob_size, G_DBUS_CAPABILITY_FLAGS_NONE, &error);
  g_assert_error (error, G_IO_ERROR, G_IO_ERROR_INVALID_ARGUMENT);
  g_assert_cmpstr (error->message, ==, "Cannot serialize message: ERROR message: REPLY_SERIAL or ERROR_NAME header field is missing");
  g_error_free (error);
  g_assert (blob == NULL);
  /* reset ERROR_NAME */
  g_dbus_message_set_error_name (reply, "Some.Error.Name");
  /* nuke REPLY_SERIAL */
  g_dbus_message_set_header (reply, G_DBUS_MESSAGE_HEADER_FIELD_REPLY_SERIAL, NULL);
  error = NULL;
  blob = g_dbus_message_to_blob (reply, &blob_size, G_DBUS_CAPABILITY_FLAGS_NONE, &error);
  g_assert_error (error, G_IO_ERROR, G_IO_ERROR_INVALID_ARGUMENT);
  g_assert_cmpstr (error->message, ==, "Cannot serialize message: ERROR message: REPLY_SERIAL or ERROR_NAME header field is missing");
  g_error_free (error);
  g_assert (blob == NULL);
  g_object_unref (reply);
  g_object_unref (message);
}

/* ---------------------------------------------------------------------------------------------------- */

static void
message_parse_empty_arrays_of_arrays (void)
{
  GVariant *body;
  GError *error = NULL;

  g_test_bug ("673612");
  /* These three-element array of empty arrays were previously read back as a
   * two-element array of empty arrays, due to sometimes erroneously skipping
   * four bytes to align for the eight-byte-aligned grandchild types (x and
   * dict_entry).
   */
  body = g_variant_parse (G_VARIANT_TYPE ("(aaax)"),
      "([@aax [], [], []],)", NULL, NULL, &error);
  g_assert_no_error (error);
  check_serialization (body,
      "value 0:   array:\n"
      "    array:\n"
      "    array:\n"
      "    array:\n");
<<<<<<< HEAD
=======
  g_variant_unref (body);
>>>>>>> 76bed778

  body = g_variant_parse (G_VARIANT_TYPE ("(aaa{uu})"),
      "([@aa{uu} [], [], []],)", NULL, NULL, &error);
  g_assert_no_error (error);
  check_serialization (body,
      "value 0:   array:\n"
      "    array:\n"
      "    array:\n"
      "    array:\n");
<<<<<<< HEAD
=======
  g_variant_unref (body);
>>>>>>> 76bed778

  /* Due to the same bug, g_dbus_message_new_from_blob() would fail for this
   * message because it would try to read past the end of the string. Hence,
   * sending this to an application would make it fall off the bus. */
  body = g_variant_parse (G_VARIANT_TYPE ("(a(aa{sv}as))"),
      "([ ([], []),"
      "   ([], []),"
      "   ([], [])],)", NULL, NULL, &error);
  g_assert_no_error (error);
  check_serialization (body,
      "value 0:   array:\n"
      "    struct:\n"
      "      array:\n"
      "      array:\n"
      "    struct:\n"
      "      array:\n"
      "      array:\n"
      "    struct:\n"
      "      array:\n"
      "      array:\n");
<<<<<<< HEAD
=======
  g_variant_unref (body);
}

/* ---------------------------------------------------------------------------------------------------- */

static void
test_double_array (void)
{
  GVariantBuilder builder;
  GVariant *body;

  g_test_bug ("732754");

  g_variant_builder_init (&builder, G_VARIANT_TYPE ("ad"));
  g_variant_builder_add (&builder, "d", (gdouble)0.0);
  g_variant_builder_add (&builder, "d", (gdouble)8.0);
  g_variant_builder_add (&builder, "d", (gdouble)22.0);
  g_variant_builder_add (&builder, "d", (gdouble)0.0);
  body = g_variant_new ("(@ad)", g_variant_builder_end (&builder));
  check_serialization (body,
      "value 0:   array:\n"
      "    double: 0.000000\n"
      "    double: 8.000000\n"
      "    double: 22.000000\n"
      "    double: 0.000000\n");
>>>>>>> 76bed778
}

/* ---------------------------------------------------------------------------------------------------- */

int
main (int   argc,
      char *argv[])
{
  setlocale (LC_ALL, "C");

  g_test_init (&argc, &argv, NULL);
  g_test_bug_base ("https://bugzilla.gnome.org/show_bug.cgi?id=");

  g_test_add_func ("/gdbus/message-serialize-basic", message_serialize_basic);
  g_test_add_func ("/gdbus/message-serialize-complex", message_serialize_complex);
  g_test_add_func ("/gdbus/message-serialize-invalid", message_serialize_invalid);
  g_test_add_func ("/gdbus/message-serialize-header-checks", message_serialize_header_checks);

  g_test_add_func ("/gdbus/message-parse-empty-arrays-of-arrays",
      message_parse_empty_arrays_of_arrays);

<<<<<<< HEAD
=======
  g_test_add_func ("/gdbus/message-serialize/double-array", test_double_array);

>>>>>>> 76bed778
  return g_test_run();
}
<|MERGE_RESOLUTION|>--- conflicted
+++ resolved
@@ -1021,10 +1021,7 @@
       "    array:\n"
       "    array:\n"
       "    array:\n");
-<<<<<<< HEAD
-=======
   g_variant_unref (body);
->>>>>>> 76bed778
 
   body = g_variant_parse (G_VARIANT_TYPE ("(aaa{uu})"),
       "([@aa{uu} [], [], []],)", NULL, NULL, &error);
@@ -1034,10 +1031,7 @@
       "    array:\n"
       "    array:\n"
       "    array:\n");
-<<<<<<< HEAD
-=======
   g_variant_unref (body);
->>>>>>> 76bed778
 
   /* Due to the same bug, g_dbus_message_new_from_blob() would fail for this
    * message because it would try to read past the end of the string. Hence,
@@ -1058,8 +1052,6 @@
       "    struct:\n"
       "      array:\n"
       "      array:\n");
-<<<<<<< HEAD
-=======
   g_variant_unref (body);
 }
 
@@ -1085,7 +1077,6 @@
       "    double: 8.000000\n"
       "    double: 22.000000\n"
       "    double: 0.000000\n");
->>>>>>> 76bed778
 }
 
 /* ---------------------------------------------------------------------------------------------------- */
@@ -1107,10 +1098,7 @@
   g_test_add_func ("/gdbus/message-parse-empty-arrays-of-arrays",
       message_parse_empty_arrays_of_arrays);
 
-<<<<<<< HEAD
-=======
   g_test_add_func ("/gdbus/message-serialize/double-array", test_double_array);
 
->>>>>>> 76bed778
   return g_test_run();
 }
