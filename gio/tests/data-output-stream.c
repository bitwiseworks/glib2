/* GLib testing framework examples and tests
 * Copyright (C) 2008 Red Hat, Inc.
 * Authors: Tomas Bzatek <tbzatek@redhat.com>
 *
 * This work is provided "as is"; redistribution and modification
 * in whole or in part, in any medium, physical or electronic is
 * permitted without restriction.
 *
 * This work is distributed in the hope that it will be useful,
 * but WITHOUT ANY WARRANTY; without even the implied warranty of
 * MERCHANTABILITY or FITNESS FOR A PARTICULAR PURPOSE.
 *
 * In no event shall the authors or contributors be liable for any
 * direct, indirect, incidental, special, exemplary, or consequential
 * damages (including, but not limited to, procurement of substitute
 * goods or services; loss of use, data, or profits; or business
 * interruption) however caused and on any theory of liability, whether
 * in contract, strict liability, or tort (including negligence or
 * otherwise) arising in any way out of the use of this software, even
 * if advised of the possibility of such damage.
 */

#include <glib/glib.h>
#include <gio/gio.h>
#include <stdlib.h>
#include <string.h>

#define MAX_LINES		0xFFF	
#define MAX_LINES_BUFF 		0xFFFFFF
#define MAX_BYTES_BINARY	0x100	

static void
test_basic (void)
{
  GOutputStream *stream;
  GOutputStream *base_stream;
  gpointer data;
  gint val;

  data = g_malloc0 (MAX_LINES_BUFF);
  
  /* initialize objects */
  base_stream = g_memory_output_stream_new (data, MAX_LINES_BUFF, NULL, NULL);
  stream = G_OUTPUT_STREAM (g_data_output_stream_new (base_stream));

  g_object_get (stream, "byte-order", &val, NULL);
  g_assert_cmpint (val, ==, G_DATA_STREAM_BYTE_ORDER_BIG_ENDIAN);
  g_object_set (stream, "byte-order", G_DATA_STREAM_BYTE_ORDER_LITTLE_ENDIAN, NULL);
  g_assert_cmpint (g_data_output_stream_get_byte_order (G_DATA_OUTPUT_STREAM (stream)), ==, G_DATA_STREAM_BYTE_ORDER_LITTLE_ENDIAN);

  g_object_unref (stream);
  g_object_unref (base_stream);
  g_free (data);
}

static void
test_read_lines (GDataStreamNewlineType newline_type)
{
  GOutputStream *stream;
  GOutputStream *base_stream;
  GError *error = NULL;
  gpointer data;
  char *lines;
  int size;
  int i;

#define TEST_STRING	"some_text"
  
  const char* endl[4] = {"\n", "\r", "\r\n", "\n"};
  
  
  data = g_malloc0 (MAX_LINES_BUFF);
  lines = g_malloc0 ((strlen (TEST_STRING) + strlen (endl[newline_type])) * MAX_LINES + 1);
  
  /* initialize objects */
  base_stream = g_memory_output_stream_new (data, MAX_LINES_BUFF, NULL, NULL);
  stream = G_OUTPUT_STREAM (g_data_output_stream_new (base_stream));

  
  /*  fill data */
  for (i = 0; i < MAX_LINES; i++)
    {
      gboolean res;
      char *s = g_strconcat (TEST_STRING, endl[newline_type], NULL);
      res = g_data_output_stream_put_string (G_DATA_OUTPUT_STREAM (stream), s, NULL, &error);
      g_stpcpy ((char*)(lines + i*strlen(s)), s);
      g_assert_no_error (error);
      g_assert (res == TRUE);
      g_free (s);
    }

  /*  Byte order testing */
  g_data_output_stream_set_byte_order (G_DATA_OUTPUT_STREAM (stream), G_DATA_STREAM_BYTE_ORDER_BIG_ENDIAN);
  g_assert_cmpint (g_data_output_stream_get_byte_order (G_DATA_OUTPUT_STREAM (stream)), ==, G_DATA_STREAM_BYTE_ORDER_BIG_ENDIAN);
  g_data_output_stream_set_byte_order (G_DATA_OUTPUT_STREAM (stream), G_DATA_STREAM_BYTE_ORDER_LITTLE_ENDIAN);
  g_assert_cmpint (g_data_output_stream_get_byte_order (G_DATA_OUTPUT_STREAM (stream)), ==, G_DATA_STREAM_BYTE_ORDER_LITTLE_ENDIAN);
  
  /*  compare data */
  size = strlen (data);
  g_assert_cmpint (size, <, MAX_LINES_BUFF);
  g_assert_cmpstr ((char*)data, ==, lines);
  
  g_object_unref (base_stream);
  g_object_unref (stream);
  g_free (data);
  g_free (lines);
}

static void
test_read_lines_LF (void)
{
  test_read_lines (G_DATA_STREAM_NEWLINE_TYPE_LF);
}

static void
test_read_lines_CR (void)
{
  test_read_lines (G_DATA_STREAM_NEWLINE_TYPE_CR);
}

static void
test_read_lines_CR_LF (void)
{
  test_read_lines (G_DATA_STREAM_NEWLINE_TYPE_CR_LF);
}

enum TestDataType {
  TEST_DATA_BYTE = 0,
  TEST_DATA_INT16,
  TEST_DATA_UINT16,
  TEST_DATA_INT32,
  TEST_DATA_UINT32,
  TEST_DATA_INT64,
  TEST_DATA_UINT64
};

static void
test_data_array (guchar *buffer, gsize len,
		 enum TestDataType data_type, GDataStreamByteOrder byte_order)
{
  GOutputStream *stream;
  GOutputStream *base_stream;
  guchar *stream_data;
  
  GError *error = NULL;
  guint pos;
  GDataStreamByteOrder native;
  gboolean swap;
  gboolean res;
  
  /*  create objects */
  stream_data = g_malloc0 (len);
  base_stream = g_memory_output_stream_new (stream_data, len, NULL, NULL);
  stream = G_OUTPUT_STREAM (g_data_output_stream_new (base_stream));
  g_data_output_stream_set_byte_order (G_DATA_OUTPUT_STREAM (stream), byte_order);
  
  /*  Set flag to swap bytes if needed */
  native = (G_BYTE_ORDER == G_BIG_ENDIAN) ? G_DATA_STREAM_BYTE_ORDER_BIG_ENDIAN : G_DATA_STREAM_BYTE_ORDER_LITTLE_ENDIAN;
  swap = (byte_order != G_DATA_STREAM_BYTE_ORDER_HOST_ENDIAN) && (byte_order != native);

  /* set len to length of buffer cast to actual type */
  switch (data_type)
    {
    case TEST_DATA_BYTE:
      break;
    case TEST_DATA_INT16:
    case TEST_DATA_UINT16:
      g_assert_cmpint (len % 2, ==, 0);
    case TEST_DATA_INT32:
    case TEST_DATA_UINT32:
      g_assert_cmpint (len % 4, ==, 0);
    case TEST_DATA_INT64:
    case TEST_DATA_UINT64:
      g_assert_cmpint (len % 8, ==, 0);
      len /= 8;
      break;
    default:
      g_assert_not_reached ();
      break;
    }

  /*  Write data to the file */
  for (pos = 0; pos < len; pos++)
    {
      switch (data_type)
	{
	case TEST_DATA_BYTE:
	  res = g_data_output_stream_put_byte (G_DATA_OUTPUT_STREAM (stream), buffer[pos], NULL, &error);
	  break;
	case TEST_DATA_INT16:
	  res = g_data_output_stream_put_int16 (G_DATA_OUTPUT_STREAM (stream), ((gint16 *) buffer)[pos], NULL, &error);
	  break;
	case TEST_DATA_UINT16:
	  res = g_data_output_stream_put_uint16 (G_DATA_OUTPUT_STREAM (stream), ((guint16 *) buffer)[pos], NULL, &error);
	  break;
	case TEST_DATA_INT32:
	  res = g_data_output_stream_put_int32 (G_DATA_OUTPUT_STREAM (stream), ((gint32 *) buffer)[pos], NULL, &error);
	  break;
	case TEST_DATA_UINT32:
	  res = g_data_output_stream_put_uint32 (G_DATA_OUTPUT_STREAM (stream), ((guint32 *) buffer)[pos], NULL, &error);
	  break;
	case TEST_DATA_INT64:
	  res = g_data_output_stream_put_int64 (G_DATA_OUTPUT_STREAM (stream), ((gint64 *) buffer)[pos], NULL, &error);
	  break;
	case TEST_DATA_UINT64:
	  res = g_data_output_stream_put_uint64 (G_DATA_OUTPUT_STREAM (stream), ((guint64 *) buffer)[pos], NULL, &error);
	  break;
        default:
          g_assert_not_reached ();
          break;
	}
      g_assert_no_error (error);
      g_assert_cmpint (res, ==, TRUE);
    }
  
  /*  Compare data back */
  for (pos = 0; pos < len; pos++)
    {
      switch (data_type)
        {
        case TEST_DATA_BYTE:
          /* swapping unnecessary */
          g_assert_cmpint (buffer[pos], ==, stream_data[pos]);
          break;
        case TEST_DATA_UINT16:
          if (swap)
            g_assert_cmpint (GUINT16_SWAP_LE_BE (((guint16 *) buffer)[pos]), ==, ((guint16 *) stream_data)[pos]);
          else
            g_assert_cmpint (((guint16 *) buffer)[pos], ==, ((guint16 *) stream_data)[pos]);
          break;
        case TEST_DATA_INT16:
          if (swap)
            g_assert_cmpint ((gint16) GUINT16_SWAP_LE_BE (((gint16 *) buffer)[pos]), ==, ((gint16 *) stream_data)[pos]);
          else
            g_assert_cmpint (((gint16 *) buffer)[pos], ==, ((gint16 *) stream_data)[pos]);
          break;
        case TEST_DATA_UINT32:
          if (swap)
            g_assert_cmpint (GUINT32_SWAP_LE_BE (((guint32 *) buffer)[pos]), ==, ((guint32 *) stream_data)[pos]);
          else
            g_assert_cmpint (((guint32 *) buffer)[pos], ==, ((guint32 *) stream_data)[pos]);
          break;
        case TEST_DATA_INT32:
          if (swap)
            g_assert_cmpint ((gint32) GUINT32_SWAP_LE_BE (((gint32 *) buffer)[pos]), ==, ((gint32 *) stream_data)[pos]);
          else
            g_assert_cmpint (((gint32 *) buffer)[pos], ==, ((gint32 *) stream_data)[pos]);
          break;
        case TEST_DATA_UINT64:
          if (swap)
            g_assert_cmpint (GUINT64_SWAP_LE_BE (((guint64 *) buffer)[pos]), ==, ((guint64 *) stream_data)[pos]);
          else
            g_assert_cmpint (((guint64 *) buffer)[pos], ==, ((guint64 *) stream_data)[pos]);
          break;
        case TEST_DATA_INT64:
          if (swap)
            g_assert_cmpint ((gint64) GUINT64_SWAP_LE_BE (((gint64 *) buffer)[pos]), ==, ((gint64 *) stream_data)[pos]);
          else
            g_assert_cmpint (((gint64 *) buffer)[pos], ==, ((gint64 *) stream_data)[pos]);
          break;
        default:
            g_assert_not_reached ();
          break;
        }
    }
  
  g_object_unref (base_stream);
  g_object_unref (stream);
  g_free (stream_data);
}

static void
test_read_int (void)
{
  GRand *randomizer;
  gpointer buffer;
  int i;
  
  randomizer = g_rand_new ();
  buffer = g_malloc0(MAX_BYTES_BINARY);
  
  /*  Fill in some random data */
  for (i = 0; i < MAX_BYTES_BINARY; i++)
    {
      guchar x = 0;
      while (! x)  x = (guchar)g_rand_int (randomizer);
      *(guchar*)((guchar*)buffer + sizeof (guchar) * i) = x; 
    }

  for (i = 0; i < 3; i++)
    {
      int j;
      for (j = 0; j <= TEST_DATA_UINT64; j++)
	test_data_array (buffer, MAX_BYTES_BINARY, j, i);
    }
  
  g_rand_free (randomizer);
  g_free (buffer);
}

static void
test_seek (void)
{
  GDataOutputStream *stream;
  GMemoryOutputStream *base_stream;
  GSeekable *seekable;
  GError *error;
  guchar *stream_data;
  gsize len;
  gboolean res;

  len = 8;
  
  /*  create objects */
  stream_data = g_malloc0 (len);
  base_stream = G_MEMORY_OUTPUT_STREAM (g_memory_output_stream_new (stream_data, len, NULL, NULL));
  stream = g_data_output_stream_new (G_OUTPUT_STREAM (base_stream));
  g_data_output_stream_set_byte_order (stream, G_DATA_STREAM_BYTE_ORDER_BIG_ENDIAN);
  seekable = G_SEEKABLE (stream);
  g_assert (!g_seekable_can_truncate (seekable));
  error = NULL;
  
  /* Write */
  g_assert_cmpint (g_seekable_tell (seekable), ==, 0);
  res = g_data_output_stream_put_uint16 (stream, 0x0123, NULL, &error);
  g_assert_no_error (error);
  g_assert (res);
  g_data_output_stream_put_uint16 (stream, 0x4567, NULL, NULL);
  g_assert_cmpint (g_seekable_tell (seekable), ==, 4);
  g_assert_cmpint (stream_data[0], ==, 0x01);
  g_assert_cmpint (stream_data[1], ==, 0x23);
  g_assert_cmpint (stream_data[2], ==, 0x45);
  g_assert_cmpint (stream_data[3], ==, 0x67);
  g_assert_cmpint (g_memory_output_stream_get_data_size (base_stream), ==, 4);

  /* Forward relative seek */
  res = g_seekable_seek (seekable, 2, G_SEEK_CUR, NULL, &error);
  g_assert_no_error (error);
  g_assert (res);
  g_assert_cmpint (g_seekable_tell (seekable), ==, 6);
  g_assert_cmpint (g_memory_output_stream_get_data_size (base_stream), ==, 4);
  res = g_data_output_stream_put_uint16 (stream, 0x89AB, NULL, &error);
  g_assert (res);
  g_assert_cmpint (g_seekable_tell (seekable), ==, 8);
  g_assert_cmpint (g_memory_output_stream_get_data_size (base_stream), ==, 8);
  g_assert_cmpint (stream_data[0], ==, 0x01);
  g_assert_cmpint (stream_data[1], ==, 0x23);
  g_assert_cmpint (stream_data[2], ==, 0x45);
  g_assert_cmpint (stream_data[3], ==, 0x67);
  g_assert_cmpint (stream_data[4], ==, 0x00);
  g_assert_cmpint (stream_data[5], ==, 0x00);
  g_assert_cmpint (stream_data[6], ==, 0x89);
  g_assert_cmpint (stream_data[7], ==, 0xAB);

  /* Backward relative seek */
  res = g_seekable_seek (seekable, -3, G_SEEK_CUR, NULL, &error);
  g_assert_no_error (error);
  g_assert (res);
  g_assert_cmpint (g_seekable_tell (seekable), ==, 5);
  g_assert_cmpint (g_memory_output_stream_get_data_size (base_stream), ==, 8);
  res = g_data_output_stream_put_uint16 (stream, 0xCDEF, NULL, &error);
  g_assert_no_error (error);
  g_assert (res);
  g_assert_cmpint (g_seekable_tell (seekable), ==, 7);
  g_assert_cmpint (g_memory_output_stream_get_data_size (base_stream), ==, 8);
  g_assert_cmpint (stream_data[0], ==, 0x01);
  g_assert_cmpint (stream_data[1], ==, 0x23);
  g_assert_cmpint (stream_data[2], ==, 0x45);
  g_assert_cmpint (stream_data[3], ==, 0x67);
  g_assert_cmpint (stream_data[4], ==, 0x00);
  g_assert_cmpint (stream_data[5], ==, 0xCD);
  g_assert_cmpint (stream_data[6], ==, 0xEF);
  g_assert_cmpint (stream_data[7], ==, 0xAB);

  /* From start */
  res = g_seekable_seek (seekable, 4, G_SEEK_SET, NULL, &error);
  g_assert_no_error (error);
  g_assert (res);
  g_assert_cmpint (g_seekable_tell (seekable), ==, 4);
  g_assert_cmpint (g_memory_output_stream_get_data_size (base_stream), ==, 8);
  res = g_data_output_stream_put_uint16 (stream, 0xFEDC, NULL, &error);
  g_assert_no_error (error);
  g_assert (res);
  g_assert_cmpint (g_seekable_tell (seekable), ==, 6);
  g_assert_cmpint (g_memory_output_stream_get_data_size (base_stream), ==, 8);
  g_assert_cmpint (stream_data[0], ==, 0x01);
  g_assert_cmpint (stream_data[1], ==, 0x23);
  g_assert_cmpint (stream_data[2], ==, 0x45);
  g_assert_cmpint (stream_data[3], ==, 0x67);
  g_assert_cmpint (stream_data[4], ==, 0xFE);
  g_assert_cmpint (stream_data[5], ==, 0xDC);
  g_assert_cmpint (stream_data[6], ==, 0xEF);
  g_assert_cmpint (stream_data[7], ==, 0xAB);

  /* From end */
  res = g_seekable_seek (seekable, -4, G_SEEK_END, NULL, &error);
  g_assert_no_error (error);
  g_assert (res);
  g_assert_cmpint (g_seekable_tell (seekable), ==, 4);
  g_assert_cmpint (g_memory_output_stream_get_data_size (base_stream), ==, 8);
  res = g_data_output_stream_put_uint16 (stream, 0xBA87, NULL, &error);
  g_assert_no_error (error);
  g_assert (res);
  g_assert_cmpint (g_seekable_tell (seekable), ==, 6);
  g_assert_cmpint (g_memory_output_stream_get_data_size (base_stream), ==, 8);
  g_assert_cmpint (stream_data[0], ==, 0x01);
  g_assert_cmpint (stream_data[1], ==, 0x23);
  g_assert_cmpint (stream_data[2], ==, 0x45);
  g_assert_cmpint (stream_data[3], ==, 0x67);
  g_assert_cmpint (stream_data[4], ==, 0xBA);
  g_assert_cmpint (stream_data[5], ==, 0x87);
  g_assert_cmpint (stream_data[6], ==, 0xEF);
  g_assert_cmpint (stream_data[7], ==, 0xAB);

  g_object_unref (stream);
  g_object_unref (base_stream);
  g_free (stream_data);
}

static void
test_truncate (void)
{
  GDataOutputStream *stream;
  GMemoryOutputStream *base_stream;
  GSeekable *seekable;
  GError *error;
  guchar *stream_data;
  gsize len;
  gboolean res;

  len = 8;

  /* Create objects */
  stream_data = g_malloc0 (len);
  base_stream = G_MEMORY_OUTPUT_STREAM (g_memory_output_stream_new (stream_data, len, g_realloc, g_free));
  stream = g_data_output_stream_new (G_OUTPUT_STREAM (base_stream));
  g_data_output_stream_set_byte_order (stream, G_DATA_STREAM_BYTE_ORDER_BIG_ENDIAN);
  seekable = G_SEEKABLE (stream);
  error = NULL;
  g_assert (g_seekable_can_truncate (seekable));
  
  /* Write */
  g_assert_cmpint (g_memory_output_stream_get_size (base_stream), ==, len);
  g_assert_cmpint (g_memory_output_stream_get_data_size (base_stream), ==, 0);
  res = g_data_output_stream_put_uint16 (stream, 0x0123, NULL, &error);
  g_assert_no_error (error);
  g_assert (res);
  res = g_data_output_stream_put_uint16 (stream, 0x4567, NULL, NULL);
  g_assert_no_error (error);
  g_assert (res);
  g_assert_cmpint (g_memory_output_stream_get_size (base_stream), ==, len);
  g_assert_cmpint (g_memory_output_stream_get_data_size (base_stream), ==, 4);
<<<<<<< HEAD
=======
  stream_data = g_memory_output_stream_get_data (base_stream);
>>>>>>> 76bed778
  g_assert_cmpint (stream_data[0], ==, 0x01);
  g_assert_cmpint (stream_data[1], ==, 0x23);
  g_assert_cmpint (stream_data[2], ==, 0x45);
  g_assert_cmpint (stream_data[3], ==, 0x67);

  /* Truncate at position */
  res = g_seekable_truncate (seekable, 4, NULL, &error);
  g_assert_no_error (error);
  g_assert (res);
  g_assert_cmpint (g_memory_output_stream_get_size (base_stream), ==, 4);
  g_assert_cmpint (g_memory_output_stream_get_data_size (base_stream), ==, 4);
<<<<<<< HEAD
=======
  stream_data = g_memory_output_stream_get_data (base_stream);
>>>>>>> 76bed778
  g_assert_cmpint (stream_data[0], ==, 0x01);
  g_assert_cmpint (stream_data[1], ==, 0x23);
  g_assert_cmpint (stream_data[2], ==, 0x45);
  g_assert_cmpint (stream_data[3], ==, 0x67);

  /* Truncate beyond position */
  res = g_seekable_truncate (seekable, 6, NULL, &error);
  g_assert_no_error (error);
  g_assert (res);
  g_assert_cmpint (g_memory_output_stream_get_size (base_stream), ==, 6);
<<<<<<< HEAD
  g_assert_cmpint (g_memory_output_stream_get_data_size (base_stream), ==, 4);
=======
  g_assert_cmpint (g_memory_output_stream_get_data_size (base_stream), ==, 6);
  stream_data = g_memory_output_stream_get_data (base_stream);
>>>>>>> 76bed778
  g_assert_cmpint (stream_data[0], ==, 0x01);
  g_assert_cmpint (stream_data[1], ==, 0x23);
  g_assert_cmpint (stream_data[2], ==, 0x45);
  g_assert_cmpint (stream_data[3], ==, 0x67);

  /* Truncate before position */
  res = g_seekable_truncate (seekable, 2, NULL, &error);
  g_assert_no_error (error);
  g_assert (res);
  g_assert_cmpint (g_memory_output_stream_get_size (base_stream), ==, 2);
  g_assert_cmpint (g_memory_output_stream_get_data_size (base_stream), ==, 2);
<<<<<<< HEAD
=======
  stream_data = g_memory_output_stream_get_data (base_stream);
>>>>>>> 76bed778
  g_assert_cmpint (stream_data[0], ==, 0x01);
  g_assert_cmpint (stream_data[1], ==, 0x23);

  g_object_unref (stream);
  g_object_unref (base_stream);
}

int
main (int   argc,
      char *argv[])
{
  g_test_init (&argc, &argv, NULL);

  g_test_add_func ("/data-output-stream/basic", test_basic);
  g_test_add_func ("/data-output-stream/write-lines-LF", test_read_lines_LF);
  g_test_add_func ("/data-output-stream/write-lines-CR", test_read_lines_CR);
  g_test_add_func ("/data-output-stream/write-lines-CR-LF", test_read_lines_CR_LF);
  g_test_add_func ("/data-output-stream/write-int", test_read_int);
  g_test_add_func ("/data-output-stream/seek", test_seek);
  g_test_add_func ("/data-output-stream/truncate", test_truncate);

  return g_test_run();
}<|MERGE_RESOLUTION|>--- conflicted
+++ resolved
@@ -450,10 +450,7 @@
   g_assert (res);
   g_assert_cmpint (g_memory_output_stream_get_size (base_stream), ==, len);
   g_assert_cmpint (g_memory_output_stream_get_data_size (base_stream), ==, 4);
-<<<<<<< HEAD
-=======
   stream_data = g_memory_output_stream_get_data (base_stream);
->>>>>>> 76bed778
   g_assert_cmpint (stream_data[0], ==, 0x01);
   g_assert_cmpint (stream_data[1], ==, 0x23);
   g_assert_cmpint (stream_data[2], ==, 0x45);
@@ -465,10 +462,7 @@
   g_assert (res);
   g_assert_cmpint (g_memory_output_stream_get_size (base_stream), ==, 4);
   g_assert_cmpint (g_memory_output_stream_get_data_size (base_stream), ==, 4);
-<<<<<<< HEAD
-=======
   stream_data = g_memory_output_stream_get_data (base_stream);
->>>>>>> 76bed778
   g_assert_cmpint (stream_data[0], ==, 0x01);
   g_assert_cmpint (stream_data[1], ==, 0x23);
   g_assert_cmpint (stream_data[2], ==, 0x45);
@@ -479,12 +473,8 @@
   g_assert_no_error (error);
   g_assert (res);
   g_assert_cmpint (g_memory_output_stream_get_size (base_stream), ==, 6);
-<<<<<<< HEAD
-  g_assert_cmpint (g_memory_output_stream_get_data_size (base_stream), ==, 4);
-=======
   g_assert_cmpint (g_memory_output_stream_get_data_size (base_stream), ==, 6);
   stream_data = g_memory_output_stream_get_data (base_stream);
->>>>>>> 76bed778
   g_assert_cmpint (stream_data[0], ==, 0x01);
   g_assert_cmpint (stream_data[1], ==, 0x23);
   g_assert_cmpint (stream_data[2], ==, 0x45);
@@ -496,10 +486,7 @@
   g_assert (res);
   g_assert_cmpint (g_memory_output_stream_get_size (base_stream), ==, 2);
   g_assert_cmpint (g_memory_output_stream_get_data_size (base_stream), ==, 2);
-<<<<<<< HEAD
-=======
   stream_data = g_memory_output_stream_get_data (base_stream);
->>>>>>> 76bed778
   g_assert_cmpint (stream_data[0], ==, 0x01);
   g_assert_cmpint (stream_data[1], ==, 0x23);
 
