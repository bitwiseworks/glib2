--- conflicted
+++ resolved
@@ -237,8 +237,6 @@
   g_assert (i == icon2);
   g_object_unref (i);
 
-<<<<<<< HEAD
-=======
   g_object_unref (emblem1);
   g_object_unref (emblem2);
   g_object_unref (icon);
@@ -358,7 +356,6 @@
   g_assert (i == icon2);
   g_object_unref (i);
 
->>>>>>> 76bed778
   g_object_unref (emblem1);
   g_object_unref (emblem2);
   g_object_unref (icon);
@@ -366,11 +363,7 @@
   g_object_unref (icon3);
   g_object_unref (icon4);
   g_object_unref (icon5);
-<<<<<<< HEAD
-  g_free (data);
-=======
-  g_variant_unref (data);
->>>>>>> 76bed778
+  g_variant_unref (data);
 }
 
 static void
@@ -428,11 +421,7 @@
   GIcon *icon1, *icon2, *icon3, *icon4, *icon5;
   GEmblem *emblem, *emblem1, *emblem2;
   GList *emblems;
-<<<<<<< HEAD
-  GIcon *icon;
-=======
   GVariant *variant;
->>>>>>> 76bed778
 
   icon1 = g_themed_icon_new ("testicon");
   icon2 = g_themed_icon_new ("testemblem");
