/* GIO - GLib Input, Output and Streaming Library
 *
 * Copyright (C) 2006-2007 Red Hat, Inc.
 *
 * This library is free software; you can redistribute it and/or
 * modify it under the terms of the GNU Lesser General Public
 * License as published by the Free Software Foundation; either
 * version 2 of the License, or (at your option) any later version.
 *
 * This library is distributed in the hope that it will be useful,
 * but WITHOUT ANY WARRANTY; without even the implied warranty of
 * MERCHANTABILITY or FITNESS FOR A PARTICULAR PURPOSE.  See the GNU
 * Lesser General Public License for more details.
 *
 * You should have received a copy of the GNU Lesser General
 * Public License along with this library; if not, see <http://www.gnu.org/licenses/>.
 *
 * Author: Alexander Larsson <alexl@redhat.com>
 */

#include "config.h"
#include "gasyncresult.h"
#include "gsimpleasyncresult.h"
#include "glibintl.h"


/**
 * SECTION:gasyncresult
 * @short_description: Asynchronous Function Results
 * @include: gio/gio.h
 * @see_also: #GTask
 *
 * Provides a base class for implementing asynchronous function results.
 *
 * Asynchronous operations are broken up into two separate operations
 * which are chained together by a #GAsyncReadyCallback. To begin
 * an asynchronous operation, provide a #GAsyncReadyCallback to the
 * asynchronous function. This callback will be triggered when the
 * operation has completed, and will be passed a #GAsyncResult instance
 * filled with the details of the operation's success or failure, the
 * object the asynchronous function was started for and any error codes
 * returned. The asynchronous callback function is then expected to call
 * the corresponding "_finish()" function, passing the object the
 * function was called for, the #GAsyncResult instance, and (optionally)
 * an @error to grab any error conditions that may have occurred.
 *
 * The "_finish()" function for an operation takes the generic result
 * (of type #GAsyncResult) and returns the specific result that the
 * operation in question yields (e.g. a #GFileEnumerator for a
 * "enumerate children" operation). If the result or error status of the
 * operation is not needed, there is no need to call the "_finish()"
 * function; GIO will take care of cleaning up the result and error
 * information after the #GAsyncReadyCallback returns. You can pass
 * %NULL for the #GAsyncReadyCallback if you don't need to take any
 * action at all after the operation completes. Applications may also
 * take a reference to the #GAsyncResult and call "_finish()" later;
 * however, the "_finish()" function may be called at most once.
 *
 * Example of a typical asynchronous operation flow:
 * |[<!-- language="C" -->
 * void _theoretical_frobnitz_async (Theoretical         *t,
 *                                   GCancellable        *c,
 *                                   GAsyncReadyCallback  cb,
 *                                   gpointer             u);
 *
 * gboolean _theoretical_frobnitz_finish (Theoretical   *t,
 *                                        GAsyncResult  *res,
 *                                        GError       **e);
 *
 * static void
 * frobnitz_result_func (GObject      *source_object,
 *			 GAsyncResult *res,
 *			 gpointer      user_data)
 * {
 *   gboolean success = FALSE;
 *
 *   success = _theoretical_frobnitz_finish (source_object, res, NULL);
 *
 *   if (success)
 *     g_printf ("Hurray!\n");
 *   else
 *     g_printf ("Uh oh!\n");
 *
 *   ...
 *
 * }
 *
 * int main (int argc, void *argv[])
 * {
 *    ...
 *
 *    _theoretical_frobnitz_async (theoretical_data,
 *                                 NULL,
 *                                 frobnitz_result_func,
 *                                 NULL);
 *
 *    ...
 * }
 * ]|
 *
 * The callback for an asynchronous operation is called only once, and is
 * always called, even in the case of a cancelled operation. On cancellation
 * the result is a %G_IO_ERROR_CANCELLED error.
<<<<<<< HEAD
 **/
=======
 *
 * ## I/O Priority # {#io-priority}
 *
 * Many I/O-related asynchronous operations have a priority parameter,
 * which is used in certain cases to determine the order in which
 * operations are executed. They are not used to determine system-wide
 * I/O scheduling. Priorities are integers, with lower numbers indicating
 * higher priority. It is recommended to choose priorities between
 * %G_PRIORITY_LOW and %G_PRIORITY_HIGH, with %G_PRIORITY_DEFAULT
 * as a default.
 */
>>>>>>> 76bed778

typedef GAsyncResultIface GAsyncResultInterface;
G_DEFINE_INTERFACE (GAsyncResult, g_async_result, G_TYPE_OBJECT)

static void
g_async_result_default_init (GAsyncResultInterface *iface)
{
}

/**
 * g_async_result_get_user_data:
 * @res: a #GAsyncResult.
 *
 * Gets the user data from a #GAsyncResult.
 *
 * Returns: (transfer full): the user data for @res.
 **/
gpointer
g_async_result_get_user_data (GAsyncResult *res)
{
  GAsyncResultIface *iface;

  g_return_val_if_fail (G_IS_ASYNC_RESULT (res), NULL);

  iface = G_ASYNC_RESULT_GET_IFACE (res);

  return (* iface->get_user_data) (res);
}

/**
 * g_async_result_get_source_object:
 * @res: a #GAsyncResult
 *
 * Gets the source object from a #GAsyncResult.
 *
 * Returns: (transfer full): a new reference to the source object for the @res,
 *    or %NULL if there is none.
 */
GObject *
g_async_result_get_source_object (GAsyncResult *res)
{
  GAsyncResultIface *iface;

  g_return_val_if_fail (G_IS_ASYNC_RESULT (res), NULL);

  iface = G_ASYNC_RESULT_GET_IFACE (res);

  return (* iface->get_source_object) (res);
}

/**
 * g_async_result_legacy_propagate_error:
<<<<<<< HEAD
 * @result: a #GAsyncResult
 * @dest: (out): a location to propagate the error to.
 *
 * If @result is a #GSimpleAsyncResult, this is equivalent to
 * g_simple_async_result_propagate_error(). Otherwise it returns
 * %FALSE.
 *
 * This can be used for legacy error handling in async
 * <literal>_finish ()</literal> wrapper functions that traditionally
 * handled #GSimpleAsyncResult error returns themselves rather than
 * calling into the virtual method. This should not be used in new
 * code; #GAsyncResult errors that are set by virtual methods should
 * also be extracted by virtual methods, to enable subclasses to chain
 * up correctly.
=======
 * @res: a #GAsyncResult
 * @error: (out): a location to propagate the error to.
 *
 * If @res is a #GSimpleAsyncResult, this is equivalent to
 * g_simple_async_result_propagate_error(). Otherwise it returns
 * %FALSE.
 *
 * This can be used for legacy error handling in async *_finish()
 * wrapper functions that traditionally handled #GSimpleAsyncResult
 * error returns themselves rather than calling into the virtual method.
 * This should not be used in new code; #GAsyncResult errors that are
 * set by virtual methods should also be extracted by virtual methods,
 * to enable subclasses to chain up correctly.
>>>>>>> 76bed778
 *
 * Returns: %TRUE if @error is has been filled in with an error from
 *   @res, %FALSE if not.
 *
 * Since: 2.34
 **/
gboolean
g_async_result_legacy_propagate_error (GAsyncResult  *res,
				       GError       **error)
{
  /* This doesn't use a vmethod, because it's only for code that used
   * to use GSimpleAsyncResult. (But it's a GAsyncResult method so
   * that callers don't need to worry about GSimpleAsyncResult
   * deprecation warnings in the future.)
   */

<<<<<<< HEAD
=======
  G_GNUC_BEGIN_IGNORE_DEPRECATIONS
>>>>>>> 76bed778
  if (G_IS_SIMPLE_ASYNC_RESULT (res))
    {
      return g_simple_async_result_propagate_error (G_SIMPLE_ASYNC_RESULT (res),
						    error);
    }
  else
    return FALSE;
<<<<<<< HEAD
=======
  G_GNUC_END_IGNORE_DEPRECATIONS
>>>>>>> 76bed778
}

/**
 * g_async_result_is_tagged:
<<<<<<< HEAD
 * @result: a #GAsyncResult
 * @source_tag: an application-defined tag
 *
 * Checks if @result has the given @source_tag (generally a function
 * pointer indicating the function @result was created by).
 *
 * Returns: %TRUE if @result has the indicated @source_tag, %FALSE if
=======
 * @res: a #GAsyncResult
 * @source_tag: an application-defined tag
 *
 * Checks if @res has the given @source_tag (generally a function
 * pointer indicating the function @res was created by).
 *
 * Returns: %TRUE if @res has the indicated @source_tag, %FALSE if
>>>>>>> 76bed778
 *   not.
 *
 * Since: 2.34
 **/
gboolean
g_async_result_is_tagged (GAsyncResult  *res,
			  gpointer       source_tag)
{
  GAsyncResultIface *iface;

  g_return_val_if_fail (G_IS_ASYNC_RESULT (res), FALSE);

  iface = G_ASYNC_RESULT_GET_IFACE (res);

  if (!iface->is_tagged)
    return FALSE;

  return (* iface->is_tagged) (res, source_tag);
}<|MERGE_RESOLUTION|>--- conflicted
+++ resolved
@@ -101,9 +101,6 @@
  * The callback for an asynchronous operation is called only once, and is
  * always called, even in the case of a cancelled operation. On cancellation
  * the result is a %G_IO_ERROR_CANCELLED error.
-<<<<<<< HEAD
- **/
-=======
  *
  * ## I/O Priority # {#io-priority}
  *
@@ -115,7 +112,6 @@
  * %G_PRIORITY_LOW and %G_PRIORITY_HIGH, with %G_PRIORITY_DEFAULT
  * as a default.
  */
->>>>>>> 76bed778
 
 typedef GAsyncResultIface GAsyncResultInterface;
 G_DEFINE_INTERFACE (GAsyncResult, g_async_result, G_TYPE_OBJECT)
@@ -168,22 +164,6 @@
 
 /**
  * g_async_result_legacy_propagate_error:
-<<<<<<< HEAD
- * @result: a #GAsyncResult
- * @dest: (out): a location to propagate the error to.
- *
- * If @result is a #GSimpleAsyncResult, this is equivalent to
- * g_simple_async_result_propagate_error(). Otherwise it returns
- * %FALSE.
- *
- * This can be used for legacy error handling in async
- * <literal>_finish ()</literal> wrapper functions that traditionally
- * handled #GSimpleAsyncResult error returns themselves rather than
- * calling into the virtual method. This should not be used in new
- * code; #GAsyncResult errors that are set by virtual methods should
- * also be extracted by virtual methods, to enable subclasses to chain
- * up correctly.
-=======
  * @res: a #GAsyncResult
  * @error: (out): a location to propagate the error to.
  *
@@ -197,7 +177,6 @@
  * This should not be used in new code; #GAsyncResult errors that are
  * set by virtual methods should also be extracted by virtual methods,
  * to enable subclasses to chain up correctly.
->>>>>>> 76bed778
  *
  * Returns: %TRUE if @error is has been filled in with an error from
  *   @res, %FALSE if not.
@@ -214,10 +193,7 @@
    * deprecation warnings in the future.)
    */
 
-<<<<<<< HEAD
-=======
   G_GNUC_BEGIN_IGNORE_DEPRECATIONS
->>>>>>> 76bed778
   if (G_IS_SIMPLE_ASYNC_RESULT (res))
     {
       return g_simple_async_result_propagate_error (G_SIMPLE_ASYNC_RESULT (res),
@@ -225,23 +201,11 @@
     }
   else
     return FALSE;
-<<<<<<< HEAD
-=======
   G_GNUC_END_IGNORE_DEPRECATIONS
->>>>>>> 76bed778
 }
 
 /**
  * g_async_result_is_tagged:
-<<<<<<< HEAD
- * @result: a #GAsyncResult
- * @source_tag: an application-defined tag
- *
- * Checks if @result has the given @source_tag (generally a function
- * pointer indicating the function @result was created by).
- *
- * Returns: %TRUE if @result has the indicated @source_tag, %FALSE if
-=======
  * @res: a #GAsyncResult
  * @source_tag: an application-defined tag
  *
@@ -249,7 +213,6 @@
  * pointer indicating the function @res was created by).
  *
  * Returns: %TRUE if @res has the indicated @source_tag, %FALSE if
->>>>>>> 76bed778
  *   not.
  *
  * Since: 2.34
