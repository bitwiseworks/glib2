/* GIO - GLib Input, Output and Streaming Library
 *
 * Copyright (C) 2006-2007 Red Hat, Inc.
 * Copyright (C) 2007 Jürg Billeter
 *
 * This library is free software; you can redistribute it and/or
 * modify it under the terms of the GNU Lesser General Public
 * License as published by the Free Software Foundation; either
 * version 2 of the License, or (at your option) any later version.
 *
 * This library is distributed in the hope that it will be useful,
 * but WITHOUT ANY WARRANTY; without even the implied warranty of
 * MERCHANTABILITY or FITNESS FOR A PARTICULAR PURPOSE.  See the GNU
 * Lesser General Public License for more details.
 *
 * You should have received a copy of the GNU Lesser General
 * Public License along with this library; if not, see <http://www.gnu.org/licenses/>.
 *
 * Author: Christian Kellner <gicmo@gnome.org>
 */

#include "config.h"
#include "gbufferedinputstream.h"
#include "ginputstream.h"
#include "gcancellable.h"
#include "gasyncresult.h"
<<<<<<< HEAD
#include "gsimpleasyncresult.h"
=======
#include "gtask.h"
>>>>>>> 76bed778
#include "gseekable.h"
#include "gioerror.h"
#include <string.h>
#include "glibintl.h"


/**
 * SECTION:gbufferedinputstream
 * @short_description: Buffered Input Stream
 * @include: gio/gio.h
 * @see_also: #GFilterInputStream, #GInputStream
 *
 * Buffered input stream implements #GFilterInputStream and provides
 * for buffered reads.
 *
 * By default, #GBufferedInputStream's buffer size is set at 4 kilobytes.
 *
 * To create a buffered input stream, use g_buffered_input_stream_new(),
 * or g_buffered_input_stream_new_sized() to specify the buffer's size at
 * construction.
 *
 * To get the size of a buffer within a buffered input stream, use
 * g_buffered_input_stream_get_buffer_size(). To change the size of a
 * buffered input stream's buffer, use
 * g_buffered_input_stream_set_buffer_size(). Note that the buffer's size
 * cannot be reduced below the size of the data within the buffer.
 */


#define DEFAULT_BUFFER_SIZE 4096

struct _GBufferedInputStreamPrivate {
  guint8 *buffer;
  gsize   len;
  gsize   pos;
  gsize   end;
  GAsyncReadyCallback outstanding_callback;
};

enum {
  PROP_0,
  PROP_BUFSIZE
};

static void g_buffered_input_stream_set_property  (GObject      *object,
                                                   guint         prop_id,
                                                   const GValue *value,
                                                   GParamSpec   *pspec);

static void g_buffered_input_stream_get_property  (GObject      *object,
                                                   guint         prop_id,
                                                   GValue       *value,
                                                   GParamSpec   *pspec);
static void g_buffered_input_stream_finalize      (GObject *object);


static gssize g_buffered_input_stream_skip             (GInputStream          *stream,
                                                        gsize                  count,
                                                        GCancellable          *cancellable,
                                                        GError               **error);
static void   g_buffered_input_stream_skip_async       (GInputStream          *stream,
                                                        gsize                  count,
                                                        int                    io_priority,
                                                        GCancellable          *cancellable,
                                                        GAsyncReadyCallback    callback,
                                                        gpointer               user_data);
static gssize g_buffered_input_stream_skip_finish      (GInputStream          *stream,
                                                        GAsyncResult          *result,
                                                        GError               **error);
static gssize g_buffered_input_stream_read             (GInputStream          *stream,
                                                        void                  *buffer,
                                                        gsize                  count,
                                                        GCancellable          *cancellable,
                                                        GError               **error);
static gssize g_buffered_input_stream_real_fill        (GBufferedInputStream  *stream,
                                                        gssize                 count,
                                                        GCancellable          *cancellable,
                                                        GError               **error);
static void   g_buffered_input_stream_real_fill_async  (GBufferedInputStream  *stream,
                                                        gssize                 count,
                                                        int                    io_priority,
                                                        GCancellable          *cancellable,
                                                        GAsyncReadyCallback    callback,
                                                        gpointer               user_data);
static gssize g_buffered_input_stream_real_fill_finish (GBufferedInputStream  *stream,
                                                        GAsyncResult          *result,
                                                        GError               **error);

static void     g_buffered_input_stream_seekable_iface_init (GSeekableIface  *iface);
static goffset  g_buffered_input_stream_tell                (GSeekable       *seekable);
static gboolean g_buffered_input_stream_can_seek            (GSeekable       *seekable);
static gboolean g_buffered_input_stream_seek                (GSeekable       *seekable,
							     goffset          offset,
							     GSeekType        type,
							     GCancellable    *cancellable,
							     GError         **error);
static gboolean g_buffered_input_stream_can_truncate        (GSeekable       *seekable);
static gboolean g_buffered_input_stream_truncate            (GSeekable       *seekable,
							     goffset          offset,
							     GCancellable    *cancellable,
							     GError         **error);
<<<<<<< HEAD

static void     g_buffered_input_stream_finalize            (GObject         *object);
=======
>>>>>>> 76bed778

static void compact_buffer (GBufferedInputStream *stream);

G_DEFINE_TYPE_WITH_CODE (GBufferedInputStream,
			 g_buffered_input_stream,
			 G_TYPE_FILTER_INPUT_STREAM,
<<<<<<< HEAD
=======
                         G_ADD_PRIVATE (GBufferedInputStream)
>>>>>>> 76bed778
			 G_IMPLEMENT_INTERFACE (G_TYPE_SEEKABLE,
						g_buffered_input_stream_seekable_iface_init))

static void
g_buffered_input_stream_class_init (GBufferedInputStreamClass *klass)
{
  GObjectClass *object_class;
  GInputStreamClass *istream_class;
  GBufferedInputStreamClass *bstream_class;

  object_class = G_OBJECT_CLASS (klass);
  object_class->get_property = g_buffered_input_stream_get_property;
  object_class->set_property = g_buffered_input_stream_set_property;
  object_class->finalize     = g_buffered_input_stream_finalize;

  istream_class = G_INPUT_STREAM_CLASS (klass);
  istream_class->skip = g_buffered_input_stream_skip;
  istream_class->skip_async  = g_buffered_input_stream_skip_async;
  istream_class->skip_finish = g_buffered_input_stream_skip_finish;
  istream_class->read_fn = g_buffered_input_stream_read;

  bstream_class = G_BUFFERED_INPUT_STREAM_CLASS (klass);
  bstream_class->fill = g_buffered_input_stream_real_fill;
  bstream_class->fill_async = g_buffered_input_stream_real_fill_async;
  bstream_class->fill_finish = g_buffered_input_stream_real_fill_finish;

  g_object_class_install_property (object_class,
                                   PROP_BUFSIZE,
                                   g_param_spec_uint ("buffer-size",
                                                      P_("Buffer Size"),
                                                      P_("The size of the backend buffer"),
                                                      1,
                                                      G_MAXUINT,
                                                      DEFAULT_BUFFER_SIZE,
                                                      G_PARAM_READWRITE | G_PARAM_CONSTRUCT |
                                                      G_PARAM_STATIC_NAME|G_PARAM_STATIC_NICK|G_PARAM_STATIC_BLURB));


}

/**
 * g_buffered_input_stream_get_buffer_size:
 * @stream: a #GBufferedInputStream
 *
 * Gets the size of the input buffer.
 *
 * Returns: the current buffer size.
 */
gsize
g_buffered_input_stream_get_buffer_size (GBufferedInputStream  *stream)
{
  g_return_val_if_fail (G_IS_BUFFERED_INPUT_STREAM (stream), 0);

  return stream->priv->len;
}

/**
 * g_buffered_input_stream_set_buffer_size:
 * @stream: a #GBufferedInputStream
 * @size: a #gsize
 *
 * Sets the size of the internal buffer of @stream to @size, or to the
 * size of the contents of the buffer. The buffer can never be resized
 * smaller than its current contents.
 */
void
g_buffered_input_stream_set_buffer_size (GBufferedInputStream *stream,
                                         gsize                 size)
{
  GBufferedInputStreamPrivate *priv;
  gsize in_buffer;
  guint8 *buffer;

  g_return_if_fail (G_IS_BUFFERED_INPUT_STREAM (stream));

  priv = stream->priv;

  if (priv->len == size)
    return;

  if (priv->buffer)
    {
      in_buffer = priv->end - priv->pos;

      /* Never resize smaller than current buffer contents */
      size = MAX (size, in_buffer);

      buffer = g_malloc (size);
      memcpy (buffer, priv->buffer + priv->pos, in_buffer);
      priv->len = size;
      priv->pos = 0;
      priv->end = in_buffer;
      g_free (priv->buffer);
      priv->buffer = buffer;
    }
  else
    {
      priv->len = size;
      priv->pos = 0;
      priv->end = 0;
      priv->buffer = g_malloc (size);
    }

  g_object_notify (G_OBJECT (stream), "buffer-size");
}

static void
g_buffered_input_stream_set_property (GObject      *object,
                                      guint         prop_id,
                                      const GValue *value,
                                      GParamSpec   *pspec)
{
  GBufferedInputStream        *bstream;

  bstream = G_BUFFERED_INPUT_STREAM (object);

  switch (prop_id)
    {
    case PROP_BUFSIZE:
      g_buffered_input_stream_set_buffer_size (bstream, g_value_get_uint (value));
      break;

    default:
      G_OBJECT_WARN_INVALID_PROPERTY_ID (object, prop_id, pspec);
      break;
    }
}

static void
g_buffered_input_stream_get_property (GObject    *object,
                                      guint       prop_id,
                                      GValue     *value,
                                      GParamSpec *pspec)
{
  GBufferedInputStreamPrivate *priv;
  GBufferedInputStream        *bstream;

  bstream = G_BUFFERED_INPUT_STREAM (object);
  priv = bstream->priv;

  switch (prop_id)
    {
    case PROP_BUFSIZE:
      g_value_set_uint (value, priv->len);
      break;

    default:
      G_OBJECT_WARN_INVALID_PROPERTY_ID (object, prop_id, pspec);
      break;
    }
}

static void
g_buffered_input_stream_finalize (GObject *object)
{
  GBufferedInputStreamPrivate *priv;
  GBufferedInputStream        *stream;

  stream = G_BUFFERED_INPUT_STREAM (object);
  priv = stream->priv;

  g_free (priv->buffer);

  G_OBJECT_CLASS (g_buffered_input_stream_parent_class)->finalize (object);
}

static void
g_buffered_input_stream_seekable_iface_init (GSeekableIface *iface)
{
  iface->tell         = g_buffered_input_stream_tell;
  iface->can_seek     = g_buffered_input_stream_can_seek;
  iface->seek         = g_buffered_input_stream_seek;
  iface->can_truncate = g_buffered_input_stream_can_truncate;
  iface->truncate_fn  = g_buffered_input_stream_truncate;
}

static void
g_buffered_input_stream_init (GBufferedInputStream *stream)
{
  stream->priv = g_buffered_input_stream_get_instance_private (stream);
}


/**
 * g_buffered_input_stream_new:
 * @base_stream: a #GInputStream
 *
 * Creates a new #GInputStream from the given @base_stream, with
 * a buffer set to the default size (4 kilobytes).
 *
 * Returns: a #GInputStream for the given @base_stream.
 */
GInputStream *
g_buffered_input_stream_new (GInputStream *base_stream)
{
  GInputStream *stream;

  g_return_val_if_fail (G_IS_INPUT_STREAM (base_stream), NULL);

  stream = g_object_new (G_TYPE_BUFFERED_INPUT_STREAM,
                         "base-stream", base_stream,
                         NULL);

  return stream;
}

/**
 * g_buffered_input_stream_new_sized:
 * @base_stream: a #GInputStream
 * @size: a #gsize
 *
 * Creates a new #GBufferedInputStream from the given @base_stream,
 * with a buffer set to @size.
 *
 * Returns: a #GInputStream.
 */
GInputStream *
g_buffered_input_stream_new_sized (GInputStream *base_stream,
                                   gsize         size)
{
  GInputStream *stream;

  g_return_val_if_fail (G_IS_INPUT_STREAM (base_stream), NULL);

  stream = g_object_new (G_TYPE_BUFFERED_INPUT_STREAM,
                         "base-stream", base_stream,
                         "buffer-size", (guint)size,
                         NULL);

  return stream;
}

/**
 * g_buffered_input_stream_fill:
 * @stream: a #GBufferedInputStream
 * @count: the number of bytes that will be read from the stream
 * @cancellable: (allow-none): optional #GCancellable object, %NULL to ignore
 * @error: location to store the error occurring, or %NULL to ignore
 *
 * Tries to read @count bytes from the stream into the buffer.
 * Will block during this read.
 *
 * If @count is zero, returns zero and does nothing. A value of @count
 * larger than %G_MAXSSIZE will cause a %G_IO_ERROR_INVALID_ARGUMENT error.
 *
 * On success, the number of bytes read into the buffer is returned.
 * It is not an error if this is not the same as the requested size, as it
 * can happen e.g. near the end of a file. Zero is returned on end of file
 * (or if @count is zero),  but never otherwise.
 *
 * If @count is -1 then the attempted read size is equal to the number of
 * bytes that are required to fill the buffer.
 *
 * If @cancellable is not %NULL, then the operation can be cancelled by
 * triggering the cancellable object from another thread. If the operation
 * was cancelled, the error %G_IO_ERROR_CANCELLED will be returned. If an
 * operation was partially finished when the operation was cancelled the
 * partial result will be returned, without an error.
 *
 * On error -1 is returned and @error is set accordingly.
 *
 * For the asynchronous, non-blocking, version of this function, see
 * g_buffered_input_stream_fill_async().
 *
 * Returns: the number of bytes read into @stream's buffer, up to @count,
 *     or -1 on error.
 */
gssize
g_buffered_input_stream_fill (GBufferedInputStream  *stream,
                              gssize                 count,
                              GCancellable          *cancellable,
                              GError               **error)
{
  GBufferedInputStreamClass *class;
  GInputStream *input_stream;
  gssize res;

  g_return_val_if_fail (G_IS_BUFFERED_INPUT_STREAM (stream), -1);

  input_stream = G_INPUT_STREAM (stream);

  if (count < -1)
    {
      g_set_error (error, G_IO_ERROR, G_IO_ERROR_INVALID_ARGUMENT,
                   _("Too large count value passed to %s"), G_STRFUNC);
      return -1;
    }

  if (!g_input_stream_set_pending (input_stream, error))
    return -1;

  if (cancellable)
    g_cancellable_push_current (cancellable);

  class = G_BUFFERED_INPUT_STREAM_GET_CLASS (stream);
  res = class->fill (stream, count, cancellable, error);

  if (cancellable)
    g_cancellable_pop_current (cancellable);

  g_input_stream_clear_pending (input_stream);

  return res;
}

static void
async_fill_callback_wrapper (GObject      *source_object,
                             GAsyncResult *res,
                             gpointer      user_data)
{
  GBufferedInputStream *stream = G_BUFFERED_INPUT_STREAM (source_object);

  g_input_stream_clear_pending (G_INPUT_STREAM (stream));
  (*stream->priv->outstanding_callback) (source_object, res, user_data);
  g_object_unref (stream);
}

/**
 * g_buffered_input_stream_fill_async:
 * @stream: a #GBufferedInputStream
 * @count: the number of bytes that will be read from the stream
<<<<<<< HEAD
 * @io_priority: the <link linkend="io-priority">I/O priority</link>
 *     of the request
=======
 * @io_priority: the [I/O priority][io-priority] of the request
>>>>>>> 76bed778
 * @cancellable: (allow-none): optional #GCancellable object
 * @callback: (scope async): a #GAsyncReadyCallback
 * @user_data: (closure): a #gpointer
 *
 * Reads data into @stream's buffer asynchronously, up to @count size.
 * @io_priority can be used to prioritize reads. For the synchronous
 * version of this function, see g_buffered_input_stream_fill().
 *
 * If @count is -1 then the attempted read size is equal to the number
 * of bytes that are required to fill the buffer.
 */
void
g_buffered_input_stream_fill_async (GBufferedInputStream *stream,
                                    gssize                count,
                                    int                   io_priority,
                                    GCancellable         *cancellable,
                                    GAsyncReadyCallback   callback,
                                    gpointer              user_data)
{
  GBufferedInputStreamClass *class;
  GError *error = NULL;

  g_return_if_fail (G_IS_BUFFERED_INPUT_STREAM (stream));

  if (count == 0)
    {
      GTask *task;

      task = g_task_new (stream, cancellable, callback, user_data);
      g_task_set_source_tag (task, g_buffered_input_stream_fill_async);
      g_task_return_int (task, 0);
      g_object_unref (task);
      return;
    }

  if (count < -1)
    {
      g_task_report_new_error (stream, callback, user_data,
                               g_buffered_input_stream_fill_async,
                               G_IO_ERROR, G_IO_ERROR_INVALID_ARGUMENT,
			       _("Too large count value passed to %s"),
			       G_STRFUNC);
      return;
    }

  if (!g_input_stream_set_pending (G_INPUT_STREAM (stream), &error))
    {
<<<<<<< HEAD
      g_simple_async_report_take_gerror_in_idle (G_OBJECT (stream),
                                            callback,
                                            user_data,
                                            error);
=======
      g_task_report_error (stream, callback, user_data,
                           g_buffered_input_stream_fill_async,
                           error);
>>>>>>> 76bed778
      return;
    }

  class = G_BUFFERED_INPUT_STREAM_GET_CLASS (stream);

  stream->priv->outstanding_callback = callback;
  g_object_ref (stream);
  class->fill_async (stream, count, io_priority, cancellable,
                     async_fill_callback_wrapper, user_data);
}

/**
 * g_buffered_input_stream_fill_finish:
 * @stream: a #GBufferedInputStream
 * @result: a #GAsyncResult
 * @error: a #GError
 *
 * Finishes an asynchronous read.
 *
 * Returns: a #gssize of the read stream, or %-1 on an error.
 */
gssize
g_buffered_input_stream_fill_finish (GBufferedInputStream  *stream,
                                     GAsyncResult          *result,
                                     GError               **error)
{
  GBufferedInputStreamClass *class;

  g_return_val_if_fail (G_IS_BUFFERED_INPUT_STREAM (stream), -1);
  g_return_val_if_fail (G_IS_ASYNC_RESULT (result), -1);

  if (g_async_result_legacy_propagate_error (result, error))
    return -1;
  else if (g_async_result_is_tagged (result, g_buffered_input_stream_fill_async))
<<<<<<< HEAD
    {
      /* Special case read of 0 bytes */
      return 0;
    }
=======
    return g_task_propagate_int (G_TASK (result), error);
>>>>>>> 76bed778

  class = G_BUFFERED_INPUT_STREAM_GET_CLASS (stream);
  return class->fill_finish (stream, result, error);
}

/**
 * g_buffered_input_stream_get_available:
 * @stream: #GBufferedInputStream
 *
 * Gets the size of the available data within the stream.
 *
 * Returns: size of the available stream.
 */
gsize
g_buffered_input_stream_get_available (GBufferedInputStream *stream)
{
  g_return_val_if_fail (G_IS_BUFFERED_INPUT_STREAM (stream), -1);

  return stream->priv->end - stream->priv->pos;
}

/**
 * g_buffered_input_stream_peek:
 * @stream: a #GBufferedInputStream
 * @buffer: (array length=count) (element-type guint8): a pointer to
 *   an allocated chunk of memory
 * @offset: a #gsize
 * @count: a #gsize
 *
 * Peeks in the buffer, copying data of size @count into @buffer,
 * offset @offset bytes.
 *
 * Returns: a #gsize of the number of bytes peeked, or -1 on error.
 */
gsize
g_buffered_input_stream_peek (GBufferedInputStream *stream,
                              void                 *buffer,
                              gsize                 offset,
                              gsize                 count)
{
  gsize available;
  gsize end;

  g_return_val_if_fail (G_IS_BUFFERED_INPUT_STREAM (stream), -1);
  g_return_val_if_fail (buffer != NULL, -1);

  available = g_buffered_input_stream_get_available (stream);

  if (offset > available)
    return 0;

  end = MIN (offset + count, available);
  count = end - offset;

  memcpy (buffer, stream->priv->buffer + stream->priv->pos + offset, count);
  return count;
}

/**
 * g_buffered_input_stream_peek_buffer:
 * @stream: a #GBufferedInputStream
 * @count: (out): a #gsize to get the number of bytes available in the buffer
 *
 * Returns the buffer with the currently available bytes. The returned
 * buffer must not be modified and will become invalid when reading from
 * the stream or filling the buffer.
 *
 * Returns: (array length=count) (element-type guint8) (transfer none):
 *          read-only buffer
 */
const void*
g_buffered_input_stream_peek_buffer (GBufferedInputStream *stream,
                                     gsize                *count)
{
  GBufferedInputStreamPrivate *priv;

  g_return_val_if_fail (G_IS_BUFFERED_INPUT_STREAM (stream), NULL);

  priv = stream->priv;

  if (count)
    *count = priv->end - priv->pos;

  return priv->buffer + priv->pos;
}

static void
compact_buffer (GBufferedInputStream *stream)
{
  GBufferedInputStreamPrivate *priv;
  gsize current_size;

  priv = stream->priv;

  current_size = priv->end - priv->pos;

  memmove (priv->buffer, priv->buffer + priv->pos, current_size);

  priv->pos = 0;
  priv->end = current_size;
}

static gssize
g_buffered_input_stream_real_fill (GBufferedInputStream  *stream,
                                   gssize                 count,
                                   GCancellable          *cancellable,
                                   GError               **error)
{
  GBufferedInputStreamPrivate *priv;
  GInputStream *base_stream;
  gssize nread;
  gsize in_buffer;

  priv = stream->priv;

  if (count == -1)
    count = priv->len;

  in_buffer = priv->end - priv->pos;

  /* Never fill more than can fit in the buffer */
  count = MIN (count, priv->len - in_buffer);

  /* If requested length does not fit at end, compact */
  if (priv->len - priv->end < count)
    compact_buffer (stream);

  base_stream = G_FILTER_INPUT_STREAM (stream)->base_stream;
  nread = g_input_stream_read (base_stream,
                               priv->buffer + priv->end,
                               count,
                               cancellable,
                               error);

  if (nread > 0)
    priv->end += nread;

  return nread;
}

static gssize
g_buffered_input_stream_skip (GInputStream  *stream,
                              gsize          count,
                              GCancellable  *cancellable,
                              GError       **error)
{
  GBufferedInputStream        *bstream;
  GBufferedInputStreamPrivate *priv;
  GBufferedInputStreamClass *class;
  GInputStream *base_stream;
  gsize available, bytes_skipped;
  gssize nread;

  bstream = G_BUFFERED_INPUT_STREAM (stream);
  priv = bstream->priv;

  available = priv->end - priv->pos;

  if (count <= available)
    {
      priv->pos += count;
      return count;
    }

  /* Full request not available, skip all currently available and
   * request refill for more
   */

  priv->pos = 0;
  priv->end = 0;
  bytes_skipped = available;
  count -= available;

  if (bytes_skipped > 0)
    error = NULL; /* Ignore further errors if we already read some data */

  if (count > priv->len)
    {
      /* Large request, shortcut buffer */

      base_stream = G_FILTER_INPUT_STREAM (stream)->base_stream;

      nread = g_input_stream_skip (base_stream,
                                   count,
                                   cancellable,
                                   error);

      if (nread < 0 && bytes_skipped == 0)
        return -1;

      if (nread > 0)
        bytes_skipped += nread;

      return bytes_skipped;
    }

  class = G_BUFFERED_INPUT_STREAM_GET_CLASS (stream);
  nread = class->fill (bstream, priv->len, cancellable, error);

  if (nread < 0)
    {
      if (bytes_skipped == 0)
        return -1;
      else
        return bytes_skipped;
    }

  available = priv->end - priv->pos;
  count = MIN (count, available);

  bytes_skipped += count;
  priv->pos += count;

  return bytes_skipped;
}

static gssize
g_buffered_input_stream_read (GInputStream *stream,
                              void         *buffer,
                              gsize         count,
                              GCancellable *cancellable,
                              GError      **error)
{
  GBufferedInputStream        *bstream;
  GBufferedInputStreamPrivate *priv;
  GBufferedInputStreamClass *class;
  GInputStream *base_stream;
  gsize available, bytes_read;
  gssize nread;

  bstream = G_BUFFERED_INPUT_STREAM (stream);
  priv = bstream->priv;

  available = priv->end - priv->pos;

  if (count <= available)
    {
      memcpy (buffer, priv->buffer + priv->pos, count);
      priv->pos += count;
      return count;
    }

  /* Full request not available, read all currently available and
   * request refill for more
   */

  memcpy (buffer, priv->buffer + priv->pos, available);
  priv->pos = 0;
  priv->end = 0;
  bytes_read = available;
  count -= available;

  if (bytes_read > 0)
    error = NULL; /* Ignore further errors if we already read some data */

  if (count > priv->len)
    {
      /* Large request, shortcut buffer */

      base_stream = G_FILTER_INPUT_STREAM (stream)->base_stream;

      nread = g_input_stream_read (base_stream,
                                   (char *)buffer + bytes_read,
                                   count,
                                   cancellable,
                                   error);

      if (nread < 0 && bytes_read == 0)
        return -1;

      if (nread > 0)
        bytes_read += nread;

      return bytes_read;
    }

  class = G_BUFFERED_INPUT_STREAM_GET_CLASS (stream);
  nread = class->fill (bstream, priv->len, cancellable, error);
  if (nread < 0)
    {
      if (bytes_read == 0)
        return -1;
      else
        return bytes_read;
    }

  available = priv->end - priv->pos;
  count = MIN (count, available);

  memcpy ((char *)buffer + bytes_read, (char *)priv->buffer + priv->pos, count);
  bytes_read += count;
  priv->pos += count;

  return bytes_read;
}

static goffset
g_buffered_input_stream_tell (GSeekable *seekable)
{
  GBufferedInputStream        *bstream;
  GBufferedInputStreamPrivate *priv;
  GInputStream *base_stream;
  GSeekable    *base_stream_seekable;
  gsize available;
  goffset base_offset;
  
  bstream = G_BUFFERED_INPUT_STREAM (seekable);
  priv = bstream->priv;

  base_stream = G_FILTER_INPUT_STREAM (seekable)->base_stream;
  if (!G_IS_SEEKABLE (base_stream))
    return 0;
  base_stream_seekable = G_SEEKABLE (base_stream);
  
  available = priv->end - priv->pos;
  base_offset = g_seekable_tell (base_stream_seekable);

  return base_offset - available;
}

static gboolean
g_buffered_input_stream_can_seek (GSeekable *seekable)
{
  GInputStream *base_stream;
  
  base_stream = G_FILTER_INPUT_STREAM (seekable)->base_stream;
  return G_IS_SEEKABLE (base_stream) && g_seekable_can_seek (G_SEEKABLE (base_stream));
}

static gboolean
g_buffered_input_stream_seek (GSeekable     *seekable,
			      goffset        offset,
			      GSeekType      type,
			      GCancellable  *cancellable,
			      GError       **error)
{
  GBufferedInputStream        *bstream;
  GBufferedInputStreamPrivate *priv;
  GInputStream *base_stream;
  GSeekable *base_stream_seekable;

  bstream = G_BUFFERED_INPUT_STREAM (seekable);
  priv = bstream->priv;

  base_stream = G_FILTER_INPUT_STREAM (seekable)->base_stream;
  if (!G_IS_SEEKABLE (base_stream))
    {
      g_set_error_literal (error, G_IO_ERROR, G_IO_ERROR_NOT_SUPPORTED,
                           _("Seek not supported on base stream"));
      return FALSE;
    }

  base_stream_seekable = G_SEEKABLE (base_stream);
  
  if (type == G_SEEK_CUR)
    {
      if (offset <= priv->end - priv->pos && offset >= -priv->pos)
	{
	  priv->pos += offset;
	  return TRUE;
	}
      else
	{
	  offset -= priv->end - priv->pos;
	}
    }

  if (g_seekable_seek (base_stream_seekable, offset, type, cancellable, error))
    {
      priv->pos = 0;
      priv->end = 0;
      return TRUE;
    }
  else
    {
      return FALSE;
    }
}

static gboolean
g_buffered_input_stream_can_truncate (GSeekable *seekable)
{
  return FALSE;
}

static gboolean
g_buffered_input_stream_truncate (GSeekable     *seekable,
				  goffset        offset,
				  GCancellable  *cancellable,
				  GError       **error)
{
  g_set_error_literal (error,
		       G_IO_ERROR,
		       G_IO_ERROR_NOT_SUPPORTED,
		       _("Cannot truncate GBufferedInputStream"));
  return FALSE;
}

/**
 * g_buffered_input_stream_read_byte:
 * @stream: a #GBufferedInputStream
 * @cancellable: (allow-none): optional #GCancellable object, %NULL to ignore
 * @error: location to store the error occurring, or %NULL to ignore
 *
 * Tries to read a single byte from the stream or the buffer. Will block
 * during this read.
 *
 * On success, the byte read from the stream is returned. On end of stream
 * -1 is returned but it's not an exceptional error and @error is not set.
 *
 * If @cancellable is not %NULL, then the operation can be cancelled by
 * triggering the cancellable object from another thread. If the operation
 * was cancelled, the error %G_IO_ERROR_CANCELLED will be returned. If an
 * operation was partially finished when the operation was cancelled the
 * partial result will be returned, without an error.
 *
 * On error -1 is returned and @error is set accordingly.
 *
 * Returns: the byte read from the @stream, or -1 on end of stream or error.
 */
int
g_buffered_input_stream_read_byte (GBufferedInputStream  *stream,
                                   GCancellable          *cancellable,
                                   GError               **error)
{
  GBufferedInputStreamPrivate *priv;
  GBufferedInputStreamClass *class;
  GInputStream *input_stream;
  gsize available;
  gssize nread;

  g_return_val_if_fail (G_IS_BUFFERED_INPUT_STREAM (stream), -1);

  priv = stream->priv;
  input_stream = G_INPUT_STREAM (stream);

  if (g_input_stream_is_closed (input_stream))
    {
      g_set_error_literal (error, G_IO_ERROR, G_IO_ERROR_CLOSED,
                           _("Stream is already closed"));
      return -1;
    }

  if (!g_input_stream_set_pending (input_stream, error))
    return -1;

  available = priv->end - priv->pos;

  if (available != 0)
    {
      g_input_stream_clear_pending (input_stream);
      return priv->buffer[priv->pos++];
    }

  /* Byte not available, request refill for more */

  if (cancellable)
    g_cancellable_push_current (cancellable);

  priv->pos = 0;
  priv->end = 0;

  class = G_BUFFERED_INPUT_STREAM_GET_CLASS (stream);
  nread = class->fill (stream, priv->len, cancellable, error);

  if (cancellable)
    g_cancellable_pop_current (cancellable);

  g_input_stream_clear_pending (input_stream);

  if (nread <= 0)
    return -1; /* error or end of stream */

  return priv->buffer[priv->pos++];
}

/* ************************** */
/* Async stuff implementation */
/* ************************** */

static void
fill_async_callback (GObject      *source_object,
                     GAsyncResult *result,
                     gpointer      user_data)
{
  GError *error;
  gssize res;
  GTask *task = user_data;

  error = NULL;
  res = g_input_stream_read_finish (G_INPUT_STREAM (source_object),
                                    result, &error);
  if (res == -1)
<<<<<<< HEAD
    {
      g_simple_async_result_take_error (simple, error);
    }
=======
    g_task_return_error (task, error);
>>>>>>> 76bed778
  else
    {
      GBufferedInputStream *stream;
      GBufferedInputStreamPrivate *priv;

      stream = g_task_get_source_object (task);
      priv = G_BUFFERED_INPUT_STREAM (stream)->priv;

      g_assert_cmpint (priv->end + res, <=, priv->len);
      priv->end += res;

      g_task_return_int (task, res);
    }

  g_object_unref (task);
}

static void
g_buffered_input_stream_real_fill_async (GBufferedInputStream *stream,
                                         gssize                count,
                                         int                   io_priority,
                                         GCancellable         *cancellable,
                                         GAsyncReadyCallback   callback,
                                         gpointer              user_data)
{
  GBufferedInputStreamPrivate *priv;
  GInputStream *base_stream;
  GTask *task;
  gsize in_buffer;

  priv = stream->priv;

  if (count == -1)
    count = priv->len;

  in_buffer = priv->end - priv->pos;

  /* Never fill more than can fit in the buffer */
  count = MIN (count, priv->len - in_buffer);

  /* If requested length does not fit at end, compact */
  if (priv->len - priv->end < count)
    compact_buffer (stream);

  task = g_task_new (stream, cancellable, callback, user_data);

  base_stream = G_FILTER_INPUT_STREAM (stream)->base_stream;
  g_input_stream_read_async (base_stream,
                             priv->buffer + priv->end,
                             count,
                             io_priority,
                             cancellable,
                             fill_async_callback,
                             task);
}

static gssize
g_buffered_input_stream_real_fill_finish (GBufferedInputStream *stream,
                                          GAsyncResult         *result,
                                          GError              **error)
{
<<<<<<< HEAD
  GSimpleAsyncResult *simple;
  gssize nread;

  simple = G_SIMPLE_ASYNC_RESULT (result);
  g_warn_if_fail (g_simple_async_result_get_source_tag (simple) == g_buffered_input_stream_real_fill_async);

  if (g_simple_async_result_propagate_error (simple, error))
    return -1;

  nread = g_simple_async_result_get_op_res_gssize (simple);
  return nread;
=======
  g_return_val_if_fail (g_task_is_valid (result, stream), -1);

  return g_task_propagate_int (G_TASK (result), error);
>>>>>>> 76bed778
}

typedef struct
{
  gssize bytes_skipped;
  gssize count;
} SkipAsyncData;

static void
free_skip_async_data (gpointer _data)
{
  SkipAsyncData *data = _data;
  g_slice_free (SkipAsyncData, data);
}

static void
large_skip_callback (GObject      *source_object,
                     GAsyncResult *result,
                     gpointer      user_data)
{
  GTask *task = G_TASK (user_data);
  SkipAsyncData *data;
  GError *error;
  gssize nread;

  data = g_task_get_task_data (task);

  error = NULL;
  nread = g_input_stream_skip_finish (G_INPUT_STREAM (source_object),
                                      result, &error);

  /* Only report the error if we've not already read some data */
  if (nread < 0 && data->bytes_skipped == 0)
<<<<<<< HEAD
    g_simple_async_result_take_error (simple, error);
  else if (error)
    g_error_free (error);
=======
    g_task_return_error (task, error);
  else
    {
      if (error)
	g_error_free (error);
>>>>>>> 76bed778

      if (nread > 0)
	data->bytes_skipped += nread;

<<<<<<< HEAD
  /* Complete immediately, not in idle, since we're already
   * in a mainloop callout
   */
  g_simple_async_result_complete (simple);
  g_object_unref (simple);
=======
      g_task_return_int (task, data->bytes_skipped);
    }

  g_object_unref (task);
>>>>>>> 76bed778
}

static void
skip_fill_buffer_callback (GObject      *source_object,
                           GAsyncResult *result,
                           gpointer      user_data)
{
  GTask *task = G_TASK (user_data);
  GBufferedInputStream *bstream;
  GBufferedInputStreamPrivate *priv;
  SkipAsyncData *data;
  GError *error;
  gssize nread;
  gsize available;

  bstream = G_BUFFERED_INPUT_STREAM (source_object);
  priv = bstream->priv;

  data = g_task_get_task_data (task);

  error = NULL;
  nread = g_buffered_input_stream_fill_finish (bstream,
                                               result, &error);

  if (nread < 0 && data->bytes_skipped == 0)
<<<<<<< HEAD
    g_simple_async_result_take_error (simple, error);
  else if (error)
    g_error_free (error);

  if (nread > 0)
=======
    g_task_return_error (task, error);
  else
>>>>>>> 76bed778
    {
      if (error)
	g_error_free (error);

      if (nread > 0)
	{
	  available = priv->end - priv->pos;
	  data->count = MIN (data->count, available);

<<<<<<< HEAD
  /* Complete immediately, not in idle, since we're already
   * in a mainloop callout
   */
  g_simple_async_result_complete (simple);
  g_object_unref (simple);
=======
	  data->bytes_skipped += data->count;
	  priv->pos += data->count;
	}

      g_task_return_int (task, data->bytes_skipped);
    }

  g_object_unref (task);
>>>>>>> 76bed778
}

static void
g_buffered_input_stream_skip_async (GInputStream        *stream,
                                    gsize                count,
                                    int                  io_priority,
                                    GCancellable        *cancellable,
                                    GAsyncReadyCallback  callback,
                                    gpointer             user_data)
{
  GBufferedInputStream *bstream;
  GBufferedInputStreamPrivate *priv;
  GBufferedInputStreamClass *class;
  GInputStream *base_stream;
  gsize available;
  GTask *task;
  SkipAsyncData *data;

  bstream = G_BUFFERED_INPUT_STREAM (stream);
  priv = bstream->priv;

  data = g_slice_new (SkipAsyncData);
  data->bytes_skipped = 0;
  task = g_task_new (stream, cancellable, callback, user_data);
  g_task_set_task_data (task, data, free_skip_async_data);

  available = priv->end - priv->pos;

  if (count <= available)
    {
      priv->pos += count;

      g_task_return_int (task, count);
      g_object_unref (task);
      return;
    }

  /* Full request not available, skip all currently available
   * and request refill for more
   */

  priv->pos = 0;
  priv->end = 0;

  count -= available;

  data->bytes_skipped = available;
  data->count = count;

  if (count > priv->len)
    {
      /* Large request, shortcut buffer */

      base_stream = G_FILTER_INPUT_STREAM (stream)->base_stream;

      g_input_stream_skip_async (base_stream,
                                 count,
                                 io_priority, cancellable,
                                 large_skip_callback,
                                 task);
    }
  else
    {
      class = G_BUFFERED_INPUT_STREAM_GET_CLASS (stream);
      class->fill_async (bstream, priv->len, io_priority, cancellable,
                         skip_fill_buffer_callback, task);
    }
}

static gssize
g_buffered_input_stream_skip_finish (GInputStream   *stream,
                                     GAsyncResult   *result,
                                     GError        **error)
{
  g_return_val_if_fail (g_task_is_valid (result, stream), -1);

  return g_task_propagate_int (G_TASK (result), error);
}<|MERGE_RESOLUTION|>--- conflicted
+++ resolved
@@ -24,11 +24,7 @@
 #include "ginputstream.h"
 #include "gcancellable.h"
 #include "gasyncresult.h"
-<<<<<<< HEAD
-#include "gsimpleasyncresult.h"
-=======
 #include "gtask.h"
->>>>>>> 76bed778
 #include "gseekable.h"
 #include "gioerror.h"
 #include <string.h>
@@ -130,21 +126,13 @@
 							     goffset          offset,
 							     GCancellable    *cancellable,
 							     GError         **error);
-<<<<<<< HEAD
-
-static void     g_buffered_input_stream_finalize            (GObject         *object);
-=======
->>>>>>> 76bed778
 
 static void compact_buffer (GBufferedInputStream *stream);
 
 G_DEFINE_TYPE_WITH_CODE (GBufferedInputStream,
 			 g_buffered_input_stream,
 			 G_TYPE_FILTER_INPUT_STREAM,
-<<<<<<< HEAD
-=======
                          G_ADD_PRIVATE (GBufferedInputStream)
->>>>>>> 76bed778
 			 G_IMPLEMENT_INTERFACE (G_TYPE_SEEKABLE,
 						g_buffered_input_stream_seekable_iface_init))
 
@@ -466,12 +454,7 @@
  * g_buffered_input_stream_fill_async:
  * @stream: a #GBufferedInputStream
  * @count: the number of bytes that will be read from the stream
-<<<<<<< HEAD
- * @io_priority: the <link linkend="io-priority">I/O priority</link>
- *     of the request
-=======
  * @io_priority: the [I/O priority][io-priority] of the request
->>>>>>> 76bed778
  * @cancellable: (allow-none): optional #GCancellable object
  * @callback: (scope async): a #GAsyncReadyCallback
  * @user_data: (closure): a #gpointer
@@ -519,16 +502,9 @@
 
   if (!g_input_stream_set_pending (G_INPUT_STREAM (stream), &error))
     {
-<<<<<<< HEAD
-      g_simple_async_report_take_gerror_in_idle (G_OBJECT (stream),
-                                            callback,
-                                            user_data,
-                                            error);
-=======
       g_task_report_error (stream, callback, user_data,
                            g_buffered_input_stream_fill_async,
                            error);
->>>>>>> 76bed778
       return;
     }
 
@@ -563,14 +539,7 @@
   if (g_async_result_legacy_propagate_error (result, error))
     return -1;
   else if (g_async_result_is_tagged (result, g_buffered_input_stream_fill_async))
-<<<<<<< HEAD
-    {
-      /* Special case read of 0 bytes */
-      return 0;
-    }
-=======
     return g_task_propagate_int (G_TASK (result), error);
->>>>>>> 76bed778
 
   class = G_BUFFERED_INPUT_STREAM_GET_CLASS (stream);
   return class->fill_finish (stream, result, error);
@@ -1064,13 +1033,7 @@
   res = g_input_stream_read_finish (G_INPUT_STREAM (source_object),
                                     result, &error);
   if (res == -1)
-<<<<<<< HEAD
-    {
-      g_simple_async_result_take_error (simple, error);
-    }
-=======
     g_task_return_error (task, error);
->>>>>>> 76bed778
   else
     {
       GBufferedInputStream *stream;
@@ -1132,23 +1095,9 @@
                                           GAsyncResult         *result,
                                           GError              **error)
 {
-<<<<<<< HEAD
-  GSimpleAsyncResult *simple;
-  gssize nread;
-
-  simple = G_SIMPLE_ASYNC_RESULT (result);
-  g_warn_if_fail (g_simple_async_result_get_source_tag (simple) == g_buffered_input_stream_real_fill_async);
-
-  if (g_simple_async_result_propagate_error (simple, error))
-    return -1;
-
-  nread = g_simple_async_result_get_op_res_gssize (simple);
-  return nread;
-=======
   g_return_val_if_fail (g_task_is_valid (result, stream), -1);
 
   return g_task_propagate_int (G_TASK (result), error);
->>>>>>> 76bed778
 }
 
 typedef struct
@@ -1182,33 +1131,19 @@
 
   /* Only report the error if we've not already read some data */
   if (nread < 0 && data->bytes_skipped == 0)
-<<<<<<< HEAD
-    g_simple_async_result_take_error (simple, error);
-  else if (error)
-    g_error_free (error);
-=======
     g_task_return_error (task, error);
   else
     {
       if (error)
 	g_error_free (error);
->>>>>>> 76bed778
 
       if (nread > 0)
 	data->bytes_skipped += nread;
 
-<<<<<<< HEAD
-  /* Complete immediately, not in idle, since we're already
-   * in a mainloop callout
-   */
-  g_simple_async_result_complete (simple);
-  g_object_unref (simple);
-=======
       g_task_return_int (task, data->bytes_skipped);
     }
 
   g_object_unref (task);
->>>>>>> 76bed778
 }
 
 static void
@@ -1234,16 +1169,8 @@
                                                result, &error);
 
   if (nread < 0 && data->bytes_skipped == 0)
-<<<<<<< HEAD
-    g_simple_async_result_take_error (simple, error);
-  else if (error)
-    g_error_free (error);
-
-  if (nread > 0)
-=======
     g_task_return_error (task, error);
   else
->>>>>>> 76bed778
     {
       if (error)
 	g_error_free (error);
@@ -1253,13 +1180,6 @@
 	  available = priv->end - priv->pos;
 	  data->count = MIN (data->count, available);
 
-<<<<<<< HEAD
-  /* Complete immediately, not in idle, since we're already
-   * in a mainloop callout
-   */
-  g_simple_async_result_complete (simple);
-  g_object_unref (simple);
-=======
 	  data->bytes_skipped += data->count;
 	  priv->pos += data->count;
 	}
@@ -1268,7 +1188,6 @@
     }
 
   g_object_unref (task);
->>>>>>> 76bed778
 }
 
 static void
