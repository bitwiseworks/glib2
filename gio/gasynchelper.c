--- conflicted
+++ resolved
@@ -32,141 +32,6 @@
  * Provides helper functions for asynchronous operations.
  *
  **/
-
-<<<<<<< HEAD
-/*************************************************************************
- *             fd source                                                 *
- ************************************************************************/
-
-typedef struct 
-{
-  GSource source;
-  GPollFD pollfd;
-} FDSource;
-
-static gboolean 
-fd_source_prepare (GSource *source,
-		   gint    *timeout)
-{
-  *timeout = -1;
-  return FALSE;
-}
-
-static gboolean 
-fd_source_check (GSource *source)
-{
-  FDSource *fd_source = (FDSource *)source;
-
-  return fd_source->pollfd.revents != 0;
-}
-
-static gboolean
-fd_source_dispatch (GSource     *source,
-		    GSourceFunc  callback,
-		    gpointer     user_data)
-
-{
-  GFDSourceFunc func = (GFDSourceFunc)callback;
-  FDSource *fd_source = (FDSource *)source;
-
-  g_warn_if_fail (func != NULL);
-
-  return (*func) (fd_source->pollfd.fd, fd_source->pollfd.revents, user_data);
-}
-
-static void 
-fd_source_finalize (GSource *source)
-{
-}
-
-static gboolean
-fd_source_closure_callback (int           fd,
-			    GIOCondition  condition,
-			    gpointer      data)
-{
-  GClosure *closure = data;
-
-  GValue params[2] = { G_VALUE_INIT, G_VALUE_INIT };
-  GValue result_value = G_VALUE_INIT;
-  gboolean result;
-
-  g_value_init (&result_value, G_TYPE_BOOLEAN);
-
-  g_value_init (&params[0], G_TYPE_INT);
-  g_value_set_int (&params[0], fd);
-
-  g_value_init (&params[1], G_TYPE_IO_CONDITION);
-  g_value_set_flags (&params[1], condition);
-
-  g_closure_invoke (closure, &result_value, 2, params, NULL);
-
-  result = g_value_get_boolean (&result_value);
-  g_value_unset (&result_value);
-  g_value_unset (&params[0]);
-  g_value_unset (&params[1]);
-
-  return result;
-}
-
-static void
-fd_source_closure_marshal (GClosure     *closure,
-			   GValue       *return_value,
-			   guint         n_param_values,
-			   const GValue *param_values,
-			   gpointer      invocation_hint,
-			   gpointer      marshal_data)
-{
-  GFDSourceFunc callback;
-  GCClosure *cc = (GCClosure*) closure;
-  gboolean v_return;
-
-  g_return_if_fail (return_value != NULL);
-  g_return_if_fail (n_param_values == 0);
-
-  callback = (GFDSourceFunc) (marshal_data ? marshal_data : cc->callback);
-
-  v_return = callback (g_value_get_int (param_values),
-                       g_value_get_flags (param_values + 1),
-		       closure->data);
-
-  g_value_set_boolean (return_value, v_return);
-}
-
-static GSourceFuncs fd_source_funcs = {
-  fd_source_prepare,
-  fd_source_check,
-  fd_source_dispatch,
-  fd_source_finalize,
-  (GSourceFunc)fd_source_closure_callback,
-  (GSourceDummyMarshal)fd_source_closure_marshal,
-};
-
-GSource *
-_g_fd_source_new (int           fd,
-		  gushort       events,
-		  GCancellable *cancellable)
-{
-  GSource *source;
-  FDSource *fd_source;
-
-  source = g_source_new (&fd_source_funcs, sizeof (FDSource));
-  fd_source = (FDSource *)source;
-
-  fd_source->pollfd.fd = fd;
-  fd_source->pollfd.events = events;
-  g_source_add_poll (source, &fd_source->pollfd);
-
-  if (cancellable)
-    {
-      GSource *cancellable_source = g_cancellable_source_new (cancellable);
-
-      g_source_set_dummy_callback (cancellable_source);
-      g_source_add_child_source (source, cancellable_source);
-      g_source_unref (cancellable_source);
-    }
-
-  return source;
-}
 
 #ifdef G_OS_WIN32
 gboolean
@@ -215,53 +80,4 @@
 
   return result;
 }
-=======
-#ifdef G_OS_WIN32
-gboolean
-_g_win32_overlap_wait_result (HANDLE           hfile,
-                              OVERLAPPED      *overlap,
-                              DWORD           *transferred,
-                              GCancellable    *cancellable)
-{
-  GPollFD pollfd[2];
-  gboolean result = FALSE;
-  gint num, npoll;
-
-  pollfd[0].fd = (gint)overlap->hEvent;
-  pollfd[0].events = G_IO_IN;
-  num = 1;
-
-  if (g_cancellable_make_pollfd (cancellable, &pollfd[1]))
-    num++;
-
-loop:
-  npoll = g_poll (pollfd, num, -1);
-  if (npoll <= 0)
-    /* error out, should never happen */
-    goto end;
-
-  if (g_cancellable_is_cancelled (cancellable))
-    {
-      /* CancelIO only cancels pending operations issued by the
-       * current thread and since we're doing only sync operations,
-       * this is safe.... */
-      /* CancelIoEx is only Vista+. Since we have only one overlap
-       * operaton on this thread, we can just use: */
-      result = CancelIo (hfile);
-      g_warn_if_fail (result);
-    }
-
-  result = GetOverlappedResult (overlap->hEvent, overlap, transferred, FALSE);
-  if (result == FALSE &&
-      GetLastError () == ERROR_IO_INCOMPLETE &&
-      !g_cancellable_is_cancelled (cancellable))
-    goto loop;
-
-end:
-  if (num > 1)
-    g_cancellable_release_fd (cancellable);
-
-  return result;
-}
->>>>>>> 76bed778
 #endif