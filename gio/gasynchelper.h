--- conflicted
+++ resolved
@@ -26,24 +26,8 @@
 #ifdef G_OS_WIN32
 #include <windows.h>
 #endif
-<<<<<<< HEAD
 
 G_BEGIN_DECLS
-
-typedef gboolean (*GFDSourceFunc) (int          fd,
-				   GIOCondition condition,
-				   gpointer     user_data);
-=======
-
-G_BEGIN_DECLS
->>>>>>> 76bed778
-
-#ifdef G_OS_WIN32
-gboolean _g_win32_overlap_wait_result (HANDLE           hfile,
-                                       OVERLAPPED      *overlap,
-                                       DWORD           *transferred,
-                                       GCancellable    *cancellable);
-#endif
 
 #ifdef G_OS_WIN32
 gboolean _g_win32_overlap_wait_result (HANDLE           hfile,
