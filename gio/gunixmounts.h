/* GIO - GLib Input, Output and Streaming Library
 *
 * Copyright (C) 2006-2007 Red Hat, Inc.
 *
 * This library is free software; you can redistribute it and/or
 * modify it under the terms of the GNU Lesser General Public
 * License as published by the Free Software Foundation; either
 * version 2 of the License, or (at your option) any later version.
 *
 * This library is distributed in the hope that it will be useful,
 * but WITHOUT ANY WARRANTY; without even the implied warranty of
 * MERCHANTABILITY or FITNESS FOR A PARTICULAR PURPOSE.  See the GNU
 * Lesser General Public License for more details.
 *
 * You should have received a copy of the GNU Lesser General
 * Public License along with this library; if not, see <http://www.gnu.org/licenses/>.
 *
 * Author: Alexander Larsson <alexl@redhat.com>
 */

#ifndef __G_UNIX_MOUNTS_H__
#define __G_UNIX_MOUNTS_H__

#include <gio/gio.h>

G_BEGIN_DECLS

/**
 * GUnixMountEntry:
 *
 * Defines a Unix mount entry (e.g. <filename>/media/cdrom</filename>).
 * This corresponds roughly to a mtab entry.
 **/
typedef struct _GUnixMountEntry GUnixMountEntry;

/**
 * GUnixMountPoint:
 *
 * Defines a Unix mount point (e.g. <filename>/dev</filename>).
 * This corresponds roughly to a fstab entry.
 **/
typedef struct _GUnixMountPoint GUnixMountPoint;

/**
 * GUnixMountMonitor:
 *
 * Watches #GUnixMounts for changes.
 **/
typedef struct _GUnixMountMonitor      GUnixMountMonitor;
typedef struct _GUnixMountMonitorClass GUnixMountMonitorClass;

#define G_TYPE_UNIX_MOUNT_MONITOR        (g_unix_mount_monitor_get_type ())
#define G_UNIX_MOUNT_MONITOR(o)          (G_TYPE_CHECK_INSTANCE_CAST ((o), G_TYPE_UNIX_MOUNT_MONITOR, GUnixMountMonitor))
#define G_UNIX_MOUNT_MONITOR_CLASS(k)    (G_TYPE_CHECK_CLASS_CAST((k), G_TYPE_UNIX_MOUNT_MONITOR, GUnixMountMonitorClass))
#define G_IS_UNIX_MOUNT_MONITOR(o)       (G_TYPE_CHECK_INSTANCE_TYPE ((o), G_TYPE_UNIX_MOUNT_MONITOR))
#define G_IS_UNIX_MOUNT_MONITOR_CLASS(k) (G_TYPE_CHECK_CLASS_TYPE ((k), G_TYPE_UNIX_MOUNT_MONITOR))
G_DEFINE_AUTOPTR_CLEANUP_FUNC(GUnixMountMonitor, g_object_unref)

GLIB_AVAILABLE_IN_ALL
void           g_unix_mount_free                    (GUnixMountEntry    *mount_entry);
GLIB_AVAILABLE_IN_ALL
void           g_unix_mount_point_free              (GUnixMountPoint    *mount_point);
GLIB_AVAILABLE_IN_ALL
gint           g_unix_mount_compare                 (GUnixMountEntry    *mount1,
						     GUnixMountEntry    *mount2);
GLIB_AVAILABLE_IN_ALL
const char *   g_unix_mount_get_mount_path          (GUnixMountEntry    *mount_entry);
GLIB_AVAILABLE_IN_ALL
const char *   g_unix_mount_get_device_path         (GUnixMountEntry    *mount_entry);
GLIB_AVAILABLE_IN_ALL
const char *   g_unix_mount_get_fs_type             (GUnixMountEntry    *mount_entry);
GLIB_AVAILABLE_IN_ALL
gboolean       g_unix_mount_is_readonly             (GUnixMountEntry    *mount_entry);
GLIB_AVAILABLE_IN_ALL
gboolean       g_unix_mount_is_system_internal      (GUnixMountEntry    *mount_entry);
GLIB_AVAILABLE_IN_ALL
gboolean       g_unix_mount_guess_can_eject         (GUnixMountEntry    *mount_entry);
GLIB_AVAILABLE_IN_ALL
gboolean       g_unix_mount_guess_should_display    (GUnixMountEntry    *mount_entry);
GLIB_AVAILABLE_IN_ALL
char *         g_unix_mount_guess_name              (GUnixMountEntry    *mount_entry);
GLIB_AVAILABLE_IN_ALL
GIcon *        g_unix_mount_guess_icon              (GUnixMountEntry    *mount_entry);
<<<<<<< HEAD
GIcon *        g_unix_mount_guess_symbolic_icon     (GUnixMountEntry    *mount_entry);

=======
GLIB_AVAILABLE_IN_ALL
GIcon *        g_unix_mount_guess_symbolic_icon     (GUnixMountEntry    *mount_entry);
>>>>>>> 76bed778


GLIB_AVAILABLE_IN_ALL
gint           g_unix_mount_point_compare           (GUnixMountPoint    *mount1,
						     GUnixMountPoint    *mount2);
GLIB_AVAILABLE_IN_ALL
const char *   g_unix_mount_point_get_mount_path    (GUnixMountPoint    *mount_point);
GLIB_AVAILABLE_IN_ALL
const char *   g_unix_mount_point_get_device_path   (GUnixMountPoint    *mount_point);
GLIB_AVAILABLE_IN_ALL
const char *   g_unix_mount_point_get_fs_type       (GUnixMountPoint    *mount_point);
GLIB_AVAILABLE_IN_2_32
const char *   g_unix_mount_point_get_options       (GUnixMountPoint    *mount_point);
<<<<<<< HEAD
=======
GLIB_AVAILABLE_IN_ALL
>>>>>>> 76bed778
gboolean       g_unix_mount_point_is_readonly       (GUnixMountPoint    *mount_point);
GLIB_AVAILABLE_IN_ALL
gboolean       g_unix_mount_point_is_user_mountable (GUnixMountPoint    *mount_point);
GLIB_AVAILABLE_IN_ALL
gboolean       g_unix_mount_point_is_loopback       (GUnixMountPoint    *mount_point);
GLIB_AVAILABLE_IN_ALL
gboolean       g_unix_mount_point_guess_can_eject   (GUnixMountPoint    *mount_point);
GLIB_AVAILABLE_IN_ALL
char *         g_unix_mount_point_guess_name        (GUnixMountPoint    *mount_point);
GLIB_AVAILABLE_IN_ALL
GIcon *        g_unix_mount_point_guess_icon        (GUnixMountPoint    *mount_point);
<<<<<<< HEAD
=======
GLIB_AVAILABLE_IN_ALL
>>>>>>> 76bed778
GIcon *        g_unix_mount_point_guess_symbolic_icon (GUnixMountPoint    *mount_point);


GLIB_AVAILABLE_IN_ALL
GList *        g_unix_mount_points_get              (guint64            *time_read);
GLIB_AVAILABLE_IN_ALL
GList *        g_unix_mounts_get                    (guint64            *time_read);
GLIB_AVAILABLE_IN_ALL
GUnixMountEntry *g_unix_mount_at                    (const char         *mount_path,
						     guint64            *time_read);
GLIB_AVAILABLE_IN_ALL
gboolean       g_unix_mounts_changed_since          (guint64             time);
GLIB_AVAILABLE_IN_ALL
gboolean       g_unix_mount_points_changed_since    (guint64             time);

GLIB_AVAILABLE_IN_ALL
GType              g_unix_mount_monitor_get_type       (void) G_GNUC_CONST;
GLIB_AVAILABLE_IN_2_44
GUnixMountMonitor *g_unix_mount_monitor_get            (void);
GLIB_DEPRECATED_IN_2_44_FOR(g_unix_mount_monitor_get)
GUnixMountMonitor *g_unix_mount_monitor_new            (void);
GLIB_DEPRECATED_IN_2_44
void               g_unix_mount_monitor_set_rate_limit (GUnixMountMonitor *mount_monitor,
                                                        int                limit_msec);

GLIB_AVAILABLE_IN_ALL
gboolean g_unix_is_mount_path_system_internal (const char *mount_path);

G_END_DECLS

#endif /* __G_UNIX_MOUNTS_H__ */<|MERGE_RESOLUTION|>--- conflicted
+++ resolved
@@ -81,13 +81,8 @@
 char *         g_unix_mount_guess_name              (GUnixMountEntry    *mount_entry);
 GLIB_AVAILABLE_IN_ALL
 GIcon *        g_unix_mount_guess_icon              (GUnixMountEntry    *mount_entry);
-<<<<<<< HEAD
-GIcon *        g_unix_mount_guess_symbolic_icon     (GUnixMountEntry    *mount_entry);
-
-=======
 GLIB_AVAILABLE_IN_ALL
 GIcon *        g_unix_mount_guess_symbolic_icon     (GUnixMountEntry    *mount_entry);
->>>>>>> 76bed778
 
 
 GLIB_AVAILABLE_IN_ALL
@@ -101,10 +96,7 @@
 const char *   g_unix_mount_point_get_fs_type       (GUnixMountPoint    *mount_point);
 GLIB_AVAILABLE_IN_2_32
 const char *   g_unix_mount_point_get_options       (GUnixMountPoint    *mount_point);
-<<<<<<< HEAD
-=======
 GLIB_AVAILABLE_IN_ALL
->>>>>>> 76bed778
 gboolean       g_unix_mount_point_is_readonly       (GUnixMountPoint    *mount_point);
 GLIB_AVAILABLE_IN_ALL
 gboolean       g_unix_mount_point_is_user_mountable (GUnixMountPoint    *mount_point);
@@ -116,10 +108,7 @@
 char *         g_unix_mount_point_guess_name        (GUnixMountPoint    *mount_point);
 GLIB_AVAILABLE_IN_ALL
 GIcon *        g_unix_mount_point_guess_icon        (GUnixMountPoint    *mount_point);
-<<<<<<< HEAD
-=======
 GLIB_AVAILABLE_IN_ALL
->>>>>>> 76bed778
 GIcon *        g_unix_mount_point_guess_symbolic_icon (GUnixMountPoint    *mount_point);
 
 
