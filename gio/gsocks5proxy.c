--- conflicted
+++ resolved
@@ -581,32 +581,12 @@
   g_free (data->username);
   g_free (data->password);
   g_free (data->buffer);
-<<<<<<< HEAD
-  
-  if (data->cancellable)
-    g_object_unref (data->cancellable);
-=======
->>>>>>> 76bed778
 
   g_slice_free (ConnectAsyncData, data);
 }
 
 static void
-<<<<<<< HEAD
-complete_async_from_error (ConnectAsyncData *data, GError *error)
-{
-  GSimpleAsyncResult *simple = data->simple;
-  g_simple_async_result_take_error (data->simple, error);
-  g_simple_async_result_set_op_res_gpointer (simple, NULL, NULL);
-  g_simple_async_result_complete (simple);
-  g_object_unref (simple);
-}
-
-static void
-do_read (GAsyncReadyCallback callback, ConnectAsyncData *data)
-=======
 do_read (GAsyncReadyCallback callback, GTask *task, ConnectAsyncData *data)
->>>>>>> 76bed778
 {
    GInputStream *in;
    in = g_io_stream_get_input_stream (data->io_stream);
