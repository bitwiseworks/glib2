--- conflicted
+++ resolved
@@ -79,11 +79,7 @@
  * cause a leak if cancelled before being run).
  *
  * GSimpleAsyncResult can integrate into GLib's event loop, #GMainLoop,
-<<<<<<< HEAD
- * or it can use #GThread<!-- -->s.
-=======
  * or it can use #GThreads.
->>>>>>> 76bed778
  * g_simple_async_result_complete() will finish an I/O task directly
  * from the point where it is called. g_simple_async_result_complete_in_idle()
  * will finish it from an idle handler in the 
@@ -380,11 +376,8 @@
  * Returns: a #GSimpleAsyncResult
  *
  * Since: 2.28
-<<<<<<< HEAD
-=======
  *
  * Deprecated: 2.46: Use g_task_new() and g_task_return_error() instead.
->>>>>>> 76bed778
  **/
 GSimpleAsyncResult *
 g_simple_async_result_new_take_error (GObject             *source_object,
@@ -487,11 +480,8 @@
  * This function has nothing to do with
  * g_simple_async_result_set_check_cancellable().  It only refers to the
  * #GCancellable passed to g_simple_async_result_run_in_thread().
-<<<<<<< HEAD
-=======
  *
  * Deprecated: 2.46
->>>>>>> 76bed778
  **/
 void
 g_simple_async_result_set_handle_cancellation (GSimpleAsyncResult *simple,
@@ -695,11 +685,8 @@
  * of @error, so the caller does not need to free it any more.
  *
  * Since: 2.28
-<<<<<<< HEAD
-=======
  *
  * Deprecated: 2.46: Use #GTask and g_task_return_error() instead.
->>>>>>> 76bed778
  **/
 void
 g_simple_async_result_take_error (GSimpleAsyncResult *simple,
@@ -832,15 +819,9 @@
  * g_simple_async_result_complete_in_idle:
  * @simple: a #GSimpleAsyncResult.
  *
-<<<<<<< HEAD
- * Completes an asynchronous function in an idle handler in the <link
- * linkend="g-main-context-push-thread-default">thread-default main
- * loop</link> of the thread that @simple was initially created in
-=======
  * Completes an asynchronous function in an idle handler in the
  * [thread-default main context][g-main-context-push-thread-default]
  * of the thread that @simple was initially created in
->>>>>>> 76bed778
  * (and re-pushes that context around the invocation of the callback).
  *
  * Calling this function takes a reference to @simple for as long as
@@ -989,11 +970,8 @@
  * Returns: #TRUE if all checks passed or #FALSE if any failed.
  *
  * Since: 2.20
-<<<<<<< HEAD
-=======
  *
  * Deprecated: 2.46: Use #GTask and g_task_is_valid() instead.
->>>>>>> 76bed778
  **/
 gboolean
 g_simple_async_result_is_valid (GAsyncResult *result,
@@ -1110,11 +1088,8 @@
  * ownership of @error, so the caller does not have to free it any more.
  *
  * Since: 2.28
-<<<<<<< HEAD
-=======
  *
  * Deprecated: 2.46: Use g_task_report_error().
->>>>>>> 76bed778
  **/
 void
 g_simple_async_report_take_gerror_in_idle (GObject *object,
@@ -1157,11 +1132,8 @@
  * unrelated g_simple_async_result_set_handle_cancellation() function.
  *
  * Since: 2.32
-<<<<<<< HEAD
-=======
  *
  * Deprecated: 2.46: Use #GTask instead.
->>>>>>> 76bed778
  **/
 void
 g_simple_async_result_set_check_cancellable (GSimpleAsyncResult *simple,
@@ -1173,10 +1145,6 @@
   g_clear_object (&simple->check_cancellable);
   if (check_cancellable)
     simple->check_cancellable = g_object_ref (check_cancellable);
-<<<<<<< HEAD
-}
-=======
-}
-
-G_GNUC_END_IGNORE_DEPRECATIONS
->>>>>>> 76bed778
+}
+
+G_GNUC_END_IGNORE_DEPRECATIONS