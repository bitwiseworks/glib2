--- conflicted
+++ resolved
@@ -212,14 +212,9 @@
  * @bytes: a #GBytes
  *
  * Creates a new #GMemoryInputStream with data from the given @bytes.
-<<<<<<< HEAD
- * 
+ *
  * Returns: new #GInputStream read from @bytes
-=======
- *
- * Returns: new #GInputStream read from @bytes
- *
->>>>>>> 76bed778
+ *
  * Since: 2.34
  **/
 GInputStream *
@@ -380,17 +375,6 @@
 {
   GTask *task;
   gssize nskipped;
-<<<<<<< HEAD
-
-  nskipped = g_input_stream_skip (stream, count, cancellable, NULL);
-  simple = g_simple_async_result_new (G_OBJECT (stream),
-                                      callback,
-                                      user_data,
-                                      g_memory_input_stream_skip_async);
-  g_simple_async_result_set_op_res_gssize (simple, nskipped);
-  g_simple_async_result_complete_in_idle (simple);
-  g_object_unref (simple);
-=======
   GError *error = NULL;
 
   nskipped = G_INPUT_STREAM_GET_CLASS (stream)->skip (stream, count, cancellable, &error);
@@ -400,7 +384,6 @@
   else
     g_task_return_int (task, nskipped);
   g_object_unref (task);
->>>>>>> 76bed778
 }
 
 static gssize
