--- conflicted
+++ resolved
@@ -88,15 +88,10 @@
 GLIB_AVAILABLE_IN_ALL
 void          g_cancellable_release_fd             (GCancellable  *cancellable);
 
-<<<<<<< HEAD
-GSource *     g_cancellable_source_new             (GCancellable  *cancellable);
-
-=======
 GLIB_AVAILABLE_IN_ALL
 GSource *     g_cancellable_source_new             (GCancellable  *cancellable);
 
 GLIB_AVAILABLE_IN_ALL
->>>>>>> 76bed778
 GCancellable *g_cancellable_get_current            (void);
 GLIB_AVAILABLE_IN_ALL
 void          g_cancellable_push_current           (GCancellable  *cancellable);
