/*
 * Copyright © 2010 Codethink Limited
 *
 * This program is free software: you can redistribute it and/or modify
 * it under the terms of the GNU Lesser General Public License as published
 * by the Free Software Foundation; either version 2 of the licence or (at
 * your option) any later version.
 *
 * This library is distributed in the hope that it will be useful,
 * but WITHOUT ANY WARRANTY; without even the implied warranty of
 * MERCHANTABILITY or FITNESS FOR A PARTICULAR PURPOSE.  See the GNU
 * Lesser General Public License for more details.
 *
 * You should have received a copy of the GNU Lesser General
 * Public License along with this library; if not, see <http://www.gnu.org/licenses/>.
 *
 * Authors: Ryan Lortie <desrt@desrt.ca>
 */

#include "config.h"

#include "gsimpleaction.h"

#include "gaction.h"
#include "glibintl.h"

/**
 * SECTION:gsimpleaction
 * @title: GSimpleAction
 * @short_description: A simple GAction implementation
<<<<<<< HEAD
=======
 * @include: gio/gio.h
>>>>>>> 76bed778
 *
 * A #GSimpleAction is the obvious simple implementation of the #GAction
 * interface. This is the easiest way to create an action for purposes of
 * adding it to a #GSimpleActionGroup.
 *
 * See also #GtkAction.
 */
<<<<<<< HEAD
=======

/**
 * GSimpleAction:
 *
 * #GSimpleAction is an opaque data structure and can only be accessed
 * using the following functions.
 **/

>>>>>>> 76bed778
struct _GSimpleAction
{
  GObject       parent_instance;

  gchar        *name;
  GVariantType *parameter_type;
  gboolean      enabled;
  GVariant     *state;
  GVariant     *state_hint;
  gboolean      state_set_already;
};

typedef GObjectClass GSimpleActionClass;

static void g_simple_action_iface_init (GActionInterface *iface);
G_DEFINE_TYPE_WITH_CODE (GSimpleAction, g_simple_action, G_TYPE_OBJECT,
  G_IMPLEMENT_INTERFACE (G_TYPE_ACTION, g_simple_action_iface_init))

enum
{
  PROP_NONE,
  PROP_NAME,
  PROP_PARAMETER_TYPE,
  PROP_ENABLED,
  PROP_STATE_TYPE,
  PROP_STATE
};

enum
{
  SIGNAL_CHANGE_STATE,
  SIGNAL_ACTIVATE,
  NR_SIGNALS
};

static guint g_simple_action_signals[NR_SIGNALS];

static const gchar *
g_simple_action_get_name (GAction *action)
{
  GSimpleAction *simple = G_SIMPLE_ACTION (action);

  return simple->name;
}

static const GVariantType *
g_simple_action_get_parameter_type (GAction *action)
{
  GSimpleAction *simple = G_SIMPLE_ACTION (action);

  return simple->parameter_type;
}

static const GVariantType *
g_simple_action_get_state_type (GAction *action)
{
  GSimpleAction *simple = G_SIMPLE_ACTION (action);

  if (simple->state != NULL)
    return g_variant_get_type (simple->state);
  else
    return NULL;
}

static GVariant *
g_simple_action_get_state_hint (GAction *action)
{
  GSimpleAction *simple = G_SIMPLE_ACTION (action);

  if (simple->state_hint != NULL)
    return g_variant_ref (simple->state_hint);
  else
    return NULL;
}

static gboolean
g_simple_action_get_enabled (GAction *action)
{
  GSimpleAction *simple = G_SIMPLE_ACTION (action);

  return simple->enabled;
}

static void
g_simple_action_change_state (GAction  *action,
                              GVariant *value)
{
  GSimpleAction *simple = G_SIMPLE_ACTION (action);

  /* If the user connected a signal handler then they are responsible
   * for handling state changes.
   */
  if (g_signal_has_handler_pending (action, g_simple_action_signals[SIGNAL_CHANGE_STATE], 0, TRUE))
    g_signal_emit (action, g_simple_action_signals[SIGNAL_CHANGE_STATE], 0, value);

  /* If not, then the default behaviour is to just set the state. */
  else
    g_simple_action_set_state (simple, value);
}

/**
 * g_simple_action_set_state:
 * @simple: a #GSimpleAction
 * @value: the new #GVariant for the state
 *
 * Sets the state of the action.
 *
 * This directly updates the 'state' property to the given value.
 *
 * This should only be called by the implementor of the action.  Users
 * of the action should not attempt to directly modify the 'state'
 * property.  Instead, they should call g_action_change_state() to
 * request the change.
 *
<<<<<<< HEAD
=======
 * If the @value GVariant is floating, it is consumed.
 *
>>>>>>> 76bed778
 * Since: 2.30
 **/
void
g_simple_action_set_state (GSimpleAction *simple,
                           GVariant      *value)
{
  g_return_if_fail (G_IS_SIMPLE_ACTION (simple));
  g_return_if_fail (value != NULL);

  {
    const GVariantType *state_type;

    state_type = simple->state ?
                   g_variant_get_type (simple->state) : NULL;
    g_return_if_fail (state_type != NULL);
    g_return_if_fail (g_variant_is_of_type (value, state_type));
  }

  g_variant_ref_sink (value);

  if (!simple->state || !g_variant_equal (simple->state, value))
    {
      if (simple->state)
        g_variant_unref (simple->state);

      simple->state = g_variant_ref (value);

      g_object_notify (G_OBJECT (simple), "state");
    }

  g_variant_unref (value);
}

static GVariant *
g_simple_action_get_state (GAction *action)
{
  GSimpleAction *simple = G_SIMPLE_ACTION (action);

  return simple->state ? g_variant_ref (simple->state) : NULL;
}

static void
g_simple_action_activate (GAction  *action,
                          GVariant *parameter)
{
  GSimpleAction *simple = G_SIMPLE_ACTION (action);

  g_return_if_fail (simple->parameter_type == NULL ?
                      parameter == NULL :
                    (parameter != NULL &&
                     g_variant_is_of_type (parameter,
                                           simple->parameter_type)));

  if (parameter != NULL)
    g_variant_ref_sink (parameter);

  if (simple->enabled)
<<<<<<< HEAD
    g_signal_emit (simple, g_simple_action_signals[SIGNAL_ACTIVATE], 0, parameter);
=======
    {
      /* If the user connected a signal handler then they are responsible
       * for handling activation.
       */
      if (g_signal_has_handler_pending (action, g_simple_action_signals[SIGNAL_ACTIVATE], 0, TRUE))
        g_signal_emit (action, g_simple_action_signals[SIGNAL_ACTIVATE], 0, parameter);

      /* If not, do some reasonable defaults for stateful actions. */
      else if (simple->state)
        {
          /* If we have no parameter and this is a boolean action, toggle. */
          if (parameter == NULL && g_variant_is_of_type (simple->state, G_VARIANT_TYPE_BOOLEAN))
            {
              gboolean was_enabled = g_variant_get_boolean (simple->state);
              g_simple_action_change_state (action, g_variant_new_boolean (!was_enabled));
            }

          /* else, if the parameter and state type are the same, do a change-state */
          else if (g_variant_is_of_type (simple->state, g_variant_get_type (parameter)))
            g_simple_action_change_state (action, parameter);
        }
    }
>>>>>>> 76bed778

  if (parameter != NULL)
    g_variant_unref (parameter);
}

static void
g_simple_action_set_property (GObject    *object,
                              guint       prop_id,
                              const GValue     *value,
                              GParamSpec *pspec)
{
  GSimpleAction *action = G_SIMPLE_ACTION (object);

  switch (prop_id)
    {
    case PROP_NAME:
      action->name = g_strdup (g_value_get_string (value));
      break;

    case PROP_PARAMETER_TYPE:
      action->parameter_type = g_value_dup_boxed (value);
      break;

    case PROP_ENABLED:
      action->enabled = g_value_get_boolean (value);
      break;

    case PROP_STATE:
<<<<<<< HEAD
      action->state = g_value_dup_variant (value);
=======
      /* The first time we see this (during construct) we should just
       * take the state as it was handed to us.
       *
       * After that, we should make sure we go through the same checks
       * as the C API.
       */
      if (!action->state_set_already)
        {
          action->state = g_value_dup_variant (value);
          action->state_set_already = TRUE;
        }
      else
        g_simple_action_set_state (action, g_value_get_variant (value));

>>>>>>> 76bed778
      break;

    default:
      g_assert_not_reached ();
    }
}

static void
g_simple_action_get_property (GObject    *object,
                              guint       prop_id,
                              GValue     *value,
                              GParamSpec *pspec)
{
  GAction *action = G_ACTION (object);

  switch (prop_id)
    {
    case PROP_NAME:
      g_value_set_string (value, g_simple_action_get_name (action));
      break;

    case PROP_PARAMETER_TYPE:
      g_value_set_boxed (value, g_simple_action_get_parameter_type (action));
      break;

    case PROP_ENABLED:
      g_value_set_boolean (value, g_simple_action_get_enabled (action));
      break;

    case PROP_STATE_TYPE:
      g_value_set_boxed (value, g_simple_action_get_state_type (action));
      break;

    case PROP_STATE:
      g_value_take_variant (value, g_simple_action_get_state (action));
      break;

    default:
      g_assert_not_reached ();
    }
}

static void
g_simple_action_finalize (GObject *object)
{
  GSimpleAction *simple = G_SIMPLE_ACTION (object);

  g_free (simple->name);
  if (simple->parameter_type)
    g_variant_type_free (simple->parameter_type);
  if (simple->state)
    g_variant_unref (simple->state);
<<<<<<< HEAD
=======
  if (simple->state_hint)
    g_variant_unref (simple->state_hint);
>>>>>>> 76bed778

  G_OBJECT_CLASS (g_simple_action_parent_class)
    ->finalize (object);
}

void
g_simple_action_init (GSimpleAction *simple)
{
  simple->enabled = TRUE;
}

void
g_simple_action_iface_init (GActionInterface *iface)
{
  iface->get_name = g_simple_action_get_name;
  iface->get_parameter_type = g_simple_action_get_parameter_type;
  iface->get_state_type = g_simple_action_get_state_type;
  iface->get_state_hint = g_simple_action_get_state_hint;
  iface->get_enabled = g_simple_action_get_enabled;
  iface->get_state = g_simple_action_get_state;
  iface->change_state = g_simple_action_change_state;
  iface->activate = g_simple_action_activate;
}

void
g_simple_action_class_init (GSimpleActionClass *class)
{
  GObjectClass *object_class = G_OBJECT_CLASS (class);

  object_class->set_property = g_simple_action_set_property;
  object_class->get_property = g_simple_action_get_property;
  object_class->finalize = g_simple_action_finalize;

  /**
   * GSimpleAction::activate:
   * @simple: the #GSimpleAction
   * @parameter: (allow-none): the parameter to the activation
   *
   * Indicates that the action was just activated.
   *
   * @parameter will always be of the expected type.  In the event that
   * an incorrect type was given, no signal will be emitted.
   *
<<<<<<< HEAD
=======
   * Since GLib 2.40, if no handler is connected to this signal then the
   * default behaviour for boolean-stated actions with a %NULL parameter
   * type is to toggle them via the #GSimpleAction::change-state signal.
   * For stateful actions where the state type is equal to the parameter
   * type, the default is to forward them directly to
   * #GSimpleAction::change-state.  This should allow almost all users
   * of #GSimpleAction to connect only one handler or the other.
   *
>>>>>>> 76bed778
   * Since: 2.28
   */
  g_simple_action_signals[SIGNAL_ACTIVATE] =
    g_signal_new (I_("activate"),
                  G_TYPE_SIMPLE_ACTION,
                  G_SIGNAL_RUN_LAST | G_SIGNAL_MUST_COLLECT,
                  0, NULL, NULL,
                  g_cclosure_marshal_VOID__VARIANT,
                  G_TYPE_NONE, 1,
                  G_TYPE_VARIANT);

  /**
   * GSimpleAction::change-state:
   * @simple: the #GSimpleAction
   * @value: (allow-none): the requested value for the state
   *
   * Indicates that the action just received a request to change its
   * state.
   *
   * @value will always be of the correct state type.  In the event that
   * an incorrect type was given, no signal will be emitted.
   *
   * If no handler is connected to this signal then the default
   * behaviour is to call g_simple_action_set_state() to set the state
<<<<<<< HEAD
   * to the requested value.  If you connect a signal handler then no
   * default action is taken.  If the state should change then you must
   * call g_simple_action_set_state() from the handler.
   *
   * <example>
   * <title>Example 'change-state' handler</title>
   * <programlisting>
=======
   * to the requested value. If you connect a signal handler then no
   * default action is taken. If the state should change then you must
   * call g_simple_action_set_state() from the handler.
   *
   * An example of a 'change-state' handler:
   * |[<!-- language="C" -->
>>>>>>> 76bed778
   * static void
   * change_volume_state (GSimpleAction *action,
   *                      GVariant      *value,
   *                      gpointer       user_data)
   * {
   *   gint requested;
   *
   *   requested = g_variant_get_int32 (value);
   *
   *   // Volume only goes from 0 to 10
   *   if (0 <= requested && requested <= 10)
   *     g_simple_action_set_state (action, value);
   * }
<<<<<<< HEAD
   * </programlisting>
   * </example>
   *
   * The handler need not set the state to the requested value.  It
   * could set it to any value at all, or take some other action.
=======
   * ]|
   *
   * The handler need not set the state to the requested value.
   * It could set it to any value at all, or take some other action.
>>>>>>> 76bed778
   *
   * Since: 2.30
   */
  g_simple_action_signals[SIGNAL_CHANGE_STATE] =
    g_signal_new (I_("change-state"),
                  G_TYPE_SIMPLE_ACTION,
                  G_SIGNAL_RUN_LAST | G_SIGNAL_MUST_COLLECT,
                  0, NULL, NULL,
                  g_cclosure_marshal_VOID__VARIANT,
                  G_TYPE_NONE, 1,
                  G_TYPE_VARIANT);

  /**
   * GSimpleAction:name:
   *
   * The name of the action. This is mostly meaningful for identifying
   * the action once it has been added to a #GSimpleActionGroup.
   *
   * Since: 2.28
   **/
  g_object_class_install_property (object_class, PROP_NAME,
                                   g_param_spec_string ("name",
                                                        P_("Action Name"),
                                                        P_("The name used to invoke the action"),
                                                        NULL,
                                                        G_PARAM_READWRITE |
                                                        G_PARAM_CONSTRUCT_ONLY |
                                                        G_PARAM_STATIC_STRINGS));

  /**
   * GSimpleAction:parameter-type:
   *
   * The type of the parameter that must be given when activating the
   * action.
   *
   * Since: 2.28
   **/
  g_object_class_install_property (object_class, PROP_PARAMETER_TYPE,
                                   g_param_spec_boxed ("parameter-type",
                                                       P_("Parameter Type"),
                                                       P_("The type of GVariant passed to activate()"),
                                                       G_TYPE_VARIANT_TYPE,
                                                       G_PARAM_READWRITE |
                                                       G_PARAM_CONSTRUCT_ONLY |
                                                       G_PARAM_STATIC_STRINGS));

  /**
   * GSimpleAction:enabled:
   *
   * If @action is currently enabled.
   *
   * If the action is disabled then calls to g_action_activate() and
   * g_action_change_state() have no effect.
   *
   * Since: 2.28
   **/
  g_object_class_install_property (object_class, PROP_ENABLED,
                                   g_param_spec_boolean ("enabled",
                                                         P_("Enabled"),
                                                         P_("If the action can be activated"),
                                                         TRUE,
                                                         G_PARAM_READWRITE |
                                                         G_PARAM_STATIC_STRINGS));

  /**
   * GSimpleAction:state-type:
   *
   * The #GVariantType of the state that the action has, or %NULL if the
   * action is stateless.
   *
   * Since: 2.28
   **/
  g_object_class_install_property (object_class, PROP_STATE_TYPE,
                                   g_param_spec_boxed ("state-type",
                                                       P_("State Type"),
                                                       P_("The type of the state kept by the action"),
                                                       G_TYPE_VARIANT_TYPE,
                                                       G_PARAM_READABLE |
                                                       G_PARAM_STATIC_STRINGS));

  /**
   * GSimpleAction:state:
   *
   * The state of the action, or %NULL if the action is stateless.
   *
   * Since: 2.28
   **/
  g_object_class_install_property (object_class, PROP_STATE,
                                   g_param_spec_variant ("state",
                                                         P_("State"),
                                                         P_("The state the action is in"),
                                                         G_VARIANT_TYPE_ANY,
                                                         NULL,
<<<<<<< HEAD
                                                         G_PARAM_READWRITE |
=======
                                                         G_PARAM_READWRITE | G_PARAM_CONSTRUCT |
>>>>>>> 76bed778
                                                         G_PARAM_STATIC_STRINGS));
}

/**
 * g_simple_action_set_enabled:
 * @simple: a #GSimpleAction
 * @enabled: whether the action is enabled
 *
 * Sets the action as enabled or not.
 *
 * An action must be enabled in order to be activated or in order to
 * have its state changed from outside callers.
 *
 * This should only be called by the implementor of the action.  Users
 * of the action should not attempt to modify its enabled flag.
 *
 * Since: 2.28
 **/
void
g_simple_action_set_enabled (GSimpleAction *simple,
                             gboolean       enabled)
{
  g_return_if_fail (G_IS_SIMPLE_ACTION (simple));

  enabled = !!enabled;

  if (simple->enabled != enabled)
    {
      simple->enabled = enabled;
      g_object_notify (G_OBJECT (simple), "enabled");
    }
}

/**
 * g_simple_action_set_state_hint:
 * @simple: a #GSimpleAction
 * @state_hint: (allow-none): a #GVariant representing the state hint
 *
 * Sets the state hint for the action.
 *
 * See g_action_get_state_hint() for more information about
 * action state hints.
 *
 * Since: 2.44
 **/
void
g_simple_action_set_state_hint (GSimpleAction *simple,
                                GVariant      *state_hint)
{
  g_return_if_fail (G_IS_SIMPLE_ACTION (simple));

  if (simple->state_hint != NULL)
    {
      g_variant_unref (simple->state_hint);
      simple->state_hint = NULL;
    }

  if (state_hint != NULL)
    simple->state_hint = g_variant_ref (state_hint);
}

/**
 * g_simple_action_new:
 * @name: the name of the action
 * @parameter_type: (allow-none): the type of parameter to the activate function
 *
 * Creates a new action.
 *
 * The created action is stateless.  See g_simple_action_new_stateful().
 *
 * Returns: a new #GSimpleAction
 *
 * Since: 2.28
 **/
GSimpleAction *
g_simple_action_new (const gchar        *name,
                     const GVariantType *parameter_type)
{
  return g_object_new (G_TYPE_SIMPLE_ACTION,
                       "name", name,
                       "parameter-type", parameter_type,
                       NULL);
}

/**
 * g_simple_action_new_stateful:
 * @name: the name of the action
 * @parameter_type: (allow-none): the type of the parameter to the activate function
 * @state: the initial state of the action
 *
 * Creates a new stateful action.
 *
 * @state is the initial state of the action.  All future state values
 * must have the same #GVariantType as the initial state.
 *
 * If the @state GVariant is floating, it is consumed.
 *
 * Returns: a new #GSimpleAction
 *
 * Since: 2.28
 **/
GSimpleAction *
g_simple_action_new_stateful (const gchar        *name,
                              const GVariantType *parameter_type,
                              GVariant           *state)
{
  return g_object_new (G_TYPE_SIMPLE_ACTION,
                       "name", name,
                       "parameter-type", parameter_type,
                       "state", state,
                       NULL);
}<|MERGE_RESOLUTION|>--- conflicted
+++ resolved
@@ -28,10 +28,7 @@
  * SECTION:gsimpleaction
  * @title: GSimpleAction
  * @short_description: A simple GAction implementation
-<<<<<<< HEAD
-=======
  * @include: gio/gio.h
->>>>>>> 76bed778
  *
  * A #GSimpleAction is the obvious simple implementation of the #GAction
  * interface. This is the easiest way to create an action for purposes of
@@ -39,8 +36,6 @@
  *
  * See also #GtkAction.
  */
-<<<<<<< HEAD
-=======
 
 /**
  * GSimpleAction:
@@ -49,7 +44,6 @@
  * using the following functions.
  **/
 
->>>>>>> 76bed778
 struct _GSimpleAction
 {
   GObject       parent_instance;
@@ -164,11 +158,8 @@
  * property.  Instead, they should call g_action_change_state() to
  * request the change.
  *
-<<<<<<< HEAD
-=======
  * If the @value GVariant is floating, it is consumed.
  *
->>>>>>> 76bed778
  * Since: 2.30
  **/
 void
@@ -226,9 +217,6 @@
     g_variant_ref_sink (parameter);
 
   if (simple->enabled)
-<<<<<<< HEAD
-    g_signal_emit (simple, g_simple_action_signals[SIGNAL_ACTIVATE], 0, parameter);
-=======
     {
       /* If the user connected a signal handler then they are responsible
        * for handling activation.
@@ -251,7 +239,6 @@
             g_simple_action_change_state (action, parameter);
         }
     }
->>>>>>> 76bed778
 
   if (parameter != NULL)
     g_variant_unref (parameter);
@@ -280,9 +267,6 @@
       break;
 
     case PROP_STATE:
-<<<<<<< HEAD
-      action->state = g_value_dup_variant (value);
-=======
       /* The first time we see this (during construct) we should just
        * take the state as it was handed to us.
        *
@@ -297,7 +281,6 @@
       else
         g_simple_action_set_state (action, g_value_get_variant (value));
 
->>>>>>> 76bed778
       break;
 
     default:
@@ -350,11 +333,8 @@
     g_variant_type_free (simple->parameter_type);
   if (simple->state)
     g_variant_unref (simple->state);
-<<<<<<< HEAD
-=======
   if (simple->state_hint)
     g_variant_unref (simple->state_hint);
->>>>>>> 76bed778
 
   G_OBJECT_CLASS (g_simple_action_parent_class)
     ->finalize (object);
@@ -398,8 +378,6 @@
    * @parameter will always be of the expected type.  In the event that
    * an incorrect type was given, no signal will be emitted.
    *
-<<<<<<< HEAD
-=======
    * Since GLib 2.40, if no handler is connected to this signal then the
    * default behaviour for boolean-stated actions with a %NULL parameter
    * type is to toggle them via the #GSimpleAction::change-state signal.
@@ -408,7 +386,6 @@
    * #GSimpleAction::change-state.  This should allow almost all users
    * of #GSimpleAction to connect only one handler or the other.
    *
->>>>>>> 76bed778
    * Since: 2.28
    */
   g_simple_action_signals[SIGNAL_ACTIVATE] =
@@ -433,22 +410,12 @@
    *
    * If no handler is connected to this signal then the default
    * behaviour is to call g_simple_action_set_state() to set the state
-<<<<<<< HEAD
-   * to the requested value.  If you connect a signal handler then no
-   * default action is taken.  If the state should change then you must
-   * call g_simple_action_set_state() from the handler.
-   *
-   * <example>
-   * <title>Example 'change-state' handler</title>
-   * <programlisting>
-=======
    * to the requested value. If you connect a signal handler then no
    * default action is taken. If the state should change then you must
    * call g_simple_action_set_state() from the handler.
    *
    * An example of a 'change-state' handler:
    * |[<!-- language="C" -->
->>>>>>> 76bed778
    * static void
    * change_volume_state (GSimpleAction *action,
    *                      GVariant      *value,
@@ -462,18 +429,10 @@
    *   if (0 <= requested && requested <= 10)
    *     g_simple_action_set_state (action, value);
    * }
-<<<<<<< HEAD
-   * </programlisting>
-   * </example>
-   *
-   * The handler need not set the state to the requested value.  It
-   * could set it to any value at all, or take some other action.
-=======
    * ]|
    *
    * The handler need not set the state to the requested value.
    * It could set it to any value at all, or take some other action.
->>>>>>> 76bed778
    *
    * Since: 2.30
    */
@@ -567,11 +526,7 @@
                                                          P_("The state the action is in"),
                                                          G_VARIANT_TYPE_ANY,
                                                          NULL,
-<<<<<<< HEAD
-                                                         G_PARAM_READWRITE |
-=======
                                                          G_PARAM_READWRITE | G_PARAM_CONSTRUCT |
->>>>>>> 76bed778
                                                          G_PARAM_STATIC_STRINGS));
 }
 
