/*
   Copyright (C) 2005 John McCutchan
   Copyright © 2015 Canonical Limited

   The Gnome Library is free software; you can redistribute it and/or
   modify it under the terms of the GNU Library General Public License as
   published by the Free Software Foundation; either version 2 of the
   License, or (at your option) any later version.

   The Gnome Library is distributed in the hope that it will be useful,
   but WITHOUT ANY WARRANTY; without even the implied warranty of
   MERCHANTABILITY or FITNESS FOR A PARTICULAR PURPOSE.  See the GNU
   Library General Public License for more details.

   You should have received a copy of the GNU Library General Public
   License along with the Gnome Library; see the file COPYING.LIB.  If not,
   see <http://www.gnu.org/licenses/>.

   Authors:
     Ryan Lortie <desrt@desrt.ca>
     John McCutchan <john@johnmccutchan.com>
*/

#include "config.h"

#include <stdio.h>
#include <sys/ioctl.h>
#include <unistd.h>
#include <errno.h>
#include <string.h>
#include <glib.h>
#include "inotify-kernel.h"
#include <sys/inotify.h>
#include <glib/glib-unix.h>

#include "glib-private.h"

/* From inotify(7) */
#define MAX_EVENT_SIZE       (sizeof(struct inotify_event) + NAME_MAX + 1)

/* Amount of time to sleep on receipt of uninteresting events */
#define BOREDOM_SLEEP_TIME   (100 * G_TIME_SPAN_MILLISECOND)

/* Define limits on the maximum amount of time and maximum amount of
 * interceding events between FROM/TO that can be merged.
 */
#define MOVE_PAIR_DELAY      (10 * G_TIME_SPAN_MILLISECOND)
#define MOVE_PAIR_DISTANCE   (100)

/* We use the lock from inotify-helper.c
 *
 * We only have to take it on our read callback.
 *
 * The rest of locking is taken care of in inotify-helper.c
 */
G_LOCK_EXTERN (inotify_lock);

static ik_event_t *
ik_event_new (struct inotify_event *kevent,
              gint64                now)
{
  ik_event_t *event = g_new0 (ik_event_t, 1);

  event->wd = kevent->wd;
  event->mask = kevent->mask;
  event->cookie = kevent->cookie;
  event->len = kevent->len;
  event->timestamp = now;
  if (event->len)
    event->name = g_strdup (kevent->name);
  else
    event->name = NULL;

  return event;
}

void
_ik_event_free (ik_event_t *event)
{
  if (event->pair)
    {
      event->pair->pair = NULL;
      _ik_event_free (event->pair);
    }

  g_free (event->name);
  g_free (event);
}

typedef struct
{
  GSource     source;

  GQueue      queue;
  gpointer    fd_tag;
  gint        fd;

  GHashTable *unmatched_moves;
  gboolean    is_bored;
} InotifyKernelSource;

static InotifyKernelSource *inotify_source;

static gint64
ik_source_get_dispatch_time (InotifyKernelSource *iks)
{
  ik_event_t *head;

  head = g_queue_peek_head (&iks->queue);

  /* nothing in the queue: not ready */
  if (!head)
    return -1;

  /* if it's not an unpaired move, it is ready now */
  if (~head->mask & IN_MOVED_FROM || head->pair)
    return 0;

  /* if the queue is too long then it's ready now */
  if (iks->queue.length > MOVE_PAIR_DISTANCE)
    return 0;

  /* otherwise, it's ready after the delay */
  return head->timestamp + MOVE_PAIR_DELAY;
}

static gboolean
ik_source_can_dispatch_now (InotifyKernelSource *iks,
                            gint64               now)
{
  gint64 dispatch_time;

  dispatch_time = ik_source_get_dispatch_time (iks);

  return 0 <= dispatch_time && dispatch_time <= now;
}

static gsize
ik_source_read_some_events (InotifyKernelSource *iks,
                            gchar               *buffer,
                            gsize                buffer_len)
{
  gssize result;

again:
  result = read (iks->fd, buffer, buffer_len);

  if (result < 0)
    {
      if (errno == EINTR)
        goto again;

      if (errno == EAGAIN)
        return 0;

      g_error ("inotify read(): %s", g_strerror (errno));
    }
  else if (result == 0)
    g_error ("inotify unexpectedly hit eof");

  return result;
}

static gchar *
ik_source_read_all_the_events (InotifyKernelSource *iks,
                               gchar               *buffer,
                               gsize                buffer_len,
                               gsize               *length_out)
{
  gsize n_read;

  n_read = ik_source_read_some_events (iks, buffer, buffer_len);

  /* Check if we might have gotten another event if we had passed in a
   * bigger buffer...
   */
  if (n_read + MAX_EVENT_SIZE > buffer_len)
    {
      gchar *new_buffer;
      guint n_readable;
      gint result;

      /* figure out how many more bytes there are to read */
      result = ioctl (iks->fd, FIONREAD, &n_readable);
      if (result != 0)
        g_error ("inotify ioctl(FIONREAD): %s", g_strerror (errno));

      if (n_readable != 0)
        {
          /* there is in fact more data.  allocate a new buffer, copy
           * the existing data, and then append the remaining.
           */
          new_buffer = g_malloc (n_read + n_readable);
          memcpy (new_buffer, buffer, n_read);
          n_read += ik_source_read_some_events (iks, new_buffer + n_read, n_readable);

          buffer = new_buffer;

          /* There may be new events in the buffer that were added after
           * the FIONREAD was performed, but we can't risk getting into
           * a loop.  We'll get them next time.
           */
        }
    }

  *length_out = n_read;

  return buffer;
}

static gboolean
ik_source_dispatch (GSource     *source,
                    GSourceFunc  func,
                    gpointer     user_data)
{
  InotifyKernelSource *iks = (InotifyKernelSource *) source;
  gboolean (*user_callback) (ik_event_t *event) = (void *) func;
  gboolean interesting = FALSE;
  gint64 now;

  now = g_source_get_time (source);

  if (iks->is_bored || g_source_query_unix_fd (source, iks->fd_tag))
    {
      gchar stack_buffer[4096];
      gsize buffer_len;
      gchar *buffer;
      gsize offset;

      /* We want to read all of the available events.
       *
       * We need to do it in a finite number of steps so that we don't
       * get caught in a loop of read() with another process
       * continuously adding events each time we drain them.
       *
       * In the normal case we will have only a few events in the queue,
       * so start out by reading into a small stack-allocated buffer.
       * Even though we're on a fresh stack frame, there is no need to
       * pointlessly blow up with the size of the worker thread stack
       * with a huge buffer here.
       *
       * If the result is large enough to cause us to suspect that
       * another event may be pending then we allocate a buffer on the
       * heap that can hold all of the events and read (once!) into that
       * buffer.
       */
      buffer = ik_source_read_all_the_events (iks, stack_buffer, sizeof stack_buffer, &buffer_len);

      offset = 0;

      while (offset < buffer_len)
        {
          struct inotify_event *kevent = (struct inotify_event *) (buffer + offset);
          ik_event_t *event;

          event = ik_event_new (kevent, now);

          offset += sizeof (struct inotify_event) + event->len;

          if (event->mask & IN_MOVED_TO)
            {
              ik_event_t *pair;

              pair = g_hash_table_lookup (iks->unmatched_moves, GUINT_TO_POINTER (event->cookie));
              if (pair != NULL)
                {
                  g_assert (!pair->pair);

                  g_hash_table_remove (iks->unmatched_moves, GUINT_TO_POINTER (event->cookie));
                  event->is_second_in_pair = TRUE;
                  event->pair = pair;
                  pair->pair = event;
                  continue;
                }

              interesting = TRUE;
            }

          else if (event->mask & IN_MOVED_FROM)
            {
              gboolean new;

              new = g_hash_table_insert (iks->unmatched_moves, GUINT_TO_POINTER (event->cookie), event);
              if G_UNLIKELY (!new)
                g_warning ("inotify: got IN_MOVED_FROM event with already-pending cookie %#x", event->cookie);

              interesting = TRUE;
            }

          g_queue_push_tail (&iks->queue, event);
        }

      if (buffer_len == 0)
        {
          /* We can end up reading nothing if we arrived here due to a
           * boredom timer but the stream of events stopped meanwhile.
           *
           * In that case, we need to switch back to polling the file
           * descriptor in the usual way.
           */
          g_assert (iks->is_bored);
          interesting = TRUE;
        }

      if (buffer != stack_buffer)
        g_free (buffer);
    }

  while (ik_source_can_dispatch_now (iks, now))
    {
      ik_event_t *event;

      /* callback will free the event */
      event = g_queue_pop_head (&iks->queue);

      if (event->mask & IN_MOVED_FROM && !event->pair)
        g_hash_table_remove (iks->unmatched_moves, GUINT_TO_POINTER (event->cookie));

<<<<<<< HEAD
static void
ik_pair_events (ik_event_internal_t *event1, 
                ik_event_internal_t *event2)
{
  g_assert (event1 && event2);
  /* We should only be pairing events that have the same cookie */
  g_assert (event1->event->cookie == event2->event->cookie);
  /* We shouldn't pair an event that already is paired */
  g_assert (event1->pair == NULL && event2->pair == NULL);
  
  /* Pair the internal structures and the ik_event_t structures */
  event1->pair = event2;
  event1->event->pair = event2->event;
  event2->event->is_second_in_pair = TRUE;
  
  if (g_timeval_lt (&event1->hold_until, &event2->hold_until))
    event1->hold_until = event2->hold_until;
  
  event2->hold_until = event1->hold_until;
}
=======
      G_LOCK (inotify_lock);
>>>>>>> 76bed778

      interesting |= (* user_callback) (event);

      G_UNLOCK (inotify_lock);
    }

  /* The queue gets blocked iff we have unmatched moves */
  g_assert ((iks->queue.length > 0) == (g_hash_table_size (iks->unmatched_moves) > 0));

  /* Here's where we decide what will wake us up next.
   *
   * If the last event was interesting then we will wake up on the fd or
   * when the timeout is reached on an unpaired move (if any).
   *
   * If the last event was uninteresting then we will wake up after the
   * shorter of the boredom sleep or any timeout for a unpaired move.
   */
  if (interesting)
    {
      if (iks->is_bored)
        {
          g_source_modify_unix_fd (source, iks->fd_tag, G_IO_IN);
          iks->is_bored = FALSE;
        }

      g_source_set_ready_time (source, ik_source_get_dispatch_time (iks));
    }
  else
    {
      guint64 dispatch_time = ik_source_get_dispatch_time (iks);
      guint64 boredom_time = now + BOREDOM_SLEEP_TIME;

      if (!iks->is_bored)
        {
          g_source_modify_unix_fd (source, iks->fd_tag, 0);
          iks->is_bored = TRUE;
        }

      g_source_set_ready_time (source, MIN (dispatch_time, boredom_time));
    }

  return TRUE;
}

static InotifyKernelSource *
ik_source_new (gboolean (* callback) (ik_event_t *event))
{
  static GSourceFuncs source_funcs = {
    NULL, NULL,
    ik_source_dispatch
    /* should have a finalize, but it will never happen */
  };
  InotifyKernelSource *iks;
  GSource *source;

  source = g_source_new (&source_funcs, sizeof (InotifyKernelSource));
  iks = (InotifyKernelSource *) source;

  g_source_set_name (source, "inotify kernel source");

  iks->unmatched_moves = g_hash_table_new (NULL, NULL);
  iks->fd = inotify_init1 (IN_CLOEXEC);

  if (iks->fd < 0)
    iks->fd = inotify_init ();

  if (iks->fd >= 0)
    {
<<<<<<< HEAD
      ik_event_internal_t *event = g_queue_peek_head (events_to_process);
      
      /* This must have been sent as part of a MOVED_TO/MOVED_FROM */
      if (event->sent)
	{
	  /* Pop event */
	  g_queue_pop_head (events_to_process);
	  /* Free the internal event structure */
	  g_free (event);
	  continue;
	}
      
      /* The event isn't ready yet */
      if (!ik_event_ready (event))
	break;
      
      /* Pop it */
      event = g_queue_pop_head (events_to_process);
      
      /* Check if this is a MOVED_FROM that is also sitting in the cookie_hash */
      if (event->event->cookie && event->pair == NULL &&
	  g_hash_table_lookup (cookie_hash, GINT_TO_POINTER (event->event->cookie)))
	g_hash_table_remove (cookie_hash, GINT_TO_POINTER (event->event->cookie));
      
      if (event->pair)
	{
	  /* We send out paired MOVED_FROM/MOVED_TO events in the same event buffer */
	  /* g_assert (event->event->mask == IN_MOVED_FROM && event->pair->event->mask == IN_MOVED_TO); */
	  /* Copy the paired data */
	  event->pair->sent = TRUE;
	  event->sent = TRUE;
	  ik_move_matches++;
	}
      else if (event->event->cookie)
	{
	  /* If we couldn't pair a MOVED_FROM and MOVED_TO together, we change
	   * the event masks */
	  /* Changeing MOVED_FROM to DELETE and MOVED_TO to create lets us make
	   * the gaurantee that you will never see a non-matched MOVE event */
	  event->event->original_mask = event->event->mask;

	  if (event->event->mask & IN_MOVED_FROM)
	    {
	      event->event->mask = IN_DELETE|(event->event->mask & IN_ISDIR);
	      ik_move_misses++; /* not super accurate, if we aren't watching the destination it still counts as a miss */
	    }
	  if (event->event->mask & IN_MOVED_TO)
	    event->event->mask = IN_CREATE|(event->event->mask & IN_ISDIR);
	}
      
      /* Push the ik_event_t onto the event queue */
      g_queue_push_tail (event_queue, event->event);
      /* Free the internal event structure */
      g_free (event);
=======
      GError *error = NULL;

      g_unix_set_fd_nonblocking (iks->fd, TRUE, &error);
      g_assert_no_error (error);

      iks->fd_tag = g_source_add_unix_fd (source, iks->fd, G_IO_IN);
>>>>>>> 76bed778
    }

  g_source_set_callback (source, (GSourceFunc) callback, NULL, NULL);

  g_source_attach (source, GLIB_PRIVATE_CALL (g_get_worker_context) ());

  return iks;
}

gboolean
_ik_startup (gboolean (*cb)(ik_event_t *event))
{
  if (g_once_init_enter (&inotify_source))
    g_once_init_leave (&inotify_source, ik_source_new (cb));

  return inotify_source->fd >= 0;
}

gint32
_ik_watch (const char *path,
           guint32     mask,
           int        *err)
{
  gint32 wd = -1;

  g_assert (path != NULL);
  g_assert (inotify_source && inotify_source->fd >= 0);

  wd = inotify_add_watch (inotify_source->fd, path, mask);

  if (wd < 0)
    {
      int e = errno;
      /* FIXME: debug msg failed to add watch */
      if (err)
        *err = e;
      return wd;
    }

  g_assert (wd >= 0);
  return wd;
}

int
_ik_ignore (const char *path,
            gint32      wd)
{
  g_assert (wd >= 0);
  g_assert (inotify_source && inotify_source->fd >= 0);

  if (inotify_rm_watch (inotify_source->fd, wd) < 0)
    {
      /* int e = errno; */
      /* failed to rm watch */
      return -1;
    }

  return 0;
}<|MERGE_RESOLUTION|>--- conflicted
+++ resolved
@@ -316,30 +316,7 @@
       if (event->mask & IN_MOVED_FROM && !event->pair)
         g_hash_table_remove (iks->unmatched_moves, GUINT_TO_POINTER (event->cookie));
 
-<<<<<<< HEAD
-static void
-ik_pair_events (ik_event_internal_t *event1, 
-                ik_event_internal_t *event2)
-{
-  g_assert (event1 && event2);
-  /* We should only be pairing events that have the same cookie */
-  g_assert (event1->event->cookie == event2->event->cookie);
-  /* We shouldn't pair an event that already is paired */
-  g_assert (event1->pair == NULL && event2->pair == NULL);
-  
-  /* Pair the internal structures and the ik_event_t structures */
-  event1->pair = event2;
-  event1->event->pair = event2->event;
-  event2->event->is_second_in_pair = TRUE;
-  
-  if (g_timeval_lt (&event1->hold_until, &event2->hold_until))
-    event1->hold_until = event2->hold_until;
-  
-  event2->hold_until = event1->hold_until;
-}
-=======
       G_LOCK (inotify_lock);
->>>>>>> 76bed778
 
       interesting |= (* user_callback) (event);
 
@@ -408,69 +385,12 @@
 
   if (iks->fd >= 0)
     {
-<<<<<<< HEAD
-      ik_event_internal_t *event = g_queue_peek_head (events_to_process);
-      
-      /* This must have been sent as part of a MOVED_TO/MOVED_FROM */
-      if (event->sent)
-	{
-	  /* Pop event */
-	  g_queue_pop_head (events_to_process);
-	  /* Free the internal event structure */
-	  g_free (event);
-	  continue;
-	}
-      
-      /* The event isn't ready yet */
-      if (!ik_event_ready (event))
-	break;
-      
-      /* Pop it */
-      event = g_queue_pop_head (events_to_process);
-      
-      /* Check if this is a MOVED_FROM that is also sitting in the cookie_hash */
-      if (event->event->cookie && event->pair == NULL &&
-	  g_hash_table_lookup (cookie_hash, GINT_TO_POINTER (event->event->cookie)))
-	g_hash_table_remove (cookie_hash, GINT_TO_POINTER (event->event->cookie));
-      
-      if (event->pair)
-	{
-	  /* We send out paired MOVED_FROM/MOVED_TO events in the same event buffer */
-	  /* g_assert (event->event->mask == IN_MOVED_FROM && event->pair->event->mask == IN_MOVED_TO); */
-	  /* Copy the paired data */
-	  event->pair->sent = TRUE;
-	  event->sent = TRUE;
-	  ik_move_matches++;
-	}
-      else if (event->event->cookie)
-	{
-	  /* If we couldn't pair a MOVED_FROM and MOVED_TO together, we change
-	   * the event masks */
-	  /* Changeing MOVED_FROM to DELETE and MOVED_TO to create lets us make
-	   * the gaurantee that you will never see a non-matched MOVE event */
-	  event->event->original_mask = event->event->mask;
-
-	  if (event->event->mask & IN_MOVED_FROM)
-	    {
-	      event->event->mask = IN_DELETE|(event->event->mask & IN_ISDIR);
-	      ik_move_misses++; /* not super accurate, if we aren't watching the destination it still counts as a miss */
-	    }
-	  if (event->event->mask & IN_MOVED_TO)
-	    event->event->mask = IN_CREATE|(event->event->mask & IN_ISDIR);
-	}
-      
-      /* Push the ik_event_t onto the event queue */
-      g_queue_push_tail (event_queue, event->event);
-      /* Free the internal event structure */
-      g_free (event);
-=======
       GError *error = NULL;
 
       g_unix_set_fd_nonblocking (iks->fd, TRUE, &error);
       g_assert_no_error (error);
 
       iks->fd_tag = g_source_add_unix_fd (source, iks->fd, G_IO_IN);
->>>>>>> 76bed778
     }
 
   g_source_set_callback (source, (GSourceFunc) callback, NULL, NULL);
