--- conflicted
+++ resolved
@@ -73,15 +73,10 @@
 GLIB_AVAILABLE_IN_ALL
 GVariant *              g_action_get_state                              (GAction            *action);
 
-<<<<<<< HEAD
-void                    g_action_change_state                           (GAction            *action,
-                                                                         GVariant           *value);
-=======
 GLIB_AVAILABLE_IN_ALL
 void                    g_action_change_state                           (GAction            *action,
                                                                          GVariant           *value);
 GLIB_AVAILABLE_IN_ALL
->>>>>>> 76bed778
 void                    g_action_activate                               (GAction            *action,
                                                                          GVariant           *parameter);
 
