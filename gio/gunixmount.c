/* -*- mode: C; c-file-style: "gnu"; indent-tabs-mode: nil; -*- */

/* GIO - GLib Input, Output and Streaming Library
 * 
 * Copyright (C) 2006-2007 Red Hat, Inc.
 *
 * This library is free software; you can redistribute it and/or
 * modify it under the terms of the GNU Lesser General Public
 * License as published by the Free Software Foundation; either
 * version 2 of the License, or (at your option) any later version.
 *
 * This library is distributed in the hope that it will be useful,
 * but WITHOUT ANY WARRANTY; without even the implied warranty of
 * MERCHANTABILITY or FITNESS FOR A PARTICULAR PURPOSE.  See the GNU
 * Lesser General Public License for more details.
 *
 * You should have received a copy of the GNU Lesser General
 * Public License along with this library; if not, see <http://www.gnu.org/licenses/>.
 *
 * Author: Alexander Larsson <alexl@redhat.com>
 *         David Zeuthen <davidz@redhat.com>
 */

#include "config.h"

#include <string.h>
#include <sys/wait.h>
#include <unistd.h>

#include <glib.h>
#include "gsubprocess.h"
#include "gioenums.h"
#include "gunixvolumemonitor.h"
#include "gunixmount.h"
#include "gunixmounts.h"
#include "gunixvolume.h"
#include "gmountprivate.h"
#include "gmount.h"
#include "gfile.h"
#include "gvolumemonitor.h"
#include "gthemedicon.h"
#include "gioerror.h"
#include "glibintl.h"
/* for BUFSIZ */
#include <stdio.h>


struct _GUnixMount {
  GObject parent;

  GVolumeMonitor   *volume_monitor;

  GUnixVolume      *volume; /* owned by volume monitor */

  char *name;
  GIcon *icon;
  GIcon *symbolic_icon;
  char *device_path;
  char *mount_path;

  gboolean can_eject;
};

static void g_unix_mount_mount_iface_init (GMountIface *iface);

#define g_unix_mount_get_type _g_unix_mount_get_type
G_DEFINE_TYPE_WITH_CODE (GUnixMount, g_unix_mount, G_TYPE_OBJECT,
			 G_IMPLEMENT_INTERFACE (G_TYPE_MOUNT,
						g_unix_mount_mount_iface_init))


static void
g_unix_mount_finalize (GObject *object)
{
  GUnixMount *mount;
  
  mount = G_UNIX_MOUNT (object);

  if (mount->volume_monitor != NULL)
    g_object_unref (mount->volume_monitor);

  if (mount->volume)
    _g_unix_volume_unset_mount (mount->volume, mount);
    
  /* TODO: g_warn_if_fail (volume->volume == NULL); */
  g_object_unref (mount->icon);
  g_object_unref (mount->symbolic_icon);
  g_free (mount->name);
  g_free (mount->device_path);
  g_free (mount->mount_path);

  G_OBJECT_CLASS (g_unix_mount_parent_class)->finalize (object);
}

static void
g_unix_mount_class_init (GUnixMountClass *klass)
{
  GObjectClass *gobject_class = G_OBJECT_CLASS (klass);

  gobject_class->finalize = g_unix_mount_finalize;
}

static void
g_unix_mount_init (GUnixMount *unix_mount)
{
}

GUnixMount *
_g_unix_mount_new (GVolumeMonitor  *volume_monitor,
                   GUnixMountEntry *mount_entry,
                   GUnixVolume     *volume)
{
  GUnixMount *mount;
  
  /* No volume for mount: Ignore internal things */
  if (volume == NULL && !g_unix_mount_guess_should_display (mount_entry))
    return NULL;

  mount = g_object_new (G_TYPE_UNIX_MOUNT, NULL);
  mount->volume_monitor = volume_monitor != NULL ? g_object_ref (volume_monitor) : NULL;
  mount->device_path = g_strdup (g_unix_mount_get_device_path (mount_entry));
  mount->mount_path = g_strdup (g_unix_mount_get_mount_path (mount_entry));
  mount->can_eject = g_unix_mount_guess_can_eject (mount_entry);

  mount->name = g_unix_mount_guess_name (mount_entry);
  mount->icon = g_unix_mount_guess_icon (mount_entry);
  mount->symbolic_icon = g_unix_mount_guess_symbolic_icon (mount_entry);

  /* need to do this last */
  mount->volume = volume;
  if (volume != NULL)
    _g_unix_volume_set_mount (volume, mount);

  return mount;
}

void
_g_unix_mount_unmounted (GUnixMount *mount)
{
  if (mount->volume != NULL)
    {
      _g_unix_volume_unset_mount (mount->volume, mount);
      mount->volume = NULL;
      g_signal_emit_by_name (mount, "changed");
      /* there's really no need to emit mount_changed on the volume monitor 
       * as we're going to be deleted.. */
    }
}

void
_g_unix_mount_unset_volume (GUnixMount *mount,
                            GUnixVolume  *volume)
{
  if (mount->volume == volume)
    {
      mount->volume = NULL;
      /* TODO: Emit changed in idle to avoid locking issues */
      g_signal_emit_by_name (mount, "changed");
      if (mount->volume_monitor != NULL)
        g_signal_emit_by_name (mount->volume_monitor, "mount-changed", mount);
    }
}

static GFile *
g_unix_mount_get_root (GMount *mount)
{
  GUnixMount *unix_mount = G_UNIX_MOUNT (mount);

  return g_file_new_for_path (unix_mount->mount_path);
}

static GIcon *
g_unix_mount_get_icon (GMount *mount)
{
  GUnixMount *unix_mount = G_UNIX_MOUNT (mount);

  return g_object_ref (unix_mount->icon);
}

static GIcon *
g_unix_mount_get_symbolic_icon (GMount *mount)
{
  GUnixMount *unix_mount = G_UNIX_MOUNT (mount);

  return g_object_ref (unix_mount->symbolic_icon);
}

static char *
g_unix_mount_get_uuid (GMount *mount)
{
  return NULL;
}

static char *
g_unix_mount_get_name (GMount *mount)
{
  GUnixMount *unix_mount = G_UNIX_MOUNT (mount);
  
  return g_strdup (unix_mount->name);
}

gboolean
_g_unix_mount_has_mount_path (GUnixMount *mount,
                              const char  *mount_path)
{
  return strcmp (mount->mount_path, mount_path) == 0;
}

static GDrive *
g_unix_mount_get_drive (GMount *mount)
{
  GUnixMount *unix_mount = G_UNIX_MOUNT (mount);

  if (unix_mount->volume != NULL)
    return g_volume_get_drive (G_VOLUME (unix_mount->volume));

  return NULL;
}

static GVolume *
g_unix_mount_get_volume (GMount *mount)
{
  GUnixMount *unix_mount = G_UNIX_MOUNT (mount);

  if (unix_mount->volume)
    return G_VOLUME (g_object_ref (unix_mount->volume));
  
  return NULL;
}

static gboolean
g_unix_mount_can_unmount (GMount *mount)
{
  return TRUE;
}

static gboolean
g_unix_mount_can_eject (GMount *mount)
{
  GUnixMount *unix_mount = G_UNIX_MOUNT (mount);
  return unix_mount->can_eject;
}

static void
eject_unmount_done (GObject      *source,
                    GAsyncResult *result,
                    gpointer      user_data)
{
  GSubprocess *subprocess = G_SUBPROCESS (source);
  GTask *task = user_data;
  GError *error = NULL;
  gchar *stderr_str;

  if (!g_subprocess_communicate_utf8_finish (subprocess, result, NULL, &stderr_str, &error))
    {
      g_task_return_error (task, error);
      g_error_free (error);
    }
  else /* successful communication */
    {
      if (!g_subprocess_get_successful (subprocess))
        /* ...but bad exit code */
        g_task_return_new_error (task, G_IO_ERROR, G_IO_ERROR_FAILED, "%s", stderr_str);
      else
        /* ...and successful exit code */
        g_task_return_boolean (task, TRUE);

      g_free (stderr_str);
    }

  g_object_unref (task);
}

static gboolean
eject_unmount_do_cb (gpointer user_data)
{
  GTask *task = user_data;
  GError *error = NULL;
  GSubprocess *subprocess;
  const gchar **argv;

  argv = g_task_get_task_data (task);

  if (g_task_return_error_if_cancelled (task))
    {
      g_object_unref (task);
      return G_SOURCE_REMOVE;
    }

  subprocess = g_subprocess_newv (argv, G_SUBPROCESS_FLAGS_STDOUT_SILENCE | G_SUBPROCESS_FLAGS_STDERR_PIPE, &error);
  g_assert_no_error (error);

  g_subprocess_communicate_utf8_async (subprocess, NULL,
                                       g_task_get_cancellable (task),
                                       eject_unmount_done, task);

<<<<<<< HEAD
  if (!g_spawn_async_with_pipes (NULL,         /* working dir */
                                 data->argv,
                                 NULL,         /* envp */
                                 G_SPAWN_DO_NOT_REAP_CHILD|G_SPAWN_SEARCH_PATH,
                                 NULL,         /* child_setup */
                                 NULL,         /* user_data for child_setup */
                                 &child_pid,
                                 NULL,           /* standard_input */
                                 NULL,           /* standard_output */
                                 &(data->error_fd),
                                 &error)) {
    g_assert (error != NULL);
    goto handle_error;
  }

  data->error_string = g_string_new ("");

  data->error_channel = g_io_channel_unix_new (data->error_fd);
  g_io_channel_set_flags (data->error_channel, G_IO_FLAG_NONBLOCK, &error);
  if (error != NULL)
    goto handle_error;

  data->error_channel_source = g_io_create_watch (data->error_channel, G_IO_IN);
  g_source_set_callback (data->error_channel_source,
                         (GSourceFunc) eject_unmount_read_error, data, NULL);
  g_source_attach (data->error_channel_source, g_main_context_get_thread_default ());

  child_watch = g_child_watch_source_new (child_pid);
  g_source_set_callback (child_watch, (GSourceFunc) eject_unmount_cb, data, NULL);
  g_source_attach (child_watch, g_main_context_get_thread_default ());
  g_source_unref (child_watch);

handle_error:
  if (error != NULL) {
    GSimpleAsyncResult *simple;
    simple = g_simple_async_result_new_take_error (G_OBJECT (data->unix_mount),
                                                   data->callback,
                                                   data->user_data,
                                                   error);
    g_simple_async_result_complete (simple);
    g_object_unref (simple);

    if (data->error_string != NULL)
      g_string_free (data->error_string, TRUE);

    if (data->error_channel != NULL)
      g_io_channel_unref (data->error_channel);

    g_strfreev (data->argv);
    g_free (data);
  }

=======
>>>>>>> 76bed778
  return G_SOURCE_REMOVE;
}

static void
eject_unmount_do (GMount              *mount,
                  GCancellable        *cancellable,
                  GAsyncReadyCallback  callback,
                  gpointer             user_data,
                  char               **argv)
{
  GUnixMount *unix_mount = G_UNIX_MOUNT (mount);
  GTask *task;
  GSource *timeout;

  task = g_task_new (mount, cancellable, callback, user_data);
  g_task_set_task_data (task, g_strdupv (argv), (GDestroyNotify) g_strfreev);

  if (unix_mount->volume_monitor != NULL)
    g_signal_emit_by_name (unix_mount->volume_monitor, "mount-pre-unmount", mount);

  g_signal_emit_by_name (mount, "pre-unmount", 0);

  timeout = g_timeout_source_new (500);
  g_task_attach_source (task, timeout, (GSourceFunc) eject_unmount_do_cb);
  g_source_unref (timeout);
}

static void
g_unix_mount_unmount (GMount             *mount,
                      GMountUnmountFlags flags,
                      GCancellable        *cancellable,
                      GAsyncReadyCallback  callback,
                      gpointer             user_data)
{
  GUnixMount *unix_mount = G_UNIX_MOUNT (mount);
  char *argv[] = {"umount", NULL, NULL};

  if (unix_mount->mount_path != NULL)
    argv[1] = unix_mount->mount_path;
  else
    argv[1] = unix_mount->device_path;

  eject_unmount_do (mount, cancellable, callback, user_data, argv);
}

static gboolean
g_unix_mount_unmount_finish (GMount       *mount,
                             GAsyncResult  *result,
                             GError       **error)
{
  return g_task_propagate_boolean (G_TASK (result), error);
}

static void
g_unix_mount_eject (GMount             *mount,
                    GMountUnmountFlags flags,
                    GCancellable        *cancellable,
                    GAsyncReadyCallback  callback,
                    gpointer             user_data)
{
  GUnixMount *unix_mount = G_UNIX_MOUNT (mount);
  char *argv[] = {"eject", NULL, NULL};

  if (unix_mount->mount_path != NULL)
    argv[1] = unix_mount->mount_path;
  else
    argv[1] = unix_mount->device_path;

  eject_unmount_do (mount, cancellable, callback, user_data, argv);
}

static gboolean
g_unix_mount_eject_finish (GMount       *mount,
                           GAsyncResult  *result,
                           GError       **error)
{
  return g_task_propagate_boolean (G_TASK (result), error);
}

static void
g_unix_mount_mount_iface_init (GMountIface *iface)
{
  iface->get_root = g_unix_mount_get_root;
  iface->get_name = g_unix_mount_get_name;
  iface->get_icon = g_unix_mount_get_icon;
  iface->get_symbolic_icon = g_unix_mount_get_symbolic_icon;
  iface->get_uuid = g_unix_mount_get_uuid;
  iface->get_drive = g_unix_mount_get_drive;
  iface->get_volume = g_unix_mount_get_volume;
  iface->can_unmount = g_unix_mount_can_unmount;
  iface->can_eject = g_unix_mount_can_eject;
  iface->unmount = g_unix_mount_unmount;
  iface->unmount_finish = g_unix_mount_unmount_finish;
  iface->eject = g_unix_mount_eject;
  iface->eject_finish = g_unix_mount_eject_finish;
}<|MERGE_RESOLUTION|>--- conflicted
+++ resolved
@@ -294,61 +294,6 @@
                                        g_task_get_cancellable (task),
                                        eject_unmount_done, task);
 
-<<<<<<< HEAD
-  if (!g_spawn_async_with_pipes (NULL,         /* working dir */
-                                 data->argv,
-                                 NULL,         /* envp */
-                                 G_SPAWN_DO_NOT_REAP_CHILD|G_SPAWN_SEARCH_PATH,
-                                 NULL,         /* child_setup */
-                                 NULL,         /* user_data for child_setup */
-                                 &child_pid,
-                                 NULL,           /* standard_input */
-                                 NULL,           /* standard_output */
-                                 &(data->error_fd),
-                                 &error)) {
-    g_assert (error != NULL);
-    goto handle_error;
-  }
-
-  data->error_string = g_string_new ("");
-
-  data->error_channel = g_io_channel_unix_new (data->error_fd);
-  g_io_channel_set_flags (data->error_channel, G_IO_FLAG_NONBLOCK, &error);
-  if (error != NULL)
-    goto handle_error;
-
-  data->error_channel_source = g_io_create_watch (data->error_channel, G_IO_IN);
-  g_source_set_callback (data->error_channel_source,
-                         (GSourceFunc) eject_unmount_read_error, data, NULL);
-  g_source_attach (data->error_channel_source, g_main_context_get_thread_default ());
-
-  child_watch = g_child_watch_source_new (child_pid);
-  g_source_set_callback (child_watch, (GSourceFunc) eject_unmount_cb, data, NULL);
-  g_source_attach (child_watch, g_main_context_get_thread_default ());
-  g_source_unref (child_watch);
-
-handle_error:
-  if (error != NULL) {
-    GSimpleAsyncResult *simple;
-    simple = g_simple_async_result_new_take_error (G_OBJECT (data->unix_mount),
-                                                   data->callback,
-                                                   data->user_data,
-                                                   error);
-    g_simple_async_result_complete (simple);
-    g_object_unref (simple);
-
-    if (data->error_string != NULL)
-      g_string_free (data->error_string, TRUE);
-
-    if (data->error_channel != NULL)
-      g_io_channel_unref (data->error_channel);
-
-    g_strfreev (data->argv);
-    g_free (data);
-  }
-
-=======
->>>>>>> 76bed778
   return G_SOURCE_REMOVE;
 }
 
