--- conflicted
+++ resolved
@@ -61,19 +61,6 @@
   PROP_CLOSE_FD
 };
 
-<<<<<<< HEAD
-static void g_unix_output_stream_pollable_iface_init (GPollableOutputStreamInterface *iface);
-static void g_unix_output_stream_file_descriptor_based_iface_init (GFileDescriptorBasedIface *iface);
-
-G_DEFINE_TYPE_WITH_CODE (GUnixOutputStream, g_unix_output_stream, G_TYPE_OUTPUT_STREAM,
-			 G_IMPLEMENT_INTERFACE (G_TYPE_POLLABLE_OUTPUT_STREAM,
-						g_unix_output_stream_pollable_iface_init)
-			 G_IMPLEMENT_INTERFACE (G_TYPE_FILE_DESCRIPTOR_BASED,
-						g_unix_output_stream_file_descriptor_based_iface_init)
-			 )
-
-=======
->>>>>>> 76bed778
 struct _GUnixOutputStreamPrivate {
   int fd;
   guint close_fd : 1;
@@ -120,15 +107,6 @@
 static gboolean g_unix_output_stream_pollable_is_writable   (GPollableOutputStream *stream);
 static GSource *g_unix_output_stream_pollable_create_source (GPollableOutputStream *stream,
 							     GCancellable         *cancellable);
-<<<<<<< HEAD
-
-static void
-g_unix_output_stream_finalize (GObject *object)
-{
-  G_OBJECT_CLASS (g_unix_output_stream_parent_class)->finalize (object);
-}
-=======
->>>>>>> 76bed778
 
 static void
 g_unix_output_stream_class_init (GUnixOutputStreamClass *klass)
@@ -426,31 +404,15 @@
     {
       int errsv = errno;
 
-<<<<<<< HEAD
-	  g_set_error (error, G_IO_ERROR,
-		       g_io_error_from_errno (errsv),
-		       _("Error closing file descriptor: %s"),
-		       g_strerror (errsv));
-	}
-      break;
-=======
       g_set_error (error, G_IO_ERROR,
 		   g_io_error_from_errno (errsv),
 		   _("Error closing file descriptor: %s"),
 		   g_strerror (errsv));
->>>>>>> 76bed778
     }
 
   return res != -1;
 }
 
-<<<<<<< HEAD
-typedef struct {
-  GOutputStream *stream;
-  GAsyncReadyCallback callback;
-  gpointer user_data;
-} CloseAsyncData;
-=======
 static void
 g_unix_output_stream_close_async (GOutputStream       *stream,
 				  int                  io_priority,
@@ -480,7 +442,6 @@
 
   return g_task_propagate_boolean (G_TASK (result), error);
 }
->>>>>>> 76bed778
 
 static gboolean
 g_unix_output_stream_pollable_can_poll (GPollableOutputStream *stream)
@@ -495,26 +456,6 @@
   GPollFD poll_fd;
   gint result;
 
-<<<<<<< HEAD
-	  g_set_error (&error, G_IO_ERROR,
-		       g_io_error_from_errno (errsv),
-		       _("Error closing file descriptor: %s"),
-		       g_strerror (errsv));
-	}
-      break;
-    }
-  
-  result = res != -1;
-  
- out:
-  simple = g_simple_async_result_new (G_OBJECT (data->stream),
-				      data->callback,
-				      data->user_data,
-				      g_unix_output_stream_close_async);
-
-  if (!result)
-    g_simple_async_result_take_error (simple, error);
-=======
   poll_fd.fd = unix_stream->priv->fd;
   poll_fd.events = G_IO_OUT;
   poll_fd.revents = 0;
@@ -522,7 +463,6 @@
   do
     result = g_poll (&poll_fd, 1, 0);
   while (result == -1 && errno == EINTR);
->>>>>>> 76bed778
 
   return poll_fd.revents != 0;
 }
@@ -541,53 +481,6 @@
   g_source_add_child_source (pollable_source, inner_source);
   g_source_unref (inner_source);
 
-<<<<<<< HEAD
-static gboolean
-g_unix_output_stream_close_finish (GOutputStream  *stream,
-				   GAsyncResult   *result,
-				   GError        **error)
-{
-  /* Failures handled in generic close_finish code */
-  return TRUE;
-}
-
-static gboolean
-g_unix_output_stream_pollable_can_poll (GPollableOutputStream *stream)
-{
-  return G_UNIX_OUTPUT_STREAM (stream)->priv->is_pipe_or_socket;
-}
-
-static gboolean
-g_unix_output_stream_pollable_is_writable (GPollableOutputStream *stream)
-{
-  GUnixOutputStream *unix_stream = G_UNIX_OUTPUT_STREAM (stream);
-  GPollFD poll_fd;
-  gint result;
-
-  poll_fd.fd = unix_stream->priv->fd;
-  poll_fd.events = G_IO_OUT;
-
-  do
-    result = g_poll (&poll_fd, 1, 0);
-  while (result == -1 && errno == EINTR);
-
-  return poll_fd.revents != 0;
-}
-
-static GSource *
-g_unix_output_stream_pollable_create_source (GPollableOutputStream *stream,
-					     GCancellable          *cancellable)
-{
-  GUnixOutputStream *unix_stream = G_UNIX_OUTPUT_STREAM (stream);
-  GSource *inner_source, *pollable_source;
-
-  pollable_source = g_pollable_source_new (G_OBJECT (stream));
-
-  inner_source = _g_fd_source_new (unix_stream->priv->fd, G_IO_OUT, cancellable);
-  g_source_set_dummy_callback (inner_source);
-  g_source_add_child_source (pollable_source, inner_source);
-  g_source_unref (inner_source);
-=======
   if (cancellable)
     {
       cancellable_source = g_cancellable_source_new (cancellable);
@@ -595,7 +488,6 @@
       g_source_add_child_source (pollable_source, cancellable_source);
       g_source_unref (cancellable_source);
     }
->>>>>>> 76bed778
 
   return pollable_source;
 }