--- conflicted
+++ resolved
@@ -113,42 +113,6 @@
   return srv_records_to_targets (records);
 }
 
-static GList *
-srv_records_to_targets (GList *records)
-{
-  const gchar *hostname;
-  guint16 port, priority, weight;
-  GSrvTarget *target;
-  GList *l;
-
-  for (l = records; l != NULL; l = g_list_next (l))
-    {
-      g_variant_get (l->data, "(qqq&s)", &priority, &weight, &port, &hostname);
-      target = g_srv_target_new (hostname, port, priority, weight);
-      g_variant_unref (l->data);
-      l->data = target;
-    }
-
-  return g_srv_target_list_sort (records);
-}
-
-static GList *
-g_resolver_real_lookup_service (GResolver            *resolver,
-                                const gchar          *rrname,
-                                GCancellable         *cancellable,
-                                GError              **error)
-{
-  GList *records;
-
-  records = G_RESOLVER_GET_CLASS (resolver)->lookup_records (resolver,
-                                                             rrname,
-                                                             G_RESOLVER_RECORD_SRV,
-                                                             cancellable,
-                                                             error);
-
-  return srv_records_to_targets (records);
-}
-
 static void
 g_resolver_real_lookup_service_async (GResolver            *resolver,
                                       const gchar          *rrname,
@@ -174,47 +138,6 @@
   records = G_RESOLVER_GET_CLASS (resolver)->lookup_records_finish (resolver,
                                                                     result,
                                                                     error);
-
-  return srv_records_to_targets (records);
-}
-
-static void
-g_resolver_real_lookup_service_async (GResolver            *resolver,
-                                      const gchar          *rrname,
-                                      GCancellable         *cancellable,
-                                      GAsyncReadyCallback   callback,
-                                      gpointer              user_data)
-{
-<<<<<<< HEAD
-  /* Automatically pass these over to the lookup_records methods */
-  resolver_class->lookup_service = g_resolver_real_lookup_service;
-  resolver_class->lookup_service_async = g_resolver_real_lookup_service_async;
-  resolver_class->lookup_service_finish = g_resolver_real_lookup_service_finish;
-=======
-  G_RESOLVER_GET_CLASS (resolver)->lookup_records_async (resolver,
-                                                         rrname,
-                                                         G_RESOLVER_RECORD_SRV,
-                                                         cancellable,
-                                                         callback,
-                                                         user_data);
-}
->>>>>>> 76bed778
-
-static GList *
-g_resolver_real_lookup_service_finish (GResolver            *resolver,
-                                       GAsyncResult         *result,
-                                       GError              **error)
-{
-  GList *records;
-
-<<<<<<< HEAD
-  /* Make sure _g_networking_init() has been called */
-  g_type_ensure (G_TYPE_INET_ADDRESS);
-=======
-  records = G_RESOLVER_GET_CLASS (resolver)->lookup_records_finish (resolver,
-                                                                    result,
-                                                                    error);
->>>>>>> 76bed778
 
   return srv_records_to_targets (records);
 }
@@ -268,11 +191,7 @@
  * with it. #GResolver may use its reference count as a hint about how
  * many threads it should allocate for concurrent DNS resolutions.
  *
-<<<<<<< HEAD
- * Return value: (transfer full): the default #GResolver.
-=======
  * Returns: (transfer full): the default #GResolver.
->>>>>>> 76bed778
  *
  * Since: 2.22
  */
@@ -363,8 +282,6 @@
     }
 }
 
-<<<<<<< HEAD
-=======
 /* Note that this does not follow the "FALSE means @error is set"
  * convention. The return value tells the caller whether it should
  * return @addrs and @error to the caller right away, or if it should
@@ -417,7 +334,6 @@
 
   return FALSE;
 }
->>>>>>> 76bed778
 
 /**
  * g_resolver_lookup_by_name:
@@ -431,11 +347,7 @@
  * the textual form of an IP address (in which case this just becomes
  * a wrapper around g_inet_address_new_from_string()).
  *
-<<<<<<< HEAD
- * On success, g_resolver_lookup_by_name() will return a #GList of
-=======
  * On success, g_resolver_lookup_by_name() will return a non-empty #GList of
->>>>>>> 76bed778
  * #GInetAddress, sorted in order of preference and guaranteed to not
  * contain duplicates. That is, if using the result to connect to
  * @hostname, you should attempt to connect to the first address
@@ -454,11 +366,7 @@
  * address, it may be easier to create a #GNetworkAddress and use its
  * #GSocketConnectable interface.
  *
-<<<<<<< HEAD
- * Return value: (element-type GInetAddress) (transfer full): a #GList
-=======
  * Returns: (element-type GInetAddress) (transfer full): a non-empty #GList
->>>>>>> 76bed778
  * of #GInetAddress, or %NULL on error. You
  * must unref each of the addresses and free the list when you are
  * done with it. (You can use g_resolver_free_addresses() to do this.)
@@ -561,11 +469,7 @@
  * a value from #GResolverError. If the operation was cancelled,
  * @error will be set to %G_IO_ERROR_CANCELLED.
  *
-<<<<<<< HEAD
- * Return value: (element-type GInetAddress) (transfer full): a #GList
-=======
  * Returns: (element-type GInetAddress) (transfer full): a #GList
->>>>>>> 76bed778
  * of #GInetAddress, or %NULL on error. See g_resolver_lookup_by_name()
  * for more details.
  *
@@ -584,17 +488,8 @@
     return NULL;
   else if (g_async_result_is_tagged (result, g_resolver_lookup_by_name_async))
     {
-<<<<<<< HEAD
-      GSimpleAsyncResult *simple = G_SIMPLE_ASYNC_RESULT (result);
-      GInetAddress *addr;
-
-      /* Handle the stringified-IP-addr case */
-      addr = g_simple_async_result_get_op_res_gpointer (simple);
-      return g_list_append (NULL, g_object_ref (addr));
-=======
       /* Handle the stringified-IP-addr case */
       return g_task_propagate_pointer (G_TASK (result), error);
->>>>>>> 76bed778
     }
 
   addrs = G_RESOLVER_GET_CLASS (resolver)->
@@ -770,16 +665,10 @@
  * to create a #GNetworkService and use its #GSocketConnectable
  * interface.
  *
-<<<<<<< HEAD
- * Return value: (element-type GSrvTarget) (transfer full): a #GList of #GSrvTarget,
- * or %NULL on error. You must free each of the targets and the list when you are
- * done with it. (You can use g_resolver_free_targets() to do this.)
-=======
  * Returns: (element-type GSrvTarget) (transfer full): a non-empty #GList of
  * #GSrvTarget, or %NULL on error. You must free each of the targets and the
  * list when you are done with it. (You can use g_resolver_free_targets() to do
  * this.)
->>>>>>> 76bed778
  *
  * Since: 2.22
  */
@@ -865,14 +754,9 @@
  * a value from #GResolverError. If the operation was cancelled,
  * @error will be set to %G_IO_ERROR_CANCELLED.
  *
-<<<<<<< HEAD
- * Return value: (element-type GSrvTarget) (transfer full): a #GList of #GSrvTarget,
- * or %NULL on error. See g_resolver_lookup_service() for more details.
-=======
  * Returns: (element-type GSrvTarget) (transfer full): a non-empty #GList of
  * #GSrvTarget, or %NULL on error. See g_resolver_lookup_service() for more
  * details.
->>>>>>> 76bed778
  *
  * Since: 2.22
  */
@@ -918,22 +802,22 @@
  * @record_type: the type of DNS record to lookup
  * @cancellable: (allow-none): a #GCancellable, or %NULL
  * @error: return location for a #GError, or %NULL
-<<<<<<< HEAD
  *
  * Synchronously performs a DNS record lookup for the given @rrname and returns
  * a list of records as #GVariant tuples. See #GResolverRecordType for
  * information on what the records contain for each @record_type.
  *
  * If the DNS resolution fails, @error (if non-%NULL) will be set to
- * a value from #GResolverError.
+ * a value from #GResolverError and %NULL will be returned.
  *
  * If @cancellable is non-%NULL, it can be used to cancel the
  * operation, in which case @error (if non-%NULL) will be set to
  * %G_IO_ERROR_CANCELLED.
  *
- * Return value: (element-type GVariant) (transfer full): a #GList of #GVariant,
- * or %NULL on error. You must free each of the records and the list when you are
- * done with it. (You can use g_list_free_full() with g_variant_unref() to do this.)
+ * Returns: (element-type GVariant) (transfer full): a non-empty #GList of
+ * #GVariant, or %NULL on error. You must free each of the records and the list
+ * when you are done with it. (You can use g_list_free_full() with
+ * g_variant_unref() to do this.)
  *
  * Since: 2.34
  */
@@ -995,16 +879,18 @@
  * @error: return location for a #GError, or %NULL
  *
  * Retrieves the result of a previous call to
- * g_resolver_lookup_records_async(). Returns a list of records as #GVariant
- * tuples. See #GResolverRecordType for information on what the records contain.
+ * g_resolver_lookup_records_async(). Returns a non-empty list of records as
+ * #GVariant tuples. See #GResolverRecordType for information on what the
+ * records contain.
  *
  * If the DNS resolution failed, @error (if non-%NULL) will be set to
  * a value from #GResolverError. If the operation was cancelled,
  * @error will be set to %G_IO_ERROR_CANCELLED.
  *
- * Return value: (element-type GVariant) (transfer full): a #GList of #GVariant,
- * or %NULL on error. You must free each of the records and the list when you are
- * done with it. (You can use g_list_free_full() with g_variant_unref() to do this.)
+ * Returns: (element-type GVariant) (transfer full): a non-empty #GList of
+ * #GVariant, or %NULL on error. You must free each of the records and the list
+ * when you are done with it. (You can use g_list_free_full() with
+ * g_variant_unref() to do this.)
  *
  * Since: 2.34
  */
@@ -1018,587 +904,11 @@
     lookup_records_finish (resolver, result, error);
 }
 
-/**
- * g_resolver_error_quark:
-=======
->>>>>>> 76bed778
- *
- * Synchronously performs a DNS record lookup for the given @rrname and returns
- * a list of records as #GVariant tuples. See #GResolverRecordType for
- * information on what the records contain for each @record_type.
- *
- * If the DNS resolution fails, @error (if non-%NULL) will be set to
- * a value from #GResolverError and %NULL will be returned.
- *
- * If @cancellable is non-%NULL, it can be used to cancel the
- * operation, in which case @error (if non-%NULL) will be set to
- * %G_IO_ERROR_CANCELLED.
- *
- * Returns: (element-type GVariant) (transfer full): a non-empty #GList of
- * #GVariant, or %NULL on error. You must free each of the records and the list
- * when you are done with it. (You can use g_list_free_full() with
- * g_variant_unref() to do this.)
- *
- * Since: 2.34
- */
-<<<<<<< HEAD
-G_DEFINE_QUARK (g-resolver-error-quark, g_resolver_error)
-
-static GResolverError
-g_resolver_error_from_addrinfo_error (gint err)
-{
-  switch (err)
-    {
-    case EAI_FAIL:
-#if defined(EAI_NODATA) && (EAI_NODATA != EAI_NONAME)
-    case EAI_NODATA:
-#endif
-    case EAI_NONAME:
-      return G_RESOLVER_ERROR_NOT_FOUND;
-
-    case EAI_AGAIN:
-      return G_RESOLVER_ERROR_TEMPORARY_FAILURE;
-
-    default:
-      return G_RESOLVER_ERROR_INTERNAL;
-    }
-}
-
-struct addrinfo _g_resolver_addrinfo_hints;
-
-/* Private method to process a getaddrinfo() response. */
-=======
->>>>>>> 76bed778
-GList *
-g_resolver_lookup_records (GResolver            *resolver,
-                           const gchar          *rrname,
-                           GResolverRecordType   record_type,
-                           GCancellable         *cancellable,
-                           GError              **error)
-{
-  GList *records;
-
-  g_return_val_if_fail (G_IS_RESOLVER (resolver), NULL);
-  g_return_val_if_fail (rrname != NULL, NULL);
-
-  g_resolver_maybe_reload (resolver);
-  records = G_RESOLVER_GET_CLASS (resolver)->
-    lookup_records (resolver, rrname, record_type, cancellable, error);
-
-  return records;
-}
-
-/**
- * g_resolver_lookup_records_async:
- * @resolver: a #GResolver
- * @rrname: the DNS name to lookup the record for
- * @record_type: the type of DNS record to lookup
- * @cancellable: (allow-none): a #GCancellable, or %NULL
- * @callback: (scope async): callback to call after resolution completes
- * @user_data: (closure): data for @callback
- *
- * Begins asynchronously performing a DNS lookup for the given
- * @rrname, and eventually calls @callback, which must call
- * g_resolver_lookup_records_finish() to get the final result. See
- * g_resolver_lookup_records() for more details.
- *
- * Since: 2.34
- */
-void
-g_resolver_lookup_records_async (GResolver           *resolver,
-                                 const gchar         *rrname,
-                                 GResolverRecordType  record_type,
-                                 GCancellable        *cancellable,
-                                 GAsyncReadyCallback  callback,
-                                 gpointer             user_data)
-{
-  g_return_if_fail (G_IS_RESOLVER (resolver));
-  g_return_if_fail (rrname != NULL);
-
-  g_resolver_maybe_reload (resolver);
-  G_RESOLVER_GET_CLASS (resolver)->
-    lookup_records_async (resolver, rrname, record_type, cancellable, callback, user_data);
-}
-
-<<<<<<< HEAD
-#if defined(G_OS_UNIX)
-
-static gboolean
-parse_short (guchar  **p,
-             guchar   *end,
-             guint16  *value)
-{
-  if (*p + 2 > end)
-    return FALSE;
-  GETSHORT (*value, *p);
-  return TRUE;
-}
-
-static gboolean
-parse_long (guchar  **p,
-            guchar   *end,
-            guint32  *value)
-{
-  if (*p + 4 > end)
-    return FALSE;
-  GETLONG (*value, *p);
-  return TRUE;
-}
-
-static GVariant *
-parse_res_srv (guchar  *answer,
-               guchar  *end,
-               guchar  *p)
-{
-  gchar namebuf[1024];
-  guint16 priority, weight, port;
-  gint n;
-
-  if (!parse_short (&p, end, &priority) ||
-      !parse_short (&p, end, &weight) ||
-      !parse_short (&p, end, &port))
-    return NULL;
-
-  n = dn_expand (answer, end, p, namebuf, sizeof (namebuf));
-  if (n < 0)
-    return NULL;
-  *p += n;
-
-  return g_variant_new ("(qqqs)",
-                        priority,
-                        weight,
-                        port,
-                        namebuf);
-}
-
-static GVariant *
-parse_res_soa (guchar  *answer,
-               guchar  *end,
-               guchar  *p)
-{
-  gchar mnamebuf[1024];
-  gchar rnamebuf[1024];
-  guint32 serial, refresh, retry, expire, ttl;
-  gint n;
-
-  n = dn_expand (answer, end, p, mnamebuf, sizeof (mnamebuf));
-  if (n < 0)
-    return NULL;
-  p += n;
-
-  n = dn_expand (answer, end, p, rnamebuf, sizeof (rnamebuf));
-  if (n < 0)
-    return NULL;
-  p += n;
-
-  if (!parse_long (&p, end, &serial) ||
-      !parse_long (&p, end, &refresh) ||
-      !parse_long (&p, end, &retry) ||
-      !parse_long (&p, end, &expire) ||
-      !parse_long (&p, end, &ttl))
-    return NULL;
-
-  return g_variant_new ("(ssuuuuu)",
-                        mnamebuf,
-                        rnamebuf,
-                        serial,
-                        refresh,
-                        retry,
-                        expire,
-                        ttl);
-}
-
-static GVariant *
-parse_res_ns (guchar  *answer,
-              guchar  *end,
-              guchar  *p)
-{
-  gchar namebuf[1024];
-  gint n;
-
-  n = dn_expand (answer, end, p, namebuf, sizeof (namebuf));
-  if (n < 0)
-    return NULL;
-
-  return g_variant_new ("(s)", namebuf);
-}
-
-static GVariant *
-parse_res_mx (guchar  *answer,
-              guchar  *end,
-              guchar  *p)
-{
-  gchar namebuf[1024];
-  guint16 preference;
-  gint n;
-
-  if (!parse_short (&p, end, &preference))
-    return NULL;
-
-  n = dn_expand (answer, end, p, namebuf, sizeof (namebuf));
-  if (n < 0)
-    return NULL;
-  p += n;
-
-  return g_variant_new ("(qs)",
-                        preference,
-                        namebuf);
-}
-
-static GVariant *
-parse_res_txt (guchar  *answer,
-               guchar  *end,
-               guchar  *p)
-{
-  GVariant *record;
-  GPtrArray *array;
-  gsize len;
-
-  array = g_ptr_array_new_with_free_func (g_free);
-  while (p < end)
-    {
-      len = *(p++);
-      if (len > p - end)
-        break;
-      g_ptr_array_add (array, g_strndup ((gchar *)p, len));
-      p += len;
-    }
-
-  record = g_variant_new ("(@as)",
-                          g_variant_new_strv ((const gchar **)array->pdata, array->len));
-  g_ptr_array_free (array, TRUE);
-  return record;
-}
-
-gint
-_g_resolver_record_type_to_rrtype (GResolverRecordType type)
-{
-  switch (type)
-  {
-    case G_RESOLVER_RECORD_SRV:
-      return T_SRV;
-    case G_RESOLVER_RECORD_TXT:
-      return T_TXT;
-    case G_RESOLVER_RECORD_SOA:
-      return T_SOA;
-    case G_RESOLVER_RECORD_NS:
-      return T_NS;
-    case G_RESOLVER_RECORD_MX:
-      return T_MX;
-  }
-  g_return_val_if_reached (-1);
-}
-
-/* Private method to process a res_query response into GSrvTargets */
-GList *
-_g_resolver_records_from_res_query (const gchar      *rrname,
-                                    gint              rrtype,
-                                    guchar           *answer,
-                                    gint              len,
-                                    gint              herr,
-                                    GError          **error)
-{
-  gint count;
-  guchar *end, *p;
-  guint16 type, qclass, rdlength;
-  guint32 ttl;
-  HEADER *header;
-  GList *records;
-  GVariant *record;
-  gint n, i;
-
-  if (len <= 0)
-    {
-      GResolverError errnum;
-      const gchar *format;
-
-      if (len == 0 || herr == HOST_NOT_FOUND || herr == NO_DATA)
-        {
-          errnum = G_RESOLVER_ERROR_NOT_FOUND;
-          format = _("No DNS record of the requested type for '%s'");
-        }
-      else if (herr == TRY_AGAIN)
-        {
-          errnum = G_RESOLVER_ERROR_TEMPORARY_FAILURE;
-          format = _("Temporarily unable to resolve '%s'");
-        }
-      else
-        {
-          errnum = G_RESOLVER_ERROR_INTERNAL;
-          format = _("Error resolving '%s'");
-        }
-
-      g_set_error (error, G_RESOLVER_ERROR, errnum, format, rrname);
-      return NULL;
-    }
-
-  records = NULL;
-
-  header = (HEADER *)answer;
-  p = answer + sizeof (HEADER);
-  end = answer + len;
-
-  /* Skip query */
-  count = ntohs (header->qdcount);
-  for (i = 0; i < count && p < end; i++)
-    {
-      n = dn_skipname (p, end);
-      if (n < 0)
-        break;
-      p += n;
-      p += 4;
-    }
-
-  /* Incomplete response */
-  if (i < count)
-    {
-      g_set_error (error, G_RESOLVER_ERROR, G_RESOLVER_ERROR_TEMPORARY_FAILURE,
-                   _("Incomplete data received for '%s'"), rrname);
-      return NULL;
-    }
-
-  /* Read answers */
-  count = ntohs (header->ancount);
-  for (i = 0; i < count && p < end; i++)
-    {
-      n = dn_skipname (p, end);
-      if (n < 0)
-        break;
-      p += n;
-
-      if (!parse_short (&p, end, &type) ||
-          !parse_short (&p, end, &qclass) ||
-          !parse_long (&p, end, &ttl) ||
-          !parse_short (&p, end, &rdlength))
-        break;
-
-      ttl = ttl; /* To avoid -Wunused-but-set-variable */
-
-      if (p + rdlength > end)
-        break;
-
-      if (type == rrtype && qclass == C_IN)
-        {
-          switch (rrtype)
-            {
-            case T_SRV:
-              record = parse_res_srv (answer, end, p);
-              break;
-            case T_MX:
-              record = parse_res_mx (answer, end, p);
-              break;
-            case T_SOA:
-              record = parse_res_soa (answer, end, p);
-              break;
-            case T_NS:
-              record = parse_res_ns (answer, end, p);
-              break;
-            case T_TXT:
-              record = parse_res_txt (answer, p + rdlength, p);
-              break;
-            default:
-              g_warn_if_reached ();
-              record = NULL;
-              break;
-            }
-
-          if (record != NULL)
-            records = g_list_prepend (records, record);
-        }
-
-      p += rdlength;
-    }
-
-  /* Somehow got a truncated response */
-  if (i < count)
-    {
-      g_list_free_full (records, (GDestroyNotify)g_variant_unref);
-      g_set_error (error, G_RESOLVER_ERROR, G_RESOLVER_ERROR_TEMPORARY_FAILURE,
-                   _("Incomplete data received for '%s'"), rrname);
-      return NULL;
-    }
-
-  return records;
-}
-
-#elif defined(G_OS_WIN32)
-static GVariant *
-parse_dns_srv (DNS_RECORD *rec)
-{
-  return g_variant_new ("(qqqs)",
-                        (guint16)rec->Data.SRV.wPriority,
-                        (guint16)rec->Data.SRV.wWeight,
-                        (guint16)rec->Data.SRV.wPort,
-                        rec->Data.SRV.pNameTarget);
-}
-
-static GVariant *
-parse_dns_soa (DNS_RECORD *rec)
-{
-  return g_variant_new ("(ssuuuuu)",
-                        rec->Data.SOA.pNamePrimaryServer,
-                        rec->Data.SOA.pNameAdministrator,
-                        (guint32)rec->Data.SOA.dwSerialNo,
-                        (guint32)rec->Data.SOA.dwRefresh,
-                        (guint32)rec->Data.SOA.dwRetry,
-                        (guint32)rec->Data.SOA.dwExpire,
-                        (guint32)rec->Data.SOA.dwDefaultTtl);
-}
-
-static GVariant *
-parse_dns_ns (DNS_RECORD *rec)
-{
-  return g_variant_new ("(s)", rec->Data.NS.pNameHost);
-}
-
-static GVariant *
-parse_dns_mx (DNS_RECORD *rec)
-{
-  return g_variant_new ("(qs)",
-                        (guint16)rec->Data.MX.wPreference,
-                        rec->Data.MX.pNameExchange);
-}
-
-static GVariant *
-parse_dns_txt (DNS_RECORD *rec)
-{
-  GVariant *record;
-  GPtrArray *array;
-  DWORD i;
-
-  array = g_ptr_array_new ();
-  for (i = 0; i < rec->Data.TXT.dwStringCount; i++)
-    g_ptr_array_add (array, rec->Data.TXT.pStringArray[i]);
-  record = g_variant_new ("(@as)",
-                          g_variant_new_strv ((const gchar **)array->pdata, array->len));
-  g_ptr_array_free (array, TRUE);
-  return record;
-}
-
-WORD
-_g_resolver_record_type_to_dnstype (GResolverRecordType type)
-{
-  switch (type)
-  {
-    case G_RESOLVER_RECORD_SRV:
-      return DNS_TYPE_SRV;
-    case G_RESOLVER_RECORD_TXT:
-      return DNS_TYPE_TEXT;
-    case G_RESOLVER_RECORD_SOA:
-      return DNS_TYPE_SOA;
-    case G_RESOLVER_RECORD_NS:
-      return DNS_TYPE_NS;
-    case G_RESOLVER_RECORD_MX:
-      return DNS_TYPE_MX;
-  }
-  g_return_val_if_reached (-1);
-}
-
-/* Private method to process a DnsQuery response into GVariants */
-GList *
-_g_resolver_records_from_DnsQuery (const gchar  *rrname,
-                                   WORD          dnstype,
-                                   DNS_STATUS    status,
-                                   DNS_RECORD   *results,
-                                   GError      **error)
-{
-  DNS_RECORD *rec;
-  gpointer record;
-  GList *records;
-
-  if (status != ERROR_SUCCESS)
-    {
-      GResolverError errnum;
-      const gchar *format;
-
-      if (status == DNS_ERROR_RCODE_NAME_ERROR)
-        {
-          errnum = G_RESOLVER_ERROR_NOT_FOUND;
-          format = _("No DNS record of the requested type for '%s'");
-        }
-      else if (status == DNS_ERROR_RCODE_SERVER_FAILURE)
-        {
-          errnum = G_RESOLVER_ERROR_TEMPORARY_FAILURE;
-          format = _("Temporarily unable to resolve '%s'");
-        }
-      else
-        {
-          errnum = G_RESOLVER_ERROR_INTERNAL;
-          format = _("Error resolving '%s'");
-        }
-=======
-/**
- * g_resolver_lookup_records_finish:
- * @resolver: a #GResolver
- * @result: the result passed to your #GAsyncReadyCallback
- * @error: return location for a #GError, or %NULL
- *
- * Retrieves the result of a previous call to
- * g_resolver_lookup_records_async(). Returns a non-empty list of records as
- * #GVariant tuples. See #GResolverRecordType for information on what the
- * records contain.
- *
- * If the DNS resolution failed, @error (if non-%NULL) will be set to
- * a value from #GResolverError. If the operation was cancelled,
- * @error will be set to %G_IO_ERROR_CANCELLED.
- *
- * Returns: (element-type GVariant) (transfer full): a non-empty #GList of
- * #GVariant, or %NULL on error. You must free each of the records and the list
- * when you are done with it. (You can use g_list_free_full() with
- * g_variant_unref() to do this.)
- *
- * Since: 2.34
- */
-GList *
-g_resolver_lookup_records_finish (GResolver     *resolver,
-                                  GAsyncResult  *result,
-                                  GError       **error)
-{
-  g_return_val_if_fail (G_IS_RESOLVER (resolver), NULL);
-  return G_RESOLVER_GET_CLASS (resolver)->
-    lookup_records_finish (resolver, result, error);
-}
->>>>>>> 76bed778
-
 guint64
 g_resolver_get_serial (GResolver *resolver)
 {
   g_return_val_if_fail (G_IS_RESOLVER (resolver), 0);
 
-<<<<<<< HEAD
-  records = NULL;
-  for (rec = results; rec; rec = rec->pNext)
-    {
-      if (rec->wType != dnstype)
-        continue;
-      switch (dnstype)
-        {
-        case DNS_TYPE_SRV:
-          record = parse_dns_srv (rec);
-          break;
-        case DNS_TYPE_SOA:
-          record = parse_dns_soa (rec);
-          break;
-        case DNS_TYPE_NS:
-          record = parse_dns_ns (rec);
-          break;
-        case DNS_TYPE_MX:
-          record = parse_dns_mx (rec);
-          break;
-        case DNS_TYPE_TEXT:
-          record = parse_dns_txt (rec);
-          break;
-        default:
-          g_warn_if_reached ();
-          record = NULL;
-          break;
-        }
-      if (record != NULL)
-        records = g_list_prepend (records, g_variant_ref_sink (record));
-    }
-
-  return records;
-=======
   g_resolver_maybe_reload (resolver);
 
 #ifdef G_OS_UNIX
@@ -1606,7 +916,6 @@
 #else
   return 1;
 #endif
->>>>>>> 76bed778
 }
 
 /**
