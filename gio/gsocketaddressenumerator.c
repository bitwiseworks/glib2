--- conflicted
+++ resolved
@@ -65,11 +65,7 @@
  * internal errors (other than @cancellable being triggered) will be
  * ignored.
  *
-<<<<<<< HEAD
- * Return value: (transfer full): a #GSocketAddress (owned by the caller), or %NULL on
-=======
  * Returns: (transfer full): a #GSocketAddress (owned by the caller), or %NULL on
->>>>>>> 76bed778
  *     error (in which case *@error will be set) or if there are no
  *     more addresses.
  */
@@ -104,22 +100,12 @@
   task = g_task_new (enumerator, NULL, callback, user_data);
 
   address = g_socket_address_enumerator_next (enumerator, cancellable, &error);
-<<<<<<< HEAD
-  if (address)
-    g_simple_async_result_set_op_res_gpointer (result, address, NULL);
-  else if (error)
-    g_simple_async_result_take_error (result, error);
-
-  g_simple_async_result_complete_in_idle (result);
-  g_object_unref (result);
-=======
   if (error)
     g_task_return_error (task, error);
   else
     g_task_return_pointer (task, address, g_object_unref);
 
   g_object_unref (task);
->>>>>>> 76bed778
 }
 
 /**
@@ -170,11 +156,7 @@
  * g_socket_address_enumerator_next() for more information about
  * error handling.
  *
-<<<<<<< HEAD
- * Return value: (transfer full): a #GSocketAddress (owned by the caller), or %NULL on
-=======
  * Returns: (transfer full): a #GSocketAddress (owned by the caller), or %NULL on
->>>>>>> 76bed778
  *     error (in which case *@error will be set) or if there are no
  *     more addresses.
  */
