--- conflicted
+++ resolved
@@ -29,10 +29,7 @@
  * SECTION:gaction
  * @title: GAction
  * @short_description: An action interface
-<<<<<<< HEAD
-=======
  * @include: gio/gio.h
->>>>>>> 76bed778
  *
  * #GAction represents a single named action.
  *
@@ -66,8 +63,6 @@
  **/
 
 /**
-<<<<<<< HEAD
-=======
  * GAction:
  *
  * #GAction is an opaque data structure and can only be accessed
@@ -75,7 +70,6 @@
  **/
 
 /**
->>>>>>> 76bed778
  * GActionInterface:
  * @get_name: the virtual function pointer for g_action_get_name()
  * @get_parameter_type: the virtual function pointer for g_action_get_parameter_type()
@@ -341,11 +335,7 @@
  * The return value (if non-%NULL) should be freed with
  * g_variant_unref() when it is no longer required.
  *
-<<<<<<< HEAD
- * Returns: (transfer full): the state range hint
-=======
  * Returns: (nullable) (transfer full): the state range hint
->>>>>>> 76bed778
  *
  * Since: 2.28
  **/
@@ -391,11 +381,8 @@
  * the parameter type given at construction time).  If the parameter
  * type was %NULL then @parameter must also be %NULL.
  *
-<<<<<<< HEAD
-=======
  * If the @parameter GVariant is floating, it is consumed.
  *
->>>>>>> 76bed778
  * Since: 2.28
  **/
 void
