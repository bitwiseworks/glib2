/* GDBus - GLib D-Bus Library
 *
 * Copyright (C) 2008-2010 Red Hat, Inc.
 *
 * This library is free software; you can redistribute it and/or
 * modify it under the terms of the GNU Lesser General Public
 * License as published by the Free Software Foundation; either
 * version 2 of the License, or (at your option) any later version.
 *
 * This library is distributed in the hope that it will be useful,
 * but WITHOUT ANY WARRANTY; without even the implied warranty of
 * MERCHANTABILITY or FITNESS FOR A PARTICULAR PURPOSE.  See the GNU
 * Lesser General Public License for more details.
 *
 * You should have received a copy of the GNU Lesser General
 * Public License along with this library; if not, see <http://www.gnu.org/licenses/>.
 *
 * Author: David Zeuthen <davidz@redhat.com>
 */

#ifndef __G_DBUS_CONNECTION_H__
#define __G_DBUS_CONNECTION_H__

#if !defined (__GIO_GIO_H_INSIDE__) && !defined (GIO_COMPILATION)
#error "Only <gio/gio.h> can be included directly."
#endif

#include <gio/giotypes.h>

G_BEGIN_DECLS

#define G_TYPE_DBUS_CONNECTION         (g_dbus_connection_get_type ())
#define G_DBUS_CONNECTION(o)           (G_TYPE_CHECK_INSTANCE_CAST ((o), G_TYPE_DBUS_CONNECTION, GDBusConnection))
#define G_IS_DBUS_CONNECTION(o)        (G_TYPE_CHECK_INSTANCE_TYPE ((o), G_TYPE_DBUS_CONNECTION))

GLIB_AVAILABLE_IN_ALL
GType            g_dbus_connection_get_type                   (void) G_GNUC_CONST;

/* ---------------------------------------------------------------------------------------------------- */

GLIB_AVAILABLE_IN_ALL
void              g_bus_get                    (GBusType             bus_type,
                                                GCancellable        *cancellable,
                                                GAsyncReadyCallback  callback,
                                                gpointer             user_data);
GLIB_AVAILABLE_IN_ALL
GDBusConnection  *g_bus_get_finish             (GAsyncResult        *res,
                                                GError             **error);
GLIB_AVAILABLE_IN_ALL
GDBusConnection  *g_bus_get_sync               (GBusType            bus_type,
                                                GCancellable       *cancellable,
                                                GError            **error);

/* ---------------------------------------------------------------------------------------------------- */

GLIB_AVAILABLE_IN_ALL
void             g_dbus_connection_new                        (GIOStream              *stream,
                                                               const gchar            *guid,
                                                               GDBusConnectionFlags    flags,
                                                               GDBusAuthObserver      *observer,
                                                               GCancellable           *cancellable,
                                                               GAsyncReadyCallback     callback,
                                                               gpointer                user_data);
GLIB_AVAILABLE_IN_ALL
GDBusConnection *g_dbus_connection_new_finish                 (GAsyncResult           *res,
                                                               GError                **error);
GLIB_AVAILABLE_IN_ALL
GDBusConnection *g_dbus_connection_new_sync                   (GIOStream              *stream,
                                                               const gchar            *guid,
                                                               GDBusConnectionFlags    flags,
                                                               GDBusAuthObserver      *observer,
                                                               GCancellable           *cancellable,
                                                               GError                **error);

GLIB_AVAILABLE_IN_ALL
void             g_dbus_connection_new_for_address            (const gchar            *address,
                                                               GDBusConnectionFlags    flags,
                                                               GDBusAuthObserver      *observer,
                                                               GCancellable           *cancellable,
                                                               GAsyncReadyCallback     callback,
                                                               gpointer                user_data);
GLIB_AVAILABLE_IN_ALL
GDBusConnection *g_dbus_connection_new_for_address_finish     (GAsyncResult           *res,
                                                               GError                **error);
GLIB_AVAILABLE_IN_ALL
GDBusConnection *g_dbus_connection_new_for_address_sync       (const gchar            *address,
                                                               GDBusConnectionFlags    flags,
                                                               GDBusAuthObserver      *observer,
                                                               GCancellable           *cancellable,
                                                               GError                **error);

/* ---------------------------------------------------------------------------------------------------- */

GLIB_AVAILABLE_IN_ALL
void             g_dbus_connection_start_message_processing   (GDBusConnection    *connection);
GLIB_AVAILABLE_IN_ALL
gboolean         g_dbus_connection_is_closed                  (GDBusConnection    *connection);
GLIB_AVAILABLE_IN_ALL
GIOStream       *g_dbus_connection_get_stream                 (GDBusConnection    *connection);
GLIB_AVAILABLE_IN_ALL
const gchar     *g_dbus_connection_get_guid                   (GDBusConnection    *connection);
GLIB_AVAILABLE_IN_ALL
const gchar     *g_dbus_connection_get_unique_name            (GDBusConnection    *connection);
GLIB_AVAILABLE_IN_ALL
GCredentials    *g_dbus_connection_get_peer_credentials       (GDBusConnection    *connection);

GLIB_AVAILABLE_IN_2_34
guint32          g_dbus_connection_get_last_serial            (GDBusConnection    *connection);

<<<<<<< HEAD
=======
GLIB_AVAILABLE_IN_ALL
>>>>>>> 76bed778
gboolean         g_dbus_connection_get_exit_on_close          (GDBusConnection    *connection);
GLIB_AVAILABLE_IN_ALL
void             g_dbus_connection_set_exit_on_close          (GDBusConnection    *connection,
                                                               gboolean            exit_on_close);
GLIB_AVAILABLE_IN_ALL
GDBusCapabilityFlags  g_dbus_connection_get_capabilities      (GDBusConnection    *connection);

/* ---------------------------------------------------------------------------------------------------- */

GLIB_AVAILABLE_IN_ALL
void             g_dbus_connection_close                          (GDBusConnection     *connection,
                                                                   GCancellable        *cancellable,
                                                                   GAsyncReadyCallback  callback,
                                                                   gpointer             user_data);
GLIB_AVAILABLE_IN_ALL
gboolean         g_dbus_connection_close_finish                   (GDBusConnection     *connection,
                                                                   GAsyncResult        *res,
                                                                   GError             **error);
GLIB_AVAILABLE_IN_ALL
gboolean         g_dbus_connection_close_sync                     (GDBusConnection     *connection,
                                                                   GCancellable        *cancellable,
                                                                   GError             **error);

/* ---------------------------------------------------------------------------------------------------- */

GLIB_AVAILABLE_IN_ALL
void             g_dbus_connection_flush                          (GDBusConnection     *connection,
                                                                   GCancellable        *cancellable,
                                                                   GAsyncReadyCallback  callback,
                                                                   gpointer             user_data);
GLIB_AVAILABLE_IN_ALL
gboolean         g_dbus_connection_flush_finish                   (GDBusConnection     *connection,
                                                                   GAsyncResult        *res,
                                                                   GError             **error);
GLIB_AVAILABLE_IN_ALL
gboolean         g_dbus_connection_flush_sync                     (GDBusConnection     *connection,
                                                                   GCancellable        *cancellable,
                                                                   GError             **error);

/* ---------------------------------------------------------------------------------------------------- */

GLIB_AVAILABLE_IN_ALL
gboolean         g_dbus_connection_send_message                   (GDBusConnection     *connection,
                                                                   GDBusMessage        *message,
                                                                   GDBusSendMessageFlags flags,
                                                                   volatile guint32    *out_serial,
                                                                   GError             **error);
GLIB_AVAILABLE_IN_ALL
void             g_dbus_connection_send_message_with_reply        (GDBusConnection     *connection,
                                                                   GDBusMessage        *message,
                                                                   GDBusSendMessageFlags flags,
                                                                   gint                 timeout_msec,
                                                                   volatile guint32    *out_serial,
                                                                   GCancellable        *cancellable,
                                                                   GAsyncReadyCallback  callback,
                                                                   gpointer             user_data);
GLIB_AVAILABLE_IN_ALL
GDBusMessage    *g_dbus_connection_send_message_with_reply_finish (GDBusConnection     *connection,
                                                                   GAsyncResult        *res,
                                                                   GError             **error);
GLIB_AVAILABLE_IN_ALL
GDBusMessage    *g_dbus_connection_send_message_with_reply_sync   (GDBusConnection     *connection,
                                                                   GDBusMessage        *message,
                                                                   GDBusSendMessageFlags flags,
                                                                   gint                 timeout_msec,
                                                                   volatile guint32    *out_serial,
                                                                   GCancellable        *cancellable,
                                                                   GError             **error);

/* ---------------------------------------------------------------------------------------------------- */

GLIB_AVAILABLE_IN_ALL
gboolean  g_dbus_connection_emit_signal                       (GDBusConnection    *connection,
                                                               const gchar        *destination_bus_name,
                                                               const gchar        *object_path,
                                                               const gchar        *interface_name,
                                                               const gchar        *signal_name,
                                                               GVariant           *parameters,
                                                               GError            **error);
GLIB_AVAILABLE_IN_ALL
void      g_dbus_connection_call                              (GDBusConnection    *connection,
                                                               const gchar        *bus_name,
                                                               const gchar        *object_path,
                                                               const gchar        *interface_name,
                                                               const gchar        *method_name,
                                                               GVariant           *parameters,
                                                               const GVariantType *reply_type,
                                                               GDBusCallFlags      flags,
                                                               gint                timeout_msec,
                                                               GCancellable       *cancellable,
                                                               GAsyncReadyCallback callback,
                                                               gpointer            user_data);
GLIB_AVAILABLE_IN_ALL
GVariant *g_dbus_connection_call_finish                       (GDBusConnection    *connection,
                                                               GAsyncResult       *res,
                                                               GError            **error);
GLIB_AVAILABLE_IN_ALL
GVariant *g_dbus_connection_call_sync                         (GDBusConnection    *connection,
                                                               const gchar        *bus_name,
                                                               const gchar        *object_path,
                                                               const gchar        *interface_name,
                                                               const gchar        *method_name,
                                                               GVariant           *parameters,
                                                               const GVariantType *reply_type,
                                                               GDBusCallFlags      flags,
                                                               gint                timeout_msec,
                                                               GCancellable       *cancellable,
                                                               GError            **error);
GLIB_AVAILABLE_IN_2_30
void      g_dbus_connection_call_with_unix_fd_list            (GDBusConnection    *connection,
                                                               const gchar        *bus_name,
                                                               const gchar        *object_path,
                                                               const gchar        *interface_name,
                                                               const gchar        *method_name,
                                                               GVariant           *parameters,
                                                               const GVariantType *reply_type,
                                                               GDBusCallFlags      flags,
                                                               gint                timeout_msec,
                                                               GUnixFDList        *fd_list,
                                                               GCancellable       *cancellable,
                                                               GAsyncReadyCallback callback,
                                                               gpointer            user_data);
GLIB_AVAILABLE_IN_2_30
GVariant *g_dbus_connection_call_with_unix_fd_list_finish     (GDBusConnection    *connection,
                                                               GUnixFDList       **out_fd_list,
                                                               GAsyncResult       *res,
                                                               GError            **error);
GLIB_AVAILABLE_IN_2_30
GVariant *g_dbus_connection_call_with_unix_fd_list_sync       (GDBusConnection    *connection,
                                                               const gchar        *bus_name,
                                                               const gchar        *object_path,
                                                               const gchar        *interface_name,
                                                               const gchar        *method_name,
                                                               GVariant           *parameters,
                                                               const GVariantType *reply_type,
                                                               GDBusCallFlags      flags,
                                                               gint                timeout_msec,
                                                               GUnixFDList        *fd_list,
                                                               GUnixFDList       **out_fd_list,
                                                               GCancellable       *cancellable,
                                                               GError            **error);

/* ---------------------------------------------------------------------------------------------------- */


/**
 * GDBusInterfaceMethodCallFunc:
 * @connection: A #GDBusConnection.
 * @sender: The unique bus name of the remote caller.
 * @object_path: The object path that the method was invoked on.
 * @interface_name: The D-Bus interface name the method was invoked on.
 * @method_name: The name of the method that was invoked.
 * @parameters: A #GVariant tuple with parameters.
 * @invocation: (transfer full): A #GDBusMethodInvocation object that must be used to return a value or error.
 * @user_data: The @user_data #gpointer passed to g_dbus_connection_register_object().
 *
 * The type of the @method_call function in #GDBusInterfaceVTable.
 *
 * Since: 2.26
 */
typedef void (*GDBusInterfaceMethodCallFunc) (GDBusConnection       *connection,
                                              const gchar           *sender,
                                              const gchar           *object_path,
                                              const gchar           *interface_name,
                                              const gchar           *method_name,
                                              GVariant              *parameters,
                                              GDBusMethodInvocation *invocation,
                                              gpointer               user_data);

/**
 * GDBusInterfaceGetPropertyFunc:
 * @connection: A #GDBusConnection.
 * @sender: The unique bus name of the remote caller.
 * @object_path: The object path that the method was invoked on.
 * @interface_name: The D-Bus interface name for the property.
 * @property_name: The name of the property to get the value of.
 * @error: Return location for error.
 * @user_data: The @user_data #gpointer passed to g_dbus_connection_register_object().
 *
 * The type of the @get_property function in #GDBusInterfaceVTable.
 *
 * Returns: A #GVariant with the value for @property_name or %NULL if
 *     @error is set. If the returned #GVariant is floating, it is
 *     consumed - otherwise its reference count is decreased by one.
 *
 * Since: 2.26
 */
typedef GVariant *(*GDBusInterfaceGetPropertyFunc) (GDBusConnection       *connection,
                                                    const gchar           *sender,
                                                    const gchar           *object_path,
                                                    const gchar           *interface_name,
                                                    const gchar           *property_name,
                                                    GError               **error,
                                                    gpointer               user_data);

/**
 * GDBusInterfaceSetPropertyFunc:
 * @connection: A #GDBusConnection.
 * @sender: The unique bus name of the remote caller.
 * @object_path: The object path that the method was invoked on.
 * @interface_name: The D-Bus interface name for the property.
 * @property_name: The name of the property to get the value of.
 * @value: The value to set the property to.
 * @error: Return location for error.
 * @user_data: The @user_data #gpointer passed to g_dbus_connection_register_object().
 *
 * The type of the @set_property function in #GDBusInterfaceVTable.
 *
 * Returns: %TRUE if the property was set to @value, %FALSE if @error is set.
 *
 * Since: 2.26
 */
typedef gboolean  (*GDBusInterfaceSetPropertyFunc) (GDBusConnection       *connection,
                                                    const gchar           *sender,
                                                    const gchar           *object_path,
                                                    const gchar           *interface_name,
                                                    const gchar           *property_name,
                                                    GVariant              *value,
                                                    GError               **error,
                                                    gpointer               user_data);

/**
 * GDBusInterfaceVTable:
 * @method_call: Function for handling incoming method calls.
 * @get_property: Function for getting a property.
 * @set_property: Function for setting a property.
 *
 * Virtual table for handling properties and method calls for a D-Bus
 * interface.
 *
 * Since 2.38, if you want to handle getting/setting D-Bus properties
 * asynchronously, give %NULL as your get_property() or set_property()
 * function. The D-Bus call will be directed to your @method_call function,
 * with the provided @interface_name set to "org.freedesktop.DBus.Properties".
 *
 * Ownership of the #GDBusMethodInvocation object passed to the
 * method_call() function is transferred to your handler; you must
 * call one of the methods of #GDBusMethodInvocation to return a reply
 * (possibly empty), or an error. These functions also take ownership
 * of the passed-in invocation object, so unless the invocation
 * object has otherwise been referenced, it will be then be freed.
 * Calling one of these functions may be done within your
 * method_call() implementation but it also can be done at a later
 * point to handle the method asynchronously.
 *
 * The usual checks on the validity of the calls is performed. For
 * `Get` calls, an error is automatically returned if the property does
 * not exist or the permissions do not allow access. The same checks are
 * performed for `Set` calls, and the provided value is also checked for
 * being the correct type.
 *
 * For both `Get` and `Set` calls, the #GDBusMethodInvocation
 * passed to the @method_call handler can be queried with
 * g_dbus_method_invocation_get_property_info() to get a pointer
 * to the #GDBusPropertyInfo of the property.
 *
 * If you have readable properties specified in your interface info,
 * you must ensure that you either provide a non-%NULL @get_property()
 * function or provide implementations of both the `Get` and `GetAll`
 * methods on org.freedesktop.DBus.Properties interface in your @method_call
 * function. Note that the required return type of the `Get` call is
 * `(v)`, not the type of the property. `GetAll` expects a return value
 * of type `a{sv}`.
 *
 * If you have writable properties specified in your interface info,
 * you must ensure that you either provide a non-%NULL @set_property()
 * function or provide an implementation of the `Set` call. If implementing
 * the call, you must return the value of type %G_VARIANT_TYPE_UNIT.
 *
 * Since: 2.26
 */
struct _GDBusInterfaceVTable
{
  GDBusInterfaceMethodCallFunc  method_call;
  GDBusInterfaceGetPropertyFunc get_property;
  GDBusInterfaceSetPropertyFunc set_property;

  /*< private >*/
  /* Padding for future expansion - also remember to update
   * gdbusconnection.c:_g_dbus_interface_vtable_copy() when
   * changing this.
   */
  gpointer padding[8];
};

GLIB_AVAILABLE_IN_ALL
guint            g_dbus_connection_register_object            (GDBusConnection            *connection,
                                                               const gchar                *object_path,
                                                               GDBusInterfaceInfo         *interface_info,
                                                               const GDBusInterfaceVTable *vtable,
                                                               gpointer                    user_data,
                                                               GDestroyNotify              user_data_free_func,
                                                               GError                    **error);
GLIB_AVAILABLE_IN_2_46
guint            g_dbus_connection_register_object_with_closures (GDBusConnection         *connection,
                                                                  const gchar             *object_path,
                                                                  GDBusInterfaceInfo      *interface_info,
                                                                  GClosure                *method_call_closure,
                                                                  GClosure                *get_property_closure,
                                                                  GClosure                *set_property_closure,
                                                                  GError                 **error);
GLIB_AVAILABLE_IN_ALL
gboolean         g_dbus_connection_unregister_object          (GDBusConnection            *connection,
                                                               guint                       registration_id);

/* ---------------------------------------------------------------------------------------------------- */

/**
 * GDBusSubtreeEnumerateFunc:
 * @connection: A #GDBusConnection.
 * @sender: The unique bus name of the remote caller.
 * @object_path: The object path that was registered with g_dbus_connection_register_subtree().
 * @user_data: The @user_data #gpointer passed to g_dbus_connection_register_subtree().
 *
 * The type of the @enumerate function in #GDBusSubtreeVTable.
 *
 * This function is called when generating introspection data and also
 * when preparing to dispatch incoming messages in the event that the
 * %G_DBUS_SUBTREE_FLAGS_DISPATCH_TO_UNENUMERATED_NODES flag is not
 * specified (ie: to verify that the object path is valid).
 *
 * Hierarchies are not supported; the items that you return should not
 * contain the '/' character.
 *
 * The return value will be freed with g_strfreev().
 *
 * Returns: A newly allocated array of strings for node names that are children of @object_path.
 *
 * Since: 2.26
 */
typedef gchar** (*GDBusSubtreeEnumerateFunc) (GDBusConnection       *connection,
                                              const gchar           *sender,
                                              const gchar           *object_path,
                                              gpointer               user_data);

/**
 * GDBusSubtreeIntrospectFunc:
 * @connection: A #GDBusConnection.
 * @sender: The unique bus name of the remote caller.
 * @object_path: The object path that was registered with g_dbus_connection_register_subtree().
 * @node: A node that is a child of @object_path (relative to @object_path) or %NULL for the root of the subtree.
 * @user_data: The @user_data #gpointer passed to g_dbus_connection_register_subtree().
 *
 * The type of the @introspect function in #GDBusSubtreeVTable.
 *
 * Subtrees are flat.  @node, if non-%NULL, is always exactly one
 * segment of the object path (ie: it never contains a slash).
 *
 * This function should return %NULL to indicate that there is no object
 * at this node.
 *
 * If this function returns non-%NULL, the return value is expected to
 * be a %NULL-terminated array of pointers to #GDBusInterfaceInfo
 * structures describing the interfaces implemented by @node.  This
 * array will have g_dbus_interface_info_unref() called on each item
 * before being freed with g_free().
 *
 * The difference between returning %NULL and an array containing zero
 * items is that the standard DBus interfaces will returned to the
 * remote introspector in the empty array case, but not in the %NULL
 * case.
 *
 * Returns: A %NULL-terminated array of pointers to #GDBusInterfaceInfo, or %NULL.
 *
 * Since: 2.26
 */
typedef GDBusInterfaceInfo ** (*GDBusSubtreeIntrospectFunc) (GDBusConnection       *connection,
                                                             const gchar           *sender,
                                                             const gchar           *object_path,
                                                             const gchar           *node,
                                                             gpointer               user_data);

/**
 * GDBusSubtreeDispatchFunc:
 * @connection: A #GDBusConnection.
 * @sender: The unique bus name of the remote caller.
 * @object_path: The object path that was registered with g_dbus_connection_register_subtree().
 * @interface_name: The D-Bus interface name that the method call or property access is for.
 * @node: A node that is a child of @object_path (relative to @object_path) or %NULL for the root of the subtree.
 * @out_user_data: Return location for user data to pass to functions in the returned #GDBusInterfaceVTable (never %NULL).
 * @user_data: The @user_data #gpointer passed to g_dbus_connection_register_subtree().
 *
 * The type of the @dispatch function in #GDBusSubtreeVTable.
 *
 * Subtrees are flat.  @node, if non-%NULL, is always exactly one
 * segment of the object path (ie: it never contains a slash).
 *
 * Returns: A #GDBusInterfaceVTable or %NULL if you don't want to handle the methods.
 *
 * Since: 2.26
 */
typedef const GDBusInterfaceVTable * (*GDBusSubtreeDispatchFunc) (GDBusConnection             *connection,
                                                                  const gchar                 *sender,
                                                                  const gchar                 *object_path,
                                                                  const gchar                 *interface_name,
                                                                  const gchar                 *node,
                                                                  gpointer                    *out_user_data,
                                                                  gpointer                     user_data);

/**
 * GDBusSubtreeVTable:
 * @enumerate: Function for enumerating child nodes.
 * @introspect: Function for introspecting a child node.
 * @dispatch: Function for dispatching a remote call on a child node.
 *
 * Virtual table for handling subtrees registered with g_dbus_connection_register_subtree().
 *
 * Since: 2.26
 */
struct _GDBusSubtreeVTable
{
  GDBusSubtreeEnumerateFunc  enumerate;
  GDBusSubtreeIntrospectFunc introspect;
  GDBusSubtreeDispatchFunc   dispatch;

  /*< private >*/
  /* Padding for future expansion - also remember to update
   * gdbusconnection.c:_g_dbus_subtree_vtable_copy() when
   * changing this.
   */
  gpointer padding[8];
};

GLIB_AVAILABLE_IN_ALL
guint            g_dbus_connection_register_subtree           (GDBusConnection            *connection,
                                                               const gchar                *object_path,
                                                               const GDBusSubtreeVTable   *vtable,
                                                               GDBusSubtreeFlags           flags,
                                                               gpointer                    user_data,
                                                               GDestroyNotify              user_data_free_func,
                                                               GError                    **error);
GLIB_AVAILABLE_IN_ALL
gboolean         g_dbus_connection_unregister_subtree         (GDBusConnection            *connection,
                                                               guint                       registration_id);

/* ---------------------------------------------------------------------------------------------------- */

/**
 * GDBusSignalCallback:
 * @connection: A #GDBusConnection.
 * @sender_name: The unique bus name of the sender of the signal.
 * @object_path: The object path that the signal was emitted on.
 * @interface_name: The name of the interface.
 * @signal_name: The name of the signal.
 * @parameters: A #GVariant tuple with parameters for the signal.
 * @user_data: User data passed when subscribing to the signal.
 *
 * Signature for callback function used in g_dbus_connection_signal_subscribe().
 *
 * Since: 2.26
 */
typedef void (*GDBusSignalCallback) (GDBusConnection  *connection,
                                     const gchar      *sender_name,
                                     const gchar      *object_path,
                                     const gchar      *interface_name,
                                     const gchar      *signal_name,
                                     GVariant         *parameters,
                                     gpointer          user_data);

GLIB_AVAILABLE_IN_ALL
guint            g_dbus_connection_signal_subscribe           (GDBusConnection     *connection,
                                                               const gchar         *sender,
                                                               const gchar         *interface_name,
                                                               const gchar         *member,
                                                               const gchar         *object_path,
                                                               const gchar         *arg0,
                                                               GDBusSignalFlags     flags,
                                                               GDBusSignalCallback  callback,
                                                               gpointer             user_data,
                                                               GDestroyNotify       user_data_free_func);
GLIB_AVAILABLE_IN_ALL
void             g_dbus_connection_signal_unsubscribe         (GDBusConnection     *connection,
                                                               guint                subscription_id);

/* ---------------------------------------------------------------------------------------------------- */

/**
 * GDBusMessageFilterFunction:
 * @connection: (transfer none): A #GDBusConnection.
 * @message: (transfer full): A locked #GDBusMessage that the filter function takes ownership of.
 * @incoming: %TRUE if it is a message received from the other peer, %FALSE if it is
 * a message to be sent to the other peer.
 * @user_data: User data passed when adding the filter.
 *
 * Signature for function used in g_dbus_connection_add_filter().
 *
 * A filter function is passed a #GDBusMessage and expected to return
 * a #GDBusMessage too. Passive filter functions that don't modify the
 * message can simply return the @message object:
 * |[
 * static GDBusMessage *
 * passive_filter (GDBusConnection *connection
 *                 GDBusMessage    *message,
 *                 gboolean         incoming,
 *                 gpointer         user_data)
 * {
 *   /<!-- -->* inspect @message *<!-- -->/
 *   return message;
 * }
 * ]|
 * Filter functions that wants to drop a message can simply return %NULL:
 * |[
 * static GDBusMessage *
 * drop_filter (GDBusConnection *connection
 *              GDBusMessage    *message,
 *              gboolean         incoming,
 *              gpointer         user_data)
 * {
 *   if (should_drop_message)
 *     {
 *       g_object_unref (message);
 *       message = NULL;
 *     }
 *   return message;
 * }
 * ]|
 * Finally, a filter function may modify a message by copying it:
 * |[
 * static GDBusMessage *
 * modifying_filter (GDBusConnection *connection
 *                   GDBusMessage    *message,
 *                   gboolean         incoming,
 *                   gpointer         user_data)
 * {
 *   GDBusMessage *copy;
 *   GError *error;
 *
 *   error = NULL;
 *   copy = g_dbus_message_copy (message, &error);
 *   /<!-- -->* handle @error being is set *<!-- -->/
 *   g_object_unref (message);
 *
 *   /<!-- -->* modify @copy *<!-- -->/
 *
 *   return copy;
 * }
 * ]|
 * If the returned #GDBusMessage is different from @message and cannot
 * be sent on @connection (it could use features, such as file
 * descriptors, not compatible with @connection), then a warning is
 * logged to <emphasis>standard error</emphasis>. Applications can
 * check this ahead of time using g_dbus_message_to_blob() passing a
 * #GDBusCapabilityFlags value obtained from @connection.
 *
 * Returns: (transfer full) (allow-none): A #GDBusMessage that will be freed with
 * g_object_unref() or %NULL to drop the message. Passive filter
 * functions can simply return the passed @message object.
 *
 * Since: 2.26
 */
typedef GDBusMessage *(*GDBusMessageFilterFunction) (GDBusConnection *connection,
                                                     GDBusMessage    *message,
                                                     gboolean         incoming,
                                                     gpointer         user_data);

GLIB_AVAILABLE_IN_ALL
guint g_dbus_connection_add_filter (GDBusConnection            *connection,
                                    GDBusMessageFilterFunction  filter_function,
                                    gpointer                    user_data,
                                    GDestroyNotify              user_data_free_func);

GLIB_AVAILABLE_IN_ALL
void  g_dbus_connection_remove_filter (GDBusConnection    *connection,
                                       guint               filter_id);

/* ---------------------------------------------------------------------------------------------------- */


G_END_DECLS

#endif /* __G_DBUS_CONNECTION_H__ */<|MERGE_RESOLUTION|>--- conflicted
+++ resolved
@@ -107,10 +107,7 @@
 GLIB_AVAILABLE_IN_2_34
 guint32          g_dbus_connection_get_last_serial            (GDBusConnection    *connection);
 
-<<<<<<< HEAD
-=======
-GLIB_AVAILABLE_IN_ALL
->>>>>>> 76bed778
+GLIB_AVAILABLE_IN_ALL
 gboolean         g_dbus_connection_get_exit_on_close          (GDBusConnection    *connection);
 GLIB_AVAILABLE_IN_ALL
 void             g_dbus_connection_set_exit_on_close          (GDBusConnection    *connection,
