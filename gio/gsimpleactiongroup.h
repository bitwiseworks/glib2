--- conflicted
+++ resolved
@@ -86,10 +86,7 @@
 void                    g_simple_action_group_remove                    (GSimpleActionGroup *simple,
                                                                          const gchar        *action_name);
 
-<<<<<<< HEAD
-=======
 GLIB_DEPRECATED_IN_2_38_FOR (g_action_map_add_action_entries)
->>>>>>> 76bed778
 void                    g_simple_action_group_add_entries               (GSimpleActionGroup *simple,
                                                                          const GActionEntry *entries,
                                                                          gint                n_entries,
