--- conflicted
+++ resolved
@@ -60,17 +60,11 @@
 GLIB_DEPRECATED_FOR(g_unix_socket_address_new_with_type)
 GSocketAddress *g_unix_socket_address_new_abstract    (const gchar        *path,
                                                        gint                path_len);
-<<<<<<< HEAD
-GSocketAddress *g_unix_socket_address_new_with_type   (const gchar            *path,
-                                                       gint                    path_len,
-                                                       GUnixSocketAddressType  type);
-=======
 GLIB_AVAILABLE_IN_ALL
 GSocketAddress *g_unix_socket_address_new_with_type   (const gchar            *path,
                                                        gint                    path_len,
                                                        GUnixSocketAddressType  type);
 GLIB_AVAILABLE_IN_ALL
->>>>>>> 76bed778
 const char *    g_unix_socket_address_get_path        (GUnixSocketAddress *address);
 GLIB_AVAILABLE_IN_ALL
 gsize           g_unix_socket_address_get_path_len    (GUnixSocketAddress *address);
