/* GIO - GLib Input, Output and Streaming Library
 *
 * Copyright (C) 2010 Red Hat, Inc.
 * Copyright (C) 2009 Codethink Limited
 *
 * This program is free software: you can redistribute it and/or modify
 * it under the terms of the GNU Lesser General Public License as published
 * by the Free Software Foundation; either version 2 of the licence or (at
 * your option) any later version.
 *
 * See the included COPYING file for more information.
 *
 * Authors: David Zeuthen <davidz@redhat.com>
 */

/**
 * SECTION:gunixcredentialsmessage
 * @title: GUnixCredentialsMessage
 * @short_description: A GSocketControlMessage containing credentials
 * @include: gio/gunixcredentialsmessage.h
 * @see_also: #GUnixConnection, #GSocketControlMessage
 *
 * This #GSocketControlMessage contains a #GCredentials instance.  It
 * may be sent using g_socket_send_message() and received using
 * g_socket_receive_message() over UNIX sockets (ie: sockets in the
 * %G_SOCKET_FAMILY_UNIX family).
 *
 * For an easier way to send and receive credentials over
 * stream-oriented UNIX sockets, see
 * g_unix_connection_send_credentials() and
 * g_unix_connection_receive_credentials(). To receive credentials of
 * a foreign process connected to a socket, use
 * g_socket_get_credentials().
 */

#include "config.h"

/* ---------------------------------------------------------------------------------------------------- */
<<<<<<< HEAD
#ifdef __linux__
#include <sys/types.h>
#include <sys/socket.h>
#include <sys/un.h>
#include <unistd.h>
#include <fcntl.h>
#define G_UNIX_CREDENTIALS_MESSAGE_SUPPORTED 1

#elif defined(__FreeBSD__)
#include <sys/types.h>
#include <sys/socket.h>
#include <sys/un.h>
#include <unistd.h>
#include <fcntl.h>
#define G_UNIX_CREDENTIALS_MESSAGE_SUPPORTED 1
#else
/* TODO: please add support for your UNIX flavor */
#define G_UNIX_CREDENTIALS_MESSAGE_SUPPORTED 0
#endif

/* ---------------------------------------------------------------------------------------------------- */

#include <string.h>
=======

#include <fcntl.h>
>>>>>>> 76bed778
#include <errno.h>
#include <string.h>
#include <unistd.h>

#include "gunixcredentialsmessage.h"
#include "gcredentials.h"
#include "gcredentialsprivate.h"
#include "gnetworking.h"

#include "glibintl.h"

struct _GUnixCredentialsMessagePrivate
{
  GCredentials *credentials;
};

enum
{
  PROP_0,
  PROP_CREDENTIALS
};

G_DEFINE_TYPE_WITH_PRIVATE (GUnixCredentialsMessage, g_unix_credentials_message, G_TYPE_SOCKET_CONTROL_MESSAGE)

static gsize
g_unix_credentials_message_get_size (GSocketControlMessage *message)
{
<<<<<<< HEAD
#ifdef __linux__
  return sizeof (struct ucred);
#elif defined(__FreeBSD__)
  return sizeof (struct cmsgcred);
=======
#if G_CREDENTIALS_UNIX_CREDENTIALS_MESSAGE_SUPPORTED
  return G_CREDENTIALS_NATIVE_SIZE;
>>>>>>> 76bed778
#else
  return 0;
#endif
}

static int
g_unix_credentials_message_get_level (GSocketControlMessage *message)
{
#if G_CREDENTIALS_UNIX_CREDENTIALS_MESSAGE_SUPPORTED
  return SOL_SOCKET;
#elif defined(__FreeBSD__)
  return SOL_SOCKET;
#else
  return 0;
#endif
}

static int
g_unix_credentials_message_get_msg_type (GSocketControlMessage *message)
{
#if G_CREDENTIALS_USE_LINUX_UCRED
  return SCM_CREDENTIALS;
<<<<<<< HEAD
#elif defined(__FreeBSD__)
  return SCM_CREDS;
=======
#elif G_CREDENTIALS_USE_FREEBSD_CMSGCRED
  return SCM_CREDS;
#elif G_CREDENTIALS_USE_NETBSD_UNPCBID
  return SCM_CREDS;
#elif G_CREDENTIALS_USE_SOLARIS_UCRED
  return SCM_UCRED;
#elif G_CREDENTIALS_UNIX_CREDENTIALS_MESSAGE_SUPPORTED
  #error "G_CREDENTIALS_UNIX_CREDENTIALS_MESSAGE_SUPPORTED is set but there is no msg_type defined for this platform"
>>>>>>> 76bed778
#else
  return 0;
#endif
}

static GSocketControlMessage *
g_unix_credentials_message_deserialize (gint     level,
                                        gint     type,
                                        gsize    size,
                                        gpointer data)
{
#if G_CREDENTIALS_UNIX_CREDENTIALS_MESSAGE_SUPPORTED
  GSocketControlMessage *message;
  GCredentials *credentials;

<<<<<<< HEAD
  message = NULL;

#ifdef __linux__
  {
    GCredentials *credentials;
    struct ucred *ucred;

    if (level != SOL_SOCKET || type != SCM_CREDENTIALS)
      goto out;

    if (size != sizeof (struct ucred))
      {
        g_warning ("Expected a struct ucred (%" G_GSIZE_FORMAT " bytes) but "
                   "got %" G_GSIZE_FORMAT " bytes of data",
                   sizeof (struct ucred),
                   size);
        goto out;
      }

    ucred = data;

    if (ucred->uid == (uid_t)-1 &&
	ucred->gid == (gid_t)-1)
      {
	/* This happens if the remote side didn't pass the credentials */
	goto out;
      }

    credentials = g_credentials_new ();
    g_credentials_set_native (credentials, G_CREDENTIALS_TYPE_LINUX_UCRED, ucred);
    message = g_unix_credentials_message_new_with_credentials (credentials);
    g_object_unref (credentials);
 out:
    ;
  }
#elif defined(__FreeBSD__)
  {
    GCredentials *credentials;
    struct cmsgcred *cred;

    if (level != SOL_SOCKET || type != SCM_CREDS)
      {
        goto out;
      }
    if (size < sizeof *cred)
      {
        g_warning ("Expected a struct cmsgcred (%" G_GSIZE_FORMAT " bytes) but "
                   "got %" G_GSIZE_FORMAT " bytes of data",
                   CMSG_LEN (sizeof *cred),
                   size);
        goto out;
      }

    cred = data;

    credentials = g_credentials_new ();
    g_credentials_set_native (credentials, G_CREDENTIALS_TYPE_FREEBSD_CMSGCRED, cred);
    message = g_unix_credentials_message_new_with_credentials (credentials);
    g_object_unref (credentials);
 out:
    ;
  }
#endif
=======
  if (level != SOL_SOCKET || type != g_unix_credentials_message_get_msg_type (NULL))
    return NULL;

  if (size != G_CREDENTIALS_NATIVE_SIZE)
    {
      g_warning ("Expected a credentials struct of %" G_GSIZE_FORMAT " bytes but "
                 "got %" G_GSIZE_FORMAT " bytes of data",
                 G_CREDENTIALS_NATIVE_SIZE, size);
      return NULL;
    }

  credentials = g_credentials_new ();
  g_credentials_set_native (credentials, G_CREDENTIALS_NATIVE_TYPE, data);

  if (g_credentials_get_unix_user (credentials, NULL) == (uid_t) -1)
    {
      /* This happens on Linux if the remote side didn't pass the credentials */
      g_object_unref (credentials);
      return NULL;
    }

  message = g_unix_credentials_message_new_with_credentials (credentials);
  g_object_unref (credentials);
>>>>>>> 76bed778

  return message;

#else /* !G_CREDENTIALS_UNIX_CREDENTIALS_MESSAGE_SUPPORTED */

  return NULL;
#endif
}

static void
g_unix_credentials_message_serialize (GSocketControlMessage *_message,
                                      gpointer               data)
{
#if G_CREDENTIALS_UNIX_CREDENTIALS_MESSAGE_SUPPORTED
  GUnixCredentialsMessage *message = G_UNIX_CREDENTIALS_MESSAGE (_message);

  memcpy (data,
          g_credentials_get_native (message->priv->credentials,
<<<<<<< HEAD
                                    G_CREDENTIALS_TYPE_LINUX_UCRED),
          sizeof (struct ucred));
#elif defined(__FreeBSD__)
  memcpy (data,
          g_credentials_get_native (message->priv->credentials,
                                    G_CREDENTIALS_TYPE_FREEBSD_CMSGCRED),
          sizeof (struct cmsgcred));

=======
                                    G_CREDENTIALS_NATIVE_TYPE),
          G_CREDENTIALS_NATIVE_SIZE);
>>>>>>> 76bed778
#endif
}

static void
g_unix_credentials_message_finalize (GObject *object)
{
  GUnixCredentialsMessage *message = G_UNIX_CREDENTIALS_MESSAGE (object);

  if (message->priv->credentials != NULL)
    g_object_unref (message->priv->credentials);

  G_OBJECT_CLASS (g_unix_credentials_message_parent_class)->finalize (object);
}

static void
g_unix_credentials_message_init (GUnixCredentialsMessage *message)
{
  message->priv = g_unix_credentials_message_get_instance_private (message);
}

static void
g_unix_credentials_message_get_property (GObject    *object,
                                         guint       prop_id,
                                         GValue     *value,
                                         GParamSpec *pspec)
{
  GUnixCredentialsMessage *message = G_UNIX_CREDENTIALS_MESSAGE (object);

  switch (prop_id)
    {
    case PROP_CREDENTIALS:
      g_value_set_object (value, message->priv->credentials);
      break;

    default:
      G_OBJECT_WARN_INVALID_PROPERTY_ID (object, prop_id, pspec);
      break;
    }
}

static void
g_unix_credentials_message_set_property (GObject      *object,
                                         guint         prop_id,
                                         const GValue *value,
                                         GParamSpec   *pspec)
{
  GUnixCredentialsMessage *message = G_UNIX_CREDENTIALS_MESSAGE (object);

  switch (prop_id)
    {
    case PROP_CREDENTIALS:
      message->priv->credentials = g_value_dup_object (value);
      break;

    default:
      G_OBJECT_WARN_INVALID_PROPERTY_ID (object, prop_id, pspec);
      break;
    }
}

static void
g_unix_credentials_message_constructed (GObject *object)
{
  GUnixCredentialsMessage *message = G_UNIX_CREDENTIALS_MESSAGE (object);

  if (message->priv->credentials == NULL)
    message->priv->credentials = g_credentials_new ();

  if (G_OBJECT_CLASS (g_unix_credentials_message_parent_class)->constructed != NULL)
    G_OBJECT_CLASS (g_unix_credentials_message_parent_class)->constructed (object);
}

static void
g_unix_credentials_message_class_init (GUnixCredentialsMessageClass *class)
{
  GSocketControlMessageClass *scm_class;
  GObjectClass *gobject_class;

  gobject_class = G_OBJECT_CLASS (class);
  gobject_class->get_property = g_unix_credentials_message_get_property;
  gobject_class->set_property = g_unix_credentials_message_set_property;
  gobject_class->finalize = g_unix_credentials_message_finalize;
  gobject_class->constructed = g_unix_credentials_message_constructed;

  scm_class = G_SOCKET_CONTROL_MESSAGE_CLASS (class);
  scm_class->get_size = g_unix_credentials_message_get_size;
  scm_class->get_level = g_unix_credentials_message_get_level;
  scm_class->get_type = g_unix_credentials_message_get_msg_type;
  scm_class->serialize = g_unix_credentials_message_serialize;
  scm_class->deserialize = g_unix_credentials_message_deserialize;

  /**
   * GUnixCredentialsMessage:credentials:
   *
   * The credentials stored in the message.
   *
   * Since: 2.26
   */
  g_object_class_install_property (gobject_class,
                                   PROP_CREDENTIALS,
                                   g_param_spec_object ("credentials",
                                                        P_("Credentials"),
                                                        P_("The credentials stored in the message"),
                                                        G_TYPE_CREDENTIALS,
                                                        G_PARAM_READABLE |
                                                        G_PARAM_WRITABLE |
                                                        G_PARAM_CONSTRUCT_ONLY |
                                                        G_PARAM_STATIC_NAME |
                                                        G_PARAM_STATIC_BLURB |
                                                        G_PARAM_STATIC_NICK));

}

/* ---------------------------------------------------------------------------------------------------- */

/**
 * g_unix_credentials_message_is_supported:
 *
 * Checks if passing #GCredentials on a #GSocket is supported on this platform.
 *
 * Returns: %TRUE if supported, %FALSE otherwise
 *
 * Since: 2.26
 */
gboolean
g_unix_credentials_message_is_supported (void)
{
#if G_CREDENTIALS_UNIX_CREDENTIALS_MESSAGE_SUPPORTED
  return TRUE;
#else
  return FALSE;
#endif
}

/* ---------------------------------------------------------------------------------------------------- */

/**
 * g_unix_credentials_message_new:
 *
 * Creates a new #GUnixCredentialsMessage with credentials matching the current processes.
 *
 * Returns: a new #GUnixCredentialsMessage
 *
 * Since: 2.26
 */
GSocketControlMessage *
g_unix_credentials_message_new (void)
{
  g_return_val_if_fail (g_unix_credentials_message_is_supported (), NULL);
  return g_object_new (G_TYPE_UNIX_CREDENTIALS_MESSAGE,
                       NULL);
}

/**
 * g_unix_credentials_message_new_with_credentials:
 * @credentials: A #GCredentials object.
 *
 * Creates a new #GUnixCredentialsMessage holding @credentials.
 *
 * Returns: a new #GUnixCredentialsMessage
 *
 * Since: 2.26
 */
GSocketControlMessage *
g_unix_credentials_message_new_with_credentials (GCredentials *credentials)
{
  g_return_val_if_fail (G_IS_CREDENTIALS (credentials), NULL);
  g_return_val_if_fail (g_unix_credentials_message_is_supported (), NULL);
  return g_object_new (G_TYPE_UNIX_CREDENTIALS_MESSAGE,
                       "credentials", credentials,
                       NULL);
}

/**
 * g_unix_credentials_message_get_credentials:
 * @message: A #GUnixCredentialsMessage.
 *
 * Gets the credentials stored in @message.
 *
 * Returns: (transfer none): A #GCredentials instance. Do not free, it is owned by @message.
 *
 * Since: 2.26
 */
GCredentials *
g_unix_credentials_message_get_credentials (GUnixCredentialsMessage *message)
{
  g_return_val_if_fail (G_IS_UNIX_CREDENTIALS_MESSAGE (message), NULL);
  return message->priv->credentials;
}<|MERGE_RESOLUTION|>--- conflicted
+++ resolved
@@ -36,34 +36,8 @@
 #include "config.h"
 
 /* ---------------------------------------------------------------------------------------------------- */
-<<<<<<< HEAD
-#ifdef __linux__
-#include <sys/types.h>
-#include <sys/socket.h>
-#include <sys/un.h>
-#include <unistd.h>
+
 #include <fcntl.h>
-#define G_UNIX_CREDENTIALS_MESSAGE_SUPPORTED 1
-
-#elif defined(__FreeBSD__)
-#include <sys/types.h>
-#include <sys/socket.h>
-#include <sys/un.h>
-#include <unistd.h>
-#include <fcntl.h>
-#define G_UNIX_CREDENTIALS_MESSAGE_SUPPORTED 1
-#else
-/* TODO: please add support for your UNIX flavor */
-#define G_UNIX_CREDENTIALS_MESSAGE_SUPPORTED 0
-#endif
-
-/* ---------------------------------------------------------------------------------------------------- */
-
-#include <string.h>
-=======
-
-#include <fcntl.h>
->>>>>>> 76bed778
 #include <errno.h>
 #include <string.h>
 #include <unistd.h>
@@ -91,15 +65,8 @@
 static gsize
 g_unix_credentials_message_get_size (GSocketControlMessage *message)
 {
-<<<<<<< HEAD
-#ifdef __linux__
-  return sizeof (struct ucred);
-#elif defined(__FreeBSD__)
-  return sizeof (struct cmsgcred);
-=======
 #if G_CREDENTIALS_UNIX_CREDENTIALS_MESSAGE_SUPPORTED
   return G_CREDENTIALS_NATIVE_SIZE;
->>>>>>> 76bed778
 #else
   return 0;
 #endif
@@ -109,8 +76,6 @@
 g_unix_credentials_message_get_level (GSocketControlMessage *message)
 {
 #if G_CREDENTIALS_UNIX_CREDENTIALS_MESSAGE_SUPPORTED
-  return SOL_SOCKET;
-#elif defined(__FreeBSD__)
   return SOL_SOCKET;
 #else
   return 0;
@@ -122,10 +87,6 @@
 {
 #if G_CREDENTIALS_USE_LINUX_UCRED
   return SCM_CREDENTIALS;
-<<<<<<< HEAD
-#elif defined(__FreeBSD__)
-  return SCM_CREDS;
-=======
 #elif G_CREDENTIALS_USE_FREEBSD_CMSGCRED
   return SCM_CREDS;
 #elif G_CREDENTIALS_USE_NETBSD_UNPCBID
@@ -134,7 +95,6 @@
   return SCM_UCRED;
 #elif G_CREDENTIALS_UNIX_CREDENTIALS_MESSAGE_SUPPORTED
   #error "G_CREDENTIALS_UNIX_CREDENTIALS_MESSAGE_SUPPORTED is set but there is no msg_type defined for this platform"
->>>>>>> 76bed778
 #else
   return 0;
 #endif
@@ -150,71 +110,6 @@
   GSocketControlMessage *message;
   GCredentials *credentials;
 
-<<<<<<< HEAD
-  message = NULL;
-
-#ifdef __linux__
-  {
-    GCredentials *credentials;
-    struct ucred *ucred;
-
-    if (level != SOL_SOCKET || type != SCM_CREDENTIALS)
-      goto out;
-
-    if (size != sizeof (struct ucred))
-      {
-        g_warning ("Expected a struct ucred (%" G_GSIZE_FORMAT " bytes) but "
-                   "got %" G_GSIZE_FORMAT " bytes of data",
-                   sizeof (struct ucred),
-                   size);
-        goto out;
-      }
-
-    ucred = data;
-
-    if (ucred->uid == (uid_t)-1 &&
-	ucred->gid == (gid_t)-1)
-      {
-	/* This happens if the remote side didn't pass the credentials */
-	goto out;
-      }
-
-    credentials = g_credentials_new ();
-    g_credentials_set_native (credentials, G_CREDENTIALS_TYPE_LINUX_UCRED, ucred);
-    message = g_unix_credentials_message_new_with_credentials (credentials);
-    g_object_unref (credentials);
- out:
-    ;
-  }
-#elif defined(__FreeBSD__)
-  {
-    GCredentials *credentials;
-    struct cmsgcred *cred;
-
-    if (level != SOL_SOCKET || type != SCM_CREDS)
-      {
-        goto out;
-      }
-    if (size < sizeof *cred)
-      {
-        g_warning ("Expected a struct cmsgcred (%" G_GSIZE_FORMAT " bytes) but "
-                   "got %" G_GSIZE_FORMAT " bytes of data",
-                   CMSG_LEN (sizeof *cred),
-                   size);
-        goto out;
-      }
-
-    cred = data;
-
-    credentials = g_credentials_new ();
-    g_credentials_set_native (credentials, G_CREDENTIALS_TYPE_FREEBSD_CMSGCRED, cred);
-    message = g_unix_credentials_message_new_with_credentials (credentials);
-    g_object_unref (credentials);
- out:
-    ;
-  }
-#endif
-=======
   if (level != SOL_SOCKET || type != g_unix_credentials_message_get_msg_type (NULL))
     return NULL;
 
@@ -238,7 +133,6 @@
 
   message = g_unix_credentials_message_new_with_credentials (credentials);
   g_object_unref (credentials);
->>>>>>> 76bed778
 
   return message;
 
@@ -257,19 +151,8 @@
 
   memcpy (data,
           g_credentials_get_native (message->priv->credentials,
-<<<<<<< HEAD
-                                    G_CREDENTIALS_TYPE_LINUX_UCRED),
-          sizeof (struct ucred));
-#elif defined(__FreeBSD__)
-  memcpy (data,
-          g_credentials_get_native (message->priv->credentials,
-                                    G_CREDENTIALS_TYPE_FREEBSD_CMSGCRED),
-          sizeof (struct cmsgcred));
-
-=======
                                     G_CREDENTIALS_NATIVE_TYPE),
           G_CREDENTIALS_NATIVE_SIZE);
->>>>>>> 76bed778
 #endif
 }
 
