--- conflicted
+++ resolved
@@ -50,11 +50,7 @@
  * 
  * Unmounting a #GMount instance is an asynchronous operation. For
  * more information about asynchronous operations, see #GAsyncResult
-<<<<<<< HEAD
- * and #GSimpleAsyncResult. To unmount a #GMount instance, first call
-=======
  * and #GTask. To unmount a #GMount instance, first call
->>>>>>> 76bed778
  * g_mount_unmount_with_operation() with (at least) the #GMount instance and a
  * #GAsyncReadyCallback.  The callback will be fired when the
  * operation has resolved (either with success or failure), and a
@@ -427,11 +423,8 @@
 
   if (g_async_result_legacy_propagate_error (result, error))
     return FALSE;
-<<<<<<< HEAD
-=======
   else if (g_async_result_is_tagged (result, g_mount_unmount_with_operation))
     return g_task_propagate_boolean (G_TASK (result), error);
->>>>>>> 76bed778
   
   iface = G_MOUNT_GET_IFACE (mount);
   return (* iface->unmount_finish) (mount, result, error);
@@ -506,11 +499,8 @@
 
   if (g_async_result_legacy_propagate_error (result, error))
     return FALSE;
-<<<<<<< HEAD
-=======
   else if (g_async_result_is_tagged (result, g_mount_eject_with_operation))
     return g_task_propagate_boolean (G_TASK (result), error);
->>>>>>> 76bed778
   
   iface = G_MOUNT_GET_IFACE (mount);
   return (* iface->eject_finish) (mount, result, error);
@@ -590,11 +580,8 @@
 
   if (g_async_result_legacy_propagate_error (result, error))
     return FALSE;
-<<<<<<< HEAD
-=======
   else if (g_async_result_is_tagged (result, g_mount_unmount_with_operation))
     return g_task_propagate_boolean (G_TASK (result), error);
->>>>>>> 76bed778
 
   iface = G_MOUNT_GET_IFACE (mount);
   if (iface->unmount_with_operation_finish != NULL)
@@ -678,11 +665,8 @@
 
   if (g_async_result_legacy_propagate_error (result, error))
     return FALSE;
-<<<<<<< HEAD
-=======
   else if (g_async_result_is_tagged (result, g_mount_eject_with_operation))
     return g_task_propagate_boolean (G_TASK (result), error);
->>>>>>> 76bed778
 
   iface = G_MOUNT_GET_IFACE (mount);
   if (iface->eject_with_operation_finish != NULL)
@@ -764,11 +748,8 @@
 
   if (g_async_result_legacy_propagate_error (result, error))
     return FALSE;
-<<<<<<< HEAD
-=======
   else if (g_async_result_is_tagged (result, g_mount_remount))
     return g_task_propagate_boolean (G_TASK (result), error);
->>>>>>> 76bed778
   
   iface = G_MOUNT_GET_IFACE (mount);
   return (* iface->remount_finish) (mount, result, error);
@@ -855,11 +836,8 @@
 
   if (g_async_result_legacy_propagate_error (result, error))
     return NULL;
-<<<<<<< HEAD
-=======
   else if (g_async_result_is_tagged (result, g_mount_guess_content_type))
     return g_task_propagate_pointer (G_TASK (result), error);
->>>>>>> 76bed778
   
   iface = G_MOUNT_GET_IFACE (mount);
   return (* iface->guess_content_type_finish) (mount, result, error);
