/*
 * Copyright © 2009, 2010 Codethink Limited
 *
 * This library is free software; you can redistribute it and/or
 * modify it under the terms of the GNU Lesser General Public
 * License as published by the Free Software Foundation; either
 * version 2 of the licence, or (at your option) any later version.
 *
 * This library is distributed in the hope that it will be useful,
 * but WITHOUT ANY WARRANTY; without even the implied warranty of
 * MERCHANTABILITY or FITNESS FOR A PARTICULAR PURPOSE.  See the GNU
 * Lesser General Public License for more details.
 *
 * You should have received a copy of the GNU Lesser General Public
 * License along with this library; if not, see <http://www.gnu.org/licenses/>.
 *
 * Author: Ryan Lortie <desrt@desrt.ca>
 */

#ifndef __G_SETTINGS_H__
#define __G_SETTINGS_H__

#if !defined (__GIO_GIO_H_INSIDE__) && !defined (GIO_COMPILATION)
#error "Only <gio/gio.h> can be included directly."
#endif

<<<<<<< HEAD
#ifndef __G_SETTINGS_H__
#define __G_SETTINGS_H__

=======
>>>>>>> 76bed778
#include <gio/gsettingsschema.h>
#include <gio/giotypes.h>

G_BEGIN_DECLS

#define G_TYPE_SETTINGS                                     (g_settings_get_type ())
#define G_SETTINGS(inst)                                    (G_TYPE_CHECK_INSTANCE_CAST ((inst),                     \
                                                             G_TYPE_SETTINGS, GSettings))
#define G_SETTINGS_CLASS(class)                             (G_TYPE_CHECK_CLASS_CAST ((class),                       \
                                                             G_TYPE_SETTINGS, GSettingsClass))
#define G_IS_SETTINGS(inst)                                 (G_TYPE_CHECK_INSTANCE_TYPE ((inst), G_TYPE_SETTINGS))
#define G_IS_SETTINGS_CLASS(class)                          (G_TYPE_CHECK_CLASS_TYPE ((class), G_TYPE_SETTINGS))
#define G_SETTINGS_GET_CLASS(inst)                          (G_TYPE_INSTANCE_GET_CLASS ((inst),                      \
                                                             G_TYPE_SETTINGS, GSettingsClass))

typedef struct _GSettingsPrivate                            GSettingsPrivate;
typedef struct _GSettingsClass                              GSettingsClass;

struct _GSettingsClass
{
  GObjectClass parent_class;

  /* Signals */
  void        (*writable_changed)      (GSettings    *settings,
                                        const gchar  *key);
  void        (*changed)               (GSettings    *settings,
                                        const gchar  *key);
  gboolean    (*writable_change_event) (GSettings    *settings,
                                        GQuark        key);
  gboolean    (*change_event)          (GSettings    *settings,
                                        const GQuark *keys,
                                        gint          n_keys);

  gpointer padding[20];
};

struct _GSettings
{
  GObject parent_instance;
  GSettingsPrivate *priv;
};


GLIB_AVAILABLE_IN_ALL
GType                   g_settings_get_type                             (void);

GLIB_DEPRECATED_IN_2_40_FOR(g_settings_schema_source_list_schemas)
const gchar * const *   g_settings_list_schemas                         (void);
<<<<<<< HEAD
const gchar * const *   g_settings_list_relocatable_schemas             (void);
GSettings *             g_settings_new                                  (const gchar        *schema_id);
GSettings *             g_settings_new_with_path                        (const gchar        *schema_id,
                                                                         const gchar        *path);
GSettings *             g_settings_new_with_backend                     (const gchar        *schema_id,
                                                                         GSettingsBackend   *backend);
=======
GLIB_DEPRECATED_IN_2_40_FOR(g_settings_schema_source_list_schemas)
const gchar * const *   g_settings_list_relocatable_schemas             (void);
GLIB_AVAILABLE_IN_ALL
GSettings *             g_settings_new                                  (const gchar        *schema_id);
GLIB_AVAILABLE_IN_ALL
GSettings *             g_settings_new_with_path                        (const gchar        *schema_id,
                                                                         const gchar        *path);
GLIB_AVAILABLE_IN_ALL
GSettings *             g_settings_new_with_backend                     (const gchar        *schema_id,
                                                                         GSettingsBackend   *backend);
GLIB_AVAILABLE_IN_ALL
>>>>>>> 76bed778
GSettings *             g_settings_new_with_backend_and_path            (const gchar        *schema_id,
                                                                         GSettingsBackend   *backend,
                                                                         const gchar        *path);
GLIB_AVAILABLE_IN_2_32
GSettings *             g_settings_new_full                             (GSettingsSchema    *schema,
                                                                         GSettingsBackend   *backend,
                                                                         const gchar        *path);
<<<<<<< HEAD
gchar **                g_settings_list_children                        (GSettings          *settings);
gchar **                g_settings_list_keys                            (GSettings          *settings);
GVariant *              g_settings_get_range                            (GSettings          *settings,
                                                                         const gchar        *key);
=======
GLIB_AVAILABLE_IN_ALL
gchar **                g_settings_list_children                        (GSettings          *settings);
GLIB_DEPRECATED_IN_2_46_FOR(g_settings_schema_list_keys)
gchar **                g_settings_list_keys                            (GSettings          *settings);
GLIB_DEPRECATED_IN_2_40_FOR(g_settings_schema_key_get_range)
GVariant *              g_settings_get_range                            (GSettings          *settings,
                                                                         const gchar        *key);
GLIB_DEPRECATED_IN_2_40_FOR(g_settings_schema_key_range_check)
>>>>>>> 76bed778
gboolean                g_settings_range_check                          (GSettings          *settings,
                                                                         const gchar        *key,
                                                                         GVariant           *value);

GLIB_AVAILABLE_IN_ALL
gboolean                g_settings_set_value                            (GSettings          *settings,
                                                                         const gchar        *key,
                                                                         GVariant           *value);
GLIB_AVAILABLE_IN_ALL
GVariant *              g_settings_get_value                            (GSettings          *settings,
                                                                         const gchar        *key);

GLIB_AVAILABLE_IN_2_40
GVariant *              g_settings_get_user_value                       (GSettings          *settings,
                                                                         const gchar        *key);
GLIB_AVAILABLE_IN_2_40
GVariant *              g_settings_get_default_value                    (GSettings          *settings,
                                                                         const gchar        *key);

GLIB_AVAILABLE_IN_ALL
gboolean                g_settings_set                                  (GSettings          *settings,
                                                                         const gchar        *key,
                                                                         const gchar        *format,
                                                                         ...);
GLIB_AVAILABLE_IN_ALL
void                    g_settings_get                                  (GSettings          *settings,
                                                                         const gchar        *key,
                                                                         const gchar        *format,
                                                                         ...);
GLIB_AVAILABLE_IN_ALL
void                    g_settings_reset                                (GSettings          *settings,
                                                                         const gchar        *key);

GLIB_AVAILABLE_IN_ALL
gint                    g_settings_get_int                              (GSettings          *settings,
                                                                         const gchar        *key);
GLIB_AVAILABLE_IN_ALL
gboolean                g_settings_set_int                              (GSettings          *settings,
                                                                         const gchar        *key,
                                                                         gint                value);
<<<<<<< HEAD
guint                   g_settings_get_uint                             (GSettings          *settings,
                                                                         const gchar        *key);
gboolean                g_settings_set_uint                             (GSettings          *settings,
                                                                         const gchar        *key,
                                                                         guint               value);
=======
GLIB_AVAILABLE_IN_2_32
guint                   g_settings_get_uint                             (GSettings          *settings,
                                                                         const gchar        *key);
GLIB_AVAILABLE_IN_2_32
gboolean                g_settings_set_uint                             (GSettings          *settings,
                                                                         const gchar        *key,
                                                                         guint               value);
GLIB_AVAILABLE_IN_ALL
>>>>>>> 76bed778
gchar *                 g_settings_get_string                           (GSettings          *settings,
                                                                         const gchar        *key);
GLIB_AVAILABLE_IN_ALL
gboolean                g_settings_set_string                           (GSettings          *settings,
                                                                         const gchar        *key,
                                                                         const gchar        *value);
GLIB_AVAILABLE_IN_ALL
gboolean                g_settings_get_boolean                          (GSettings          *settings,
                                                                         const gchar        *key);
GLIB_AVAILABLE_IN_ALL
gboolean                g_settings_set_boolean                          (GSettings          *settings,
                                                                         const gchar        *key,
                                                                         gboolean            value);
GLIB_AVAILABLE_IN_ALL
gdouble                 g_settings_get_double                           (GSettings          *settings,
                                                                         const gchar        *key);
GLIB_AVAILABLE_IN_ALL
gboolean                g_settings_set_double                           (GSettings          *settings,
                                                                         const gchar        *key,
                                                                         gdouble             value);
GLIB_AVAILABLE_IN_ALL
gchar **                g_settings_get_strv                             (GSettings          *settings,
                                                                         const gchar        *key);
GLIB_AVAILABLE_IN_ALL
gboolean                g_settings_set_strv                             (GSettings          *settings,
                                                                         const gchar        *key,
                                                                         const gchar *const *value);
GLIB_AVAILABLE_IN_ALL
gint                    g_settings_get_enum                             (GSettings          *settings,
                                                                         const gchar        *key);
GLIB_AVAILABLE_IN_ALL
gboolean                g_settings_set_enum                             (GSettings          *settings,
                                                                         const gchar        *key,
                                                                         gint                value);
GLIB_AVAILABLE_IN_ALL
guint                   g_settings_get_flags                            (GSettings          *settings,
                                                                         const gchar        *key);
GLIB_AVAILABLE_IN_ALL
gboolean                g_settings_set_flags                            (GSettings          *settings,
                                                                         const gchar        *key,
                                                                         guint               value);
GLIB_AVAILABLE_IN_ALL
GSettings *             g_settings_get_child                            (GSettings          *settings,
                                                                         const gchar        *name);

GLIB_AVAILABLE_IN_ALL
gboolean                g_settings_is_writable                          (GSettings          *settings,
                                                                         const gchar        *name);

GLIB_AVAILABLE_IN_ALL
void                    g_settings_delay                                (GSettings          *settings);
GLIB_AVAILABLE_IN_ALL
void                    g_settings_apply                                (GSettings          *settings);
GLIB_AVAILABLE_IN_ALL
void                    g_settings_revert                               (GSettings          *settings);
GLIB_AVAILABLE_IN_ALL
gboolean                g_settings_get_has_unapplied                    (GSettings          *settings);
GLIB_AVAILABLE_IN_ALL
void                    g_settings_sync                                 (void);

/**
 * GSettingsBindSetMapping:
 * @value: a #GValue containing the property value to map
 * @expected_type: the #GVariantType to create
 * @user_data: user data that was specified when the binding was created
 *
 * The type for the function that is used to convert an object property
 * value to a #GVariant for storing it in #GSettings.
 *
 * Returns: a new #GVariant holding the data from @value,
 *     or %NULL in case of an error
 */
typedef GVariant *    (*GSettingsBindSetMapping)                        (const GValue       *value,
                                                                         const GVariantType *expected_type,
                                                                         gpointer            user_data);

/**
 * GSettingsBindGetMapping:
 * @value: return location for the property value
 * @variant: the #GVariant
 * @user_data: user data that was specified when the binding was created
 *
 * The type for the function that is used to convert from #GSettings to
 * an object property. The @value is already initialized to hold values
 * of the appropriate type.
 *
 * Returns: %TRUE if the conversion succeeded, %FALSE in case of an error
 */
typedef gboolean      (*GSettingsBindGetMapping)                        (GValue             *value,
                                                                         GVariant           *variant,
                                                                         gpointer            user_data);

/**
 * GSettingsGetMapping:
 * @value: the #GVariant to map, or %NULL
 * @result: (out): the result of the mapping
 * @user_data: (closure): the user data that was passed to
 * g_settings_get_mapped()
 *
 * The type of the function that is used to convert from a value stored
 * in a #GSettings to a value that is useful to the application.
 *
 * If the value is successfully mapped, the result should be stored at
 * @result and %TRUE returned.  If mapping fails (for example, if @value
 * is not in the right format) then %FALSE should be returned.
 *
 * If @value is %NULL then it means that the mapping function is being
 * given a "last chance" to successfully return a valid value.  %TRUE
 * must be returned in this case.
 *
 * Returns: %TRUE if the conversion succeeded, %FALSE in case of an error
 **/
typedef gboolean      (*GSettingsGetMapping)                            (GVariant           *value,
                                                                         gpointer           *result,
                                                                         gpointer            user_data);

/**
 * GSettingsBindFlags:
 * @G_SETTINGS_BIND_DEFAULT: Equivalent to `G_SETTINGS_BIND_GET|G_SETTINGS_BIND_SET`
 * @G_SETTINGS_BIND_GET: Update the #GObject property when the setting changes.
 *     It is an error to use this flag if the property is not writable.
 * @G_SETTINGS_BIND_SET: Update the setting when the #GObject property changes.
 *     It is an error to use this flag if the property is not readable.
 * @G_SETTINGS_BIND_NO_SENSITIVITY: Do not try to bind a "sensitivity" property to the writability of the setting
 * @G_SETTINGS_BIND_GET_NO_CHANGES: When set in addition to #G_SETTINGS_BIND_GET, set the #GObject property
 *     value initially from the setting, but do not listen for changes of the setting
 * @G_SETTINGS_BIND_INVERT_BOOLEAN: When passed to g_settings_bind(), uses a pair of mapping functions that invert
 *     the boolean value when mapping between the setting and the property.  The setting and property must both
 *     be booleans.  You cannot pass this flag to g_settings_bind_with_mapping().
 *
 * Flags used when creating a binding. These flags determine in which
 * direction the binding works. The default is to synchronize in both
 * directions.
 */
typedef enum
{
  G_SETTINGS_BIND_DEFAULT,
  G_SETTINGS_BIND_GET            = (1<<0),
  G_SETTINGS_BIND_SET            = (1<<1),
  G_SETTINGS_BIND_NO_SENSITIVITY = (1<<2),
  G_SETTINGS_BIND_GET_NO_CHANGES = (1<<3),
  G_SETTINGS_BIND_INVERT_BOOLEAN = (1<<4)
} GSettingsBindFlags;

GLIB_AVAILABLE_IN_ALL
void                    g_settings_bind                                 (GSettings               *settings,
                                                                         const gchar             *key,
                                                                         gpointer                 object,
                                                                         const gchar             *property,
                                                                         GSettingsBindFlags       flags);
GLIB_AVAILABLE_IN_ALL
void                    g_settings_bind_with_mapping                    (GSettings               *settings,
                                                                         const gchar             *key,
                                                                         gpointer                 object,
                                                                         const gchar             *property,
                                                                         GSettingsBindFlags       flags,
                                                                         GSettingsBindGetMapping  get_mapping,
                                                                         GSettingsBindSetMapping  set_mapping,
                                                                         gpointer                 user_data,
                                                                         GDestroyNotify           destroy);
GLIB_AVAILABLE_IN_ALL
void                    g_settings_bind_writable                        (GSettings               *settings,
                                                                         const gchar             *key,
                                                                         gpointer                 object,
                                                                         const gchar             *property,
                                                                         gboolean                 inverted);
GLIB_AVAILABLE_IN_ALL
void                    g_settings_unbind                               (gpointer                 object,
                                                                         const gchar             *property);

GLIB_AVAILABLE_IN_2_32
GAction *               g_settings_create_action                        (GSettings               *settings,
                                                                         const gchar             *key);

<<<<<<< HEAD
=======
GLIB_AVAILABLE_IN_ALL
>>>>>>> 76bed778
gpointer                g_settings_get_mapped                           (GSettings               *settings,
                                                                         const gchar             *key,
                                                                         GSettingsGetMapping      mapping,
                                                                         gpointer                 user_data);

G_END_DECLS

#endif  /* __G_SETTINGS_H__ */<|MERGE_RESOLUTION|>--- conflicted
+++ resolved
@@ -24,12 +24,6 @@
 #error "Only <gio/gio.h> can be included directly."
 #endif
 
-<<<<<<< HEAD
-#ifndef __G_SETTINGS_H__
-#define __G_SETTINGS_H__
-
-=======
->>>>>>> 76bed778
 #include <gio/gsettingsschema.h>
 #include <gio/giotypes.h>
 
@@ -78,26 +72,17 @@
 
 GLIB_DEPRECATED_IN_2_40_FOR(g_settings_schema_source_list_schemas)
 const gchar * const *   g_settings_list_schemas                         (void);
-<<<<<<< HEAD
+GLIB_DEPRECATED_IN_2_40_FOR(g_settings_schema_source_list_schemas)
 const gchar * const *   g_settings_list_relocatable_schemas             (void);
+GLIB_AVAILABLE_IN_ALL
 GSettings *             g_settings_new                                  (const gchar        *schema_id);
+GLIB_AVAILABLE_IN_ALL
 GSettings *             g_settings_new_with_path                        (const gchar        *schema_id,
                                                                          const gchar        *path);
+GLIB_AVAILABLE_IN_ALL
 GSettings *             g_settings_new_with_backend                     (const gchar        *schema_id,
                                                                          GSettingsBackend   *backend);
-=======
-GLIB_DEPRECATED_IN_2_40_FOR(g_settings_schema_source_list_schemas)
-const gchar * const *   g_settings_list_relocatable_schemas             (void);
-GLIB_AVAILABLE_IN_ALL
-GSettings *             g_settings_new                                  (const gchar        *schema_id);
-GLIB_AVAILABLE_IN_ALL
-GSettings *             g_settings_new_with_path                        (const gchar        *schema_id,
-                                                                         const gchar        *path);
-GLIB_AVAILABLE_IN_ALL
-GSettings *             g_settings_new_with_backend                     (const gchar        *schema_id,
-                                                                         GSettingsBackend   *backend);
-GLIB_AVAILABLE_IN_ALL
->>>>>>> 76bed778
+GLIB_AVAILABLE_IN_ALL
 GSettings *             g_settings_new_with_backend_and_path            (const gchar        *schema_id,
                                                                          GSettingsBackend   *backend,
                                                                          const gchar        *path);
@@ -105,12 +90,6 @@
 GSettings *             g_settings_new_full                             (GSettingsSchema    *schema,
                                                                          GSettingsBackend   *backend,
                                                                          const gchar        *path);
-<<<<<<< HEAD
-gchar **                g_settings_list_children                        (GSettings          *settings);
-gchar **                g_settings_list_keys                            (GSettings          *settings);
-GVariant *              g_settings_get_range                            (GSettings          *settings,
-                                                                         const gchar        *key);
-=======
 GLIB_AVAILABLE_IN_ALL
 gchar **                g_settings_list_children                        (GSettings          *settings);
 GLIB_DEPRECATED_IN_2_46_FOR(g_settings_schema_list_keys)
@@ -119,7 +98,6 @@
 GVariant *              g_settings_get_range                            (GSettings          *settings,
                                                                          const gchar        *key);
 GLIB_DEPRECATED_IN_2_40_FOR(g_settings_schema_key_range_check)
->>>>>>> 76bed778
 gboolean                g_settings_range_check                          (GSettings          *settings,
                                                                          const gchar        *key,
                                                                          GVariant           *value);
@@ -160,13 +138,6 @@
 gboolean                g_settings_set_int                              (GSettings          *settings,
                                                                          const gchar        *key,
                                                                          gint                value);
-<<<<<<< HEAD
-guint                   g_settings_get_uint                             (GSettings          *settings,
-                                                                         const gchar        *key);
-gboolean                g_settings_set_uint                             (GSettings          *settings,
-                                                                         const gchar        *key,
-                                                                         guint               value);
-=======
 GLIB_AVAILABLE_IN_2_32
 guint                   g_settings_get_uint                             (GSettings          *settings,
                                                                          const gchar        *key);
@@ -175,7 +146,6 @@
                                                                          const gchar        *key,
                                                                          guint               value);
 GLIB_AVAILABLE_IN_ALL
->>>>>>> 76bed778
 gchar *                 g_settings_get_string                           (GSettings          *settings,
                                                                          const gchar        *key);
 GLIB_AVAILABLE_IN_ALL
@@ -350,10 +320,7 @@
 GAction *               g_settings_create_action                        (GSettings               *settings,
                                                                          const gchar             *key);
 
-<<<<<<< HEAD
-=======
-GLIB_AVAILABLE_IN_ALL
->>>>>>> 76bed778
+GLIB_AVAILABLE_IN_ALL
 gpointer                g_settings_get_mapped                           (GSettings               *settings,
                                                                          const gchar             *key,
                                                                          GSettingsGetMapping      mapping,
