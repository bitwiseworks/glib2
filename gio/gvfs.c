/* GIO - GLib Input, Output and Streaming Library
 *
 * Copyright (C) 2006-2007 Red Hat, Inc.
 *
 * This library is free software; you can redistribute it and/or
 * modify it under the terms of the GNU Lesser General Public
 * License as published by the Free Software Foundation; either
 * version 2 of the License, or (at your option) any later version.
 *
 * This library is distributed in the hope that it will be useful,
 * but WITHOUT ANY WARRANTY; without even the implied warranty of
 * MERCHANTABILITY or FITNESS FOR A PARTICULAR PURPOSE.  See the GNU
 * Lesser General Public License for more details.
 *
 * You should have received a copy of the GNU Lesser General
 * Public License along with this library; if not, see <http://www.gnu.org/licenses/>.
 *
 * Author: Alexander Larsson <alexl@redhat.com>
 */

#include "config.h"
#include <string.h>
#include "gvfs.h"
#include "glib-private.h"
#include "glocalvfs.h"
#include "gresourcefile.h"
#include "giomodule-priv.h"
#include "glibintl.h"


/**
 * SECTION:gvfs
 * @short_description: Virtual File System
 * @include: gio/gio.h
 *
 * Entry point for using GIO functionality.
 *
 */

G_DEFINE_TYPE (GVfs, g_vfs, G_TYPE_OBJECT);

static void
g_vfs_class_init (GVfsClass *klass)
{
}

static void
g_vfs_init (GVfs *vfs)
{
}

/**
 * g_vfs_is_active:
 * @vfs: a #GVfs.
 *
 * Checks if the VFS is active.
 *
 * Returns: %TRUE if construction of the @vfs was successful
 *     and it is now active.
 */
gboolean
g_vfs_is_active (GVfs *vfs)
{
  GVfsClass *class;

  g_return_val_if_fail (G_IS_VFS (vfs), FALSE);

  class = G_VFS_GET_CLASS (vfs);

  return (* class->is_active) (vfs);
}


/**
 * g_vfs_get_file_for_path:
 * @vfs: a #GVfs.
 * @path: a string containing a VFS path.
 *
 * Gets a #GFile for @path.
 *
 * Returns: (transfer full): a #GFile.
 *     Free the returned object with g_object_unref().
 */
GFile *
g_vfs_get_file_for_path (GVfs       *vfs,
                         const char *path)
{
  GVfsClass *class;
 
  g_return_val_if_fail (G_IS_VFS (vfs), NULL);
  g_return_val_if_fail (path != NULL, NULL);

  class = G_VFS_GET_CLASS (vfs);

  return (* class->get_file_for_path) (vfs, path);
}

/**
 * g_vfs_get_file_for_uri:
 * @vfs: a#GVfs.
 * @uri: a string containing a URI
 *
 * Gets a #GFile for @uri.
 *
 * This operation never fails, but the returned object
 * might not support any I/O operation if the URI
 * is malformed or if the URI scheme is not supported.
 *
 * Returns: (transfer full): a #GFile.
 *     Free the returned object with g_object_unref().
 */
GFile *
g_vfs_get_file_for_uri (GVfs       *vfs,
                        const char *uri)
{
  GVfsClass *class;
 
  g_return_val_if_fail (G_IS_VFS (vfs), NULL);
  g_return_val_if_fail (uri != NULL, NULL);

  class = G_VFS_GET_CLASS (vfs);

  /* This is an unfortunate placement, but we really
   * need to check this before chaining to the vfs,
   * because we want to support resource uris for
   * all vfs:es, even those that predate resources.
   */
  if (g_str_has_prefix (uri, "resource:"))
    return _g_resource_file_new (uri);

  return (* class->get_file_for_uri) (vfs, uri);
}

/**
 * g_vfs_get_supported_uri_schemes:
 * @vfs: a #GVfs.
 *
 * Gets a list of URI schemes supported by @vfs.
 *
 * Returns: (transfer none): a %NULL-terminated array of strings.
 *     The returned array belongs to GIO and must
 *     not be freed or modified.
 */
const gchar * const *
g_vfs_get_supported_uri_schemes (GVfs *vfs)
{
  GVfsClass *class;

  g_return_val_if_fail (G_IS_VFS (vfs), NULL);

  class = G_VFS_GET_CLASS (vfs);

  return (* class->get_supported_uri_schemes) (vfs);
}

/**
 * g_vfs_parse_name:
 * @vfs: a #GVfs.
 * @parse_name: a string to be parsed by the VFS module.
 *
 * This operation never fails, but the returned object might
 * not support any I/O operations if the @parse_name cannot
 * be parsed by the #GVfs module.
 *
 * Returns: (transfer full): a #GFile for the given @parse_name.
 *     Free the returned object with g_object_unref().
 */
GFile *
g_vfs_parse_name (GVfs       *vfs,
                  const char *parse_name)
{
  GVfsClass *class;

  g_return_val_if_fail (G_IS_VFS (vfs), NULL);
  g_return_val_if_fail (parse_name != NULL, NULL);

  class = G_VFS_GET_CLASS (vfs);

  if (g_str_has_prefix (parse_name, "resource:"))
    return _g_resource_file_new (parse_name);

  return (* class->parse_name) (vfs, parse_name);
}

/**
 * g_vfs_get_default:
 *
 * Gets the default #GVfs for the system.
 *
 * Returns: (transfer none): a #GVfs.
 */
GVfs *
g_vfs_get_default (void)
{
<<<<<<< HEAD
=======
  if (GLIB_PRIVATE_CALL (g_check_setuid) ())
    return g_vfs_get_local ();
>>>>>>> 76bed778
  return _g_io_module_get_default (G_VFS_EXTENSION_POINT_NAME,
                                   "GIO_USE_VFS",
                                   (GIOModuleVerifyFunc)g_vfs_is_active);
}

/**
 * g_vfs_get_local:
 *
 * Gets the local #GVfs for the system.
 *
 * Returns: (transfer none): a #GVfs.
 */
GVfs *
g_vfs_get_local (void)
{
  static gsize vfs = 0;

  if (g_once_init_enter (&vfs))
    g_once_init_leave (&vfs, (gsize)_g_local_vfs_new ());

  return G_VFS (vfs);
}<|MERGE_RESOLUTION|>--- conflicted
+++ resolved
@@ -192,11 +192,8 @@
 GVfs *
 g_vfs_get_default (void)
 {
-<<<<<<< HEAD
-=======
   if (GLIB_PRIVATE_CALL (g_check_setuid) ())
     return g_vfs_get_local ();
->>>>>>> 76bed778
   return _g_io_module_get_default (G_VFS_EXTENSION_POINT_NAME,
                                    "GIO_USE_VFS",
                                    (GIOModuleVerifyFunc)g_vfs_is_active);
