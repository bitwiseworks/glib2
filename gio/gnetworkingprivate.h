/* GIO - GLib Input, Output and Streaming Library
 *
 * Copyright (C) 2008 Red Hat, Inc.
 *
 * This library is free software; you can redistribute it and/or
 * modify it under the terms of the GNU Lesser General Public
 * License as published by the Free Software Foundation; either
 * version 2 of the License, or (at your option) any later version.
 *
 * This library is distributed in the hope that it will be useful,
 * but WITHOUT ANY WARRANTY; without even the implied warranty of
 * MERCHANTABILITY or FITNESS FOR A PARTICULAR PURPOSE.  See the GNU
 * Lesser General Public License for more details.
 *
 * You should have received a copy of the GNU Lesser General
 * Public License along with this library; if not, see <http://www.gnu.org/licenses/>.
 */

#ifndef __G_NETWORKINGPRIVATE_H__
#define __G_NETWORKINGPRIVATE_H__

<<<<<<< HEAD
#ifdef G_OS_WIN32

#define _WIN32_WINNT 0x0501
#include <winsock2.h>
#undef interface
#include <ws2tcpip.h>
#include <windns.h>
#include <mswsock.h>

#ifdef HAVE_WSPIAPI_H
/* <wspiapi.h> in the Windows SDK and in mingw-w64 has wrappers for
 * inline workarounds for getaddrinfo, getnameinfo and freeaddrinfo if
 * they aren't present at run-time (on Windows 2000).
 */
#include <wspiapi.h>
#endif

#else /* !G_OS_WIN32 */

#include <sys/types.h>

#include <netdb.h>
#include <netinet/in.h>
#include <netinet/tcp.h>
#include <resolv.h>
#include <sys/socket.h>
#include <sys/un.h>
#include <arpa/inet.h>
#include <arpa/nameser.h>
#if defined(HAVE_ARPA_NAMESER_COMPAT_H) && !defined(GETSHORT)
#include <arpa/nameser_compat.h>
#endif
#include <net/if.h>

#ifndef T_SRV
#define T_SRV 33
#endif

#ifndef _PATH_RESCONF
#define _PATH_RESCONF "/etc/resolv.conf"
#endif

#ifndef CMSG_LEN
/* CMSG_LEN and CMSG_SPACE are defined by RFC 2292, but missing on
 * some older platforms.
 */
#define CMSG_LEN(len) ((size_t)CMSG_DATA((struct cmsghdr *)NULL) + (len))

/* CMSG_SPACE must add at least as much padding as CMSG_NXTHDR()
 * adds. We overestimate here.
 */
#define ALIGN_TO_SIZEOF(len, obj) (((len) + sizeof (obj) - 1) & ~(sizeof (obj) - 1))
#define CMSG_SPACE(len) ALIGN_TO_SIZEOF (CMSG_LEN (len), struct cmsghdr)
#endif
#endif
=======
#include "gnetworking.h"
>>>>>>> 76bed778

#ifdef __KLIBC__
#include <lwres/netdb.h>

/*
 *  Desired design of maximum size and alignment.
 */
#define _SS_MAXSIZE 128
    /* Implementation-defined maximum size. */
#define _SS_ALIGNSIZE (sizeof(int64_t))
    /* Implementation-defined desired alignment. */


/*
 *  Definitions used for sockaddr_storage structure paddings design.
 */
#define _SS_PAD1SIZE (_SS_ALIGNSIZE - sizeof(sa_family_t))
#define _SS_PAD2SIZE (_SS_MAXSIZE - (sizeof(sa_family_t)+ \
                      _SS_PAD1SIZE + _SS_ALIGNSIZE))
struct sockaddr_storage {
    sa_family_t  ss_family;  /* Address family. */
/*
 *  Following fields are implementation-defined.
 */
    char _ss_pad1[_SS_PAD1SIZE];
        /* 6-byte pad; this is to make implementation-defined
           pad up to alignment field that follows explicit in
           the data structure. */
    int64_t _ss_align;  /* Field to force desired structure
                           storage alignment. */
    char _ss_pad2[_SS_PAD2SIZE];
        /* 112-byte pad to achieve desired size,
           _SS_MAXSIZE value minus size of ss_family
           __ss_pad1, __ss_align fields is 112. */
};

#define SHUT_RD		0
#define SHUT_WR		1
#define SHUT_RDWR	2

#define	EAI_AGAIN	 2	/* temporary failure in name resolution */
#define	EAI_FAIL	 4	/* non-recoverable failure in name resolution */
#define	EAI_MEMORY	 6	/* memory allocation failure */
#define	EAI_NONAME	 8	/* hostname nor servname provided, or not known */
#define	EAI_SYSTEM	11	/* system error returned in errno */
#define EAI_MAX		14

#define	NI_MAXHOST	1025
#define	NI_MAXSERV	32
#define getaddrinfo lwres_getaddrinfo
#define getnameinfo lwres_getnameinfo
#define freeaddrinfo lwres_freeaddrinfo
int		lwres_getaddrinfo(const char *, const char *,
				 const struct addrinfo *, struct addrinfo **);
int		lwres_getnameinfo(const struct sockaddr *, size_t, char *,
				 size_t, char *, size_t, int);
void		lwres_freeaddrinfo(struct addrinfo *);

#endif

G_BEGIN_DECLS

<<<<<<< HEAD
extern struct addrinfo _g_resolver_addrinfo_hints;

GList *_g_resolver_addresses_from_addrinfo (const char       *hostname,
					    struct addrinfo  *res,
					    gint              gai_retval,
					    GError          **error);

void   _g_resolver_address_to_sockaddr     (GInetAddress            *address,
					    struct sockaddr_storage *sa,
					    gsize                   *len);
char  *_g_resolver_name_from_nameinfo      (GInetAddress     *address,
					    const gchar      *name,
					    gint              gni_retval,
					    GError          **error);

#if defined(G_OS_UNIX)
gint   _g_resolver_record_type_to_rrtype   (GResolverRecordType record_type);

GList *_g_resolver_records_from_res_query  (const gchar      *rrname,
					    gint              rrtype,
					    guchar           *answer,
					    gint              len,
					    gint              herr,
					    GError          **error);
#elif defined(G_OS_WIN32)
WORD   _g_resolver_record_type_to_dnstype  (GResolverRecordType record_type);

GList *_g_resolver_records_from_DnsQuery   (const gchar      *rrname,
					    WORD              dnstype,
					    DNS_STATUS        status,
					    DNS_RECORD       *results,
					    GError          **error);
#endif

=======
>>>>>>> 76bed778
gboolean _g_uri_parse_authority            (const char       *uri,
					    char            **host,
					    guint16          *port,
					    char            **userinfo);
gchar *  _g_uri_from_authority             (const gchar      *protocol,
					    const gchar      *host,
					    guint             port,
					    const gchar      *userinfo);
<<<<<<< HEAD
=======

guint64  g_resolver_get_serial             (GResolver        *resolver);

gint g_socket (gint     domain,
               gint     type,
               gint     protocol,
               GError **error);
>>>>>>> 76bed778

G_END_DECLS

#endif /* __G_NETWORKINGPRIVATE_H__ */<|MERGE_RESOLUTION|>--- conflicted
+++ resolved
@@ -19,164 +19,10 @@
 #ifndef __G_NETWORKINGPRIVATE_H__
 #define __G_NETWORKINGPRIVATE_H__
 
-<<<<<<< HEAD
-#ifdef G_OS_WIN32
-
-#define _WIN32_WINNT 0x0501
-#include <winsock2.h>
-#undef interface
-#include <ws2tcpip.h>
-#include <windns.h>
-#include <mswsock.h>
-
-#ifdef HAVE_WSPIAPI_H
-/* <wspiapi.h> in the Windows SDK and in mingw-w64 has wrappers for
- * inline workarounds for getaddrinfo, getnameinfo and freeaddrinfo if
- * they aren't present at run-time (on Windows 2000).
- */
-#include <wspiapi.h>
-#endif
-
-#else /* !G_OS_WIN32 */
-
-#include <sys/types.h>
-
-#include <netdb.h>
-#include <netinet/in.h>
-#include <netinet/tcp.h>
-#include <resolv.h>
-#include <sys/socket.h>
-#include <sys/un.h>
-#include <arpa/inet.h>
-#include <arpa/nameser.h>
-#if defined(HAVE_ARPA_NAMESER_COMPAT_H) && !defined(GETSHORT)
-#include <arpa/nameser_compat.h>
-#endif
-#include <net/if.h>
-
-#ifndef T_SRV
-#define T_SRV 33
-#endif
-
-#ifndef _PATH_RESCONF
-#define _PATH_RESCONF "/etc/resolv.conf"
-#endif
-
-#ifndef CMSG_LEN
-/* CMSG_LEN and CMSG_SPACE are defined by RFC 2292, but missing on
- * some older platforms.
- */
-#define CMSG_LEN(len) ((size_t)CMSG_DATA((struct cmsghdr *)NULL) + (len))
-
-/* CMSG_SPACE must add at least as much padding as CMSG_NXTHDR()
- * adds. We overestimate here.
- */
-#define ALIGN_TO_SIZEOF(len, obj) (((len) + sizeof (obj) - 1) & ~(sizeof (obj) - 1))
-#define CMSG_SPACE(len) ALIGN_TO_SIZEOF (CMSG_LEN (len), struct cmsghdr)
-#endif
-#endif
-=======
 #include "gnetworking.h"
->>>>>>> 76bed778
-
-#ifdef __KLIBC__
-#include <lwres/netdb.h>
-
-/*
- *  Desired design of maximum size and alignment.
- */
-#define _SS_MAXSIZE 128
-    /* Implementation-defined maximum size. */
-#define _SS_ALIGNSIZE (sizeof(int64_t))
-    /* Implementation-defined desired alignment. */
-
-
-/*
- *  Definitions used for sockaddr_storage structure paddings design.
- */
-#define _SS_PAD1SIZE (_SS_ALIGNSIZE - sizeof(sa_family_t))
-#define _SS_PAD2SIZE (_SS_MAXSIZE - (sizeof(sa_family_t)+ \
-                      _SS_PAD1SIZE + _SS_ALIGNSIZE))
-struct sockaddr_storage {
-    sa_family_t  ss_family;  /* Address family. */
-/*
- *  Following fields are implementation-defined.
- */
-    char _ss_pad1[_SS_PAD1SIZE];
-        /* 6-byte pad; this is to make implementation-defined
-           pad up to alignment field that follows explicit in
-           the data structure. */
-    int64_t _ss_align;  /* Field to force desired structure
-                           storage alignment. */
-    char _ss_pad2[_SS_PAD2SIZE];
-        /* 112-byte pad to achieve desired size,
-           _SS_MAXSIZE value minus size of ss_family
-           __ss_pad1, __ss_align fields is 112. */
-};
-
-#define SHUT_RD		0
-#define SHUT_WR		1
-#define SHUT_RDWR	2
-
-#define	EAI_AGAIN	 2	/* temporary failure in name resolution */
-#define	EAI_FAIL	 4	/* non-recoverable failure in name resolution */
-#define	EAI_MEMORY	 6	/* memory allocation failure */
-#define	EAI_NONAME	 8	/* hostname nor servname provided, or not known */
-#define	EAI_SYSTEM	11	/* system error returned in errno */
-#define EAI_MAX		14
-
-#define	NI_MAXHOST	1025
-#define	NI_MAXSERV	32
-#define getaddrinfo lwres_getaddrinfo
-#define getnameinfo lwres_getnameinfo
-#define freeaddrinfo lwres_freeaddrinfo
-int		lwres_getaddrinfo(const char *, const char *,
-				 const struct addrinfo *, struct addrinfo **);
-int		lwres_getnameinfo(const struct sockaddr *, size_t, char *,
-				 size_t, char *, size_t, int);
-void		lwres_freeaddrinfo(struct addrinfo *);
-
-#endif
 
 G_BEGIN_DECLS
 
-<<<<<<< HEAD
-extern struct addrinfo _g_resolver_addrinfo_hints;
-
-GList *_g_resolver_addresses_from_addrinfo (const char       *hostname,
-					    struct addrinfo  *res,
-					    gint              gai_retval,
-					    GError          **error);
-
-void   _g_resolver_address_to_sockaddr     (GInetAddress            *address,
-					    struct sockaddr_storage *sa,
-					    gsize                   *len);
-char  *_g_resolver_name_from_nameinfo      (GInetAddress     *address,
-					    const gchar      *name,
-					    gint              gni_retval,
-					    GError          **error);
-
-#if defined(G_OS_UNIX)
-gint   _g_resolver_record_type_to_rrtype   (GResolverRecordType record_type);
-
-GList *_g_resolver_records_from_res_query  (const gchar      *rrname,
-					    gint              rrtype,
-					    guchar           *answer,
-					    gint              len,
-					    gint              herr,
-					    GError          **error);
-#elif defined(G_OS_WIN32)
-WORD   _g_resolver_record_type_to_dnstype  (GResolverRecordType record_type);
-
-GList *_g_resolver_records_from_DnsQuery   (const gchar      *rrname,
-					    WORD              dnstype,
-					    DNS_STATUS        status,
-					    DNS_RECORD       *results,
-					    GError          **error);
-#endif
-
-=======
->>>>>>> 76bed778
 gboolean _g_uri_parse_authority            (const char       *uri,
 					    char            **host,
 					    guint16          *port,
@@ -185,8 +31,6 @@
 					    const gchar      *host,
 					    guint             port,
 					    const gchar      *userinfo);
-<<<<<<< HEAD
-=======
 
 guint64  g_resolver_get_serial             (GResolver        *resolver);
 
@@ -194,7 +38,6 @@
                gint     type,
                gint     protocol,
                GError **error);
->>>>>>> 76bed778
 
 G_END_DECLS
 
