--- conflicted
+++ resolved
@@ -40,15 +40,9 @@
  *
  * Mounting a #GVolume instance is an asynchronous operation. For more
  * information about asynchronous operations, see #GAsyncResult and
-<<<<<<< HEAD
- * #GSimpleAsyncResult. To mount a #GVolume, first call
- * g_volume_mount() with (at least) the #GVolume instance, optionally
- * a #GMountOperation object and a #GAsyncReadyCallback. 
-=======
  * #GTask. To mount a #GVolume, first call g_volume_mount() with (at
  * least) the #GVolume instance, optionally a #GMountOperation object
  * and a #GAsyncReadyCallback.
->>>>>>> 76bed778
  *
  * Typically, one will only want to pass %NULL for the
  * #GMountOperation if automounting all volumes when a desktop session
@@ -163,11 +157,7 @@
 
 /**
  * g_volume_get_symbolic_icon:
-<<<<<<< HEAD
- * @volume: a #GVolume.
-=======
- * @volume: a #GVolume
->>>>>>> 76bed778
+ * @volume: a #GVolume
  * 
  * Gets the symbolic icon for @volume.
  * 
@@ -176,11 +166,7 @@
  *     when no longer needed.
  *
  * Since: 2.34
-<<<<<<< HEAD
- **/
-=======
- */
->>>>>>> 76bed778
+ */
 GIcon *
 g_volume_get_symbolic_icon (GVolume *volume)
 {
@@ -344,15 +330,9 @@
  * g_volume_mount:
  * @volume: a #GVolume
  * @flags: flags affecting the operation
-<<<<<<< HEAD
- * @mount_operation: (allow-none): a #GMountOperation or %NULL to avoid user interaction.
- * @cancellable: (allow-none): optional #GCancellable object, %NULL to ignore.
- * @callback: (allow-none): a #GAsyncReadyCallback, or %NULL.
-=======
  * @mount_operation: (allow-none): a #GMountOperation or %NULL to avoid user interaction
  * @cancellable: (allow-none): optional #GCancellable object, %NULL to ignore
  * @callback: (allow-none): a #GAsyncReadyCallback, or %NULL
->>>>>>> 76bed778
  * @user_data: user data that gets passed to @callback
  * 
  * Mounts a volume. This is an asynchronous operation, and is
@@ -360,11 +340,7 @@
  * and #GAsyncResult returned in the @callback.
  *
  * Virtual: mount_fn
-<<<<<<< HEAD
- **/
-=======
- */
->>>>>>> 76bed778
+ */
 void
 g_volume_mount (GVolume             *volume,
 		GMountMountFlags     flags,
@@ -419,11 +395,8 @@
 
   if (g_async_result_legacy_propagate_error (result, error))
     return FALSE;
-<<<<<<< HEAD
-=======
   else if (g_async_result_is_tagged (result, g_volume_mount))
     return g_task_propagate_boolean (G_TASK (result), error);
->>>>>>> 76bed778
   
   iface = G_VOLUME_GET_IFACE (volume);
   return (* iface->mount_finish) (volume, result, error);
@@ -433,13 +406,8 @@
  * g_volume_eject:
  * @volume: a #GVolume
  * @flags: flags affecting the unmount if required for eject
-<<<<<<< HEAD
- * @cancellable: (allow-none): optional #GCancellable object, %NULL to ignore.
- * @callback: (allow-none): a #GAsyncReadyCallback, or %NULL.
-=======
  * @cancellable: (allow-none): optional #GCancellable object, %NULL to ignore
  * @callback: (allow-none): a #GAsyncReadyCallback, or %NULL
->>>>>>> 76bed778
  * @user_data: user data that gets passed to @callback
  * 
  * Ejects a volume. This is an asynchronous operation, and is
@@ -498,11 +466,8 @@
 
   if (g_async_result_legacy_propagate_error (result, error))
     return FALSE;
-<<<<<<< HEAD
-=======
   if (g_async_result_is_tagged (result, g_volume_eject_with_operation))
     return g_task_propagate_boolean (G_TASK (result), error);
->>>>>>> 76bed778
   
   iface = G_VOLUME_GET_IFACE (volume);
   return (* iface->eject_finish) (volume, result, error);
@@ -513,17 +478,10 @@
  * @volume: a #GVolume
  * @flags: flags affecting the unmount if required for eject
  * @mount_operation: (allow-none): a #GMountOperation or %NULL to
-<<<<<<< HEAD
- *     avoid user interaction.
- * @cancellable: (allow-none): optional #GCancellable object, %NULL to ignore.
- * @callback: (allow-none): a #GAsyncReadyCallback, or %NULL.
- * @user_data: user data passed to @callback.
-=======
  *     avoid user interaction
  * @cancellable: (allow-none): optional #GCancellable object, %NULL to ignore
  * @callback: (allow-none): a #GAsyncReadyCallback, or %NULL
  * @user_data: user data passed to @callback
->>>>>>> 76bed778
  *
  * Ejects a volume. This is an asynchronous operation, and is
  * finished by calling g_volume_eject_with_operation_finish() with the @volume
@@ -565,16 +523,9 @@
 
 /**
  * g_volume_eject_with_operation_finish:
-<<<<<<< HEAD
- * @volume: a #GVolume.
- * @result: a #GAsyncResult.
- * @error: a #GError location to store the error occurring, or %NULL to
- *     ignore.
-=======
  * @volume: a #GVolume
  * @result: a #GAsyncResult
  * @error: a #GError location to store the error occurring, or %NULL
->>>>>>> 76bed778
  *
  * Finishes ejecting a volume. If any errors occurred during the operation,
  * @error will be set to contain the errors and %FALSE will be returned.
@@ -595,11 +546,8 @@
 
   if (g_async_result_legacy_propagate_error (result, error))
     return FALSE;
-<<<<<<< HEAD
-=======
   else if (g_async_result_is_tagged (result, g_volume_eject_with_operation))
     return g_task_propagate_boolean (G_TASK (result), error);
->>>>>>> 76bed778
 
   iface = G_VOLUME_GET_IFACE (volume);
   if (iface->eject_with_operation_finish != NULL)
@@ -642,14 +590,8 @@
  * g_volume_enumerate_identifiers:
  * @volume: a #GVolume
  * 
-<<<<<<< HEAD
- * Gets the kinds of <link linkend="volume-identifier">identifiers</link>
- * that @volume has. Use g_volume_get_identifier() to obtain
- * the identifiers themselves.
-=======
  * Gets the kinds of [identifiers][volume-identifier] that @volume has.
  * Use g_volume_get_identifier() to obtain the identifiers themselves.
->>>>>>> 76bed778
  *
  * Returns: (array zero-terminated=1) (transfer full): a %NULL-terminated array
  *   of strings containing kinds of identifiers. Use g_strfreev() to free.
@@ -699,13 +641,8 @@
  * implementations to find the underlying mount to shadow, see
  * g_mount_is_shadowed() for more details.
  *
-<<<<<<< HEAD
- * Returns: (transfer full): the activation root of @volume or %NULL. Use
- * g_object_unref() to free.
-=======
  * Returns: (nullable) (transfer full): the activation root of @volume
  *     or %NULL. Use g_object_unref() to free.
->>>>>>> 76bed778
  *
  * Since: 2.18
  */
@@ -725,28 +662,16 @@
 
 /**
  * g_volume_get_sort_key:
-<<<<<<< HEAD
- * @volume: A #GVolume.
+ * @volume: a #GVolume
  *
  * Gets the sort key for @volume, if any.
  *
- * Returns: Sorting key for @volume or %NULL if no such key is available.
-=======
- * @volume: a #GVolume
- *
- * Gets the sort key for @volume, if any.
- *
  * Returns: Sorting key for @volume or %NULL if no such key is available
->>>>>>> 76bed778
  *
  * Since: 2.32
  */
 const gchar *
-<<<<<<< HEAD
-g_volume_get_sort_key (GVolume  *volume)
-=======
 g_volume_get_sort_key (GVolume *volume)
->>>>>>> 76bed778
 {
   const gchar *ret = NULL;
   GVolumeIface *iface;
