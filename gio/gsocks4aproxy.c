--- conflicted
+++ resolved
@@ -270,21 +270,7 @@
 }
 
 static void
-<<<<<<< HEAD
-complete_async_from_error (ConnectAsyncData *data, GError *error)
-{
-  GSimpleAsyncResult *simple = data->simple;
-  g_simple_async_result_take_error (data->simple, error);
-  g_simple_async_result_set_op_res_gpointer (simple, NULL, NULL);
-  g_simple_async_result_complete (simple);
-  g_object_unref (simple);
-}
-
-static void
-do_read (GAsyncReadyCallback callback, ConnectAsyncData *data)
-=======
 do_read (GAsyncReadyCallback callback, GTask *task, ConnectAsyncData *data)
->>>>>>> 76bed778
 {
    GInputStream *in;
    in = g_io_stream_get_input_stream (data->io_stream);
@@ -344,15 +330,8 @@
 
   if (data->length < 0)
     {
-<<<<<<< HEAD
-      g_simple_async_result_take_error (data->simple, error);
-      g_simple_async_result_set_op_res_gpointer (simple, NULL, NULL);
-      g_simple_async_result_complete_in_idle (simple);
-      g_object_unref (simple);
-=======
       g_task_return_error (task, error);
       g_object_unref (task);
->>>>>>> 76bed778
     }
   else
     {
