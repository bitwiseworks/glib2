--- conflicted
+++ resolved
@@ -38,11 +38,7 @@
  * used when registering objects with g_dbus_connection_register_object().
  *
  * The format of D-Bus introspection XML is specified in the
-<<<<<<< HEAD
- * <ulink url="http://dbus.freedesktop.org/doc/dbus-specification.html#introspection-format">D-Bus specification</ulink>.
-=======
  * [D-Bus specification](http://dbus.freedesktop.org/doc/dbus-specification.html#introspection-format)
->>>>>>> 76bed778
  */
 
 /* ---------------------------------------------------------------------------------------------------- */
@@ -1761,17 +1757,10 @@
  * Parses @xml_data and returns a #GDBusNodeInfo representing the data.
  *
  * The introspection XML must contain exactly one top-level
-<<<<<<< HEAD
- * <tag class="starttag">node</tag> element.
- *
- * Note that this routine is using a
- * <link linkend="glib-Simple-XML-Subset-Parser.description">GMarkup</link>-based
-=======
  * <node> element.
  *
  * Note that this routine is using a
  * [GMarkup][glib-Simple-XML-Subset-Parser.description]-based
->>>>>>> 76bed778
  * parser that only accepts a subset of valid XML documents.
  *
  * Returns: A #GDBusNodeInfo structure or %NULL if @error is set. Free
@@ -1921,11 +1910,7 @@
  *
  * Looks up information about a method.
  *
-<<<<<<< HEAD
- * This cost of this function is O(n) in number of methods unless
-=======
  * The cost of this function is O(n) in number of methods unless
->>>>>>> 76bed778
  * g_dbus_interface_info_cache_build() has been used on @info.
  *
  * Returns: (transfer none): A #GDBusMethodInfo or %NULL if not found. Do not free, it is owned by @info.
@@ -1979,11 +1964,7 @@
  *
  * Looks up information about a signal.
  *
-<<<<<<< HEAD
- * This cost of this function is O(n) in number of signals unless
-=======
  * The cost of this function is O(n) in number of signals unless
->>>>>>> 76bed778
  * g_dbus_interface_info_cache_build() has been used on @info.
  *
  * Returns: (transfer none): A #GDBusSignalInfo or %NULL if not found. Do not free, it is owned by @info.
@@ -2037,11 +2018,7 @@
  *
  * Looks up information about a property.
  *
-<<<<<<< HEAD
- * This cost of this function is O(n) in number of properties unless
-=======
  * The cost of this function is O(n) in number of properties unless
->>>>>>> 76bed778
  * g_dbus_interface_info_cache_build() has been used on @info.
  *
  * Returns: (transfer none): A #GDBusPropertyInfo or %NULL if not found. Do not free, it is owned by @info.
