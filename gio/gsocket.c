/* GIO - GLib Input, Output and Streaming Library
 *
 * Copyright (C) 2008 Christian Kellner, Samuel Cormier-Iijima
 * Copyright © 2009 Codethink Limited
 * Copyright © 2009 Red Hat, Inc
 *
 * This library is free software; you can redistribute it and/or
 * modify it under the terms of the GNU Lesser General Public
 * License as published by the Free Software Foundation; either
 * version 2 of the License, or (at your option) any later version.
 *
 * This library is distributed in the hope that it will be useful,
 * but WITHOUT ANY WARRANTY; without even the implied warranty of
 * MERCHANTABILITY or FITNESS FOR A PARTICULAR PURPOSE.  See the GNU
 * Lesser General Public License for more details.
 *
 * You should have received a copy of the GNU Lesser General
 * Public License along with this library; if not, see <http://www.gnu.org/licenses/>.
 *
 * Authors: Christian Kellner <gicmo@gnome.org>
 *          Samuel Cormier-Iijima <sciyoshi@gmail.com>
 *          Ryan Lortie <desrt@desrt.ca>
 *          Alexander Larsson <alexl@redhat.com>
 */

#include "config.h"

#include "gsocket.h"

#ifdef G_OS_UNIX
#include "glib-unix.h"
#endif

#include <errno.h>
#include <signal.h>
#include <string.h>
#include <stdlib.h>

#ifndef G_OS_WIN32
# include <fcntl.h>
# include <unistd.h>
# include <sys/ioctl.h>
#endif

#ifdef HAVE_SYS_FILIO_H
# include <sys/filio.h>
#endif

#ifdef G_OS_UNIX
#include <sys/uio.h>
#endif

#include "gcancellable.h"
#include "gioenumtypes.h"
#include "ginetaddress.h"
#include "ginitable.h"
#include "gioerror.h"
#include "gioenums.h"
#include "gioerror.h"
#include "gnetworkingprivate.h"
#include "gsocketaddress.h"
#include "gsocketcontrolmessage.h"
#include "gcredentials.h"
#include "gcredentialsprivate.h"
#include "glibintl.h"

#ifdef G_OS_WIN32
/* For Windows XP runtime compatibility, but use the system's if_nametoindex() if available */
#include "gwin32networking.h"
#endif

/**
 * SECTION:gsocket
 * @short_description: Low-level socket object
 * @include: gio/gio.h
 * @see_also: #GInitable, [<gnetworking.h>][gio-gnetworking.h]
 *
 * A #GSocket is a low-level networking primitive. It is a more or less
 * direct mapping of the BSD socket API in a portable GObject based API.
 * It supports both the UNIX socket implementations and winsock2 on Windows.
 *
 * #GSocket is the platform independent base upon which the higher level
 * network primitives are based. Applications are not typically meant to
 * use it directly, but rather through classes like #GSocketClient,
 * #GSocketService and #GSocketConnection. However there may be cases where
 * direct use of #GSocket is useful.
 *
 * #GSocket implements the #GInitable interface, so if it is manually constructed
 * by e.g. g_object_new() you must call g_initable_init() and check the
 * results before using the object. This is done automatically in
 * g_socket_new() and g_socket_new_from_fd(), so these functions can return
 * %NULL.
 *
 * Sockets operate in two general modes, blocking or non-blocking. When
 * in blocking mode all operations (which don’t take an explicit blocking
 * parameter) block until the requested operation
 * is finished or there is an error. In non-blocking mode all calls that
 * would block return immediately with a %G_IO_ERROR_WOULD_BLOCK error.
 * To know when a call would successfully run you can call g_socket_condition_check(),
 * or g_socket_condition_wait(). You can also use g_socket_create_source() and
 * attach it to a #GMainContext to get callbacks when I/O is possible.
 * Note that all sockets are always set to non blocking mode in the system, and
 * blocking mode is emulated in GSocket.
 *
 * When working in non-blocking mode applications should always be able to
 * handle getting a %G_IO_ERROR_WOULD_BLOCK error even when some other
 * function said that I/O was possible. This can easily happen in case
 * of a race condition in the application, but it can also happen for other
 * reasons. For instance, on Windows a socket is always seen as writable
 * until a write returns %G_IO_ERROR_WOULD_BLOCK.
 *
 * #GSockets can be either connection oriented or datagram based.
 * For connection oriented types you must first establish a connection by
 * either connecting to an address or accepting a connection from another
 * address. For connectionless socket types the target/source address is
 * specified or received in each I/O operation.
 *
 * All socket file descriptors are set to be close-on-exec.
 *
 * Note that creating a #GSocket causes the signal %SIGPIPE to be
 * ignored for the remainder of the program. If you are writing a
 * command-line utility that uses #GSocket, you may need to take into
 * account the fact that your program will not automatically be killed
 * if it tries to write to %stdout after it has been closed.
 *
 * Like most other APIs in GLib, #GSocket is not inherently thread safe. To use
 * a #GSocket concurrently from multiple threads, you must implement your own
 * locking.
 *
 * Since: 2.22
 */

static void     g_socket_initable_iface_init (GInitableIface  *iface);
static gboolean g_socket_initable_init       (GInitable       *initable,
					      GCancellable    *cancellable,
					      GError         **error);

static gint
g_socket_send_messages_with_blocking   (GSocket        *socket,
                                        GOutputMessage *messages,
                                        guint           num_messages,
                                        gint            flags,
                                        gboolean        blocking,
                                        GCancellable   *cancellable,
                                        GError        **error);

enum
{
  PROP_0,
  PROP_FAMILY,
  PROP_TYPE,
  PROP_PROTOCOL,
  PROP_FD,
  PROP_BLOCKING,
  PROP_LISTEN_BACKLOG,
  PROP_KEEPALIVE,
  PROP_LOCAL_ADDRESS,
  PROP_REMOTE_ADDRESS,
  PROP_TIMEOUT,
  PROP_TTL,
  PROP_BROADCAST,
  PROP_MULTICAST_LOOPBACK,
  PROP_MULTICAST_TTL
};

/* Size of the receiver cache for g_socket_receive_from() */
#define RECV_ADDR_CACHE_SIZE 8

struct _GSocketPrivate
{
  GSocketFamily   family;
  GSocketType     type;
  GSocketProtocol protocol;
  gint            fd;
  gint            listen_backlog;
  guint           timeout;
  GError         *construct_error;
  GSocketAddress *remote_address;
  guint           inited : 1;
  guint           blocking : 1;
  guint           keepalive : 1;
  guint           closed : 1;
  guint           connected : 1;
  guint           listening : 1;
  guint           timed_out : 1;
  guint           connect_pending : 1;
#ifdef G_OS_WIN32
  WSAEVENT        event;
  int             current_events;
  int             current_errors;
  int             selected_events;
  GList          *requested_conditions; /* list of requested GIOCondition * */
  GMutex          win32_source_lock;
#endif

  struct {
    GSocketAddress *addr;
    struct sockaddr *native;
    gint native_len;
    guint64 last_used;
  } recv_addr_cache[RECV_ADDR_CACHE_SIZE];
};

G_DEFINE_TYPE_WITH_CODE (GSocket, g_socket, G_TYPE_OBJECT,
                         G_ADD_PRIVATE (GSocket)
			 g_networking_init ();
			 G_IMPLEMENT_INTERFACE (G_TYPE_INITABLE,
						g_socket_initable_iface_init));

static int
get_socket_errno (void)
{
#ifndef G_OS_WIN32
  return errno;
#else
  return WSAGetLastError ();
#endif
}

static GIOErrorEnum
socket_io_error_from_errno (int err)
{
#ifdef G_OS_WIN32
  return g_io_error_from_win32_error (err);
#else
  return g_io_error_from_errno (err);
#endif
}

static const char *
socket_strerror (int err)
{
#ifndef G_OS_WIN32
  return g_strerror (err);
#else
  const char *msg_ret;
  char *msg;

  msg = g_win32_error_message (err);

  msg_ret = g_intern_string (msg);
  g_free (msg);

  return msg_ret;
#endif
}

/* Wrapper around g_set_error() to avoid doing excess work */
#define socket_set_error_lazy(err, errsv, fmt)                          \
  G_STMT_START {                                                        \
    GError **__err = (err);                                             \
    int __errsv = (errsv);                                              \
                                                                        \
    if (__err)                                                          \
      {                                                                 \
        int __code = socket_io_error_from_errno (__errsv);              \
        const char *__strerr = socket_strerror (__errsv);               \
                                                                        \
        if (__code == G_IO_ERROR_WOULD_BLOCK)                           \
          g_set_error_literal (__err, G_IO_ERROR, __code, __strerr);    \
        else                                                            \
          g_set_error (__err, G_IO_ERROR, __code, fmt, __strerr);       \
      }                                                                 \
  } G_STMT_END

#ifdef G_OS_WIN32
#define win32_unset_event_mask(_socket, _mask) _win32_unset_event_mask (_socket, _mask)
static void
_win32_unset_event_mask (GSocket *socket, int mask)
{
  socket->priv->current_events &= ~mask;
  socket->priv->current_errors &= ~mask;
}
#else
#define win32_unset_event_mask(_socket, _mask)
#endif

<<<<<<< HEAD
static void
set_fd_nonblocking (int fd)
{
#ifndef G_OS_WIN32
  GError *error = NULL;
#else
  gulong arg;
#endif

#ifndef G_OS_WIN32
  if (!g_unix_set_fd_nonblocking (fd, TRUE, &error))
    {
      g_warning ("Error setting socket nonblocking: %s", error->message);
      g_clear_error (&error);
    }
#else
  arg = TRUE;

  if (ioctlsocket (fd, FIONBIO, &arg) == SOCKET_ERROR)
    {
      int errsv = get_socket_errno ();
      g_warning ("Error setting socket status flags: %s", socket_strerror (errsv));
    }
=======
/* Windows has broken prototypes... */
#ifdef G_OS_WIN32
#define getsockopt(sockfd, level, optname, optval, optlen) \
  getsockopt (sockfd, level, optname, (gpointer) optval, (int*) optlen)
#define setsockopt(sockfd, level, optname, optval, optlen) \
  setsockopt (sockfd, level, optname, (gpointer) optval, optlen)
#define getsockname(sockfd, addr, addrlen) \
  getsockname (sockfd, addr, (int *)addrlen)
#define getpeername(sockfd, addr, addrlen) \
  getpeername (sockfd, addr, (int *)addrlen)
#define recv(sockfd, buf, len, flags) \
  recv (sockfd, (gpointer)buf, len, flags)
>>>>>>> 76bed778
#endif

static gboolean
check_socket (GSocket *socket,
	      GError **error)
{
  if (!socket->priv->inited)
    {
      g_set_error_literal (error, G_IO_ERROR, G_IO_ERROR_NOT_INITIALIZED,
                           _("Invalid socket, not initialized"));
      return FALSE;
    }

  if (socket->priv->construct_error)
    {
      g_set_error (error, G_IO_ERROR, G_IO_ERROR_NOT_INITIALIZED,
		   _("Invalid socket, initialization failed due to: %s"),
		   socket->priv->construct_error->message);
      return FALSE;
    }

  if (socket->priv->closed)
    {
      g_set_error_literal (error, G_IO_ERROR, G_IO_ERROR_CLOSED,
			   _("Socket is already closed"));
      return FALSE;
    }

  return TRUE;
}

static gboolean
check_timeout (GSocket *socket,
	       GError **error)
{
  if (socket->priv->timed_out)
    {
      socket->priv->timed_out = FALSE;
      g_set_error_literal (error, G_IO_ERROR, G_IO_ERROR_TIMED_OUT,
			   _("Socket I/O timed out"));
      return FALSE;
    }

  return TRUE;
}

static void
g_socket_details_from_fd (GSocket *socket)
{
  struct sockaddr_storage address;
  gint fd;
  guint addrlen;
<<<<<<< HEAD
  guint optlen;
=======
>>>>>>> 76bed778
  int value, family;
  int errsv;

  fd = socket->priv->fd;
  if (!g_socket_get_option (socket, SOL_SOCKET, SO_TYPE, &value, NULL))
    {
      errsv = get_socket_errno ();
<<<<<<< HEAD

      switch (errsv)
	{
#ifdef ENOTSOCK
	 case ENOTSOCK:
#else
#ifdef WSAENOTSOCK
	 case WSAENOTSOCK:
#endif
#endif
	 case EBADF:
	  /* programmer error */
	  g_error ("creating GSocket from fd %d: %s\n",
		   fd, socket_strerror (errsv));
	 default:
	   break;
	}

=======
>>>>>>> 76bed778
      goto err;
    }

  switch (value)
    {
     case SOCK_STREAM:
      socket->priv->type = G_SOCKET_TYPE_STREAM;
      break;

     case SOCK_DGRAM:
      socket->priv->type = G_SOCKET_TYPE_DATAGRAM;
      break;

     case SOCK_SEQPACKET:
      socket->priv->type = G_SOCKET_TYPE_SEQPACKET;
      break;

     default:
      socket->priv->type = G_SOCKET_TYPE_INVALID;
      break;
    }

  addrlen = sizeof address;
  if (getsockname (fd, (struct sockaddr *) &address, &addrlen) != 0)
    {
      errsv = get_socket_errno ();
      goto err;
    }

  if (addrlen > 0)
    {
      g_assert (G_STRUCT_OFFSET (struct sockaddr, sa_family) +
		sizeof address.ss_family <= addrlen);
      family = address.ss_family;
    }
  else
    {
      /* On Solaris, this happens if the socket is not yet connected.
       * But we can use SO_DOMAIN as a workaround there.
       */
#ifdef SO_DOMAIN
<<<<<<< HEAD
      optlen = sizeof family;
      if (getsockopt (fd, SOL_SOCKET, SO_DOMAIN, (void *)&family, &optlen) != 0)
=======
      if (!g_socket_get_option (socket, SOL_SOCKET, SO_DOMAIN, &family, NULL))
>>>>>>> 76bed778
	{
	  errsv = get_socket_errno ();
	  goto err;
	}
#else
      /* This will translate to G_IO_ERROR_FAILED on either unix or windows */
      errsv = -1;
      goto err;
#endif
    }

  switch (family)
    {
     case G_SOCKET_FAMILY_IPV4:
     case G_SOCKET_FAMILY_IPV6:
       socket->priv->family = address.ss_family;
       switch (socket->priv->type)
	 {
	 case G_SOCKET_TYPE_STREAM:
	   socket->priv->protocol = G_SOCKET_PROTOCOL_TCP;
	   break;

	 case G_SOCKET_TYPE_DATAGRAM:
	   socket->priv->protocol = G_SOCKET_PROTOCOL_UDP;
	   break;

	 case G_SOCKET_TYPE_SEQPACKET:
	   socket->priv->protocol = G_SOCKET_PROTOCOL_SCTP;
	   break;

	 default:
	   break;
	 }
       break;

     case G_SOCKET_FAMILY_UNIX:
       socket->priv->family = G_SOCKET_FAMILY_UNIX;
       socket->priv->protocol = G_SOCKET_PROTOCOL_DEFAULT;
       break;

     default:
       socket->priv->family = G_SOCKET_FAMILY_INVALID;
       break;
    }

  if (socket->priv->family != G_SOCKET_FAMILY_INVALID)
    {
      addrlen = sizeof address;
      if (getpeername (fd, (struct sockaddr *) &address, &addrlen) >= 0)
	socket->priv->connected = TRUE;
    }

  if (g_socket_get_option (socket, SOL_SOCKET, SO_KEEPALIVE, &value, NULL))
    {
      socket->priv->keepalive = !!value;
    }
  else
    {
      /* Can't read, maybe not supported, assume FALSE */
      socket->priv->keepalive = FALSE;
    }

  return;

 err:
  g_set_error (&socket->priv->construct_error, G_IO_ERROR,
	       socket_io_error_from_errno (errsv),
	       _("creating GSocket from fd: %s"),
	       socket_strerror (errsv));
}

/* Wrapper around socket() that is shared with gnetworkmonitornetlink.c */
gint
g_socket (gint     domain,
          gint     type,
          gint     protocol,
          GError **error)
{
  int fd;

#ifdef SOCK_CLOEXEC
  fd = socket (domain, type | SOCK_CLOEXEC, protocol);
  if (fd != -1)
    return fd;

  /* It's possible that libc has SOCK_CLOEXEC but the kernel does not */
  if (fd < 0 && (errno == EINVAL || errno == EPROTOTYPE))
#endif
    fd = socket (domain, type, protocol);

  if (fd < 0)
    {
      int errsv = get_socket_errno ();

      g_set_error (error, G_IO_ERROR, socket_io_error_from_errno (errsv),
		   _("Unable to create socket: %s"), socket_strerror (errsv));
      errno = errsv;
      return -1;
    }

#ifndef G_OS_WIN32
  {
    int flags;

    /* We always want to set close-on-exec to protect users. If you
       need to so some weird inheritance to exec you can re-enable this
       using lower level hacks with g_socket_get_fd(). */
    flags = fcntl (fd, F_GETFD, 0);
    if (flags != -1 &&
	(flags & FD_CLOEXEC) == 0)
      {
	flags |= FD_CLOEXEC;
	fcntl (fd, F_SETFD, flags);
      }
  }
#endif

  return fd;
}

static gint
g_socket_create_socket (GSocketFamily   family,
			GSocketType     type,
			int             protocol,
			GError        **error)
{
  gint native_type;

  switch (type)
    {
     case G_SOCKET_TYPE_STREAM:
      native_type = SOCK_STREAM;
      break;

     case G_SOCKET_TYPE_DATAGRAM:
      native_type = SOCK_DGRAM;
      break;

     case G_SOCKET_TYPE_SEQPACKET:
      native_type = SOCK_SEQPACKET;
      break;

     default:
      g_assert_not_reached ();
    }

  if (family <= 0)
<<<<<<< HEAD
    {
      g_set_error (error, G_IO_ERROR, G_IO_ERROR_INVALID_ARGUMENT,
                   _("Unable to create socket: %s"), _("Unknown family was specified"));
      return -1;
    }

  if (protocol == -1)
=======
>>>>>>> 76bed778
    {
      g_set_error (error, G_IO_ERROR, G_IO_ERROR_INVALID_ARGUMENT,
                   _("Unable to create socket: %s"), _("Unknown family was specified"));
      return -1;
    }

  if (protocol == -1)
    {
      g_set_error (error, G_IO_ERROR, G_IO_ERROR_INVALID_ARGUMENT,
		   _("Unable to create socket: %s"), _("Unknown protocol was specified"));
      return -1;
    }

  return g_socket (family, native_type, protocol, error);
}

static void
g_socket_constructed (GObject *object)
{
  GSocket *socket = G_SOCKET (object);

  if (socket->priv->fd >= 0)
    /* create socket->priv info from the fd */
    g_socket_details_from_fd (socket);

  else
    /* create the fd from socket->priv info */
    socket->priv->fd = g_socket_create_socket (socket->priv->family,
					       socket->priv->type,
					       socket->priv->protocol,
					       &socket->priv->construct_error);

  if (socket->priv->fd != -1)
    {
#ifndef G_OS_WIN32
      GError *error = NULL;
#else
      gulong arg;
#endif

      /* Always use native nonblocking sockets, as Windows sets sockets to
       * nonblocking automatically in certain operations. This way we make
       * things work the same on all platforms.
       */
#ifndef G_OS_WIN32
      if (!g_unix_set_fd_nonblocking (socket->priv->fd, TRUE, &error))
        {
          g_warning ("Error setting socket nonblocking: %s", error->message);
          g_clear_error (&error);
        }
#else
      arg = TRUE;

      if (ioctlsocket (socket->priv->fd, FIONBIO, &arg) == SOCKET_ERROR)
        {
          int errsv = get_socket_errno ();
          g_warning ("Error setting socket status flags: %s", socket_strerror (errsv));
        }
#endif

#ifdef SO_NOSIGPIPE
      /* See note about SIGPIPE below. */
      g_socket_set_option (socket, SOL_SOCKET, SO_NOSIGPIPE, TRUE, NULL);
#endif
    }
}

static void
g_socket_get_property (GObject    *object,
		       guint       prop_id,
		       GValue     *value,
		       GParamSpec *pspec)
{
  GSocket *socket = G_SOCKET (object);
  GSocketAddress *address;

  switch (prop_id)
    {
      case PROP_FAMILY:
	g_value_set_enum (value, socket->priv->family);
	break;

      case PROP_TYPE:
	g_value_set_enum (value, socket->priv->type);
	break;

      case PROP_PROTOCOL:
	g_value_set_enum (value, socket->priv->protocol);
	break;

      case PROP_FD:
	g_value_set_int (value, socket->priv->fd);
	break;

      case PROP_BLOCKING:
	g_value_set_boolean (value, socket->priv->blocking);
	break;

      case PROP_LISTEN_BACKLOG:
	g_value_set_int (value, socket->priv->listen_backlog);
	break;

      case PROP_KEEPALIVE:
	g_value_set_boolean (value, socket->priv->keepalive);
	break;

      case PROP_LOCAL_ADDRESS:
	address = g_socket_get_local_address (socket, NULL);
	g_value_take_object (value, address);
	break;

      case PROP_REMOTE_ADDRESS:
	address = g_socket_get_remote_address (socket, NULL);
	g_value_take_object (value, address);
	break;

      case PROP_TIMEOUT:
	g_value_set_uint (value, socket->priv->timeout);
	break;

      case PROP_TTL:
	g_value_set_uint (value, g_socket_get_ttl (socket));
	break;

      case PROP_BROADCAST:
	g_value_set_boolean (value, g_socket_get_broadcast (socket));
	break;

      case PROP_MULTICAST_LOOPBACK:
	g_value_set_boolean (value, g_socket_get_multicast_loopback (socket));
	break;

      case PROP_MULTICAST_TTL:
	g_value_set_uint (value, g_socket_get_multicast_ttl (socket));
	break;

      default:
	G_OBJECT_WARN_INVALID_PROPERTY_ID (object, prop_id, pspec);
    }
}

static void
g_socket_set_property (GObject      *object,
		       guint         prop_id,
		       const GValue *value,
		       GParamSpec   *pspec)
{
  GSocket *socket = G_SOCKET (object);

  switch (prop_id)
    {
      case PROP_FAMILY:
	socket->priv->family = g_value_get_enum (value);
	break;

      case PROP_TYPE:
	socket->priv->type = g_value_get_enum (value);
	break;

      case PROP_PROTOCOL:
	socket->priv->protocol = g_value_get_enum (value);
	break;

      case PROP_FD:
	socket->priv->fd = g_value_get_int (value);
	break;

      case PROP_BLOCKING:
	g_socket_set_blocking (socket, g_value_get_boolean (value));
	break;

      case PROP_LISTEN_BACKLOG:
	g_socket_set_listen_backlog (socket, g_value_get_int (value));
	break;

      case PROP_KEEPALIVE:
	g_socket_set_keepalive (socket, g_value_get_boolean (value));
	break;

      case PROP_TIMEOUT:
	g_socket_set_timeout (socket, g_value_get_uint (value));
	break;

      case PROP_TTL:
	g_socket_set_ttl (socket, g_value_get_uint (value));
	break;

      case PROP_BROADCAST:
	g_socket_set_broadcast (socket, g_value_get_boolean (value));
	break;

      case PROP_MULTICAST_LOOPBACK:
	g_socket_set_multicast_loopback (socket, g_value_get_boolean (value));
	break;

      case PROP_MULTICAST_TTL:
	g_socket_set_multicast_ttl (socket, g_value_get_uint (value));
	break;

      default:
	G_OBJECT_WARN_INVALID_PROPERTY_ID (object, prop_id, pspec);
    }
}

static void
g_socket_finalize (GObject *object)
{
  GSocket *socket = G_SOCKET (object);
  gint i;

  g_clear_error (&socket->priv->construct_error);

  if (socket->priv->fd != -1 &&
      !socket->priv->closed)
    g_socket_close (socket, NULL);

  if (socket->priv->remote_address)
    g_object_unref (socket->priv->remote_address);

#ifdef G_OS_WIN32
  if (socket->priv->event != WSA_INVALID_EVENT)
    {
      WSACloseEvent (socket->priv->event);
      socket->priv->event = WSA_INVALID_EVENT;
    }

  g_assert (socket->priv->requested_conditions == NULL);
  g_mutex_clear (&socket->priv->win32_source_lock);
#endif

  for (i = 0; i < RECV_ADDR_CACHE_SIZE; i++)
    {
      if (socket->priv->recv_addr_cache[i].addr)
        {
          g_object_unref (socket->priv->recv_addr_cache[i].addr);
          g_free (socket->priv->recv_addr_cache[i].native);
        }
    }

  if (G_OBJECT_CLASS (g_socket_parent_class)->finalize)
    (*G_OBJECT_CLASS (g_socket_parent_class)->finalize) (object);
}

static void
g_socket_class_init (GSocketClass *klass)
{
  GObjectClass *gobject_class G_GNUC_UNUSED = G_OBJECT_CLASS (klass);
<<<<<<< HEAD

  /* Make sure winsock has been initialized */
  g_type_ensure (G_TYPE_INET_ADDRESS);
=======
>>>>>>> 76bed778

#ifdef SIGPIPE
  /* There is no portable, thread-safe way to avoid having the process
   * be killed by SIGPIPE when calling send() or sendmsg(), so we are
   * forced to simply ignore the signal process-wide.
   *
   * Even if we ignore it though, gdb will still stop if the app
   * receives a SIGPIPE, which can be confusing and annoying. So when
   * possible, we also use MSG_NOSIGNAL / SO_NOSIGPIPE elsewhere to
   * prevent the signal from occurring at all.
   */
  signal (SIGPIPE, SIG_IGN);
#endif

  gobject_class->finalize = g_socket_finalize;
  gobject_class->constructed = g_socket_constructed;
  gobject_class->set_property = g_socket_set_property;
  gobject_class->get_property = g_socket_get_property;

  g_object_class_install_property (gobject_class, PROP_FAMILY,
				   g_param_spec_enum ("family",
						      P_("Socket family"),
						      P_("The sockets address family"),
						      G_TYPE_SOCKET_FAMILY,
						      G_SOCKET_FAMILY_INVALID,
						      G_PARAM_CONSTRUCT_ONLY |
                                                      G_PARAM_READWRITE |
                                                      G_PARAM_STATIC_STRINGS));

  g_object_class_install_property (gobject_class, PROP_TYPE,
				   g_param_spec_enum ("type",
						      P_("Socket type"),
						      P_("The sockets type"),
						      G_TYPE_SOCKET_TYPE,
						      G_SOCKET_TYPE_STREAM,
						      G_PARAM_CONSTRUCT_ONLY |
                                                      G_PARAM_READWRITE |
                                                      G_PARAM_STATIC_STRINGS));

  g_object_class_install_property (gobject_class, PROP_PROTOCOL,
				   g_param_spec_enum ("protocol",
						      P_("Socket protocol"),
						      P_("The id of the protocol to use, or -1 for unknown"),
						      G_TYPE_SOCKET_PROTOCOL,
						      G_SOCKET_PROTOCOL_UNKNOWN,
						      G_PARAM_CONSTRUCT_ONLY |
                                                      G_PARAM_READWRITE |
                                                      G_PARAM_STATIC_STRINGS));

  g_object_class_install_property (gobject_class, PROP_FD,
				   g_param_spec_int ("fd",
						     P_("File descriptor"),
						     P_("The sockets file descriptor"),
						     G_MININT,
						     G_MAXINT,
						     -1,
						     G_PARAM_CONSTRUCT_ONLY |
                                                     G_PARAM_READWRITE |
                                                     G_PARAM_STATIC_STRINGS));

  g_object_class_install_property (gobject_class, PROP_BLOCKING,
				   g_param_spec_boolean ("blocking",
							 P_("blocking"),
							 P_("Whether or not I/O on this socket is blocking"),
							 TRUE,
							 G_PARAM_READWRITE |
                                                         G_PARAM_STATIC_STRINGS));

  g_object_class_install_property (gobject_class, PROP_LISTEN_BACKLOG,
				   g_param_spec_int ("listen-backlog",
						     P_("Listen backlog"),
						     P_("Outstanding connections in the listen queue"),
						     0,
						     SOMAXCONN,
						     10,
						     G_PARAM_READWRITE |
                                                     G_PARAM_STATIC_STRINGS));

  g_object_class_install_property (gobject_class, PROP_KEEPALIVE,
				   g_param_spec_boolean ("keepalive",
							 P_("Keep connection alive"),
							 P_("Keep connection alive by sending periodic pings"),
							 FALSE,
							 G_PARAM_READWRITE |
                                                         G_PARAM_STATIC_STRINGS));

  g_object_class_install_property (gobject_class, PROP_LOCAL_ADDRESS,
				   g_param_spec_object ("local-address",
							P_("Local address"),
							P_("The local address the socket is bound to"),
							G_TYPE_SOCKET_ADDRESS,
							G_PARAM_READABLE |
                                                        G_PARAM_STATIC_STRINGS));

  g_object_class_install_property (gobject_class, PROP_REMOTE_ADDRESS,
				   g_param_spec_object ("remote-address",
							P_("Remote address"),
							P_("The remote address the socket is connected to"),
							G_TYPE_SOCKET_ADDRESS,
							G_PARAM_READABLE |
                                                        G_PARAM_STATIC_STRINGS));

  /**
   * GSocket:timeout:
   *
   * The timeout in seconds on socket I/O
   *
   * Since: 2.26
   */
  g_object_class_install_property (gobject_class, PROP_TIMEOUT,
				   g_param_spec_uint ("timeout",
						      P_("Timeout"),
						      P_("The timeout in seconds on socket I/O"),
						      0,
						      G_MAXUINT,
						      0,
						      G_PARAM_READWRITE |
						      G_PARAM_STATIC_STRINGS));

  /**
   * GSocket:broadcast:
   *
<<<<<<< HEAD
   * Whether the socket should allow sending to and receiving from broadcast addresses.
=======
   * Whether the socket should allow sending to broadcast addresses.
>>>>>>> 76bed778
   *
   * Since: 2.32
   */
  g_object_class_install_property (gobject_class, PROP_BROADCAST,
				   g_param_spec_boolean ("broadcast",
							 P_("Broadcast"),
<<<<<<< HEAD
							 P_("Whether to allow sending to and receiving from broadcast addresses"),
=======
							 P_("Whether to allow sending to broadcast addresses"),
>>>>>>> 76bed778
							 FALSE,
							 G_PARAM_READWRITE |
                                                         G_PARAM_STATIC_STRINGS));

  /**
   * GSocket:ttl:
   *
   * Time-to-live for outgoing unicast packets
   *
   * Since: 2.32
   */
  g_object_class_install_property (gobject_class, PROP_TTL,
				   g_param_spec_uint ("ttl",
						      P_("TTL"),
						      P_("Time-to-live of outgoing unicast packets"),
						      0, G_MAXUINT, 0,
						      G_PARAM_READWRITE |
						      G_PARAM_STATIC_STRINGS));

  /**
   * GSocket:multicast-loopback:
   *
   * Whether outgoing multicast packets loop back to the local host.
   *
   * Since: 2.32
   */
  g_object_class_install_property (gobject_class, PROP_MULTICAST_LOOPBACK,
				   g_param_spec_boolean ("multicast-loopback",
							 P_("Multicast loopback"),
							 P_("Whether outgoing multicast packets loop back to the local host"),
							 TRUE,
							 G_PARAM_READWRITE |
                                                         G_PARAM_STATIC_STRINGS));

  /**
   * GSocket:multicast-ttl:
   *
   * Time-to-live out outgoing multicast packets
   *
   * Since: 2.32
   */
  g_object_class_install_property (gobject_class, PROP_MULTICAST_TTL,
				   g_param_spec_uint ("multicast-ttl",
						      P_("Multicast TTL"),
						      P_("Time-to-live of outgoing multicast packets"),
						      0, G_MAXUINT, 1,
						      G_PARAM_READWRITE |
						      G_PARAM_STATIC_STRINGS));
}

static void
g_socket_initable_iface_init (GInitableIface *iface)
{
  iface->init = g_socket_initable_init;
}

static void
g_socket_init (GSocket *socket)
{
  socket->priv = g_socket_get_instance_private (socket);

  socket->priv->fd = -1;
  socket->priv->blocking = TRUE;
  socket->priv->listen_backlog = 10;
  socket->priv->construct_error = NULL;
#ifdef G_OS_WIN32
  socket->priv->event = WSA_INVALID_EVENT;
  g_mutex_init (&socket->priv->win32_source_lock);
#endif
}

static gboolean
g_socket_initable_init (GInitable *initable,
			GCancellable *cancellable,
			GError  **error)
{
  GSocket  *socket;

  g_return_val_if_fail (G_IS_SOCKET (initable), FALSE);

  socket = G_SOCKET (initable);

  if (cancellable != NULL)
    {
      g_set_error_literal (error, G_IO_ERROR, G_IO_ERROR_NOT_SUPPORTED,
                           _("Cancellable initialization not supported"));
      return FALSE;
    }

  socket->priv->inited = TRUE;

  if (socket->priv->construct_error)
    {
      if (error)
	*error = g_error_copy (socket->priv->construct_error);
      return FALSE;
    }


  return TRUE;
}

/**
 * g_socket_new:
 * @family: the socket family to use, e.g. %G_SOCKET_FAMILY_IPV4.
 * @type: the socket type to use.
 * @protocol: the id of the protocol to use, or 0 for default.
 * @error: #GError for error reporting, or %NULL to ignore.
 *
 * Creates a new #GSocket with the defined family, type and protocol.
 * If @protocol is 0 (%G_SOCKET_PROTOCOL_DEFAULT) the default protocol type
 * for the family and type is used.
 *
 * The @protocol is a family and type specific int that specifies what
 * kind of protocol to use. #GSocketProtocol lists several common ones.
 * Many families only support one protocol, and use 0 for this, others
 * support several and using 0 means to use the default protocol for
 * the family and type.
 *
 * The protocol id is passed directly to the operating
 * system, so you can use protocols not listed in #GSocketProtocol if you
 * know the protocol number used for it.
 *
 * Returns: a #GSocket or %NULL on error.
 *     Free the returned object with g_object_unref().
 *
 * Since: 2.22
 */
GSocket *
g_socket_new (GSocketFamily     family,
	      GSocketType       type,
	      GSocketProtocol   protocol,
	      GError          **error)
{
  return G_SOCKET (g_initable_new (G_TYPE_SOCKET,
				   NULL, error,
				   "family", family,
				   "type", type,
				   "protocol", protocol,
				   NULL));
}

/**
 * g_socket_new_from_fd:
 * @fd: a native socket file descriptor.
 * @error: #GError for error reporting, or %NULL to ignore.
 *
 * Creates a new #GSocket from a native file descriptor
 * or winsock SOCKET handle.
 *
 * This reads all the settings from the file descriptor so that
 * all properties should work. Note that the file descriptor
 * will be set to non-blocking mode, independent on the blocking
 * mode of the #GSocket.
 *
 * On success, the returned #GSocket takes ownership of @fd. On failure, the
 * caller must close @fd themselves.
 *
 * Since GLib 2.46, it is no longer a fatal error to call this on a non-socket
 * descriptor.  Instead, a GError will be set with code %G_IO_ERROR_FAILED
 *
 * Returns: a #GSocket or %NULL on error.
 *     Free the returned object with g_object_unref().
 *
 * Since: 2.22
 */
GSocket *
g_socket_new_from_fd (gint     fd,
		      GError **error)
{
  return G_SOCKET (g_initable_new (G_TYPE_SOCKET,
				   NULL, error,
				   "fd", fd,
				   NULL));
}

/**
 * g_socket_set_blocking:
 * @socket: a #GSocket.
 * @blocking: Whether to use blocking I/O or not.
 *
 * Sets the blocking mode of the socket. In blocking mode
 * all operations (which don’t take an explicit blocking parameter) block until
 * they succeed or there is an error. In
 * non-blocking mode all functions return results immediately or
 * with a %G_IO_ERROR_WOULD_BLOCK error.
 *
 * All sockets are created in blocking mode. However, note that the
 * platform level socket is always non-blocking, and blocking mode
 * is a GSocket level feature.
 *
 * Since: 2.22
 */
void
g_socket_set_blocking (GSocket  *socket,
		       gboolean  blocking)
{
  g_return_if_fail (G_IS_SOCKET (socket));

  blocking = !!blocking;

  if (socket->priv->blocking == blocking)
    return;

  socket->priv->blocking = blocking;
  g_object_notify (G_OBJECT (socket), "blocking");
}

/**
 * g_socket_get_blocking:
 * @socket: a #GSocket.
 *
 * Gets the blocking mode of the socket. For details on blocking I/O,
 * see g_socket_set_blocking().
 *
 * Returns: %TRUE if blocking I/O is used, %FALSE otherwise.
 *
 * Since: 2.22
 */
gboolean
g_socket_get_blocking (GSocket *socket)
{
  g_return_val_if_fail (G_IS_SOCKET (socket), FALSE);

  return socket->priv->blocking;
}

/**
 * g_socket_set_keepalive:
 * @socket: a #GSocket.
 * @keepalive: Value for the keepalive flag
 *
 * Sets or unsets the %SO_KEEPALIVE flag on the underlying socket. When
 * this flag is set on a socket, the system will attempt to verify that the
 * remote socket endpoint is still present if a sufficiently long period of
 * time passes with no data being exchanged. If the system is unable to
 * verify the presence of the remote endpoint, it will automatically close
 * the connection.
 *
 * This option is only functional on certain kinds of sockets. (Notably,
 * %G_SOCKET_PROTOCOL_TCP sockets.)
 *
 * The exact time between pings is system- and protocol-dependent, but will
 * normally be at least two hours. Most commonly, you would set this flag
 * on a server socket if you want to allow clients to remain idle for long
 * periods of time, but also want to ensure that connections are eventually
 * garbage-collected if clients crash or become unreachable.
 *
 * Since: 2.22
 */
void
g_socket_set_keepalive (GSocket  *socket,
			gboolean  keepalive)
{
  GError *error = NULL;

  g_return_if_fail (G_IS_SOCKET (socket));

  keepalive = !!keepalive;
  if (socket->priv->keepalive == keepalive)
    return;

  if (!g_socket_set_option (socket, SOL_SOCKET, SO_KEEPALIVE,
			    keepalive, &error))
    {
      g_warning ("error setting keepalive: %s", error->message);
      g_error_free (error);
      return;
    }

  socket->priv->keepalive = keepalive;
  g_object_notify (G_OBJECT (socket), "keepalive");
}

/**
 * g_socket_get_keepalive:
 * @socket: a #GSocket.
 *
 * Gets the keepalive mode of the socket. For details on this,
 * see g_socket_set_keepalive().
 *
 * Returns: %TRUE if keepalive is active, %FALSE otherwise.
 *
 * Since: 2.22
 */
gboolean
g_socket_get_keepalive (GSocket *socket)
{
  g_return_val_if_fail (G_IS_SOCKET (socket), FALSE);

  return socket->priv->keepalive;
}

/**
 * g_socket_get_listen_backlog:
 * @socket: a #GSocket.
 *
 * Gets the listen backlog setting of the socket. For details on this,
 * see g_socket_set_listen_backlog().
 *
 * Returns: the maximum number of pending connections.
 *
 * Since: 2.22
 */
gint
g_socket_get_listen_backlog  (GSocket *socket)
{
  g_return_val_if_fail (G_IS_SOCKET (socket), 0);

  return socket->priv->listen_backlog;
}

/**
 * g_socket_set_listen_backlog:
 * @socket: a #GSocket.
 * @backlog: the maximum number of pending connections.
 *
 * Sets the maximum number of outstanding connections allowed
 * when listening on this socket. If more clients than this are
 * connecting to the socket and the application is not handling them
 * on time then the new connections will be refused.
 *
 * Note that this must be called before g_socket_listen() and has no
 * effect if called after that.
 *
 * Since: 2.22
 */
void
g_socket_set_listen_backlog (GSocket *socket,
			     gint     backlog)
{
  g_return_if_fail (G_IS_SOCKET (socket));
  g_return_if_fail (!socket->priv->listening);

  if (backlog != socket->priv->listen_backlog)
    {
      socket->priv->listen_backlog = backlog;
      g_object_notify (G_OBJECT (socket), "listen-backlog");
    }
}

/**
 * g_socket_get_timeout:
 * @socket: a #GSocket.
 *
 * Gets the timeout setting of the socket. For details on this, see
 * g_socket_set_timeout().
 *
 * Returns: the timeout in seconds
 *
 * Since: 2.26
 */
guint
g_socket_get_timeout (GSocket *socket)
{
  g_return_val_if_fail (G_IS_SOCKET (socket), 0);

  return socket->priv->timeout;
}

/**
 * g_socket_set_timeout:
 * @socket: a #GSocket.
 * @timeout: the timeout for @socket, in seconds, or 0 for none
 *
 * Sets the time in seconds after which I/O operations on @socket will
 * time out if they have not yet completed.
 *
 * On a blocking socket, this means that any blocking #GSocket
 * operation will time out after @timeout seconds of inactivity,
 * returning %G_IO_ERROR_TIMED_OUT.
 *
 * On a non-blocking socket, calls to g_socket_condition_wait() will
 * also fail with %G_IO_ERROR_TIMED_OUT after the given time. Sources
 * created with g_socket_create_source() will trigger after
 * @timeout seconds of inactivity, with the requested condition
 * set, at which point calling g_socket_receive(), g_socket_send(),
 * g_socket_check_connect_result(), etc, will fail with
 * %G_IO_ERROR_TIMED_OUT.
 *
 * If @timeout is 0 (the default), operations will never time out
 * on their own.
 *
 * Note that if an I/O operation is interrupted by a signal, this may
 * cause the timeout to be reset.
 *
 * Since: 2.26
 */
void
g_socket_set_timeout (GSocket *socket,
		      guint    timeout)
{
  g_return_if_fail (G_IS_SOCKET (socket));

  if (timeout != socket->priv->timeout)
    {
      socket->priv->timeout = timeout;
      g_object_notify (G_OBJECT (socket), "timeout");
    }
}

/**
 * g_socket_get_ttl:
<<<<<<< HEAD
 * @socket: a #GSocket.
 *
 * Gets the unicast time-to-live setting on @socket; see
 * g_socket_set_ttl() for more details.
 *
 * Returns: the time-to-live setting on @socket
 *
 * Since: 2.32
 */
guint
g_socket_get_ttl (GSocket *socket)
{
  int result;
  guint value, optlen;

  g_return_val_if_fail (G_IS_SOCKET (socket), FALSE);

  if (socket->priv->family == G_SOCKET_FAMILY_IPV4)
    {
      guchar optval;

      optlen = sizeof (optval);
      result = getsockopt (socket->priv->fd, IPPROTO_IP, IP_TTL,
			   &optval, &optlen);
      value = optval;
    }
#ifndef __KLIBC__
  else if (socket->priv->family == G_SOCKET_FAMILY_IPV6)
    {
      optlen = sizeof (value);
      result = getsockopt (socket->priv->fd, IPPROTO_IPV6, IPV6_UNICAST_HOPS,
			   &value, &optlen);
    }
#endif
  else
    g_return_val_if_reached (FALSE);

  if (result < 0)
    {
      int errsv = get_socket_errno ();
      g_warning ("error getting unicast ttl: %s", socket_strerror (errsv));
      return FALSE;
    }

  return value;
}

/**
 * g_socket_set_ttl:
 * @socket: a #GSocket.
 * @ttl: the time-to-live value for all unicast packets on @socket
 *
 * Sets the time-to-live for outgoing unicast packets on @socket.
 * By default the platform-specific default value is used.
 *
 * Since: 2.32
 */
void
g_socket_set_ttl (GSocket  *socket,
                  guint     ttl)
{
  int result;

  g_return_if_fail (G_IS_SOCKET (socket));

  if (socket->priv->family == G_SOCKET_FAMILY_IPV4)
    {
      guchar optval = (guchar)ttl;

      result = setsockopt (socket->priv->fd, IPPROTO_IP, IP_TTL,
			   &optval, sizeof (optval));
    }
#ifndef __KLIBC__
  else if (socket->priv->family == G_SOCKET_FAMILY_IPV6)
    {
      result = setsockopt (socket->priv->fd, IPPROTO_IPV6, IPV6_UNICAST_HOPS,
			   &ttl, sizeof (ttl));
    }
#endif
  else
    g_return_if_reached ();

  if (result < 0)
    {
      int errsv = get_socket_errno ();
      g_warning ("error setting unicast ttl: %s", socket_strerror (errsv));
      return;
    }

  g_object_notify (G_OBJECT (socket), "ttl");
}

/**
 * g_socket_get_broadcast:
 * @socket: a #GSocket.
 *
 * Gets the broadcast setting on @socket; if %TRUE,
 * it is possible to send packets to broadcast
 * addresses or receive from broadcast addresses.
 *
 * Returns: the broadcast setting on @socket
 *
 * Since: 2.32
 */
gboolean
g_socket_get_broadcast (GSocket *socket)
{
  int result;
  guint value = 0, optlen;

  g_return_val_if_fail (G_IS_SOCKET (socket), FALSE);

  optlen = sizeof (guchar);
  result = getsockopt (socket->priv->fd, SOL_SOCKET, SO_BROADCAST,
                       &value, &optlen);

  if (result < 0)
    {
      int errsv = get_socket_errno ();
      g_warning ("error getting broadcast: %s", socket_strerror (errsv));
      return FALSE;
    }

  return !!value;
}

/**
 * g_socket_set_broadcast:
 * @socket: a #GSocket.
 * @broadcast: whether @socket should allow sending to and receiving
 *     from broadcast addresses
 *
 * Sets whether @socket should allow sending to and receiving from
 * broadcast addresses. This is %FALSE by default.
 *
 * Since: 2.32
 */
void
g_socket_set_broadcast (GSocket    *socket,
       	                gboolean    broadcast)
{
  int result;
  gint value;

  g_return_if_fail (G_IS_SOCKET (socket));

  broadcast = !!broadcast;
  value = (guchar)broadcast;

  result = setsockopt (socket->priv->fd, SOL_SOCKET, SO_BROADCAST,
		       &value, sizeof (value));

  if (result < 0)
    {
      int errsv = get_socket_errno ();
      g_warning ("error setting broadcast: %s", socket_strerror (errsv));
      return;
    }

  g_object_notify (G_OBJECT (socket), "broadcast");
}

/**
 * g_socket_get_multicast_loopback:
 * @socket: a #GSocket.
 *
 * Gets the multicast loopback setting on @socket; if %TRUE (the
 * default), outgoing multicast packets will be looped back to
 * multicast listeners on the same host.
 *
 * Returns: the multicast loopback setting on @socket
 *
 * Since: 2.32
 */
gboolean
g_socket_get_multicast_loopback (GSocket *socket)
{
  int result;
  guint value = 0, optlen;

  g_return_val_if_fail (G_IS_SOCKET (socket), FALSE);

  if (socket->priv->family == G_SOCKET_FAMILY_IPV4)
    {
      optlen = sizeof (guchar);
      result = getsockopt (socket->priv->fd, IPPROTO_IP, IP_MULTICAST_LOOP,
			   &value, &optlen);
    }
#ifndef __KLIBC__
  else if (socket->priv->family == G_SOCKET_FAMILY_IPV6)
    {
      optlen = sizeof (guint);
      result = getsockopt (socket->priv->fd, IPPROTO_IPV6, IPV6_MULTICAST_LOOP,
			   &value, &optlen);
    }
#endif
  else
    g_return_val_if_reached (FALSE);

  if (result < 0)
    {
      int errsv = get_socket_errno ();
      g_warning ("error getting multicast loopback: %s", socket_strerror (errsv));
      return FALSE;
    }

  return !!value;
}

/**
 * g_socket_set_multicast_loopback:
 * @socket: a #GSocket.
 * @loopback: whether @socket should receive messages sent to its
 *   multicast groups from the local host
 *
 * Sets whether outgoing multicast packets will be received by sockets
 * listening on that multicast address on the same host. This is %TRUE
 * by default.
 *
 * Since: 2.32
 */
void
g_socket_set_multicast_loopback (GSocket    *socket,
				 gboolean    loopback)
{
  int result;

  g_return_if_fail (G_IS_SOCKET (socket));

  loopback = !!loopback;

  if (socket->priv->family == G_SOCKET_FAMILY_IPV4)
    {
      guchar value = (guchar)loopback;

      result = setsockopt (socket->priv->fd, IPPROTO_IP, IP_MULTICAST_LOOP,
			   &value, sizeof (value));
    }
#ifndef __KLIBC__
  else if (socket->priv->family == G_SOCKET_FAMILY_IPV6)
    {
      guint value = (guint)loopback;

      result = setsockopt (socket->priv->fd, IPPROTO_IPV6, IPV6_MULTICAST_LOOP,
			   &value, sizeof (value));
    }
#endif
  else
    g_return_if_reached ();

  if (result < 0)
    {
      int errsv = get_socket_errno ();
      g_warning ("error setting multicast loopback: %s", socket_strerror (errsv));
      return;
    }

  g_object_notify (G_OBJECT (socket), "multicast-loopback");
}

/**
 * g_socket_get_multicast_ttl:
 * @socket: a #GSocket.
 *
 * Gets the multicast time-to-live setting on @socket; see
 * g_socket_set_multicast_ttl() for more details.
 *
 * Returns: the multicast time-to-live setting on @socket
 *
 * Since: 2.32
 */
guint
g_socket_get_multicast_ttl (GSocket *socket)
{
  int result;
  guint value, optlen;

  g_return_val_if_fail (G_IS_SOCKET (socket), FALSE);

  if (socket->priv->family == G_SOCKET_FAMILY_IPV4)
    {
      guchar optval;

      optlen = sizeof (optval);
      result = getsockopt (socket->priv->fd, IPPROTO_IP, IP_MULTICAST_TTL,
			   &optval, &optlen);
      value = optval;
    }
#ifndef __KLIBC__
  else if (socket->priv->family == G_SOCKET_FAMILY_IPV6)
    {
      optlen = sizeof (value);
      result = getsockopt (socket->priv->fd, IPPROTO_IPV6, IPV6_MULTICAST_HOPS,
			   &value, &optlen);
    }
#endif
  else
    g_return_val_if_reached (FALSE);

  if (result < 0)
    {
      int errsv = get_socket_errno ();
      g_warning ("error getting multicast ttl: %s", socket_strerror (errsv));
      return FALSE;
    }

  return value;
}

/**
 * g_socket_set_multicast_ttl:
 * @socket: a #GSocket.
 * @ttl: the time-to-live value for all multicast datagrams on @socket
 *
 * Sets the time-to-live for outgoing multicast datagrams on @socket.
 * By default, this is 1, meaning that multicast packets will not leave
 * the local network.
 *
 * Since: 2.32
 */
void
g_socket_set_multicast_ttl (GSocket  *socket,
                            guint     ttl)
{
  int result;

  g_return_if_fail (G_IS_SOCKET (socket));

  if (socket->priv->family == G_SOCKET_FAMILY_IPV4)
    {
      guchar optval = (guchar)ttl;

      result = setsockopt (socket->priv->fd, IPPROTO_IP, IP_MULTICAST_TTL,
			   &optval, sizeof (optval));
    }
#ifndef __KLIBC__
  else if (socket->priv->family == G_SOCKET_FAMILY_IPV6)
    {
      result = setsockopt (socket->priv->fd, IPPROTO_IPV6, IPV6_MULTICAST_HOPS,
			   &ttl, sizeof (ttl));
    }
#endif
  else
    g_return_if_reached ();

  if (result < 0)
    {
      int errsv = get_socket_errno ();
      g_warning ("error setting multicast ttl: %s", socket_strerror (errsv));
      return;
    }

  g_object_notify (G_OBJECT (socket), "multicast-ttl");
}

/**
 * g_socket_get_family:
=======
>>>>>>> 76bed778
 * @socket: a #GSocket.
 *
 * Gets the unicast time-to-live setting on @socket; see
 * g_socket_set_ttl() for more details.
 *
 * Returns: the time-to-live setting on @socket
 *
 * Since: 2.32
 */
guint
g_socket_get_ttl (GSocket *socket)
{
  GError *error = NULL;
  gint value;

  g_return_val_if_fail (G_IS_SOCKET (socket), 0);

  if (socket->priv->family == G_SOCKET_FAMILY_IPV4)
    {
      g_socket_get_option (socket, IPPROTO_IP, IP_TTL,
			   &value, &error);
    }
  else if (socket->priv->family == G_SOCKET_FAMILY_IPV6)
    {
      g_socket_get_option (socket, IPPROTO_IPV6, IPV6_UNICAST_HOPS,
			   &value, &error);
    }
  else
    g_return_val_if_reached (0);

  if (error)
    {
      g_warning ("error getting unicast ttl: %s", error->message);
      g_error_free (error);
      return 0;
    }

  return value;
}

/**
 * g_socket_set_ttl:
 * @socket: a #GSocket.
 * @ttl: the time-to-live value for all unicast packets on @socket
 *
 * Sets the time-to-live for outgoing unicast packets on @socket.
 * By default the platform-specific default value is used.
 *
 * Since: 2.32
 */
void
g_socket_set_ttl (GSocket  *socket,
                  guint     ttl)
{
  GError *error = NULL;

  g_return_if_fail (G_IS_SOCKET (socket));

  if (socket->priv->family == G_SOCKET_FAMILY_IPV4)
    {
      g_socket_set_option (socket, IPPROTO_IP, IP_TTL,
			   ttl, &error);
    }
  else if (socket->priv->family == G_SOCKET_FAMILY_IPV6)
    {
      g_socket_set_option (socket, IPPROTO_IP, IP_TTL,
			   ttl, NULL);
      g_socket_set_option (socket, IPPROTO_IPV6, IPV6_UNICAST_HOPS,
			   ttl, &error);
    }
  else
    g_return_if_reached ();

  if (error)
    {
      g_warning ("error setting unicast ttl: %s", error->message);
      g_error_free (error);
      return;
    }

  g_object_notify (G_OBJECT (socket), "ttl");
}

/**
 * g_socket_get_broadcast:
 * @socket: a #GSocket.
 *
 * Gets the broadcast setting on @socket; if %TRUE,
 * it is possible to send packets to broadcast
 * addresses.
 *
 * Returns: the broadcast setting on @socket
 *
 * Since: 2.32
 */
gboolean
g_socket_get_broadcast (GSocket *socket)
{
  GError *error = NULL;
  gint value;

  g_return_val_if_fail (G_IS_SOCKET (socket), FALSE);

  if (!g_socket_get_option (socket, SOL_SOCKET, SO_BROADCAST,
			    &value, &error))
    {
      g_warning ("error getting broadcast: %s", error->message);
      g_error_free (error);
      return FALSE;
    }

  return !!value;
}

/**
 * g_socket_set_broadcast:
 * @socket: a #GSocket.
 * @broadcast: whether @socket should allow sending to broadcast
 *     addresses
 *
 * Sets whether @socket should allow sending to broadcast addresses.
 * This is %FALSE by default.
 *
 * Since: 2.32
 */
void
g_socket_set_broadcast (GSocket    *socket,
       	                gboolean    broadcast)
{
  GError *error = NULL;

  g_return_if_fail (G_IS_SOCKET (socket));

  broadcast = !!broadcast;

  if (!g_socket_set_option (socket, SOL_SOCKET, SO_BROADCAST,
			    broadcast, &error))
    {
      g_warning ("error setting broadcast: %s", error->message);
      g_error_free (error);
      return;
    }

  g_object_notify (G_OBJECT (socket), "broadcast");
}

/**
 * g_socket_get_multicast_loopback:
 * @socket: a #GSocket.
 *
 * Gets the multicast loopback setting on @socket; if %TRUE (the
 * default), outgoing multicast packets will be looped back to
 * multicast listeners on the same host.
 *
 * Returns: the multicast loopback setting on @socket
 *
 * Since: 2.32
 */
gboolean
g_socket_get_multicast_loopback (GSocket *socket)
{
  GError *error = NULL;
  gint value;

  g_return_val_if_fail (G_IS_SOCKET (socket), FALSE);

  if (socket->priv->family == G_SOCKET_FAMILY_IPV4)
    {
      g_socket_get_option (socket, IPPROTO_IP, IP_MULTICAST_LOOP,
			   &value, &error);
    }
  else if (socket->priv->family == G_SOCKET_FAMILY_IPV6)
    {
      g_socket_get_option (socket, IPPROTO_IPV6, IPV6_MULTICAST_LOOP,
			   &value, &error);
    }
  else
    g_return_val_if_reached (FALSE);

  if (error)
    {
      g_warning ("error getting multicast loopback: %s", error->message);
      g_error_free (error);
      return FALSE;
    }

  return !!value;
}

/**
 * g_socket_set_multicast_loopback:
 * @socket: a #GSocket.
 * @loopback: whether @socket should receive messages sent to its
 *   multicast groups from the local host
 *
 * Sets whether outgoing multicast packets will be received by sockets
 * listening on that multicast address on the same host. This is %TRUE
 * by default.
 *
 * Since: 2.32
 */
void
g_socket_set_multicast_loopback (GSocket    *socket,
				 gboolean    loopback)
{
  GError *error = NULL;

  g_return_if_fail (G_IS_SOCKET (socket));

  loopback = !!loopback;

  if (socket->priv->family == G_SOCKET_FAMILY_IPV4)
    {
      g_socket_set_option (socket, IPPROTO_IP, IP_MULTICAST_LOOP,
			   loopback, &error);
    }
  else if (socket->priv->family == G_SOCKET_FAMILY_IPV6)
    {
      g_socket_set_option (socket, IPPROTO_IP, IP_MULTICAST_LOOP,
			   loopback, NULL);
      g_socket_set_option (socket, IPPROTO_IPV6, IPV6_MULTICAST_LOOP,
			   loopback, &error);
    }
  else
    g_return_if_reached ();

  if (error)
    {
      g_warning ("error setting multicast loopback: %s", error->message);
      g_error_free (error);
      return;
    }

  g_object_notify (G_OBJECT (socket), "multicast-loopback");
}

/**
 * g_socket_get_multicast_ttl:
 * @socket: a #GSocket.
 *
 * Gets the multicast time-to-live setting on @socket; see
 * g_socket_set_multicast_ttl() for more details.
 *
 * Returns: the multicast time-to-live setting on @socket
 *
 * Since: 2.32
 */
guint
g_socket_get_multicast_ttl (GSocket *socket)
{
  GError *error = NULL;
  gint value;

  g_return_val_if_fail (G_IS_SOCKET (socket), 0);

  if (socket->priv->family == G_SOCKET_FAMILY_IPV4)
    {
      g_socket_get_option (socket, IPPROTO_IP, IP_MULTICAST_TTL,
			   &value, &error);
    }
  else if (socket->priv->family == G_SOCKET_FAMILY_IPV6)
    {
      g_socket_get_option (socket, IPPROTO_IPV6, IPV6_MULTICAST_HOPS,
			   &value, &error);
    }
  else
    g_return_val_if_reached (FALSE);

  if (error)
    {
      g_warning ("error getting multicast ttl: %s", error->message);
      g_error_free (error);
      return FALSE;
    }

  return value;
}

/**
 * g_socket_set_multicast_ttl:
 * @socket: a #GSocket.
 * @ttl: the time-to-live value for all multicast datagrams on @socket
 *
 * Sets the time-to-live for outgoing multicast datagrams on @socket.
 * By default, this is 1, meaning that multicast packets will not leave
 * the local network.
 *
 * Since: 2.32
 */
void
g_socket_set_multicast_ttl (GSocket  *socket,
                            guint     ttl)
{
  GError *error = NULL;

  g_return_if_fail (G_IS_SOCKET (socket));

  if (socket->priv->family == G_SOCKET_FAMILY_IPV4)
    {
      g_socket_set_option (socket, IPPROTO_IP, IP_MULTICAST_TTL,
			   ttl, &error);
    }
  else if (socket->priv->family == G_SOCKET_FAMILY_IPV6)
    {
      g_socket_set_option (socket, IPPROTO_IP, IP_MULTICAST_TTL,
			   ttl, NULL);
      g_socket_set_option (socket, IPPROTO_IPV6, IPV6_MULTICAST_HOPS,
			   ttl, &error);
    }
  else
    g_return_if_reached ();

  if (error)
    {
      g_warning ("error setting multicast ttl: %s", error->message);
      g_error_free (error);
      return;
    }

  g_object_notify (G_OBJECT (socket), "multicast-ttl");
}

/**
 * g_socket_get_family:
 * @socket: a #GSocket.
 *
 * Gets the socket family of the socket.
 *
 * Returns: a #GSocketFamily
 *
 * Since: 2.22
 */
GSocketFamily
g_socket_get_family (GSocket *socket)
{
  g_return_val_if_fail (G_IS_SOCKET (socket), G_SOCKET_FAMILY_INVALID);

  return socket->priv->family;
}

/**
 * g_socket_get_socket_type:
 * @socket: a #GSocket.
 *
 * Gets the socket type of the socket.
 *
 * Returns: a #GSocketType
 *
 * Since: 2.22
 */
GSocketType
g_socket_get_socket_type (GSocket *socket)
{
  g_return_val_if_fail (G_IS_SOCKET (socket), G_SOCKET_TYPE_INVALID);

  return socket->priv->type;
}

/**
 * g_socket_get_protocol:
 * @socket: a #GSocket.
 *
 * Gets the socket protocol id the socket was created with.
 * In case the protocol is unknown, -1 is returned.
 *
 * Returns: a protocol id, or -1 if unknown
 *
 * Since: 2.22
 */
GSocketProtocol
g_socket_get_protocol (GSocket *socket)
{
  g_return_val_if_fail (G_IS_SOCKET (socket), -1);

  return socket->priv->protocol;
}

/**
 * g_socket_get_fd:
 * @socket: a #GSocket.
 *
 * Returns the underlying OS socket object. On unix this
 * is a socket file descriptor, and on Windows this is
 * a Winsock2 SOCKET handle. This may be useful for
 * doing platform specific or otherwise unusual operations
 * on the socket.
 *
 * Returns: the file descriptor of the socket.
 *
 * Since: 2.22
 */
int
g_socket_get_fd (GSocket *socket)
{
  g_return_val_if_fail (G_IS_SOCKET (socket), -1);

  return socket->priv->fd;
}

/**
 * g_socket_get_local_address:
 * @socket: a #GSocket.
 * @error: #GError for error reporting, or %NULL to ignore.
 *
 * Try to get the local address of a bound socket. This is only
 * useful if the socket has been bound to a local address,
 * either explicitly or implicitly when connecting.
 *
 * Returns: (transfer full): a #GSocketAddress or %NULL on error.
 *     Free the returned object with g_object_unref().
 *
 * Since: 2.22
 */
GSocketAddress *
g_socket_get_local_address (GSocket  *socket,
			    GError  **error)
{
  struct sockaddr_storage buffer;
  guint len = sizeof (buffer);

  g_return_val_if_fail (G_IS_SOCKET (socket), NULL);

  if (getsockname (socket->priv->fd, (struct sockaddr *) &buffer, &len) < 0)
    {
      int errsv = get_socket_errno ();
      g_set_error (error, G_IO_ERROR, socket_io_error_from_errno (errsv),
		   _("could not get local address: %s"), socket_strerror (errsv));
      return NULL;
    }

  return g_socket_address_new_from_native (&buffer, len);
}

/**
 * g_socket_get_remote_address:
 * @socket: a #GSocket.
 * @error: #GError for error reporting, or %NULL to ignore.
 *
 * Try to get the remove address of a connected socket. This is only
 * useful for connection oriented sockets that have been connected.
 *
 * Returns: (transfer full): a #GSocketAddress or %NULL on error.
 *     Free the returned object with g_object_unref().
 *
 * Since: 2.22
 */
GSocketAddress *
g_socket_get_remote_address (GSocket  *socket,
			     GError  **error)
{
  struct sockaddr_storage buffer;
  guint len = sizeof (buffer);

  g_return_val_if_fail (G_IS_SOCKET (socket), NULL);

  if (socket->priv->connect_pending)
    {
      if (!g_socket_check_connect_result (socket, error))
        return NULL;
      else
        socket->priv->connect_pending = FALSE;
    }

  if (!socket->priv->remote_address)
    {
      if (getpeername (socket->priv->fd, (struct sockaddr *) &buffer, &len) < 0)
	{
	  int errsv = get_socket_errno ();
	  g_set_error (error, G_IO_ERROR, socket_io_error_from_errno (errsv),
		       _("could not get remote address: %s"), socket_strerror (errsv));
	  return NULL;
	}

      socket->priv->remote_address = g_socket_address_new_from_native (&buffer, len);
    }

  return g_object_ref (socket->priv->remote_address);
}

/**
 * g_socket_is_connected:
 * @socket: a #GSocket.
 *
 * Check whether the socket is connected. This is only useful for
 * connection-oriented sockets.
 *
 * Returns: %TRUE if socket is connected, %FALSE otherwise.
 *
 * Since: 2.22
 */
gboolean
g_socket_is_connected (GSocket *socket)
{
  g_return_val_if_fail (G_IS_SOCKET (socket), FALSE);

  return socket->priv->connected;
}

/**
 * g_socket_listen:
 * @socket: a #GSocket.
 * @error: #GError for error reporting, or %NULL to ignore.
 *
 * Marks the socket as a server socket, i.e. a socket that is used
 * to accept incoming requests using g_socket_accept().
 *
 * Before calling this the socket must be bound to a local address using
 * g_socket_bind().
 *
 * To set the maximum amount of outstanding clients, use
 * g_socket_set_listen_backlog().
 *
 * Returns: %TRUE on success, %FALSE on error.
 *
 * Since: 2.22
 */
gboolean
g_socket_listen (GSocket  *socket,
		 GError  **error)
{
  g_return_val_if_fail (G_IS_SOCKET (socket), FALSE);

  if (!check_socket (socket, error))
    return FALSE;

  if (listen (socket->priv->fd, socket->priv->listen_backlog) < 0)
    {
      int errsv = get_socket_errno ();

      g_set_error (error, G_IO_ERROR, socket_io_error_from_errno (errsv),
		   _("could not listen: %s"), socket_strerror (errsv));
      return FALSE;
    }

  socket->priv->listening = TRUE;

  return TRUE;
}

/**
 * g_socket_bind:
 * @socket: a #GSocket.
 * @address: a #GSocketAddress specifying the local address.
 * @allow_reuse: whether to allow reusing this address
 * @error: #GError for error reporting, or %NULL to ignore.
 *
 * When a socket is created it is attached to an address family, but it
 * doesn't have an address in this family. g_socket_bind() assigns the
 * address (sometimes called name) of the socket.
 *
 * It is generally required to bind to a local address before you can
 * receive connections. (See g_socket_listen() and g_socket_accept() ).
 * In certain situations, you may also want to bind a socket that will be
 * used to initiate connections, though this is not normally required.
 *
 * If @socket is a TCP socket, then @allow_reuse controls the setting
 * of the `SO_REUSEADDR` socket option; normally it should be %TRUE for
 * server sockets (sockets that you will eventually call
 * g_socket_accept() on), and %FALSE for client sockets. (Failing to
 * set this flag on a server socket may cause g_socket_bind() to return
 * %G_IO_ERROR_ADDRESS_IN_USE if the server program is stopped and then
 * immediately restarted.)
 *
 * If @socket is a UDP socket, then @allow_reuse determines whether or
 * not other UDP sockets can be bound to the same address at the same
 * time. In particular, you can have several UDP sockets bound to the
 * same address, and they will all receive all of the multicast and
 * broadcast packets sent to that address. (The behavior of unicast
 * UDP packets to an address with multiple listeners is not defined.)
 *
 * Returns: %TRUE on success, %FALSE on error.
 *
 * Since: 2.22
 */
gboolean
g_socket_bind (GSocket         *socket,
	       GSocketAddress  *address,
	       gboolean         reuse_address,
	       GError         **error)
{
  struct sockaddr_storage addr;
  gboolean so_reuseaddr;
#ifdef SO_REUSEPORT
  gboolean so_reuseport;
#endif

  g_return_val_if_fail (G_IS_SOCKET (socket) && G_IS_SOCKET_ADDRESS (address), FALSE);

  if (!check_socket (socket, error))
    return FALSE;

<<<<<<< HEAD
  /* SO_REUSEADDR on Windows means something else and is not what we want.
     It always allows the unix variant of SO_REUSEADDR anyway */
#ifndef G_OS_WIN32
  {
    int value;
=======
  if (!g_socket_address_to_native (address, &addr, sizeof addr, error))
    return FALSE;
>>>>>>> 76bed778

  /* On Windows, SO_REUSEADDR has the semantics we want for UDP
   * sockets, but has nasty side effects we don't want for TCP
   * sockets.
   *
   * On other platforms, we set SO_REUSEPORT, if it exists, for
   * UDP sockets, and SO_REUSEADDR for all sockets, hoping that
   * if SO_REUSEPORT doesn't exist, then SO_REUSEADDR will have
   * the desired semantics on UDP (as it does on Linux, although
   * Linux has SO_REUSEPORT too as of 3.9).
   */

#ifdef G_OS_WIN32
  so_reuseaddr = reuse_address && (socket->priv->type == G_SOCKET_TYPE_DATAGRAM);
#else
  so_reuseaddr = !!reuse_address;
#endif

#ifdef SO_REUSEPORT
  so_reuseport = reuse_address && (socket->priv->type == G_SOCKET_TYPE_DATAGRAM);
#endif

  /* Ignore errors here, the only likely error is "not supported", and
   * this is a "best effort" thing mainly.
   */
  g_socket_set_option (socket, SOL_SOCKET, SO_REUSEADDR, so_reuseaddr, NULL);
#ifdef SO_REUSEPORT
  g_socket_set_option (socket, SOL_SOCKET, SO_REUSEPORT, so_reuseport, NULL);
#endif

  if (bind (socket->priv->fd, (struct sockaddr *) &addr,
	    g_socket_address_get_native_size (address)) < 0)
    {
      int errsv = get_socket_errno ();
      g_set_error (error,
		   G_IO_ERROR, socket_io_error_from_errno (errsv),
		   _("Error binding to address: %s"), socket_strerror (errsv));
      return FALSE;
    }

  return TRUE;
}

<<<<<<< HEAD
=======
#if !defined(HAVE_IF_NAMETOINDEX) && defined(G_OS_WIN32)
static guint
if_nametoindex (const gchar *iface)
{
  PIP_ADAPTER_ADDRESSES addresses = NULL, p;
  gulong addresses_len = 0;
  guint idx = 0;
  DWORD res;

  if (ws2funcs.pIfNameToIndex != NULL)
    return ws2funcs.pIfNameToIndex (iface);

  res = GetAdaptersAddresses (AF_UNSPEC, 0, NULL, NULL, &addresses_len);
  if (res != NO_ERROR && res != ERROR_BUFFER_OVERFLOW)
    {
      if (res == ERROR_NO_DATA)
        errno = ENXIO;
      else
        errno = EINVAL;
      return 0;
    }

  addresses = g_malloc (addresses_len);
  res = GetAdaptersAddresses (AF_UNSPEC, 0, NULL, addresses, &addresses_len);

  if (res != NO_ERROR)
    {
      g_free (addresses);
      if (res == ERROR_NO_DATA)
        errno = ENXIO;
      else
        errno = EINVAL;
      return 0;
    }

  p = addresses;
  while (p)
    {
      if (strcmp (p->AdapterName, iface) == 0)
        {
          idx = p->IfIndex;
          break;
        }
      p = p->Next;
    }

  if (p == NULL)
    errno = ENXIO;

  g_free (addresses);

  return idx;
}

#define HAVE_IF_NAMETOINDEX 1
#endif

>>>>>>> 76bed778
static gboolean
g_socket_multicast_group_operation (GSocket       *socket,
				    GInetAddress  *group,
                                    gboolean       source_specific,
                                    const gchar   *iface,
				    gboolean       join_group,
				    GError       **error)
{
  const guint8 *native_addr;
  gint optname, result;

  g_return_val_if_fail (G_IS_SOCKET (socket), FALSE);
  g_return_val_if_fail (socket->priv->type == G_SOCKET_TYPE_DATAGRAM, FALSE);
  g_return_val_if_fail (G_IS_INET_ADDRESS (group), FALSE);
<<<<<<< HEAD
  g_return_val_if_fail (g_inet_address_get_family (group) == socket->priv->family, FALSE);
=======
>>>>>>> 76bed778

  if (!check_socket (socket, error))
    return FALSE;

  native_addr = g_inet_address_to_bytes (group);
<<<<<<< HEAD
  if (socket->priv->family == G_SOCKET_FAMILY_IPV4)
=======
  if (g_inet_address_get_family (group) == G_SOCKET_FAMILY_IPV4)
>>>>>>> 76bed778
    {
#ifdef HAVE_IP_MREQN
      struct ip_mreqn mc_req;
#else
      struct ip_mreq mc_req;
#endif

<<<<<<< HEAD
=======
      memset (&mc_req, 0, sizeof (mc_req));
>>>>>>> 76bed778
      memcpy (&mc_req.imr_multiaddr, native_addr, sizeof (struct in_addr));

#ifdef HAVE_IP_MREQN
      if (iface)
        mc_req.imr_ifindex = if_nametoindex (iface);
      else
        mc_req.imr_ifindex = 0;  /* Pick any.  */
<<<<<<< HEAD
=======
#elif defined(G_OS_WIN32)
      if (iface)
        mc_req.imr_interface.s_addr = g_htonl (if_nametoindex (iface));
      else
        mc_req.imr_interface.s_addr = g_htonl (INADDR_ANY);
>>>>>>> 76bed778
#else
      mc_req.imr_interface.s_addr = g_htonl (INADDR_ANY);
#endif

      if (source_specific)
	{
#ifdef IP_ADD_SOURCE_MEMBERSHIP
	  optname = join_group ? IP_ADD_SOURCE_MEMBERSHIP : IP_DROP_SOURCE_MEMBERSHIP;
#else
	  g_set_error (error, G_IO_ERROR, G_IO_ERROR_NOT_SUPPORTED,
		       join_group ?
		       _("Error joining multicast group: %s") :
		       _("Error leaving multicast group: %s"),
		       _("No support for source-specific multicast"));
	  return FALSE;
#endif
	}
      else
        optname = join_group ? IP_ADD_MEMBERSHIP : IP_DROP_MEMBERSHIP;
      result = setsockopt (socket->priv->fd, IPPROTO_IP, optname,
			   &mc_req, sizeof (mc_req));
    }
<<<<<<< HEAD
#ifndef __KLIBC__
  else if (socket->priv->family == G_SOCKET_FAMILY_IPV6)
    {
      struct ipv6_mreq mc_req_ipv6;

=======
  else if (g_inet_address_get_family (group) == G_SOCKET_FAMILY_IPV6)
    {
      struct ipv6_mreq mc_req_ipv6;

      memset (&mc_req_ipv6, 0, sizeof (mc_req_ipv6));
>>>>>>> 76bed778
      memcpy (&mc_req_ipv6.ipv6mr_multiaddr, native_addr, sizeof (struct in6_addr));
#ifdef HAVE_IF_NAMETOINDEX
      if (iface)
        mc_req_ipv6.ipv6mr_interface = if_nametoindex (iface);
      else
#endif
        mc_req_ipv6.ipv6mr_interface = 0;

      optname = join_group ? IPV6_JOIN_GROUP : IPV6_LEAVE_GROUP;
      result = setsockopt (socket->priv->fd, IPPROTO_IPV6, optname,
			   &mc_req_ipv6, sizeof (mc_req_ipv6));
    }
<<<<<<< HEAD
#endif
=======
>>>>>>> 76bed778
  else
    g_return_val_if_reached (FALSE);

  if (result < 0)
    {
      int errsv = get_socket_errno ();

      g_set_error (error, G_IO_ERROR, socket_io_error_from_errno (errsv),
		   join_group ?
		   _("Error joining multicast group: %s") :
		   _("Error leaving multicast group: %s"),
		   socket_strerror (errsv));
      return FALSE;
    }

  return TRUE;
}

/**
 * g_socket_join_multicast_group:
 * @socket: a #GSocket.
 * @group: a #GInetAddress specifying the group address to join.
 * @iface: (allow-none): Name of the interface to use, or %NULL
 * @source_specific: %TRUE if source-specific multicast should be used
 * @error: #GError for error reporting, or %NULL to ignore.
 *
 * Registers @socket to receive multicast messages sent to @group.
 * @socket must be a %G_SOCKET_TYPE_DATAGRAM socket, and must have
 * been bound to an appropriate interface and port with
 * g_socket_bind().
 *
 * If @iface is %NULL, the system will automatically pick an interface
 * to bind to based on @group.
 *
 * If @source_specific is %TRUE, source-specific multicast as defined
 * in RFC 4604 is used. Note that on older platforms this may fail
 * with a %G_IO_ERROR_NOT_SUPPORTED error.
 *
 * Returns: %TRUE on success, %FALSE on error.
 *
 * Since: 2.32
 */
gboolean
g_socket_join_multicast_group (GSocket       *socket,
			       GInetAddress  *group,
                               gboolean       source_specific,
                               const gchar   *iface,
			       GError       **error)
{
  return g_socket_multicast_group_operation (socket, group, source_specific, iface, TRUE, error);
}

/**
 * g_socket_leave_multicast_group:
 * @socket: a #GSocket.
 * @group: a #GInetAddress specifying the group address to leave.
 * @iface: (allow-none): Interface used
 * @source_specific: %TRUE if source-specific multicast was used
 * @error: #GError for error reporting, or %NULL to ignore.
 *
 * Removes @socket from the multicast group defined by @group, @iface,
 * and @source_specific (which must all have the same values they had
 * when you joined the group).
 *
 * @socket remains bound to its address and port, and can still receive
 * unicast messages after calling this.
 *
 * Returns: %TRUE on success, %FALSE on error.
 *
 * Since: 2.32
 */
gboolean
g_socket_leave_multicast_group (GSocket       *socket,
				GInetAddress  *group,
                                gboolean       source_specific,
                                const gchar   *iface,
				GError       **error)
{
  return g_socket_multicast_group_operation (socket, group, source_specific, iface, FALSE, error);
}

/**
 * g_socket_speaks_ipv4:
 * @socket: a #GSocket
 *
 * Checks if a socket is capable of speaking IPv4.
 *
 * IPv4 sockets are capable of speaking IPv4.  On some operating systems
 * and under some combinations of circumstances IPv6 sockets are also
 * capable of speaking IPv4.  See RFC 3493 section 3.7 for more
 * information.
 *
 * No other types of sockets are currently considered as being capable
 * of speaking IPv4.
 *
 * Returns: %TRUE if this socket can be used with IPv4.
 *
 * Since: 2.22
 **/
gboolean
g_socket_speaks_ipv4 (GSocket *socket)
{
  switch (socket->priv->family)
    {
    case G_SOCKET_FAMILY_IPV4:
      return TRUE;

#ifndef __KLIBC__
    case G_SOCKET_FAMILY_IPV6:
#if defined (IPPROTO_IPV6) && defined (IPV6_V6ONLY)
      {
        gint v6_only;

        if (!g_socket_get_option (socket,
				  IPPROTO_IPV6, IPV6_V6ONLY,
				  &v6_only, NULL))
          return FALSE;

        return !v6_only;
      }
#else
      return FALSE;
#endif
#endif

    default:
      return FALSE;
    }
}

/**
 * g_socket_accept:
 * @socket: a #GSocket.
 * @cancellable: (allow-none): a %GCancellable or %NULL
 * @error: #GError for error reporting, or %NULL to ignore.
 *
 * Accept incoming connections on a connection-based socket. This removes
 * the first outstanding connection request from the listening socket and
 * creates a #GSocket object for it.
 *
 * The @socket must be bound to a local address with g_socket_bind() and
 * must be listening for incoming connections (g_socket_listen()).
 *
 * If there are no outstanding connections then the operation will block
 * or return %G_IO_ERROR_WOULD_BLOCK if non-blocking I/O is enabled.
 * To be notified of an incoming connection, wait for the %G_IO_IN condition.
 *
 * Returns: (transfer full): a new #GSocket, or %NULL on error.
 *     Free the returned object with g_object_unref().
 *
 * Since: 2.22
 */
GSocket *
g_socket_accept (GSocket       *socket,
		 GCancellable  *cancellable,
		 GError       **error)
{
  GSocket *new_socket;
  gint ret;

  g_return_val_if_fail (G_IS_SOCKET (socket), NULL);

  if (!check_socket (socket, error))
    return NULL;

  if (!check_timeout (socket, error))
    return NULL;

  while (TRUE)
    {
      if ((ret = accept (socket->priv->fd, NULL, 0)) < 0)
	{
	  int errsv = get_socket_errno ();

	  if (errsv == EINTR)
	    continue;

#ifdef WSAEWOULDBLOCK
          if (errsv == WSAEWOULDBLOCK)
#else
          if (errsv == EWOULDBLOCK ||
              errsv == EAGAIN)
#endif
            {
              win32_unset_event_mask (socket, FD_ACCEPT);

              if (socket->priv->blocking)
                {
                  if (!g_socket_condition_wait (socket,
                                                G_IO_IN, cancellable, error))
                    return NULL;

                  continue;
                }
            }

	  socket_set_error_lazy (error, errsv, _("Error accepting connection: %s"));
	  return NULL;
	}
      break;
    }

  win32_unset_event_mask (socket, FD_ACCEPT);

#ifdef G_OS_WIN32
  {
    /* The socket inherits the accepting sockets event mask and even object,
       we need to remove that */
    WSAEventSelect (ret, NULL, 0);
  }
#else
  {
    int flags;

    /* We always want to set close-on-exec to protect users. If you
       need to so some weird inheritance to exec you can re-enable this
       using lower level hacks with g_socket_get_fd(). */
    flags = fcntl (ret, F_GETFD, 0);
    if (flags != -1 &&
	(flags & FD_CLOEXEC) == 0)
      {
	flags |= FD_CLOEXEC;
	fcntl (ret, F_SETFD, flags);
      }
  }
#endif

  new_socket = g_socket_new_from_fd (ret, error);
  if (new_socket == NULL)
    {
#ifdef G_OS_WIN32
      closesocket (ret);
#else
      close (ret);
#endif
    }
  else
    new_socket->priv->protocol = socket->priv->protocol;

  return new_socket;
}

/**
 * g_socket_connect:
 * @socket: a #GSocket.
 * @address: a #GSocketAddress specifying the remote address.
 * @cancellable: (allow-none): a %GCancellable or %NULL
 * @error: #GError for error reporting, or %NULL to ignore.
 *
 * Connect the socket to the specified remote address.
 *
 * For connection oriented socket this generally means we attempt to make
 * a connection to the @address. For a connection-less socket it sets
 * the default address for g_socket_send() and discards all incoming datagrams
 * from other sources.
 *
 * Generally connection oriented sockets can only connect once, but
 * connection-less sockets can connect multiple times to change the
 * default address.
 *
 * If the connect call needs to do network I/O it will block, unless
 * non-blocking I/O is enabled. Then %G_IO_ERROR_PENDING is returned
 * and the user can be notified of the connection finishing by waiting
 * for the G_IO_OUT condition. The result of the connection must then be
 * checked with g_socket_check_connect_result().
 *
 * Returns: %TRUE if connected, %FALSE on error.
 *
 * Since: 2.22
 */
gboolean
g_socket_connect (GSocket         *socket,
		  GSocketAddress  *address,
		  GCancellable    *cancellable,
		  GError         **error)
{
  struct sockaddr_storage buffer;

  g_return_val_if_fail (G_IS_SOCKET (socket) && G_IS_SOCKET_ADDRESS (address), FALSE);

  if (!check_socket (socket, error))
    return FALSE;

  if (!g_socket_address_to_native (address, &buffer, sizeof buffer, error))
    return FALSE;

  if (socket->priv->remote_address)
    g_object_unref (socket->priv->remote_address);
  socket->priv->remote_address = g_object_ref (address);

  while (1)
    {
      if (connect (socket->priv->fd, (struct sockaddr *) &buffer,
		   g_socket_address_get_native_size (address)) < 0)
	{
	  int errsv = get_socket_errno ();

	  if (errsv == EINTR)
	    continue;

#ifndef G_OS_WIN32
	  if (errsv == EINPROGRESS)
#else
	  if (errsv == WSAEWOULDBLOCK)
#endif
	    {
              win32_unset_event_mask (socket, FD_CONNECT);

	      if (socket->priv->blocking)
		{
		  if (g_socket_condition_wait (socket, G_IO_OUT, cancellable, error))
		    {
		      if (g_socket_check_connect_result (socket, error))
			break;
		    }
		}
	      else
                {
                  g_set_error_literal (error, G_IO_ERROR, G_IO_ERROR_PENDING,
                                       _("Connection in progress"));
                  socket->priv->connect_pending = TRUE;
                }
	    }
	  else
	    g_set_error_literal (error, G_IO_ERROR,
				 socket_io_error_from_errno (errsv),
				 socket_strerror (errsv));

	  return FALSE;
	}
      break;
    }

  win32_unset_event_mask (socket, FD_CONNECT);

  socket->priv->connected = TRUE;

  return TRUE;
}

/**
 * g_socket_check_connect_result:
 * @socket: a #GSocket
 * @error: #GError for error reporting, or %NULL to ignore.
 *
 * Checks and resets the pending connect error for the socket.
 * This is used to check for errors when g_socket_connect() is
 * used in non-blocking mode.
 *
 * Returns: %TRUE if no error, %FALSE otherwise, setting @error to the error
 *
 * Since: 2.22
 */
gboolean
g_socket_check_connect_result (GSocket  *socket,
			       GError  **error)
{
  int value;

  g_return_val_if_fail (G_IS_SOCKET (socket), FALSE);

  if (!check_socket (socket, error))
    return FALSE;

  if (!check_timeout (socket, error))
    return FALSE;

  if (!g_socket_get_option (socket, SOL_SOCKET, SO_ERROR, &value, error))
    {
      g_prefix_error (error, _("Unable to get pending error: "));
      return FALSE;
    }

  if (value != 0)
    {
      g_set_error_literal (error, G_IO_ERROR, socket_io_error_from_errno (value),
                           socket_strerror (value));
      if (socket->priv->remote_address)
        {
          g_object_unref (socket->priv->remote_address);
          socket->priv->remote_address = NULL;
        }
      return FALSE;
    }

  socket->priv->connected = TRUE;
  return TRUE;
}

/**
 * g_socket_get_available_bytes:
 * @socket: a #GSocket
 *
 * Get the amount of data pending in the OS input buffer.
 *
<<<<<<< HEAD
 * Returns: the number of bytes that can be read from the socket
 * without blocking or -1 on error.
=======
 * If @socket is a UDP or SCTP socket, this will return the size of
 * just the next packet, even if additional packets are buffered after
 * that one.
 *
 * Note that on Windows, this function is rather inefficient in the
 * UDP case, and so if you know any plausible upper bound on the size
 * of the incoming packet, it is better to just do a
 * g_socket_receive() with a buffer of that size, rather than calling
 * g_socket_get_available_bytes() first and then doing a receive of
 * exactly the right size.
 *
 * Returns: the number of bytes that can be read from the socket
 * without blocking or truncating, or -1 on error.
>>>>>>> 76bed778
 *
 * Since: 2.32
 */
gssize
g_socket_get_available_bytes (GSocket *socket)
{
<<<<<<< HEAD
#ifndef G_OS_WIN32
  gulong avail = 0;
#else
  gint avail = 0;
=======
#ifdef G_OS_WIN32
  const gint bufsize = 64 * 1024;
  static guchar *buf = NULL;
  u_long avail;
#else
  gint avail;
>>>>>>> 76bed778
#endif

  g_return_val_if_fail (G_IS_SOCKET (socket), -1);

<<<<<<< HEAD
#ifndef G_OS_WIN32
  if (ioctl (socket->priv->fd, FIONREAD, &avail) < 0)
    return -1;
#else
  if (ioctlsocket (socket->priv->fd, FIONREAD, &avail) == SOCKET_ERROR)
    return -1;
=======
#if defined (SO_NREAD)
  if (!g_socket_get_option (socket, SOL_SOCKET, SO_NREAD, &avail, NULL))
      return -1;
#elif !defined (G_OS_WIN32)
  if (ioctl (socket->priv->fd, FIONREAD, &avail) < 0)
    avail = -1;
#else
  if (socket->priv->type == G_SOCKET_TYPE_DATAGRAM)
    {
      if (G_UNLIKELY (g_once_init_enter (&buf)))
        g_once_init_leave (&buf, g_malloc (bufsize));

      avail = recv (socket->priv->fd, buf, bufsize, MSG_PEEK);
      if (avail == -1 && get_socket_errno () == WSAEWOULDBLOCK)
        avail = 0;
    }
  else
    {
      if (ioctlsocket (socket->priv->fd, FIONREAD, &avail) < 0)
        avail = -1;
    }
>>>>>>> 76bed778
#endif

  return avail;
}

/**
 * g_socket_receive:
 * @socket: a #GSocket
 * @buffer: (array length=size) (element-type guint8): a buffer to
 *     read data into (which should be at least @size bytes long).
 * @size: the number of bytes you want to read from the socket
 * @cancellable: (allow-none): a %GCancellable or %NULL
 * @error: #GError for error reporting, or %NULL to ignore.
 *
 * Receive data (up to @size bytes) from a socket. This is mainly used by
 * connection-oriented sockets; it is identical to g_socket_receive_from()
 * with @address set to %NULL.
 *
 * For %G_SOCKET_TYPE_DATAGRAM and %G_SOCKET_TYPE_SEQPACKET sockets,
 * g_socket_receive() will always read either 0 or 1 complete messages from
 * the socket. If the received message is too large to fit in @buffer, then
 * the data beyond @size bytes will be discarded, without any explicit
 * indication that this has occurred.
 *
 * For %G_SOCKET_TYPE_STREAM sockets, g_socket_receive() can return any
 * number of bytes, up to @size. If more than @size bytes have been
 * received, the additional data will be returned in future calls to
 * g_socket_receive().
 *
 * If the socket is in blocking mode the call will block until there
 * is some data to receive, the connection is closed, or there is an
 * error. If there is no data available and the socket is in
 * non-blocking mode, a %G_IO_ERROR_WOULD_BLOCK error will be
 * returned. To be notified when data is available, wait for the
 * %G_IO_IN condition.
 *
 * On error -1 is returned and @error is set accordingly.
 *
 * Returns: Number of bytes read, or 0 if the connection was closed by
 * the peer, or -1 on error
 *
 * Since: 2.22
 */
gssize
g_socket_receive (GSocket       *socket,
		  gchar         *buffer,
		  gsize          size,
		  GCancellable  *cancellable,
		  GError       **error)
{
  return g_socket_receive_with_blocking (socket, buffer, size,
					 socket->priv->blocking,
					 cancellable, error);
}

/**
 * g_socket_receive_with_blocking:
 * @socket: a #GSocket
 * @buffer: (array length=size) (element-type guint8): a buffer to
 *     read data into (which should be at least @size bytes long).
 * @size: the number of bytes you want to read from the socket
 * @blocking: whether to do blocking or non-blocking I/O
 * @cancellable: (allow-none): a %GCancellable or %NULL
 * @error: #GError for error reporting, or %NULL to ignore.
 *
 * This behaves exactly the same as g_socket_receive(), except that
 * the choice of blocking or non-blocking behavior is determined by
 * the @blocking argument rather than by @socket's properties.
 *
 * Returns: Number of bytes read, or 0 if the connection was closed by
 * the peer, or -1 on error
 *
 * Since: 2.26
 */
gssize
g_socket_receive_with_blocking (GSocket       *socket,
				gchar         *buffer,
				gsize          size,
				gboolean       blocking,
				GCancellable  *cancellable,
				GError       **error)
{
  gssize ret;

  g_return_val_if_fail (G_IS_SOCKET (socket) && buffer != NULL, -1);

  if (!check_socket (socket, error))
    return -1;

  if (!check_timeout (socket, error))
    return -1;

  if (g_cancellable_set_error_if_cancelled (cancellable, error))
    return -1;

  while (1)
    {
      if ((ret = recv (socket->priv->fd, buffer, size, 0)) < 0)
	{
	  int errsv = get_socket_errno ();

	  if (errsv == EINTR)
	    continue;

#ifdef WSAEWOULDBLOCK
          if (errsv == WSAEWOULDBLOCK)
#else
          if (errsv == EWOULDBLOCK ||
              errsv == EAGAIN)
#endif
            {
              win32_unset_event_mask (socket, FD_READ);

              if (blocking)
                {
                  if (!g_socket_condition_wait (socket,
                                                G_IO_IN, cancellable, error))
                    return -1;

                  continue;
                }
            }

	  win32_unset_event_mask (socket, FD_READ);

	  socket_set_error_lazy (error, errsv, _("Error receiving data: %s"));
	  return -1;
	}

      win32_unset_event_mask (socket, FD_READ);

      break;
    }

  return ret;
}

/**
 * g_socket_receive_from:
 * @socket: a #GSocket
 * @address: (out) (allow-none): a pointer to a #GSocketAddress
 *     pointer, or %NULL
 * @buffer: (array length=size) (element-type guint8): a buffer to
 *     read data into (which should be at least @size bytes long).
 * @size: the number of bytes you want to read from the socket
 * @cancellable: (allow-none): a %GCancellable or %NULL
 * @error: #GError for error reporting, or %NULL to ignore.
 *
 * Receive data (up to @size bytes) from a socket.
 *
 * If @address is non-%NULL then @address will be set equal to the
 * source address of the received packet.
 * @address is owned by the caller.
 *
 * See g_socket_receive() for additional information.
 *
 * Returns: Number of bytes read, or 0 if the connection was closed by
 * the peer, or -1 on error
 *
 * Since: 2.22
 */
gssize
g_socket_receive_from (GSocket         *socket,
		       GSocketAddress **address,
		       gchar           *buffer,
		       gsize            size,
		       GCancellable    *cancellable,
		       GError         **error)
{
  GInputVector v;

  v.buffer = buffer;
  v.size = size;

  return g_socket_receive_message (socket,
				   address,
				   &v, 1,
				   NULL, 0, NULL,
				   cancellable,
				   error);
}

/* See the comment about SIGPIPE above. */
#ifdef MSG_NOSIGNAL
#define G_SOCKET_DEFAULT_SEND_FLAGS MSG_NOSIGNAL
#else
#define G_SOCKET_DEFAULT_SEND_FLAGS 0
#endif

/**
 * g_socket_send:
 * @socket: a #GSocket
 * @buffer: (array length=size) (element-type guint8): the buffer
 *     containing the data to send.
 * @size: the number of bytes to send
 * @cancellable: (allow-none): a %GCancellable or %NULL
 * @error: #GError for error reporting, or %NULL to ignore.
 *
 * Tries to send @size bytes from @buffer on the socket. This is
 * mainly used by connection-oriented sockets; it is identical to
 * g_socket_send_to() with @address set to %NULL.
 *
 * If the socket is in blocking mode the call will block until there is
 * space for the data in the socket queue. If there is no space available
 * and the socket is in non-blocking mode a %G_IO_ERROR_WOULD_BLOCK error
 * will be returned. To be notified when space is available, wait for the
 * %G_IO_OUT condition. Note though that you may still receive
 * %G_IO_ERROR_WOULD_BLOCK from g_socket_send() even if you were previously
 * notified of a %G_IO_OUT condition. (On Windows in particular, this is
 * very common due to the way the underlying APIs work.)
 *
 * On error -1 is returned and @error is set accordingly.
 *
 * Returns: Number of bytes written (which may be less than @size), or -1
 * on error
 *
 * Since: 2.22
 */
gssize
g_socket_send (GSocket       *socket,
	       const gchar   *buffer,
	       gsize          size,
	       GCancellable  *cancellable,
	       GError       **error)
{
  return g_socket_send_with_blocking (socket, buffer, size,
				      socket->priv->blocking,
				      cancellable, error);
}

/**
 * g_socket_send_with_blocking:
 * @socket: a #GSocket
 * @buffer: (array length=size) (element-type guint8): the buffer
 *     containing the data to send.
 * @size: the number of bytes to send
 * @blocking: whether to do blocking or non-blocking I/O
 * @cancellable: (allow-none): a %GCancellable or %NULL
 * @error: #GError for error reporting, or %NULL to ignore.
 *
 * This behaves exactly the same as g_socket_send(), except that
 * the choice of blocking or non-blocking behavior is determined by
 * the @blocking argument rather than by @socket's properties.
 *
 * Returns: Number of bytes written (which may be less than @size), or -1
 * on error
 *
 * Since: 2.26
 */
gssize
g_socket_send_with_blocking (GSocket       *socket,
			     const gchar   *buffer,
			     gsize          size,
			     gboolean       blocking,
			     GCancellable  *cancellable,
			     GError       **error)
{
  gssize ret;

  g_return_val_if_fail (G_IS_SOCKET (socket) && buffer != NULL, -1);

  if (!check_socket (socket, error))
    return -1;

  if (!check_timeout (socket, error))
    return -1;

  if (g_cancellable_set_error_if_cancelled (cancellable, error))
    return -1;

  while (1)
    {
      if ((ret = send (socket->priv->fd, buffer, size, G_SOCKET_DEFAULT_SEND_FLAGS)) < 0)
	{
	  int errsv = get_socket_errno ();

	  if (errsv == EINTR)
	    continue;

#ifdef WSAEWOULDBLOCK
          if (errsv == WSAEWOULDBLOCK)
#else
          if (errsv == EWOULDBLOCK ||
              errsv == EAGAIN)
#endif
            {
              win32_unset_event_mask (socket, FD_WRITE);

              if (blocking)
                {
                  if (!g_socket_condition_wait (socket,
                                                G_IO_OUT, cancellable, error))
                    return -1;

                  continue;
                }
            }

	  socket_set_error_lazy (error, errsv, _("Error sending data: %s"));
	  return -1;
	}
      break;
    }

  return ret;
}

/**
 * g_socket_send_to:
 * @socket: a #GSocket
 * @address: (allow-none): a #GSocketAddress, or %NULL
 * @buffer: (array length=size) (element-type guint8): the buffer
 *     containing the data to send.
 * @size: the number of bytes to send
 * @cancellable: (allow-none): a %GCancellable or %NULL
 * @error: #GError for error reporting, or %NULL to ignore.
 *
 * Tries to send @size bytes from @buffer to @address. If @address is
 * %NULL then the message is sent to the default receiver (set by
 * g_socket_connect()).
 *
 * See g_socket_send() for additional information.
 *
 * Returns: Number of bytes written (which may be less than @size), or -1
 * on error
 *
 * Since: 2.22
 */
gssize
g_socket_send_to (GSocket         *socket,
		  GSocketAddress  *address,
		  const gchar     *buffer,
		  gsize            size,
		  GCancellable    *cancellable,
		  GError         **error)
{
  GOutputVector v;

  v.buffer = buffer;
  v.size = size;

  return g_socket_send_message (socket,
				address,
				&v, 1,
				NULL, 0,
				0,
				cancellable,
				error);
}

/**
 * g_socket_shutdown:
 * @socket: a #GSocket
 * @shutdown_read: whether to shut down the read side
 * @shutdown_write: whether to shut down the write side
 * @error: #GError for error reporting, or %NULL to ignore.
 *
 * Shut down part of a full-duplex connection.
 *
 * If @shutdown_read is %TRUE then the receiving side of the connection
 * is shut down, and further reading is disallowed.
 *
 * If @shutdown_write is %TRUE then the sending side of the connection
 * is shut down, and further writing is disallowed.
 *
 * It is allowed for both @shutdown_read and @shutdown_write to be %TRUE.
 *
 * One example where this is used is graceful disconnect for TCP connections
 * where you close the sending side, then wait for the other side to close
 * the connection, thus ensuring that the other side saw all sent data.
 *
 * Returns: %TRUE on success, %FALSE on error
 *
 * Since: 2.22
 */
gboolean
g_socket_shutdown (GSocket   *socket,
		   gboolean   shutdown_read,
		   gboolean   shutdown_write,
		   GError   **error)
{
  int how;

  g_return_val_if_fail (G_IS_SOCKET (socket), TRUE);

  if (!check_socket (socket, error))
    return FALSE;

  /* Do nothing? */
  if (!shutdown_read && !shutdown_write)
    return TRUE;

#ifndef G_OS_WIN32
  if (shutdown_read && shutdown_write)
    how = SHUT_RDWR;
  else if (shutdown_read)
    how = SHUT_RD;
  else
    how = SHUT_WR;
#else
  if (shutdown_read && shutdown_write)
    how = SD_BOTH;
  else if (shutdown_read)
    how = SD_RECEIVE;
  else
    how = SD_SEND;
#endif

  if (shutdown (socket->priv->fd, how) != 0)
    {
      int errsv = get_socket_errno ();
      g_set_error (error, G_IO_ERROR, socket_io_error_from_errno (errsv),
		   _("Unable to shutdown socket: %s"), socket_strerror (errsv));
      return FALSE;
    }

  if (shutdown_read && shutdown_write)
    socket->priv->connected = FALSE;

  return TRUE;
}

/**
 * g_socket_close:
 * @socket: a #GSocket
 * @error: #GError for error reporting, or %NULL to ignore.
 *
 * Closes the socket, shutting down any active connection.
 *
 * Closing a socket does not wait for all outstanding I/O operations
 * to finish, so the caller should not rely on them to be guaranteed
 * to complete even if the close returns with no error.
 *
 * Once the socket is closed, all other operations will return
 * %G_IO_ERROR_CLOSED. Closing a socket multiple times will not
 * return an error.
 *
 * Sockets will be automatically closed when the last reference
 * is dropped, but you might want to call this function to make sure
 * resources are released as early as possible.
 *
 * Beware that due to the way that TCP works, it is possible for
 * recently-sent data to be lost if either you close a socket while the
 * %G_IO_IN condition is set, or else if the remote connection tries to
 * send something to you after you close the socket but before it has
 * finished reading all of the data you sent. There is no easy generic
 * way to avoid this problem; the easiest fix is to design the network
 * protocol such that the client will never send data "out of turn".
 * Another solution is for the server to half-close the connection by
 * calling g_socket_shutdown() with only the @shutdown_write flag set,
 * and then wait for the client to notice this and close its side of the
 * connection, after which the server can safely call g_socket_close().
 * (This is what #GTcpConnection does if you call
 * g_tcp_connection_set_graceful_disconnect(). But of course, this
 * only works if the client will close its connection after the server
 * does.)
 *
 * Returns: %TRUE on success, %FALSE on error
 *
 * Since: 2.22
 */
gboolean
g_socket_close (GSocket  *socket,
		GError  **error)
{
  int res;

  g_return_val_if_fail (G_IS_SOCKET (socket), TRUE);

  if (socket->priv->closed)
    return TRUE; /* Multiple close not an error */

  if (!check_socket (socket, error))
    return FALSE;

  while (1)
    {
#ifdef G_OS_WIN32
      res = closesocket (socket->priv->fd);
#else
      res = close (socket->priv->fd);
#endif
      if (res == -1)
	{
	  int errsv = get_socket_errno ();

	  if (errsv == EINTR)
	    continue;

	  g_set_error (error, G_IO_ERROR,
		       socket_io_error_from_errno (errsv),
		       _("Error closing socket: %s"),
		       socket_strerror (errsv));
	  return FALSE;
	}
      break;
    }

  socket->priv->connected = FALSE;
  socket->priv->closed = TRUE;
  if (socket->priv->remote_address)
    {
      g_object_unref (socket->priv->remote_address);
      socket->priv->remote_address = NULL;
    }

  return TRUE;
}

/**
 * g_socket_is_closed:
 * @socket: a #GSocket
 *
 * Checks whether a socket is closed.
 *
 * Returns: %TRUE if socket is closed, %FALSE otherwise
 *
 * Since: 2.22
 */
gboolean
g_socket_is_closed (GSocket *socket)
{
  return socket->priv->closed;
}

#ifdef G_OS_WIN32
/* Broken source, used on errors */
static gboolean
broken_dispatch (GSource     *source,
		 GSourceFunc  callback,
		 gpointer     user_data)
{
  return TRUE;
}

static GSourceFuncs broken_funcs =
{
  NULL,
  NULL,
  broken_dispatch,
  NULL
};

static gint
network_events_for_condition (GIOCondition condition)
{
  int event_mask = 0;

  if (condition & G_IO_IN)
    event_mask |= (FD_READ | FD_ACCEPT);
  if (condition & G_IO_OUT)
    event_mask |= (FD_WRITE | FD_CONNECT);
  event_mask |= FD_CLOSE;

  return event_mask;
}

static void
ensure_event (GSocket *socket)
{
  if (socket->priv->event == WSA_INVALID_EVENT)
    socket->priv->event = WSACreateEvent();
}

static void
update_select_events (GSocket *socket)
{
  int event_mask;
  GIOCondition *ptr;
  GList *l;
  WSAEVENT event;

  ensure_event (socket);

  event_mask = 0;
  for (l = socket->priv->requested_conditions; l != NULL; l = l->next)
    {
      ptr = l->data;
      event_mask |= network_events_for_condition (*ptr);
    }

  if (event_mask != socket->priv->selected_events)
    {
      /* If no events selected, disable event so we can unset
	 nonblocking mode */

      if (event_mask == 0)
	event = NULL;
      else
	event = socket->priv->event;

      if (WSAEventSelect (socket->priv->fd, event, event_mask) == 0)
	socket->priv->selected_events = event_mask;
    }
}

static void
add_condition_watch (GSocket      *socket,
		     GIOCondition *condition)
{
  g_mutex_lock (&socket->priv->win32_source_lock);
  g_assert (g_list_find (socket->priv->requested_conditions, condition) == NULL);

  socket->priv->requested_conditions =
    g_list_prepend (socket->priv->requested_conditions, condition);

  update_select_events (socket);
  g_mutex_unlock (&socket->priv->win32_source_lock);
}

static void
remove_condition_watch (GSocket      *socket,
			GIOCondition *condition)
{
  g_mutex_lock (&socket->priv->win32_source_lock);
  g_assert (g_list_find (socket->priv->requested_conditions, condition) != NULL);

  socket->priv->requested_conditions =
    g_list_remove (socket->priv->requested_conditions, condition);

  update_select_events (socket);
  g_mutex_unlock (&socket->priv->win32_source_lock);
}

static GIOCondition
update_condition (GSocket *socket)
{
  WSANETWORKEVENTS events;
  GIOCondition condition;

  if (WSAEnumNetworkEvents (socket->priv->fd,
			    socket->priv->event,
			    &events) == 0)
    {
      socket->priv->current_events |= events.lNetworkEvents;
      if (events.lNetworkEvents & FD_WRITE &&
	  events.iErrorCode[FD_WRITE_BIT] != 0)
	socket->priv->current_errors |= FD_WRITE;
      if (events.lNetworkEvents & FD_CONNECT &&
	  events.iErrorCode[FD_CONNECT_BIT] != 0)
	socket->priv->current_errors |= FD_CONNECT;
    }

  condition = 0;
  if (socket->priv->current_events & (FD_READ | FD_ACCEPT))
    condition |= G_IO_IN;

  if (socket->priv->current_events & FD_CLOSE)
    {
      int r, errsv, buffer;

      r = recv (socket->priv->fd, &buffer, sizeof (buffer), MSG_PEEK);
      if (r < 0)
          errsv = get_socket_errno ();

      if (r > 0 ||
          (r < 0 && errsv == WSAENOTCONN))
        condition |= G_IO_IN;
      else if (r == 0 ||
               (r < 0 && (errsv == WSAESHUTDOWN || errsv == WSAECONNRESET ||
                          errsv == WSAECONNABORTED || errsv == WSAENETRESET)))
        condition |= G_IO_HUP;
      else
        condition |= G_IO_ERR;
    }

  if (socket->priv->closed)
    condition |= G_IO_HUP;

  /* Never report both G_IO_OUT and HUP, these are
     mutually exclusive (can't write to a closed socket) */
  if ((condition & G_IO_HUP) == 0 &&
      socket->priv->current_events & FD_WRITE)
    {
      if (socket->priv->current_errors & FD_WRITE)
	condition |= G_IO_ERR;
      else
	condition |= G_IO_OUT;
    }
  else
    {
      if (socket->priv->current_events & FD_CONNECT)
	{
	  if (socket->priv->current_errors & FD_CONNECT)
	    condition |= (G_IO_HUP | G_IO_ERR);
	  else
	    condition |= G_IO_OUT;
	}
    }

  return condition;
}
#endif

typedef struct {
  GSource       source;
#ifdef G_OS_WIN32
  GPollFD       pollfd;
#else
  gpointer      fd_tag;
#endif
  GSocket      *socket;
  GIOCondition  condition;
<<<<<<< HEAD
  GCancellable *cancellable;
  GPollFD       cancel_pollfd;
  gint64        timeout_time;
=======
>>>>>>> 76bed778
} GSocketSource;

#ifdef G_OS_WIN32
static gboolean
socket_source_prepare_win32 (GSource *source,
                             gint    *timeout)
{
  GSocketSource *socket_source = (GSocketSource *)source;

<<<<<<< HEAD
  if (g_cancellable_is_cancelled (socket_source->cancellable))
    return TRUE;

  if (socket_source->timeout_time)
    {
      gint64 now;

      now = g_source_get_time (source);
      /* Round up to ensure that we don't try again too early */
      *timeout = (socket_source->timeout_time - now + 999) / 1000;
      if (*timeout < 0)
        {
          socket_source->socket->priv->timed_out = TRUE;
          *timeout = 0;
          return TRUE;
        }
    }
  else
    *timeout = -1;

#ifdef G_OS_WIN32
  socket_source->pollfd.revents = update_condition (socket_source->socket);
#endif

  if ((socket_source->condition & socket_source->pollfd.revents) != 0)
    return TRUE;
=======
  *timeout = -1;
>>>>>>> 76bed778

  return (update_condition (socket_source->socket) & socket_source->condition) != 0;
}

static gboolean
socket_source_check_win32 (GSource *source)
{
  int timeout;

  return socket_source_prepare_win32 (source, &timeout);
}
#endif

static gboolean
socket_source_dispatch (GSource     *source,
			GSourceFunc  callback,
			gpointer     user_data)
{
  GSocketSourceFunc func = (GSocketSourceFunc)callback;
  GSocketSource *socket_source = (GSocketSource *)source;
  GSocket *socket = socket_source->socket;
<<<<<<< HEAD
  gboolean ret;

#ifdef G_OS_WIN32
  socket_source->pollfd.revents = update_condition (socket_source->socket);
#endif
  if (socket_source->socket->priv->timed_out)
    socket_source->pollfd.revents |= socket_source->condition & (G_IO_IN | G_IO_OUT);

  ret = (*func) (socket,
		 socket_source->pollfd.revents & socket_source->condition,
		 user_data);

  if (socket->priv->timeout)
    socket_source->timeout_time = g_get_monotonic_time () +
                                  socket->priv->timeout * 1000000;

  else
    socket_source->timeout_time = 0;

=======
  gint64 timeout;
  guint events;
  gboolean ret;

#ifdef G_OS_WIN32
  events = update_condition (socket_source->socket);
#else
  events = g_source_query_unix_fd (source, socket_source->fd_tag);
#endif

  timeout = g_source_get_ready_time (source);
  if (timeout >= 0 && timeout < g_source_get_time (source))
    {
      socket->priv->timed_out = TRUE;
      events |= (G_IO_IN | G_IO_OUT);
    }

  ret = (*func) (socket, events & socket_source->condition, user_data);

  if (socket->priv->timeout)
    g_source_set_ready_time (source, g_get_monotonic_time () + socket->priv->timeout * 1000000);
  else
    g_source_set_ready_time (source, -1);

>>>>>>> 76bed778
  return ret;
}

static void
socket_source_finalize (GSource *source)
{
  GSocketSource *socket_source = (GSocketSource *)source;
  GSocket *socket;

  socket = socket_source->socket;

#ifdef G_OS_WIN32
  remove_condition_watch (socket, &socket_source->condition);
#endif

  g_object_unref (socket);
}

static gboolean
socket_source_closure_callback (GSocket      *socket,
				GIOCondition  condition,
				gpointer      data)
{
  GClosure *closure = data;

  GValue params[2] = { G_VALUE_INIT, G_VALUE_INIT };
  GValue result_value = G_VALUE_INIT;
  gboolean result;

  g_value_init (&result_value, G_TYPE_BOOLEAN);

  g_value_init (&params[0], G_TYPE_SOCKET);
  g_value_set_object (&params[0], socket);
  g_value_init (&params[1], G_TYPE_IO_CONDITION);
  g_value_set_flags (&params[1], condition);

  g_closure_invoke (closure, &result_value, 2, params, NULL);

  result = g_value_get_boolean (&result_value);
  g_value_unset (&result_value);
  g_value_unset (&params[0]);
  g_value_unset (&params[1]);

  return result;
}

static gboolean
socket_source_closure_callback (GSocket      *socket,
				GIOCondition  condition,
				gpointer      data)
{
  GClosure *closure = data;

  GValue params[2] = { G_VALUE_INIT, G_VALUE_INIT };
  GValue result_value = G_VALUE_INIT;
  gboolean result;

  g_value_init (&result_value, G_TYPE_BOOLEAN);

  g_value_init (&params[0], G_TYPE_SOCKET);
  g_value_set_object (&params[0], socket);
  g_value_init (&params[1], G_TYPE_IO_CONDITION);
  g_value_set_flags (&params[1], condition);

  g_closure_invoke (closure, &result_value, 2, params, NULL);

  result = g_value_get_boolean (&result_value);
  g_value_unset (&result_value);
  g_value_unset (&params[0]);
  g_value_unset (&params[1]);

  return result;
}

static GSourceFuncs socket_source_funcs =
{
#ifdef G_OS_WIN32
  socket_source_prepare_win32,
  socket_source_check_win32,
#else
  NULL, NULL, /* check, prepare */
#endif
  socket_source_dispatch,
  socket_source_finalize,
  (GSourceFunc)socket_source_closure_callback,
<<<<<<< HEAD
  (GSourceDummyMarshal)g_cclosure_marshal_generic,
=======
>>>>>>> 76bed778
};

static GSource *
socket_source_new (GSocket      *socket,
		   GIOCondition  condition,
		   GCancellable *cancellable)
{
  GSource *source;
  GSocketSource *socket_source;

#ifdef G_OS_WIN32
  ensure_event (socket);

  if (socket->priv->event == WSA_INVALID_EVENT)
    {
      g_warning ("Failed to create WSAEvent");
      return g_source_new (&broken_funcs, sizeof (GSource));
    }
#endif

  condition |= G_IO_HUP | G_IO_ERR | G_IO_NVAL;

  source = g_source_new (&socket_source_funcs, sizeof (GSocketSource));
  g_source_set_name (source, "GSocket");
  socket_source = (GSocketSource *)source;

  socket_source->socket = g_object_ref (socket);
  socket_source->condition = condition;

  if (cancellable)
    {
      GSource *cancellable_source;

      cancellable_source = g_cancellable_source_new (cancellable);
      g_source_add_child_source (source, cancellable_source);
      g_source_set_dummy_callback (cancellable_source);
      g_source_unref (cancellable_source);
    }

#ifdef G_OS_WIN32
  add_condition_watch (socket, &socket_source->condition);
  socket_source->pollfd.fd = (gintptr) socket->priv->event;
  socket_source->pollfd.events = condition;
  socket_source->pollfd.revents = 0;
  g_source_add_poll (source, &socket_source->pollfd);
#else
  socket_source->fd_tag = g_source_add_unix_fd (source, socket->priv->fd, condition);
#endif

  if (socket->priv->timeout)
<<<<<<< HEAD
    socket_source->timeout_time = g_get_monotonic_time () +
                                  socket->priv->timeout * 1000000;

  else
    socket_source->timeout_time = 0;
=======
    g_source_set_ready_time (source, g_get_monotonic_time () + socket->priv->timeout * 1000000);
  else
    g_source_set_ready_time (source, -1);
>>>>>>> 76bed778

  return source;
}

/**
 * g_socket_create_source: (skip)
 * @socket: a #GSocket
 * @condition: a #GIOCondition mask to monitor
 * @cancellable: (allow-none): a %GCancellable or %NULL
 *
 * Creates a #GSource that can be attached to a %GMainContext to monitor
 * for the availability of the specified @condition on the socket. The #GSource
 * keeps a reference to the @socket.
 *
 * The callback on the source is of the #GSocketSourceFunc type.
 *
 * It is meaningless to specify %G_IO_ERR or %G_IO_HUP in @condition;
 * these conditions will always be reported output if they are true.
 *
 * @cancellable if not %NULL can be used to cancel the source, which will
 * cause the source to trigger, reporting the current condition (which
 * is likely 0 unless cancellation happened at the same time as a
 * condition change). You can check for this in the callback using
 * g_cancellable_is_cancelled().
 *
 * If @socket has a timeout set, and it is reached before @condition
 * occurs, the source will then trigger anyway, reporting %G_IO_IN or
 * %G_IO_OUT depending on @condition. However, @socket will have been
 * marked as having had a timeout, and so the next #GSocket I/O method
 * you call will then fail with a %G_IO_ERROR_TIMED_OUT.
 *
 * Returns: (transfer full): a newly allocated %GSource, free with g_source_unref().
 *
 * Since: 2.22
 */
GSource *
g_socket_create_source (GSocket      *socket,
			GIOCondition  condition,
			GCancellable *cancellable)
{
  g_return_val_if_fail (G_IS_SOCKET (socket) && (cancellable == NULL || G_IS_CANCELLABLE (cancellable)), NULL);

  return socket_source_new (socket, condition, cancellable);
}

/**
 * g_socket_condition_check:
 * @socket: a #GSocket
 * @condition: a #GIOCondition mask to check
 *
 * Checks on the readiness of @socket to perform operations.
 * The operations specified in @condition are checked for and masked
 * against the currently-satisfied conditions on @socket. The result
 * is returned.
 *
 * Note that on Windows, it is possible for an operation to return
 * %G_IO_ERROR_WOULD_BLOCK even immediately after
 * g_socket_condition_check() has claimed that the socket is ready for
 * writing. Rather than calling g_socket_condition_check() and then
 * writing to the socket if it succeeds, it is generally better to
 * simply try writing to the socket right away, and try again later if
 * the initial attempt returns %G_IO_ERROR_WOULD_BLOCK.
 *
 * It is meaningless to specify %G_IO_ERR or %G_IO_HUP in condition;
 * these conditions will always be set in the output if they are true.
 *
 * This call never blocks.
 *
 * Returns: the @GIOCondition mask of the current state
 *
 * Since: 2.22
 */
GIOCondition
g_socket_condition_check (GSocket      *socket,
			  GIOCondition  condition)
{
  g_return_val_if_fail (G_IS_SOCKET (socket), 0);

  if (!check_socket (socket, NULL))
    return 0;

#ifdef G_OS_WIN32
  {
    GIOCondition current_condition;

    condition |= G_IO_ERR | G_IO_HUP;

    add_condition_watch (socket, &condition);
    current_condition = update_condition (socket);
    remove_condition_watch (socket, &condition);
    return condition & current_condition;
  }
#else
  {
    GPollFD poll_fd;
    gint result;
    poll_fd.fd = socket->priv->fd;
    poll_fd.events = condition;
    poll_fd.revents = 0;

    do
      result = g_poll (&poll_fd, 1, 0);
    while (result == -1 && get_socket_errno () == EINTR);

    return poll_fd.revents;
  }
#endif
}

/**
 * g_socket_condition_wait:
 * @socket: a #GSocket
 * @condition: a #GIOCondition mask to wait for
 * @cancellable: (allow-none): a #GCancellable, or %NULL
 * @error: a #GError pointer, or %NULL
 *
 * Waits for @condition to become true on @socket. When the condition
 * is met, %TRUE is returned.
 *
 * If @cancellable is cancelled before the condition is met, or if the
 * socket has a timeout set and it is reached before the condition is
 * met, then %FALSE is returned and @error, if non-%NULL, is set to
 * the appropriate value (%G_IO_ERROR_CANCELLED or
 * %G_IO_ERROR_TIMED_OUT).
 *
 * See also g_socket_condition_timed_wait().
 *
 * Returns: %TRUE if the condition was met, %FALSE otherwise
 *
 * Since: 2.22
 */
gboolean
g_socket_condition_wait (GSocket       *socket,
			 GIOCondition   condition,
			 GCancellable  *cancellable,
			 GError       **error)
{
  g_return_val_if_fail (G_IS_SOCKET (socket), FALSE);

  return g_socket_condition_timed_wait (socket, condition, -1,
					cancellable, error);
}

/**
 * g_socket_condition_timed_wait:
 * @socket: a #GSocket
 * @condition: a #GIOCondition mask to wait for
 * @timeout: the maximum time (in microseconds) to wait, or -1
 * @cancellable: (allow-none): a #GCancellable, or %NULL
 * @error: a #GError pointer, or %NULL
 *
 * Waits for up to @timeout microseconds for @condition to become true
 * on @socket. If the condition is met, %TRUE is returned.
 *
 * If @cancellable is cancelled before the condition is met, or if
 * @timeout (or the socket's #GSocket:timeout) is reached before the
 * condition is met, then %FALSE is returned and @error, if non-%NULL,
 * is set to the appropriate value (%G_IO_ERROR_CANCELLED or
 * %G_IO_ERROR_TIMED_OUT).
 *
 * If you don't want a timeout, use g_socket_condition_wait().
 * (Alternatively, you can pass -1 for @timeout.)
 *
 * Note that although @timeout is in microseconds for consistency with
 * other GLib APIs, this function actually only has millisecond
 * resolution, and the behavior is undefined if @timeout is not an
 * exact number of milliseconds.
 *
 * Returns: %TRUE if the condition was met, %FALSE otherwise
 *
 * Since: 2.32
 */
gboolean
g_socket_condition_timed_wait (GSocket       *socket,
			       GIOCondition   condition,
			       gint64         timeout,
			       GCancellable  *cancellable,
			       GError       **error)
{
  gint64 start_time;

  g_return_val_if_fail (G_IS_SOCKET (socket), FALSE);

  if (!check_socket (socket, error))
    return FALSE;

  if (g_cancellable_set_error_if_cancelled (cancellable, error))
    return FALSE;

  if (socket->priv->timeout &&
      (timeout < 0 || socket->priv->timeout < timeout / G_USEC_PER_SEC))
    timeout = socket->priv->timeout * 1000;
  else if (timeout != -1)
    timeout = timeout / 1000;

  start_time = g_get_monotonic_time ();

#ifdef G_OS_WIN32
  {
    GIOCondition current_condition;
    WSAEVENT events[2];
    DWORD res;
    GPollFD cancel_fd;
    int num_events;

    /* Always check these */
    condition |=  G_IO_ERR | G_IO_HUP;

    add_condition_watch (socket, &condition);

    num_events = 0;
    events[num_events++] = socket->priv->event;

    if (g_cancellable_make_pollfd (cancellable, &cancel_fd))
      events[num_events++] = (WSAEVENT)cancel_fd.fd;

    if (timeout == -1)
      timeout = WSA_INFINITE;

    current_condition = update_condition (socket);
    while ((condition & current_condition) == 0)
      {
	res = WSAWaitForMultipleEvents (num_events, events,
					FALSE, timeout, FALSE);
	if (res == WSA_WAIT_FAILED)
	  {
	    int errsv = get_socket_errno ();

	    g_set_error (error, G_IO_ERROR,
			 socket_io_error_from_errno (errsv),
			 _("Waiting for socket condition: %s"),
			 socket_strerror (errsv));
	    break;
	  }
	else if (res == WSA_WAIT_TIMEOUT)
	  {
	    g_set_error_literal (error, G_IO_ERROR, G_IO_ERROR_TIMED_OUT,
				 _("Socket I/O timed out"));
	    break;
	  }

	if (g_cancellable_set_error_if_cancelled (cancellable, error))
	  break;

	current_condition = update_condition (socket);

	if (timeout != WSA_INFINITE)
	  {
	    timeout -= (g_get_monotonic_time () - start_time) * 1000;
	    if (timeout < 0)
	      timeout = 0;
	  }
      }
    remove_condition_watch (socket, &condition);
    if (num_events > 1)
      g_cancellable_release_fd (cancellable);

    return (condition & current_condition) != 0;
  }
#else
  {
    GPollFD poll_fd[2];
    gint result;
    gint num;

    poll_fd[0].fd = socket->priv->fd;
    poll_fd[0].events = condition;
    num = 1;

    if (g_cancellable_make_pollfd (cancellable, &poll_fd[1]))
      num++;

    while (TRUE)
      {
	result = g_poll (poll_fd, num, timeout);
	if (result != -1 || errno != EINTR)
	  break;

	if (timeout != -1)
	  {
<<<<<<< HEAD
	    timeout -= (g_get_monotonic_time () - start_time) * 1000;
=======
	    timeout -= (g_get_monotonic_time () - start_time) / 1000;
>>>>>>> 76bed778
	    if (timeout < 0)
	      timeout = 0;
	  }
      }
    
    if (num > 1)
      g_cancellable_release_fd (cancellable);

    if (result == 0)
      {
	g_set_error_literal (error, G_IO_ERROR, G_IO_ERROR_TIMED_OUT,
			     _("Socket I/O timed out"));
	return FALSE;
      }

    return !g_cancellable_set_error_if_cancelled (cancellable, error);
  }
  #endif
}

/**
 * g_socket_send_message:
 * @socket: a #GSocket
 * @address: (allow-none): a #GSocketAddress, or %NULL
 * @vectors: (array length=num_vectors): an array of #GOutputVector structs
 * @num_vectors: the number of elements in @vectors, or -1
 * @messages: (array length=num_messages) (allow-none): a pointer to an
 *   array of #GSocketControlMessages, or %NULL.
 * @num_messages: number of elements in @messages, or -1.
 * @flags: an int containing #GSocketMsgFlags flags
 * @cancellable: (allow-none): a %GCancellable or %NULL
 * @error: #GError for error reporting, or %NULL to ignore.
 *
 * Send data to @address on @socket.  For sending multiple messages see
 * g_socket_send_messages(); for easier use, see
 * g_socket_send() and g_socket_send_to().
 *
 * If @address is %NULL then the message is sent to the default receiver
 * (set by g_socket_connect()).
 *
 * @vectors must point to an array of #GOutputVector structs and
 * @num_vectors must be the length of this array. (If @num_vectors is -1,
 * then @vectors is assumed to be terminated by a #GOutputVector with a
 * %NULL buffer pointer.) The #GOutputVector structs describe the buffers
 * that the sent data will be gathered from. Using multiple
 * #GOutputVectors is more memory-efficient than manually copying
 * data from multiple sources into a single buffer, and more
 * network-efficient than making multiple calls to g_socket_send().
 *
 * @messages, if non-%NULL, is taken to point to an array of @num_messages
 * #GSocketControlMessage instances. These correspond to the control
 * messages to be sent on the socket.
 * If @num_messages is -1 then @messages is treated as a %NULL-terminated
 * array.
 *
 * @flags modify how the message is sent. The commonly available arguments
 * for this are available in the #GSocketMsgFlags enum, but the
 * values there are the same as the system values, and the flags
 * are passed in as-is, so you can pass in system-specific flags too.
 *
 * If the socket is in blocking mode the call will block until there is
 * space for the data in the socket queue. If there is no space available
 * and the socket is in non-blocking mode a %G_IO_ERROR_WOULD_BLOCK error
 * will be returned. To be notified when space is available, wait for the
 * %G_IO_OUT condition. Note though that you may still receive
 * %G_IO_ERROR_WOULD_BLOCK from g_socket_send() even if you were previously
 * notified of a %G_IO_OUT condition. (On Windows in particular, this is
 * very common due to the way the underlying APIs work.)
 *
 * On error -1 is returned and @error is set accordingly.
 *
 * Returns: Number of bytes written (which may be less than @size), or -1
 * on error
 *
 * Since: 2.22
 */
gssize
g_socket_send_message (GSocket                *socket,
		       GSocketAddress         *address,
		       GOutputVector          *vectors,
		       gint                    num_vectors,
		       GSocketControlMessage **messages,
		       gint                    num_messages,
		       gint                    flags,
		       GCancellable           *cancellable,
		       GError                **error)
{
  GOutputVector one_vector;
  char zero;

  g_return_val_if_fail (G_IS_SOCKET (socket), -1);
<<<<<<< HEAD
=======
  g_return_val_if_fail (address == NULL || G_IS_SOCKET_ADDRESS (address), -1);
  g_return_val_if_fail (num_vectors == 0 || vectors != NULL, -1);
  g_return_val_if_fail (num_messages == 0 || messages != NULL, -1);
  g_return_val_if_fail (cancellable == NULL || G_IS_CANCELLABLE (cancellable), -1);
  g_return_val_if_fail (error == NULL || *error == NULL, -1);
>>>>>>> 76bed778

  if (!check_socket (socket, error))
    return -1;

  if (!check_timeout (socket, error))
    return -1;

  if (g_cancellable_set_error_if_cancelled (cancellable, error))
    return -1;

  if (num_vectors == -1)
    {
      for (num_vectors = 0;
	   vectors[num_vectors].buffer != NULL;
	   num_vectors++)
	;
    }

  if (num_messages == -1)
    {
      for (num_messages = 0;
	   messages != NULL && messages[num_messages] != NULL;
	   num_messages++)
	;
    }

  if (num_vectors == 0)
    {
      zero = '\0';

      one_vector.buffer = &zero;
      one_vector.size = 1;
      num_vectors = 1;
      vectors = &one_vector;
    }

#ifndef G_OS_WIN32
  {
    struct msghdr msg;
    gssize result;

   msg.msg_flags = 0;

    /* name */
    if (address)
      {
	msg.msg_namelen = g_socket_address_get_native_size (address);
	msg.msg_name = g_alloca (msg.msg_namelen);
	if (!g_socket_address_to_native (address, msg.msg_name, msg.msg_namelen, error))
	  return -1;
      }
    else
      {
	msg.msg_name = NULL;
	msg.msg_namelen = 0;
      }

    /* iov */
    {
      /* this entire expression will be evaluated at compile time */
      if (sizeof *msg.msg_iov == sizeof *vectors &&
	  sizeof msg.msg_iov->iov_base == sizeof vectors->buffer &&
	  G_STRUCT_OFFSET (struct iovec, iov_base) ==
	  G_STRUCT_OFFSET (GOutputVector, buffer) &&
	  sizeof msg.msg_iov->iov_len == sizeof vectors->size &&
	  G_STRUCT_OFFSET (struct iovec, iov_len) ==
	  G_STRUCT_OFFSET (GOutputVector, size))
	/* ABI is compatible */
	{
	  msg.msg_iov = (struct iovec *) vectors;
	  msg.msg_iovlen = num_vectors;
	}
      else
	/* ABI is incompatible */
	{
	  gint i;

	  msg.msg_iov = g_newa (struct iovec, num_vectors);
	  for (i = 0; i < num_vectors; i++)
	    {
	      msg.msg_iov[i].iov_base = (void *) vectors[i].buffer;
	      msg.msg_iov[i].iov_len = vectors[i].size;
	    }
	  msg.msg_iovlen = num_vectors;
	}
    }

    /* control */
    {
      struct cmsghdr *cmsg;
      gint i;

      msg.msg_controllen = 0;
      for (i = 0; i < num_messages; i++)
	msg.msg_controllen += CMSG_SPACE (g_socket_control_message_get_size (messages[i]));

      if (msg.msg_controllen == 0)
        msg.msg_control = NULL;
      else
        {
          msg.msg_control = g_alloca (msg.msg_controllen);
          memset (msg.msg_control, '\0', msg.msg_controllen);
        }

      cmsg = CMSG_FIRSTHDR (&msg);
      for (i = 0; i < num_messages; i++)
	{
	  cmsg->cmsg_level = g_socket_control_message_get_level (messages[i]);
	  cmsg->cmsg_type = g_socket_control_message_get_msg_type (messages[i]);
	  cmsg->cmsg_len = CMSG_LEN (g_socket_control_message_get_size (messages[i]));
	  g_socket_control_message_serialize (messages[i],
					      CMSG_DATA (cmsg));
	  cmsg = CMSG_NXTHDR (&msg, cmsg);
	}
      g_assert (cmsg == NULL);
    }

    while (1)
      {
	result = sendmsg (socket->priv->fd, &msg, flags | G_SOCKET_DEFAULT_SEND_FLAGS);
	if (result < 0)
	  {
	    int errsv = get_socket_errno ();

	    if (errsv == EINTR)
	      continue;

	    if (socket->priv->blocking &&
		(errsv == EWOULDBLOCK ||
		 errsv == EAGAIN))
              {
                if (!g_socket_condition_wait (socket,
                                              G_IO_OUT, cancellable, error))
                  return -1;

                continue;
              }

	    socket_set_error_lazy (error, errsv, _("Error sending message: %s"));
	    return -1;
	  }
	break;
      }

    return result;
  }
#else
  {
    struct sockaddr_storage addr;
    guint addrlen;
    DWORD bytes_sent;
    int result;
    WSABUF *bufs;
    gint i;

    /* Win32 doesn't support control messages.
       Actually this is possible for raw and datagram sockets
       via WSASendMessage on Vista or later, but that doesn't
       seem very useful */
    if (num_messages != 0)
      {
        g_set_error_literal (error, G_IO_ERROR, G_IO_ERROR_NOT_SUPPORTED,
                             _("GSocketControlMessage not supported on Windows"));
	return -1;
      }

    /* iov */
    bufs = g_newa (WSABUF, num_vectors);
    for (i = 0; i < num_vectors; i++)
      {
	bufs[i].buf = (char *)vectors[i].buffer;
	bufs[i].len = (gulong)vectors[i].size;
      }

    /* name */
    addrlen = 0; /* Avoid warning */
    if (address)
      {
	addrlen = g_socket_address_get_native_size (address);
	if (!g_socket_address_to_native (address, &addr, sizeof addr, error))
	  return -1;
      }

    while (1)
      {
	if (address)
	  result = WSASendTo (socket->priv->fd,
			      bufs, num_vectors,
			      &bytes_sent, flags,
			      (const struct sockaddr *)&addr, addrlen,
			      NULL, NULL);
	else
	  result = WSASend (socket->priv->fd,
			    bufs, num_vectors,
			    &bytes_sent, flags,
			    NULL, NULL);

	if (result != 0)
	  {
	    int errsv = get_socket_errno ();

	    if (errsv == WSAEINTR)
	      continue;

	    if (errsv == WSAEWOULDBLOCK)
              {
                win32_unset_event_mask (socket, FD_WRITE);

                if (socket->priv->blocking)
                  {
                    if (!g_socket_condition_wait (socket,
                                                  G_IO_OUT, cancellable, error))
                      return -1;

                    continue;
                  }
              }

	    socket_set_error_lazy (error, errsv, _("Error sending message: %s"));
	    return -1;
	  }
	break;
      }

    return bytes_sent;
  }
#endif
}

/**
 * g_socket_send_messages:
 * @socket: a #GSocket
 * @messages: (array length=num_messages): an array of #GOutputMessage structs
 * @num_messages: the number of elements in @messages
 * @flags: an int containing #GSocketMsgFlags flags
 * @cancellable: (allow-none): a %GCancellable or %NULL
 * @error: #GError for error reporting, or %NULL to ignore.
 *
 * Send multiple data messages from @socket in one go.  This is the most
 * complicated and fully-featured version of this call. For easier use, see
 * g_socket_send(), g_socket_send_to(), and g_socket_send_message().
 *
 * @messages must point to an array of #GOutputMessage structs and
 * @num_messages must be the length of this array. Each #GOutputMessage
 * contains an address to send the data to, and a pointer to an array of
 * #GOutputVector structs to describe the buffers that the data to be sent
 * for each message will be gathered from. Using multiple #GOutputVectors is
 * more memory-efficient than manually copying data from multiple sources
 * into a single buffer, and more network-efficient than making multiple
 * calls to g_socket_send(). Sending multiple messages in one go avoids the
 * overhead of making a lot of syscalls in scenarios where a lot of data
 * packets need to be sent (e.g. high-bandwidth video streaming over RTP/UDP),
 * or where the same data needs to be sent to multiple recipients.
 *
 * @flags modify how the message is sent. The commonly available arguments
 * for this are available in the #GSocketMsgFlags enum, but the
 * values there are the same as the system values, and the flags
 * are passed in as-is, so you can pass in system-specific flags too.
 *
 * If the socket is in blocking mode the call will block until there is
 * space for all the data in the socket queue. If there is no space available
 * and the socket is in non-blocking mode a %G_IO_ERROR_WOULD_BLOCK error
 * will be returned if no data was written at all, otherwise the number of
 * messages sent will be returned. To be notified when space is available,
 * wait for the %G_IO_OUT condition. Note though that you may still receive
 * %G_IO_ERROR_WOULD_BLOCK from g_socket_send() even if you were previously
 * notified of a %G_IO_OUT condition. (On Windows in particular, this is
 * very common due to the way the underlying APIs work.)
 *
 * On error -1 is returned and @error is set accordingly.
 *
 * Returns: number of messages sent, or -1 on error. Note that the number of
 *     messages sent may be smaller than @num_messages if the socket is
 *     non-blocking or if @num_messages was larger than UIO_MAXIOV (1024),
 *     in which case the caller may re-try to send the remaining messages.
 *
 * Since: 2.44
 */
gint
g_socket_send_messages (GSocket        *socket,
		        GOutputMessage *messages,
		        guint           num_messages,
		        gint            flags,
		        GCancellable   *cancellable,
		        GError        **error)
{
  return g_socket_send_messages_with_blocking (socket, messages, num_messages,
                                               flags, socket->priv->blocking,
                                               cancellable, error);
}

static gint
g_socket_send_messages_with_blocking (GSocket        *socket,
                                      GOutputMessage *messages,
                                      guint           num_messages,
                                      gint            flags,
                                      gboolean        blocking,
                                      GCancellable   *cancellable,
                                      GError        **error)
{
  g_return_val_if_fail (G_IS_SOCKET (socket), -1);
  g_return_val_if_fail (num_messages == 0 || messages != NULL, -1);
  g_return_val_if_fail (cancellable == NULL || G_IS_CANCELLABLE (cancellable), -1);
  g_return_val_if_fail (error == NULL || *error == NULL, -1);

  if (!check_socket (socket, error))
    return -1;

  if (!check_timeout (socket, error))
    return -1;

  if (g_cancellable_set_error_if_cancelled (cancellable, error))
    return -1;

  if (num_messages == 0)
    return 0;

#if !defined (G_OS_WIN32) && defined (HAVE_SENDMMSG)
  {
    struct mmsghdr *msgvec;
    gint i, num_sent, result, max_sent;

#ifdef UIO_MAXIOV
#define MAX_NUM_MESSAGES UIO_MAXIOV
#else
#define MAX_NUM_MESSAGES 1024
#endif

    if (num_messages > MAX_NUM_MESSAGES)
      num_messages = MAX_NUM_MESSAGES;

    msgvec = g_newa (struct mmsghdr, num_messages);

    for (i = 0; i < num_messages; ++i)
      {
        GOutputMessage *msg = &messages[i];
        struct msghdr *msg_hdr = &msgvec[i].msg_hdr;

        msgvec[i].msg_len = 0;

        msg_hdr->msg_flags = 0;

        /* name */
        if (i > 0 && msg->address == messages[i-1].address)
          {
            msg_hdr->msg_name = msgvec[i-1].msg_hdr.msg_name;
            msg_hdr->msg_namelen = msgvec[i-1].msg_hdr.msg_namelen;
          }
        else if (msg->address)
          {
            msg_hdr->msg_namelen = g_socket_address_get_native_size (msg->address);
            msg_hdr->msg_name = g_alloca (msg_hdr->msg_namelen);
            if (!g_socket_address_to_native (msg->address, msg_hdr->msg_name, msg_hdr->msg_namelen, error))
              return -1;
          }
        else
          {
            msg_hdr->msg_name = NULL;
            msg_hdr->msg_namelen = 0;
          }

        /* iov */
        {
          /* this entire expression will be evaluated at compile time */
          if (sizeof (struct iovec) == sizeof (GOutputVector) &&
              sizeof msg_hdr->msg_iov->iov_base == sizeof msg->vectors->buffer &&
              G_STRUCT_OFFSET (struct iovec, iov_base) ==
              G_STRUCT_OFFSET (GOutputVector, buffer) &&
              sizeof msg_hdr->msg_iov->iov_len == sizeof msg->vectors->size &&
              G_STRUCT_OFFSET (struct iovec, iov_len) ==
              G_STRUCT_OFFSET (GOutputVector, size))
            /* ABI is compatible */
            {
              msg_hdr->msg_iov = (struct iovec *) msg->vectors;
              msg_hdr->msg_iovlen = msg->num_vectors;
            }
          else
            /* ABI is incompatible */
            {
              gint j;

              msg_hdr->msg_iov = g_newa (struct iovec, msg->num_vectors);
              for (j = 0; j < msg->num_vectors; j++)
                {
                  msg_hdr->msg_iov[j].iov_base = (void *) msg->vectors[j].buffer;
                  msg_hdr->msg_iov[j].iov_len = msg->vectors[j].size;
                }
              msg_hdr->msg_iovlen = msg->num_vectors;
            }
        }

        /* control */
        {
          struct cmsghdr *cmsg;
          gint j;

          msg_hdr->msg_controllen = 0;
          for (j = 0; j < msg->num_control_messages; j++)
            msg_hdr->msg_controllen += CMSG_SPACE (g_socket_control_message_get_size (msg->control_messages[j]));

          if (msg_hdr->msg_controllen == 0)
            msg_hdr->msg_control = NULL;
          else
            {
              msg_hdr->msg_control = g_alloca (msg_hdr->msg_controllen);
              memset (msg_hdr->msg_control, '\0', msg_hdr->msg_controllen);
            }

          cmsg = CMSG_FIRSTHDR (msg_hdr);
          for (j = 0; j < msg->num_control_messages; j++)
            {
              GSocketControlMessage *cm = msg->control_messages[j];

              cmsg->cmsg_level = g_socket_control_message_get_level (cm);
              cmsg->cmsg_type = g_socket_control_message_get_msg_type (cm);
              cmsg->cmsg_len = CMSG_LEN (g_socket_control_message_get_size (cm));
              g_socket_control_message_serialize (cm, CMSG_DATA (cmsg));
              cmsg = CMSG_NXTHDR (msg_hdr, cmsg);
            }
          g_assert (cmsg == NULL);
        }
      }

    num_sent = result = 0;
    max_sent = num_messages;
    while (num_sent < num_messages)
      {
        gint ret;

        ret = sendmmsg (socket->priv->fd, msgvec + num_sent, num_messages - num_sent,
                        flags | G_SOCKET_DEFAULT_SEND_FLAGS);

        if (ret < 0)
          {
            int errsv = get_socket_errno ();

            if (errsv == EINTR)
              continue;

            if (blocking &&
                (errsv == EWOULDBLOCK ||
                 errsv == EAGAIN))
              {
                if (!g_socket_condition_wait (socket,
                                              G_IO_OUT, cancellable, error))
                  return -1;

                continue;
              }

            if (num_sent > 0 &&
                (errsv == EWOULDBLOCK ||
                 errsv == EAGAIN))
              {
                max_sent = num_sent;
                break;
              }

            socket_set_error_lazy (error, errsv, _("Error sending message: %s"));

            /* we have to iterate over all messages below now, because we don't
             * know where between num_sent and num_messages the error occured */
            max_sent = num_messages;

            result = -1;
            break;
          }

        num_sent += ret;
        result = num_sent;
      }

    for (i = 0; i < max_sent; ++i)
      messages[i].bytes_sent = msgvec[i].msg_len;

    return result;
  }
#else
  {
    gssize result;
    gint i;

    for (i = 0; i < num_messages; ++i)
      {
        GOutputMessage *msg = &messages[i];
        GError *msg_error = NULL;

        result = g_socket_send_message (socket, msg->address,
                                        msg->vectors, msg->num_vectors,
                                        msg->control_messages,
                                        msg->num_control_messages,
                                        flags, cancellable, &msg_error);

        if (result < 0)
          {
            /* if we couldn't send all messages, just return how many we did
             * manage to send, provided we managed to send at least one */
            if (msg_error->code == G_IO_ERROR_WOULD_BLOCK && i > 0)
              {
                g_error_free (msg_error);
                return i;
              }
            else
              {
                g_propagate_error (error, msg_error);
                return -1;
              }
          }

        msg->bytes_sent = result;
      }

    return i;
  }
#endif
}

static GSocketAddress *
cache_recv_address (GSocket *socket, struct sockaddr *native, int native_len)
{
  GSocketAddress *saddr;
  gint i;
  guint64 oldest_time = G_MAXUINT64;
  gint oldest_index = 0;

  if (native_len <= 0)
    return NULL;

  saddr = NULL;
  for (i = 0; i < RECV_ADDR_CACHE_SIZE; i++)
    {
      GSocketAddress *tmp = socket->priv->recv_addr_cache[i].addr;
      gpointer tmp_native = socket->priv->recv_addr_cache[i].native;
      gint tmp_native_len = socket->priv->recv_addr_cache[i].native_len;

      if (!tmp)
        continue;

      if (tmp_native_len != native_len)
        continue;

      if (memcmp (tmp_native, native, native_len) == 0)
        {
          saddr = g_object_ref (tmp);
          socket->priv->recv_addr_cache[i].last_used = g_get_monotonic_time ();
          return saddr;
        }

      if (socket->priv->recv_addr_cache[i].last_used < oldest_time)
        {
          oldest_time = socket->priv->recv_addr_cache[i].last_used;
          oldest_index = i;
        }
    }

  saddr = g_socket_address_new_from_native (native, native_len);

  if (socket->priv->recv_addr_cache[oldest_index].addr)
    {
      g_object_unref (socket->priv->recv_addr_cache[oldest_index].addr);
      g_free (socket->priv->recv_addr_cache[oldest_index].native);
    }

  socket->priv->recv_addr_cache[oldest_index].native = g_memdup (native, native_len);
  socket->priv->recv_addr_cache[oldest_index].native_len = native_len;
  socket->priv->recv_addr_cache[oldest_index].addr = g_object_ref (saddr);
  socket->priv->recv_addr_cache[oldest_index].last_used = g_get_monotonic_time ();

  return saddr;
}

/**
 * g_socket_receive_message:
 * @socket: a #GSocket
 * @address: (out) (allow-none): a pointer to a #GSocketAddress
 *     pointer, or %NULL
 * @vectors: (array length=num_vectors): an array of #GInputVector structs
 * @num_vectors: the number of elements in @vectors, or -1
 * @messages: (array length=num_messages) (allow-none): a pointer which
 *    may be filled with an array of #GSocketControlMessages, or %NULL
 * @num_messages: a pointer which will be filled with the number of
 *    elements in @messages, or %NULL
 * @flags: a pointer to an int containing #GSocketMsgFlags flags
 * @cancellable: (allow-none): a %GCancellable or %NULL
 * @error: a #GError pointer, or %NULL
 *
 * Receive data from a socket.  This is the most complicated and
 * fully-featured version of this call. For easier use, see
 * g_socket_receive() and g_socket_receive_from().
 *
 * If @address is non-%NULL then @address will be set equal to the
 * source address of the received packet.
 * @address is owned by the caller.
 *
 * @vector must point to an array of #GInputVector structs and
 * @num_vectors must be the length of this array.  These structs
 * describe the buffers that received data will be scattered into.
 * If @num_vectors is -1, then @vectors is assumed to be terminated
 * by a #GInputVector with a %NULL buffer pointer.
 *
 * As a special case, if @num_vectors is 0 (in which case, @vectors
 * may of course be %NULL), then a single byte is received and
 * discarded. This is to facilitate the common practice of sending a
 * single '\0' byte for the purposes of transferring ancillary data.
 *
 * @messages, if non-%NULL, will be set to point to a newly-allocated
 * array of #GSocketControlMessage instances or %NULL if no such
 * messages was received. These correspond to the control messages
 * received from the kernel, one #GSocketControlMessage per message
 * from the kernel. This array is %NULL-terminated and must be freed
 * by the caller using g_free() after calling g_object_unref() on each
 * element. If @messages is %NULL, any control messages received will
 * be discarded.
 *
 * @num_messages, if non-%NULL, will be set to the number of control
 * messages received.
 *
 * If both @messages and @num_messages are non-%NULL, then
 * @num_messages gives the number of #GSocketControlMessage instances
 * in @messages (ie: not including the %NULL terminator).
 *
 * @flags is an in/out parameter. The commonly available arguments
 * for this are available in the #GSocketMsgFlags enum, but the
 * values there are the same as the system values, and the flags
 * are passed in as-is, so you can pass in system-specific flags too
 * (and g_socket_receive_message() may pass system-specific flags out).
 * Flags passed in to the parameter affect the receive operation; flags returned
 * out of it are relevant to the specific returned message.
 *
 * As with g_socket_receive(), data may be discarded if @socket is
 * %G_SOCKET_TYPE_DATAGRAM or %G_SOCKET_TYPE_SEQPACKET and you do not
 * provide enough buffer space to read a complete message. You can pass
 * %G_SOCKET_MSG_PEEK in @flags to peek at the current message without
 * removing it from the receive queue, but there is no portable way to find
 * out the length of the message other than by reading it into a
 * sufficiently-large buffer.
 *
 * If the socket is in blocking mode the call will block until there
 * is some data to receive, the connection is closed, or there is an
 * error. If there is no data available and the socket is in
 * non-blocking mode, a %G_IO_ERROR_WOULD_BLOCK error will be
 * returned. To be notified when data is available, wait for the
 * %G_IO_IN condition.
 *
 * On error -1 is returned and @error is set accordingly.
 *
 * Returns: Number of bytes read, or 0 if the connection was closed by
 * the peer, or -1 on error
 *
 * Since: 2.22
 */
gssize
g_socket_receive_message (GSocket                 *socket,
			  GSocketAddress         **address,
			  GInputVector            *vectors,
			  gint                     num_vectors,
			  GSocketControlMessage ***messages,
			  gint                    *num_messages,
			  gint                    *flags,
			  GCancellable            *cancellable,
			  GError                 **error)
{
  GInputVector one_vector;
  char one_byte;

  g_return_val_if_fail (G_IS_SOCKET (socket), -1);

  if (!check_socket (socket, error))
    return -1;

  if (!check_timeout (socket, error))
    return -1;

  if (g_cancellable_set_error_if_cancelled (cancellable, error))
    return -1;

  if (num_vectors == -1)
    {
      for (num_vectors = 0;
	   vectors[num_vectors].buffer != NULL;
	   num_vectors++)
	;
    }

  if (num_vectors == 0)
    {
      one_vector.buffer = &one_byte;
      one_vector.size = 1;
      num_vectors = 1;
      vectors = &one_vector;
    }

#ifndef G_OS_WIN32
  {
    struct msghdr msg;
    gssize result;
    struct sockaddr_storage one_sockaddr;

    /* name */
    if (address)
      {
	msg.msg_name = &one_sockaddr;
	msg.msg_namelen = sizeof (struct sockaddr_storage);
      }
    else
      {
	msg.msg_name = NULL;
	msg.msg_namelen = 0;
      }

    /* iov */
    /* this entire expression will be evaluated at compile time */
    if (sizeof *msg.msg_iov == sizeof *vectors &&
	sizeof msg.msg_iov->iov_base == sizeof vectors->buffer &&
	G_STRUCT_OFFSET (struct iovec, iov_base) ==
	G_STRUCT_OFFSET (GInputVector, buffer) &&
	sizeof msg.msg_iov->iov_len == sizeof vectors->size &&
	G_STRUCT_OFFSET (struct iovec, iov_len) ==
	G_STRUCT_OFFSET (GInputVector, size))
      /* ABI is compatible */
      {
	msg.msg_iov = (struct iovec *) vectors;
	msg.msg_iovlen = num_vectors;
      }
    else
      /* ABI is incompatible */
      {
	gint i;

	msg.msg_iov = g_newa (struct iovec, num_vectors);
	for (i = 0; i < num_vectors; i++)
	  {
	    msg.msg_iov[i].iov_base = vectors[i].buffer;
	    msg.msg_iov[i].iov_len = vectors[i].size;
	  }
	msg.msg_iovlen = num_vectors;
      }

    /* control */
    msg.msg_control = g_alloca (2048);
    msg.msg_controllen = 2048;

    /* flags */
    if (flags != NULL)
      msg.msg_flags = *flags;
    else
      msg.msg_flags = 0;

    /* We always set the close-on-exec flag so we don't leak file
     * descriptors into child processes.  Note that gunixfdmessage.c
     * will later call fcntl (fd, FD_CLOEXEC), but that isn't atomic.
     */
#ifdef MSG_CMSG_CLOEXEC
    msg.msg_flags |= MSG_CMSG_CLOEXEC;
#endif

    /* do it */
    while (1)
      {
	result = recvmsg (socket->priv->fd, &msg, msg.msg_flags);
#ifdef MSG_CMSG_CLOEXEC	
	if (result < 0 && get_socket_errno () == EINVAL)
	  {
	    /* We must be running on an old kernel.  Call without the flag. */
	    msg.msg_flags &= ~(MSG_CMSG_CLOEXEC);
	    result = recvmsg (socket->priv->fd, &msg, msg.msg_flags);
	  }
#endif

	if (result < 0)
	  {
	    int errsv = get_socket_errno ();

	    if (errsv == EINTR)
	      continue;

	    if (socket->priv->blocking &&
		(errsv == EWOULDBLOCK ||
		 errsv == EAGAIN))
	      {
		if (!g_socket_condition_wait (socket,
		                              G_IO_IN, cancellable, error))
		  return -1;

		continue;
	      }

	    socket_set_error_lazy (error, errsv, _("Error receiving message: %s"));
	    return -1;
	  }
	break;
      }

    /* decode address */
    if (address != NULL)
      {
        *address = cache_recv_address (socket, msg.msg_name, msg.msg_namelen);
      }

    /* decode control messages */
    {
      GPtrArray *my_messages = NULL;
      struct cmsghdr *cmsg;
<<<<<<< HEAD

      for (cmsg = CMSG_FIRSTHDR (&msg); cmsg; cmsg = CMSG_NXTHDR (&msg, cmsg))
	{
	  GSocketControlMessage *message;

	  message = g_socket_control_message_deserialize (cmsg->cmsg_level,
							  cmsg->cmsg_type,
							  cmsg->cmsg_len - ((char *)CMSG_DATA (cmsg) - (char *)cmsg),
							  CMSG_DATA (cmsg));
	  if (message == NULL)
	    /* We've already spewed about the problem in the
	       deserialization code, so just continue */
	    continue;
=======
>>>>>>> 76bed778

      if (msg.msg_controllen >= sizeof (struct cmsghdr))
        {
          for (cmsg = CMSG_FIRSTHDR (&msg); cmsg; cmsg = CMSG_NXTHDR (&msg, cmsg))
            {
              GSocketControlMessage *message;

              message = g_socket_control_message_deserialize (cmsg->cmsg_level,
                                                              cmsg->cmsg_type,
                                                              cmsg->cmsg_len - ((char *)CMSG_DATA (cmsg) - (char *)cmsg),
                                                              CMSG_DATA (cmsg));
              if (message == NULL)
                /* We've already spewed about the problem in the
                   deserialization code, so just continue */
                continue;

              if (messages == NULL)
                {
                  /* we have to do it this way if the user ignores the
                   * messages so that we will close any received fds.
                   */
                  g_object_unref (message);
                }
              else
                {
                  if (my_messages == NULL)
                    my_messages = g_ptr_array_new ();
                  g_ptr_array_add (my_messages, message);
                }
            }
        }

      if (num_messages)
	*num_messages = my_messages != NULL ? my_messages->len : 0;

      if (messages)
	{
	  if (my_messages == NULL)
	    {
	      *messages = NULL;
	    }
	  else
	    {
	      g_ptr_array_add (my_messages, NULL);
	      *messages = (GSocketControlMessage **) g_ptr_array_free (my_messages, FALSE);
	    }
	}
      else
	{
	  g_assert (my_messages == NULL);
	}
    }

    /* capture the flags */
    if (flags != NULL)
      *flags = msg.msg_flags;

    return result;
  }
#else
  {
    struct sockaddr_storage addr;
    int addrlen;
    DWORD bytes_received;
    DWORD win_flags;
    int result;
    WSABUF *bufs;
    gint i;

    /* iov */
    bufs = g_newa (WSABUF, num_vectors);
    for (i = 0; i < num_vectors; i++)
      {
	bufs[i].buf = (char *)vectors[i].buffer;
	bufs[i].len = (gulong)vectors[i].size;
      }

    /* flags */
    if (flags != NULL)
      win_flags = *flags;
    else
      win_flags = 0;

    /* do it */
    while (1)
      {
	addrlen = sizeof addr;
	if (address)
	  result = WSARecvFrom (socket->priv->fd,
				bufs, num_vectors,
				&bytes_received, &win_flags,
				(struct sockaddr *)&addr, &addrlen,
				NULL, NULL);
	else
	  result = WSARecv (socket->priv->fd,
			    bufs, num_vectors,
			    &bytes_received, &win_flags,
			    NULL, NULL);
	if (result != 0)
	  {
	    int errsv = get_socket_errno ();

	    if (errsv == WSAEINTR)
	      continue;

            if (errsv == WSAEWOULDBLOCK)
              {
                win32_unset_event_mask (socket, FD_READ);

                if (socket->priv->blocking)
                  {
                    if (!g_socket_condition_wait (socket,
                                                  G_IO_IN, cancellable, error))
                      return -1;

                    continue;
                  }
              }

	    socket_set_error_lazy (error, errsv, _("Error receiving message: %s"));
	    return -1;
	  }
	win32_unset_event_mask (socket, FD_READ);
	break;
      }

    /* decode address */
    if (address != NULL)
      {
        *address = cache_recv_address (socket, (struct sockaddr *)&addr, addrlen);
      }

    /* capture the flags */
    if (flags != NULL)
      *flags = win_flags;

    if (messages != NULL)
      *messages = NULL;
    if (num_messages != NULL)
      *num_messages = 0;

    return bytes_received;
  }
#endif
}

/**
 * g_socket_get_credentials:
 * @socket: a #GSocket.
 * @error: #GError for error reporting, or %NULL to ignore.
 *
 * Returns the credentials of the foreign process connected to this
 * socket, if any (e.g. it is only supported for %G_SOCKET_FAMILY_UNIX
 * sockets).
 *
 * If this operation isn't supported on the OS, the method fails with
 * the %G_IO_ERROR_NOT_SUPPORTED error. On Linux this is implemented
 * by reading the %SO_PEERCRED option on the underlying socket.
 *
 * Other ways to obtain credentials from a foreign peer includes the
 * #GUnixCredentialsMessage type and
 * g_unix_connection_send_credentials() /
 * g_unix_connection_receive_credentials() functions.
 *
 * Returns: (transfer full): %NULL if @error is set, otherwise a #GCredentials object
 * that must be freed with g_object_unref().
 *
 * Since: 2.26
 */
GCredentials *
g_socket_get_credentials (GSocket   *socket,
                          GError   **error)
{
  GCredentials *ret;

  g_return_val_if_fail (G_IS_SOCKET (socket), NULL);
  g_return_val_if_fail (error == NULL || *error == NULL, NULL);

  ret = NULL;

<<<<<<< HEAD
#if defined(__linux__) || defined(__OpenBSD__)
  {
    socklen_t optlen;
#if defined(__linux__)
    struct ucred native_creds;
    optlen = sizeof (struct ucred);
#elif defined(__OpenBSD__)
    struct sockpeercred native_creds;
    optlen = sizeof (struct sockpeercred);
#endif
=======
#if G_CREDENTIALS_SOCKET_GET_CREDENTIALS_SUPPORTED

#ifdef SO_PEERCRED
  {
    guint8 native_creds_buf[G_CREDENTIALS_NATIVE_SIZE];
    socklen_t optlen = sizeof (native_creds_buf);

>>>>>>> 76bed778
    if (getsockopt (socket->priv->fd,
                    SOL_SOCKET,
                    SO_PEERCRED,
                    native_creds_buf,
                    &optlen) == 0)
      {
        ret = g_credentials_new ();
        g_credentials_set_native (ret,
                                  G_CREDENTIALS_NATIVE_TYPE,
                                  native_creds_buf);
      }
  }
#elif G_CREDENTIALS_USE_NETBSD_UNPCBID
  {
    struct unpcbid cred;
    socklen_t optlen = sizeof (cred);

    if (getsockopt (socket->priv->fd,
                    0,
                    LOCAL_PEEREID,
                    &cred,
                    &optlen) == 0)
      {
        ret = g_credentials_new ();
        g_credentials_set_native (ret,
                                  G_CREDENTIALS_NATIVE_TYPE,
                                  &cred);
      }
  }
#elif G_CREDENTIALS_USE_SOLARIS_UCRED
  {
    ucred_t *ucred = NULL;

    if (getpeerucred (socket->priv->fd, &ucred) == 0)
      {
        ret = g_credentials_new ();
        g_credentials_set_native (ret,
<<<<<<< HEAD
#if defined(__linux__)
                                  G_CREDENTIALS_TYPE_LINUX_UCRED,
#elif defined(__OpenBSD__)
                                  G_CREDENTIALS_TYPE_OPENBSD_SOCKPEERCRED,
#endif
                                  &native_creds);
=======
                                  G_CREDENTIALS_TYPE_SOLARIS_UCRED,
                                  ucred);
        ucred_free (ucred);
>>>>>>> 76bed778
      }
  }
#else
  #error "G_CREDENTIALS_SOCKET_GET_CREDENTIALS_SUPPORTED is set but this is no code for this platform"
#endif

  if (!ret)
    {
      int errsv = get_socket_errno ();

      g_set_error (error,
                   G_IO_ERROR,
                   socket_io_error_from_errno (errsv),
                   _("Unable to read socket credentials: %s"),
                   socket_strerror (errsv));
    }

#else

  g_set_error_literal (error,
                       G_IO_ERROR,
                       G_IO_ERROR_NOT_SUPPORTED,
                       _("g_socket_get_credentials not implemented for this OS"));
#endif

  return ret;
}

/**
 * g_socket_get_option:
 * @socket: a #GSocket
 * @level: the "API level" of the option (eg, `SOL_SOCKET`)
 * @optname: the "name" of the option (eg, `SO_BROADCAST`)
 * @value: (out): return location for the option value
 * @error: #GError for error reporting, or %NULL to ignore.
 *
 * Gets the value of an integer-valued option on @socket, as with
 * getsockopt(). (If you need to fetch a  non-integer-valued option,
 * you will need to call getsockopt() directly.)
 *
 * The [<gio/gnetworking.h>][gio-gnetworking.h]
 * header pulls in system headers that will define most of the
 * standard/portable socket options. For unusual socket protocols or
 * platform-dependent options, you may need to include additional
 * headers.
 *
 * Note that even for socket options that are a single byte in size,
 * @value is still a pointer to a #gint variable, not a #guchar;
 * g_socket_get_option() will handle the conversion internally.
 *
 * Returns: success or failure. On failure, @error will be set, and
 *   the system error value (`errno` or WSAGetLastError()) will still
 *   be set to the result of the getsockopt() call.
 *
 * Since: 2.36
 */
gboolean
g_socket_get_option (GSocket  *socket,
		     gint      level,
		     gint      optname,
		     gint     *value,
		     GError  **error)
{
  guint size;

  g_return_val_if_fail (G_IS_SOCKET (socket), FALSE);

  *value = 0;
  size = sizeof (gint);
  if (getsockopt (socket->priv->fd, level, optname, value, &size) != 0)
    {
      int errsv = get_socket_errno ();

      g_set_error_literal (error,
			   G_IO_ERROR,
			   socket_io_error_from_errno (errsv),
			   socket_strerror (errsv));
#ifndef G_OS_WIN32
      /* Reset errno in case the caller wants to look at it */
      errno = errsv;
#endif
      return FALSE;
    }

#if G_BYTE_ORDER == G_BIG_ENDIAN
  /* If the returned value is smaller than an int then we need to
   * slide it over into the low-order bytes of *value.
   */
  if (size != sizeof (gint))
    *value = *value >> (8 * (sizeof (gint) - size));
#endif

  return TRUE;
}

/**
 * g_socket_set_option:
 * @socket: a #GSocket
 * @level: the "API level" of the option (eg, `SOL_SOCKET`)
 * @optname: the "name" of the option (eg, `SO_BROADCAST`)
 * @value: the value to set the option to
 * @error: #GError for error reporting, or %NULL to ignore.
 *
 * Sets the value of an integer-valued option on @socket, as with
 * setsockopt(). (If you need to set a non-integer-valued option,
 * you will need to call setsockopt() directly.)
 *
 * The [<gio/gnetworking.h>][gio-gnetworking.h]
 * header pulls in system headers that will define most of the
 * standard/portable socket options. For unusual socket protocols or
 * platform-dependent options, you may need to include additional
 * headers.
 *
 * Returns: success or failure. On failure, @error will be set, and
 *   the system error value (`errno` or WSAGetLastError()) will still
 *   be set to the result of the setsockopt() call.
 *
 * Since: 2.36
 */
gboolean
g_socket_set_option (GSocket  *socket,
		     gint      level,
		     gint      optname,
		     gint      value,
		     GError  **error)
{
  gint errsv;

  g_return_val_if_fail (G_IS_SOCKET (socket), FALSE);

  if (setsockopt (socket->priv->fd, level, optname, &value, sizeof (gint)) == 0)
    return TRUE;

#if !defined (__linux__) && !defined (G_OS_WIN32)
  /* Linux and Windows let you set a single-byte value from an int,
   * but most other platforms don't.
   */
  if (errno == EINVAL && value >= SCHAR_MIN && value <= CHAR_MAX)
    {
#if G_BYTE_ORDER == G_BIG_ENDIAN
      value = value << (8 * (sizeof (gint) - 1));
#endif
      if (setsockopt (socket->priv->fd, level, optname, &value, 1) == 0)
        return TRUE;
    }
#endif

  errsv = get_socket_errno ();

  g_set_error_literal (error,
                       G_IO_ERROR,
                       socket_io_error_from_errno (errsv),
                       socket_strerror (errsv));
#ifndef G_OS_WIN32
  errno = errsv;
#endif
  return FALSE;
}
<|MERGE_RESOLUTION|>--- conflicted
+++ resolved
@@ -275,31 +275,6 @@
 #define win32_unset_event_mask(_socket, _mask)
 #endif
 
-<<<<<<< HEAD
-static void
-set_fd_nonblocking (int fd)
-{
-#ifndef G_OS_WIN32
-  GError *error = NULL;
-#else
-  gulong arg;
-#endif
-
-#ifndef G_OS_WIN32
-  if (!g_unix_set_fd_nonblocking (fd, TRUE, &error))
-    {
-      g_warning ("Error setting socket nonblocking: %s", error->message);
-      g_clear_error (&error);
-    }
-#else
-  arg = TRUE;
-
-  if (ioctlsocket (fd, FIONBIO, &arg) == SOCKET_ERROR)
-    {
-      int errsv = get_socket_errno ();
-      g_warning ("Error setting socket status flags: %s", socket_strerror (errsv));
-    }
-=======
 /* Windows has broken prototypes... */
 #ifdef G_OS_WIN32
 #define getsockopt(sockfd, level, optname, optval, optlen) \
@@ -312,7 +287,6 @@
   getpeername (sockfd, addr, (int *)addrlen)
 #define recv(sockfd, buf, len, flags) \
   recv (sockfd, (gpointer)buf, len, flags)
->>>>>>> 76bed778
 #endif
 
 static gboolean
@@ -365,10 +339,6 @@
   struct sockaddr_storage address;
   gint fd;
   guint addrlen;
-<<<<<<< HEAD
-  guint optlen;
-=======
->>>>>>> 76bed778
   int value, family;
   int errsv;
 
@@ -376,27 +346,6 @@
   if (!g_socket_get_option (socket, SOL_SOCKET, SO_TYPE, &value, NULL))
     {
       errsv = get_socket_errno ();
-<<<<<<< HEAD
-
-      switch (errsv)
-	{
-#ifdef ENOTSOCK
-	 case ENOTSOCK:
-#else
-#ifdef WSAENOTSOCK
-	 case WSAENOTSOCK:
-#endif
-#endif
-	 case EBADF:
-	  /* programmer error */
-	  g_error ("creating GSocket from fd %d: %s\n",
-		   fd, socket_strerror (errsv));
-	 default:
-	   break;
-	}
-
-=======
->>>>>>> 76bed778
       goto err;
     }
 
@@ -438,12 +387,7 @@
        * But we can use SO_DOMAIN as a workaround there.
        */
 #ifdef SO_DOMAIN
-<<<<<<< HEAD
-      optlen = sizeof family;
-      if (getsockopt (fd, SOL_SOCKET, SO_DOMAIN, (void *)&family, &optlen) != 0)
-=======
       if (!g_socket_get_option (socket, SOL_SOCKET, SO_DOMAIN, &family, NULL))
->>>>>>> 76bed778
 	{
 	  errsv = get_socket_errno ();
 	  goto err;
@@ -591,16 +535,6 @@
     }
 
   if (family <= 0)
-<<<<<<< HEAD
-    {
-      g_set_error (error, G_IO_ERROR, G_IO_ERROR_INVALID_ARGUMENT,
-                   _("Unable to create socket: %s"), _("Unknown family was specified"));
-      return -1;
-    }
-
-  if (protocol == -1)
-=======
->>>>>>> 76bed778
     {
       g_set_error (error, G_IO_ERROR, G_IO_ERROR_INVALID_ARGUMENT,
                    _("Unable to create socket: %s"), _("Unknown family was specified"));
@@ -848,12 +782,6 @@
 g_socket_class_init (GSocketClass *klass)
 {
   GObjectClass *gobject_class G_GNUC_UNUSED = G_OBJECT_CLASS (klass);
-<<<<<<< HEAD
-
-  /* Make sure winsock has been initialized */
-  g_type_ensure (G_TYPE_INET_ADDRESS);
-=======
->>>>>>> 76bed778
 
 #ifdef SIGPIPE
   /* There is no portable, thread-safe way to avoid having the process
@@ -976,22 +904,14 @@
   /**
    * GSocket:broadcast:
    *
-<<<<<<< HEAD
-   * Whether the socket should allow sending to and receiving from broadcast addresses.
-=======
    * Whether the socket should allow sending to broadcast addresses.
->>>>>>> 76bed778
    *
    * Since: 2.32
    */
   g_object_class_install_property (gobject_class, PROP_BROADCAST,
 				   g_param_spec_boolean ("broadcast",
 							 P_("Broadcast"),
-<<<<<<< HEAD
-							 P_("Whether to allow sending to and receiving from broadcast addresses"),
-=======
 							 P_("Whether to allow sending to broadcast addresses"),
->>>>>>> 76bed778
 							 FALSE,
 							 G_PARAM_READWRITE |
                                                          G_PARAM_STATIC_STRINGS));
@@ -1395,7 +1315,6 @@
 
 /**
  * g_socket_get_ttl:
-<<<<<<< HEAD
  * @socket: a #GSocket.
  *
  * Gets the unicast time-to-live setting on @socket; see
@@ -1408,36 +1327,31 @@
 guint
 g_socket_get_ttl (GSocket *socket)
 {
-  int result;
-  guint value, optlen;
-
-  g_return_val_if_fail (G_IS_SOCKET (socket), FALSE);
+  GError *error = NULL;
+  gint value;
+
+  g_return_val_if_fail (G_IS_SOCKET (socket), 0);
 
   if (socket->priv->family == G_SOCKET_FAMILY_IPV4)
     {
-      guchar optval;
-
-      optlen = sizeof (optval);
-      result = getsockopt (socket->priv->fd, IPPROTO_IP, IP_TTL,
-			   &optval, &optlen);
-      value = optval;
+      g_socket_get_option (socket, IPPROTO_IP, IP_TTL,
+			   &value, &error);
     }
 #ifndef __KLIBC__
   else if (socket->priv->family == G_SOCKET_FAMILY_IPV6)
     {
-      optlen = sizeof (value);
-      result = getsockopt (socket->priv->fd, IPPROTO_IPV6, IPV6_UNICAST_HOPS,
-			   &value, &optlen);
+      g_socket_get_option (socket, IPPROTO_IPV6, IPV6_UNICAST_HOPS,
+			   &value, &error);
     }
 #endif
   else
-    g_return_val_if_reached (FALSE);
-
-  if (result < 0)
-    {
-      int errsv = get_socket_errno ();
-      g_warning ("error getting unicast ttl: %s", socket_strerror (errsv));
-      return FALSE;
+    g_return_val_if_reached (0);
+
+  if (error)
+    {
+      g_warning ("error getting unicast ttl: %s", error->message);
+      g_error_free (error);
+      return 0;
     }
 
   return value;
@@ -1457,31 +1371,31 @@
 g_socket_set_ttl (GSocket  *socket,
                   guint     ttl)
 {
-  int result;
+  GError *error = NULL;
 
   g_return_if_fail (G_IS_SOCKET (socket));
 
   if (socket->priv->family == G_SOCKET_FAMILY_IPV4)
     {
-      guchar optval = (guchar)ttl;
-
-      result = setsockopt (socket->priv->fd, IPPROTO_IP, IP_TTL,
-			   &optval, sizeof (optval));
+      g_socket_set_option (socket, IPPROTO_IP, IP_TTL,
+			   ttl, &error);
     }
 #ifndef __KLIBC__
   else if (socket->priv->family == G_SOCKET_FAMILY_IPV6)
     {
-      result = setsockopt (socket->priv->fd, IPPROTO_IPV6, IPV6_UNICAST_HOPS,
-			   &ttl, sizeof (ttl));
+      g_socket_set_option (socket, IPPROTO_IP, IP_TTL,
+			   ttl, NULL);
+      g_socket_set_option (socket, IPPROTO_IPV6, IPV6_UNICAST_HOPS,
+			   ttl, &error);
     }
 #endif
   else
     g_return_if_reached ();
 
-  if (result < 0)
-    {
-      int errsv = get_socket_errno ();
-      g_warning ("error setting unicast ttl: %s", socket_strerror (errsv));
+  if (error)
+    {
+      g_warning ("error setting unicast ttl: %s", error->message);
+      g_error_free (error);
       return;
     }
 
@@ -1494,7 +1408,7 @@
  *
  * Gets the broadcast setting on @socket; if %TRUE,
  * it is possible to send packets to broadcast
- * addresses or receive from broadcast addresses.
+ * addresses.
  *
  * Returns: the broadcast setting on @socket
  *
@@ -1503,19 +1417,16 @@
 gboolean
 g_socket_get_broadcast (GSocket *socket)
 {
-  int result;
-  guint value = 0, optlen;
+  GError *error = NULL;
+  gint value;
 
   g_return_val_if_fail (G_IS_SOCKET (socket), FALSE);
 
-  optlen = sizeof (guchar);
-  result = getsockopt (socket->priv->fd, SOL_SOCKET, SO_BROADCAST,
-                       &value, &optlen);
-
-  if (result < 0)
-    {
-      int errsv = get_socket_errno ();
-      g_warning ("error getting broadcast: %s", socket_strerror (errsv));
+  if (!g_socket_get_option (socket, SOL_SOCKET, SO_BROADCAST,
+			    &value, &error))
+    {
+      g_warning ("error getting broadcast: %s", error->message);
+      g_error_free (error);
       return FALSE;
     }
 
@@ -1525,11 +1436,11 @@
 /**
  * g_socket_set_broadcast:
  * @socket: a #GSocket.
- * @broadcast: whether @socket should allow sending to and receiving
- *     from broadcast addresses
- *
- * Sets whether @socket should allow sending to and receiving from
- * broadcast addresses. This is %FALSE by default.
+ * @broadcast: whether @socket should allow sending to broadcast
+ *     addresses
+ *
+ * Sets whether @socket should allow sending to broadcast addresses.
+ * This is %FALSE by default.
  *
  * Since: 2.32
  */
@@ -1537,21 +1448,17 @@
 g_socket_set_broadcast (GSocket    *socket,
        	                gboolean    broadcast)
 {
-  int result;
-  gint value;
+  GError *error = NULL;
 
   g_return_if_fail (G_IS_SOCKET (socket));
 
   broadcast = !!broadcast;
-  value = (guchar)broadcast;
-
-  result = setsockopt (socket->priv->fd, SOL_SOCKET, SO_BROADCAST,
-		       &value, sizeof (value));
-
-  if (result < 0)
-    {
-      int errsv = get_socket_errno ();
-      g_warning ("error setting broadcast: %s", socket_strerror (errsv));
+
+  if (!g_socket_set_option (socket, SOL_SOCKET, SO_BROADCAST,
+			    broadcast, &error))
+    {
+      g_warning ("error setting broadcast: %s", error->message);
+      g_error_free (error);
       return;
     }
 
@@ -1573,32 +1480,30 @@
 gboolean
 g_socket_get_multicast_loopback (GSocket *socket)
 {
-  int result;
-  guint value = 0, optlen;
+  GError *error = NULL;
+  gint value;
 
   g_return_val_if_fail (G_IS_SOCKET (socket), FALSE);
 
   if (socket->priv->family == G_SOCKET_FAMILY_IPV4)
     {
-      optlen = sizeof (guchar);
-      result = getsockopt (socket->priv->fd, IPPROTO_IP, IP_MULTICAST_LOOP,
-			   &value, &optlen);
+      g_socket_get_option (socket, IPPROTO_IP, IP_MULTICAST_LOOP,
+			   &value, &error);
     }
 #ifndef __KLIBC__
   else if (socket->priv->family == G_SOCKET_FAMILY_IPV6)
     {
-      optlen = sizeof (guint);
-      result = getsockopt (socket->priv->fd, IPPROTO_IPV6, IPV6_MULTICAST_LOOP,
-			   &value, &optlen);
+      g_socket_get_option (socket, IPPROTO_IPV6, IPV6_MULTICAST_LOOP,
+			   &value, &error);
     }
 #endif
   else
     g_return_val_if_reached (FALSE);
 
-  if (result < 0)
-    {
-      int errsv = get_socket_errno ();
-      g_warning ("error getting multicast loopback: %s", socket_strerror (errsv));
+  if (error)
+    {
+      g_warning ("error getting multicast loopback: %s", error->message);
+      g_error_free (error);
       return FALSE;
     }
 
@@ -1621,345 +1526,6 @@
 g_socket_set_multicast_loopback (GSocket    *socket,
 				 gboolean    loopback)
 {
-  int result;
-
-  g_return_if_fail (G_IS_SOCKET (socket));
-
-  loopback = !!loopback;
-
-  if (socket->priv->family == G_SOCKET_FAMILY_IPV4)
-    {
-      guchar value = (guchar)loopback;
-
-      result = setsockopt (socket->priv->fd, IPPROTO_IP, IP_MULTICAST_LOOP,
-			   &value, sizeof (value));
-    }
-#ifndef __KLIBC__
-  else if (socket->priv->family == G_SOCKET_FAMILY_IPV6)
-    {
-      guint value = (guint)loopback;
-
-      result = setsockopt (socket->priv->fd, IPPROTO_IPV6, IPV6_MULTICAST_LOOP,
-			   &value, sizeof (value));
-    }
-#endif
-  else
-    g_return_if_reached ();
-
-  if (result < 0)
-    {
-      int errsv = get_socket_errno ();
-      g_warning ("error setting multicast loopback: %s", socket_strerror (errsv));
-      return;
-    }
-
-  g_object_notify (G_OBJECT (socket), "multicast-loopback");
-}
-
-/**
- * g_socket_get_multicast_ttl:
- * @socket: a #GSocket.
- *
- * Gets the multicast time-to-live setting on @socket; see
- * g_socket_set_multicast_ttl() for more details.
- *
- * Returns: the multicast time-to-live setting on @socket
- *
- * Since: 2.32
- */
-guint
-g_socket_get_multicast_ttl (GSocket *socket)
-{
-  int result;
-  guint value, optlen;
-
-  g_return_val_if_fail (G_IS_SOCKET (socket), FALSE);
-
-  if (socket->priv->family == G_SOCKET_FAMILY_IPV4)
-    {
-      guchar optval;
-
-      optlen = sizeof (optval);
-      result = getsockopt (socket->priv->fd, IPPROTO_IP, IP_MULTICAST_TTL,
-			   &optval, &optlen);
-      value = optval;
-    }
-#ifndef __KLIBC__
-  else if (socket->priv->family == G_SOCKET_FAMILY_IPV6)
-    {
-      optlen = sizeof (value);
-      result = getsockopt (socket->priv->fd, IPPROTO_IPV6, IPV6_MULTICAST_HOPS,
-			   &value, &optlen);
-    }
-#endif
-  else
-    g_return_val_if_reached (FALSE);
-
-  if (result < 0)
-    {
-      int errsv = get_socket_errno ();
-      g_warning ("error getting multicast ttl: %s", socket_strerror (errsv));
-      return FALSE;
-    }
-
-  return value;
-}
-
-/**
- * g_socket_set_multicast_ttl:
- * @socket: a #GSocket.
- * @ttl: the time-to-live value for all multicast datagrams on @socket
- *
- * Sets the time-to-live for outgoing multicast datagrams on @socket.
- * By default, this is 1, meaning that multicast packets will not leave
- * the local network.
- *
- * Since: 2.32
- */
-void
-g_socket_set_multicast_ttl (GSocket  *socket,
-                            guint     ttl)
-{
-  int result;
-
-  g_return_if_fail (G_IS_SOCKET (socket));
-
-  if (socket->priv->family == G_SOCKET_FAMILY_IPV4)
-    {
-      guchar optval = (guchar)ttl;
-
-      result = setsockopt (socket->priv->fd, IPPROTO_IP, IP_MULTICAST_TTL,
-			   &optval, sizeof (optval));
-    }
-#ifndef __KLIBC__
-  else if (socket->priv->family == G_SOCKET_FAMILY_IPV6)
-    {
-      result = setsockopt (socket->priv->fd, IPPROTO_IPV6, IPV6_MULTICAST_HOPS,
-			   &ttl, sizeof (ttl));
-    }
-#endif
-  else
-    g_return_if_reached ();
-
-  if (result < 0)
-    {
-      int errsv = get_socket_errno ();
-      g_warning ("error setting multicast ttl: %s", socket_strerror (errsv));
-      return;
-    }
-
-  g_object_notify (G_OBJECT (socket), "multicast-ttl");
-}
-
-/**
- * g_socket_get_family:
-=======
->>>>>>> 76bed778
- * @socket: a #GSocket.
- *
- * Gets the unicast time-to-live setting on @socket; see
- * g_socket_set_ttl() for more details.
- *
- * Returns: the time-to-live setting on @socket
- *
- * Since: 2.32
- */
-guint
-g_socket_get_ttl (GSocket *socket)
-{
-  GError *error = NULL;
-  gint value;
-
-  g_return_val_if_fail (G_IS_SOCKET (socket), 0);
-
-  if (socket->priv->family == G_SOCKET_FAMILY_IPV4)
-    {
-      g_socket_get_option (socket, IPPROTO_IP, IP_TTL,
-			   &value, &error);
-    }
-  else if (socket->priv->family == G_SOCKET_FAMILY_IPV6)
-    {
-      g_socket_get_option (socket, IPPROTO_IPV6, IPV6_UNICAST_HOPS,
-			   &value, &error);
-    }
-  else
-    g_return_val_if_reached (0);
-
-  if (error)
-    {
-      g_warning ("error getting unicast ttl: %s", error->message);
-      g_error_free (error);
-      return 0;
-    }
-
-  return value;
-}
-
-/**
- * g_socket_set_ttl:
- * @socket: a #GSocket.
- * @ttl: the time-to-live value for all unicast packets on @socket
- *
- * Sets the time-to-live for outgoing unicast packets on @socket.
- * By default the platform-specific default value is used.
- *
- * Since: 2.32
- */
-void
-g_socket_set_ttl (GSocket  *socket,
-                  guint     ttl)
-{
-  GError *error = NULL;
-
-  g_return_if_fail (G_IS_SOCKET (socket));
-
-  if (socket->priv->family == G_SOCKET_FAMILY_IPV4)
-    {
-      g_socket_set_option (socket, IPPROTO_IP, IP_TTL,
-			   ttl, &error);
-    }
-  else if (socket->priv->family == G_SOCKET_FAMILY_IPV6)
-    {
-      g_socket_set_option (socket, IPPROTO_IP, IP_TTL,
-			   ttl, NULL);
-      g_socket_set_option (socket, IPPROTO_IPV6, IPV6_UNICAST_HOPS,
-			   ttl, &error);
-    }
-  else
-    g_return_if_reached ();
-
-  if (error)
-    {
-      g_warning ("error setting unicast ttl: %s", error->message);
-      g_error_free (error);
-      return;
-    }
-
-  g_object_notify (G_OBJECT (socket), "ttl");
-}
-
-/**
- * g_socket_get_broadcast:
- * @socket: a #GSocket.
- *
- * Gets the broadcast setting on @socket; if %TRUE,
- * it is possible to send packets to broadcast
- * addresses.
- *
- * Returns: the broadcast setting on @socket
- *
- * Since: 2.32
- */
-gboolean
-g_socket_get_broadcast (GSocket *socket)
-{
-  GError *error = NULL;
-  gint value;
-
-  g_return_val_if_fail (G_IS_SOCKET (socket), FALSE);
-
-  if (!g_socket_get_option (socket, SOL_SOCKET, SO_BROADCAST,
-			    &value, &error))
-    {
-      g_warning ("error getting broadcast: %s", error->message);
-      g_error_free (error);
-      return FALSE;
-    }
-
-  return !!value;
-}
-
-/**
- * g_socket_set_broadcast:
- * @socket: a #GSocket.
- * @broadcast: whether @socket should allow sending to broadcast
- *     addresses
- *
- * Sets whether @socket should allow sending to broadcast addresses.
- * This is %FALSE by default.
- *
- * Since: 2.32
- */
-void
-g_socket_set_broadcast (GSocket    *socket,
-       	                gboolean    broadcast)
-{
-  GError *error = NULL;
-
-  g_return_if_fail (G_IS_SOCKET (socket));
-
-  broadcast = !!broadcast;
-
-  if (!g_socket_set_option (socket, SOL_SOCKET, SO_BROADCAST,
-			    broadcast, &error))
-    {
-      g_warning ("error setting broadcast: %s", error->message);
-      g_error_free (error);
-      return;
-    }
-
-  g_object_notify (G_OBJECT (socket), "broadcast");
-}
-
-/**
- * g_socket_get_multicast_loopback:
- * @socket: a #GSocket.
- *
- * Gets the multicast loopback setting on @socket; if %TRUE (the
- * default), outgoing multicast packets will be looped back to
- * multicast listeners on the same host.
- *
- * Returns: the multicast loopback setting on @socket
- *
- * Since: 2.32
- */
-gboolean
-g_socket_get_multicast_loopback (GSocket *socket)
-{
-  GError *error = NULL;
-  gint value;
-
-  g_return_val_if_fail (G_IS_SOCKET (socket), FALSE);
-
-  if (socket->priv->family == G_SOCKET_FAMILY_IPV4)
-    {
-      g_socket_get_option (socket, IPPROTO_IP, IP_MULTICAST_LOOP,
-			   &value, &error);
-    }
-  else if (socket->priv->family == G_SOCKET_FAMILY_IPV6)
-    {
-      g_socket_get_option (socket, IPPROTO_IPV6, IPV6_MULTICAST_LOOP,
-			   &value, &error);
-    }
-  else
-    g_return_val_if_reached (FALSE);
-
-  if (error)
-    {
-      g_warning ("error getting multicast loopback: %s", error->message);
-      g_error_free (error);
-      return FALSE;
-    }
-
-  return !!value;
-}
-
-/**
- * g_socket_set_multicast_loopback:
- * @socket: a #GSocket.
- * @loopback: whether @socket should receive messages sent to its
- *   multicast groups from the local host
- *
- * Sets whether outgoing multicast packets will be received by sockets
- * listening on that multicast address on the same host. This is %TRUE
- * by default.
- *
- * Since: 2.32
- */
-void
-g_socket_set_multicast_loopback (GSocket    *socket,
-				 gboolean    loopback)
-{
   GError *error = NULL;
 
   g_return_if_fail (G_IS_SOCKET (socket));
@@ -1971,6 +1537,7 @@
       g_socket_set_option (socket, IPPROTO_IP, IP_MULTICAST_LOOP,
 			   loopback, &error);
     }
+#ifndef __KLIBC__
   else if (socket->priv->family == G_SOCKET_FAMILY_IPV6)
     {
       g_socket_set_option (socket, IPPROTO_IP, IP_MULTICAST_LOOP,
@@ -1978,6 +1545,7 @@
       g_socket_set_option (socket, IPPROTO_IPV6, IPV6_MULTICAST_LOOP,
 			   loopback, &error);
     }
+#endif
   else
     g_return_if_reached ();
 
@@ -2015,11 +1583,13 @@
       g_socket_get_option (socket, IPPROTO_IP, IP_MULTICAST_TTL,
 			   &value, &error);
     }
+#ifndef __KLIBC__
   else if (socket->priv->family == G_SOCKET_FAMILY_IPV6)
     {
       g_socket_get_option (socket, IPPROTO_IPV6, IPV6_MULTICAST_HOPS,
 			   &value, &error);
     }
+#endif
   else
     g_return_val_if_reached (FALSE);
 
@@ -2057,6 +1627,7 @@
       g_socket_set_option (socket, IPPROTO_IP, IP_MULTICAST_TTL,
 			   ttl, &error);
     }
+#ifndef __KLIBC__
   else if (socket->priv->family == G_SOCKET_FAMILY_IPV6)
     {
       g_socket_set_option (socket, IPPROTO_IP, IP_MULTICAST_TTL,
@@ -2064,6 +1635,7 @@
       g_socket_set_option (socket, IPPROTO_IPV6, IPV6_MULTICAST_HOPS,
 			   ttl, &error);
     }
+#endif
   else
     g_return_if_reached ();
 
@@ -2346,16 +1918,8 @@
   if (!check_socket (socket, error))
     return FALSE;
 
-<<<<<<< HEAD
-  /* SO_REUSEADDR on Windows means something else and is not what we want.
-     It always allows the unix variant of SO_REUSEADDR anyway */
-#ifndef G_OS_WIN32
-  {
-    int value;
-=======
   if (!g_socket_address_to_native (address, &addr, sizeof addr, error))
     return FALSE;
->>>>>>> 76bed778
 
   /* On Windows, SO_REUSEADDR has the semantics we want for UDP
    * sockets, but has nasty side effects we don't want for TCP
@@ -2399,8 +1963,6 @@
   return TRUE;
 }
 
-<<<<<<< HEAD
-=======
 #if !defined(HAVE_IF_NAMETOINDEX) && defined(G_OS_WIN32)
 static guint
 if_nametoindex (const gchar *iface)
@@ -2458,7 +2020,6 @@
 #define HAVE_IF_NAMETOINDEX 1
 #endif
 
->>>>>>> 76bed778
 static gboolean
 g_socket_multicast_group_operation (GSocket       *socket,
 				    GInetAddress  *group,
@@ -2473,20 +2034,12 @@
   g_return_val_if_fail (G_IS_SOCKET (socket), FALSE);
   g_return_val_if_fail (socket->priv->type == G_SOCKET_TYPE_DATAGRAM, FALSE);
   g_return_val_if_fail (G_IS_INET_ADDRESS (group), FALSE);
-<<<<<<< HEAD
-  g_return_val_if_fail (g_inet_address_get_family (group) == socket->priv->family, FALSE);
-=======
->>>>>>> 76bed778
 
   if (!check_socket (socket, error))
     return FALSE;
 
   native_addr = g_inet_address_to_bytes (group);
-<<<<<<< HEAD
-  if (socket->priv->family == G_SOCKET_FAMILY_IPV4)
-=======
   if (g_inet_address_get_family (group) == G_SOCKET_FAMILY_IPV4)
->>>>>>> 76bed778
     {
 #ifdef HAVE_IP_MREQN
       struct ip_mreqn mc_req;
@@ -2494,10 +2047,7 @@
       struct ip_mreq mc_req;
 #endif
 
-<<<<<<< HEAD
-=======
       memset (&mc_req, 0, sizeof (mc_req));
->>>>>>> 76bed778
       memcpy (&mc_req.imr_multiaddr, native_addr, sizeof (struct in_addr));
 
 #ifdef HAVE_IP_MREQN
@@ -2505,14 +2055,11 @@
         mc_req.imr_ifindex = if_nametoindex (iface);
       else
         mc_req.imr_ifindex = 0;  /* Pick any.  */
-<<<<<<< HEAD
-=======
 #elif defined(G_OS_WIN32)
       if (iface)
         mc_req.imr_interface.s_addr = g_htonl (if_nametoindex (iface));
       else
         mc_req.imr_interface.s_addr = g_htonl (INADDR_ANY);
->>>>>>> 76bed778
 #else
       mc_req.imr_interface.s_addr = g_htonl (INADDR_ANY);
 #endif
@@ -2535,19 +2082,12 @@
       result = setsockopt (socket->priv->fd, IPPROTO_IP, optname,
 			   &mc_req, sizeof (mc_req));
     }
-<<<<<<< HEAD
 #ifndef __KLIBC__
-  else if (socket->priv->family == G_SOCKET_FAMILY_IPV6)
+  else if (g_inet_address_get_family (group) == G_SOCKET_FAMILY_IPV6)
     {
       struct ipv6_mreq mc_req_ipv6;
 
-=======
-  else if (g_inet_address_get_family (group) == G_SOCKET_FAMILY_IPV6)
-    {
-      struct ipv6_mreq mc_req_ipv6;
-
       memset (&mc_req_ipv6, 0, sizeof (mc_req_ipv6));
->>>>>>> 76bed778
       memcpy (&mc_req_ipv6.ipv6mr_multiaddr, native_addr, sizeof (struct in6_addr));
 #ifdef HAVE_IF_NAMETOINDEX
       if (iface)
@@ -2560,10 +2100,7 @@
       result = setsockopt (socket->priv->fd, IPPROTO_IPV6, optname,
 			   &mc_req_ipv6, sizeof (mc_req_ipv6));
     }
-<<<<<<< HEAD
-#endif
-=======
->>>>>>> 76bed778
+#endif
   else
     g_return_val_if_reached (FALSE);
 
@@ -2959,10 +2496,6 @@
  *
  * Get the amount of data pending in the OS input buffer.
  *
-<<<<<<< HEAD
- * Returns: the number of bytes that can be read from the socket
- * without blocking or -1 on error.
-=======
  * If @socket is a UDP or SCTP socket, this will return the size of
  * just the next packet, even if additional packets are buffered after
  * that one.
@@ -2976,38 +2509,22 @@
  *
  * Returns: the number of bytes that can be read from the socket
  * without blocking or truncating, or -1 on error.
->>>>>>> 76bed778
  *
  * Since: 2.32
  */
 gssize
 g_socket_get_available_bytes (GSocket *socket)
 {
-<<<<<<< HEAD
-#ifndef G_OS_WIN32
-  gulong avail = 0;
-#else
-  gint avail = 0;
-=======
 #ifdef G_OS_WIN32
   const gint bufsize = 64 * 1024;
   static guchar *buf = NULL;
   u_long avail;
 #else
   gint avail;
->>>>>>> 76bed778
 #endif
 
   g_return_val_if_fail (G_IS_SOCKET (socket), -1);
 
-<<<<<<< HEAD
-#ifndef G_OS_WIN32
-  if (ioctl (socket->priv->fd, FIONREAD, &avail) < 0)
-    return -1;
-#else
-  if (ioctlsocket (socket->priv->fd, FIONREAD, &avail) == SOCKET_ERROR)
-    return -1;
-=======
 #if defined (SO_NREAD)
   if (!g_socket_get_option (socket, SOL_SOCKET, SO_NREAD, &avail, NULL))
       return -1;
@@ -3029,7 +2546,6 @@
       if (ioctlsocket (socket->priv->fd, FIONREAD, &avail) < 0)
         avail = -1;
     }
->>>>>>> 76bed778
 #endif
 
   return avail;
@@ -3733,12 +3249,6 @@
 #endif
   GSocket      *socket;
   GIOCondition  condition;
-<<<<<<< HEAD
-  GCancellable *cancellable;
-  GPollFD       cancel_pollfd;
-  gint64        timeout_time;
-=======
->>>>>>> 76bed778
 } GSocketSource;
 
 #ifdef G_OS_WIN32
@@ -3748,36 +3258,7 @@
 {
   GSocketSource *socket_source = (GSocketSource *)source;
 
-<<<<<<< HEAD
-  if (g_cancellable_is_cancelled (socket_source->cancellable))
-    return TRUE;
-
-  if (socket_source->timeout_time)
-    {
-      gint64 now;
-
-      now = g_source_get_time (source);
-      /* Round up to ensure that we don't try again too early */
-      *timeout = (socket_source->timeout_time - now + 999) / 1000;
-      if (*timeout < 0)
-        {
-          socket_source->socket->priv->timed_out = TRUE;
-          *timeout = 0;
-          return TRUE;
-        }
-    }
-  else
-    *timeout = -1;
-
-#ifdef G_OS_WIN32
-  socket_source->pollfd.revents = update_condition (socket_source->socket);
-#endif
-
-  if ((socket_source->condition & socket_source->pollfd.revents) != 0)
-    return TRUE;
-=======
   *timeout = -1;
->>>>>>> 76bed778
 
   return (update_condition (socket_source->socket) & socket_source->condition) != 0;
 }
@@ -3799,27 +3280,6 @@
   GSocketSourceFunc func = (GSocketSourceFunc)callback;
   GSocketSource *socket_source = (GSocketSource *)source;
   GSocket *socket = socket_source->socket;
-<<<<<<< HEAD
-  gboolean ret;
-
-#ifdef G_OS_WIN32
-  socket_source->pollfd.revents = update_condition (socket_source->socket);
-#endif
-  if (socket_source->socket->priv->timed_out)
-    socket_source->pollfd.revents |= socket_source->condition & (G_IO_IN | G_IO_OUT);
-
-  ret = (*func) (socket,
-		 socket_source->pollfd.revents & socket_source->condition,
-		 user_data);
-
-  if (socket->priv->timeout)
-    socket_source->timeout_time = g_get_monotonic_time () +
-                                  socket->priv->timeout * 1000000;
-
-  else
-    socket_source->timeout_time = 0;
-
-=======
   gint64 timeout;
   guint events;
   gboolean ret;
@@ -3844,7 +3304,6 @@
   else
     g_source_set_ready_time (source, -1);
 
->>>>>>> 76bed778
   return ret;
 }
 
@@ -3861,34 +3320,6 @@
 #endif
 
   g_object_unref (socket);
-}
-
-static gboolean
-socket_source_closure_callback (GSocket      *socket,
-				GIOCondition  condition,
-				gpointer      data)
-{
-  GClosure *closure = data;
-
-  GValue params[2] = { G_VALUE_INIT, G_VALUE_INIT };
-  GValue result_value = G_VALUE_INIT;
-  gboolean result;
-
-  g_value_init (&result_value, G_TYPE_BOOLEAN);
-
-  g_value_init (&params[0], G_TYPE_SOCKET);
-  g_value_set_object (&params[0], socket);
-  g_value_init (&params[1], G_TYPE_IO_CONDITION);
-  g_value_set_flags (&params[1], condition);
-
-  g_closure_invoke (closure, &result_value, 2, params, NULL);
-
-  result = g_value_get_boolean (&result_value);
-  g_value_unset (&result_value);
-  g_value_unset (&params[0]);
-  g_value_unset (&params[1]);
-
-  return result;
 }
 
 static gboolean
@@ -3930,10 +3361,6 @@
   socket_source_dispatch,
   socket_source_finalize,
   (GSourceFunc)socket_source_closure_callback,
-<<<<<<< HEAD
-  (GSourceDummyMarshal)g_cclosure_marshal_generic,
-=======
->>>>>>> 76bed778
 };
 
 static GSource *
@@ -3984,17 +3411,9 @@
 #endif
 
   if (socket->priv->timeout)
-<<<<<<< HEAD
-    socket_source->timeout_time = g_get_monotonic_time () +
-                                  socket->priv->timeout * 1000000;
-
-  else
-    socket_source->timeout_time = 0;
-=======
     g_source_set_ready_time (source, g_get_monotonic_time () + socket->priv->timeout * 1000000);
   else
     g_source_set_ready_time (source, -1);
->>>>>>> 76bed778
 
   return source;
 }
@@ -4275,11 +3694,7 @@
 
 	if (timeout != -1)
 	  {
-<<<<<<< HEAD
-	    timeout -= (g_get_monotonic_time () - start_time) * 1000;
-=======
 	    timeout -= (g_get_monotonic_time () - start_time) / 1000;
->>>>>>> 76bed778
 	    if (timeout < 0)
 	      timeout = 0;
 	  }
@@ -4371,14 +3786,11 @@
   char zero;
 
   g_return_val_if_fail (G_IS_SOCKET (socket), -1);
-<<<<<<< HEAD
-=======
   g_return_val_if_fail (address == NULL || G_IS_SOCKET_ADDRESS (address), -1);
   g_return_val_if_fail (num_vectors == 0 || vectors != NULL, -1);
   g_return_val_if_fail (num_messages == 0 || messages != NULL, -1);
   g_return_val_if_fail (cancellable == NULL || G_IS_CANCELLABLE (cancellable), -1);
   g_return_val_if_fail (error == NULL || *error == NULL, -1);
->>>>>>> 76bed778
 
   if (!check_socket (socket, error))
     return -1;
@@ -5182,22 +4594,6 @@
     {
       GPtrArray *my_messages = NULL;
       struct cmsghdr *cmsg;
-<<<<<<< HEAD
-
-      for (cmsg = CMSG_FIRSTHDR (&msg); cmsg; cmsg = CMSG_NXTHDR (&msg, cmsg))
-	{
-	  GSocketControlMessage *message;
-
-	  message = g_socket_control_message_deserialize (cmsg->cmsg_level,
-							  cmsg->cmsg_type,
-							  cmsg->cmsg_len - ((char *)CMSG_DATA (cmsg) - (char *)cmsg),
-							  CMSG_DATA (cmsg));
-	  if (message == NULL)
-	    /* We've already spewed about the problem in the
-	       deserialization code, so just continue */
-	    continue;
-=======
->>>>>>> 76bed778
 
       if (msg.msg_controllen >= sizeof (struct cmsghdr))
         {
@@ -5378,18 +4774,6 @@
 
   ret = NULL;
 
-<<<<<<< HEAD
-#if defined(__linux__) || defined(__OpenBSD__)
-  {
-    socklen_t optlen;
-#if defined(__linux__)
-    struct ucred native_creds;
-    optlen = sizeof (struct ucred);
-#elif defined(__OpenBSD__)
-    struct sockpeercred native_creds;
-    optlen = sizeof (struct sockpeercred);
-#endif
-=======
 #if G_CREDENTIALS_SOCKET_GET_CREDENTIALS_SUPPORTED
 
 #ifdef SO_PEERCRED
@@ -5397,7 +4781,6 @@
     guint8 native_creds_buf[G_CREDENTIALS_NATIVE_SIZE];
     socklen_t optlen = sizeof (native_creds_buf);
 
->>>>>>> 76bed778
     if (getsockopt (socket->priv->fd,
                     SOL_SOCKET,
                     SO_PEERCRED,
@@ -5435,18 +4818,9 @@
       {
         ret = g_credentials_new ();
         g_credentials_set_native (ret,
-<<<<<<< HEAD
-#if defined(__linux__)
-                                  G_CREDENTIALS_TYPE_LINUX_UCRED,
-#elif defined(__OpenBSD__)
-                                  G_CREDENTIALS_TYPE_OPENBSD_SOCKPEERCRED,
-#endif
-                                  &native_creds);
-=======
                                   G_CREDENTIALS_TYPE_SOLARIS_UCRED,
                                   ucred);
         ucred_free (ucred);
->>>>>>> 76bed778
       }
   }
 #else
