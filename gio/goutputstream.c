/* GIO - GLib Input, Output and Streaming Library
 * 
 * Copyright (C) 2006-2007 Red Hat, Inc.
 *
 * This library is free software; you can redistribute it and/or
 * modify it under the terms of the GNU Lesser General Public
 * License as published by the Free Software Foundation; either
 * version 2 of the License, or (at your option) any later version.
 *
 * This library is distributed in the hope that it will be useful,
 * but WITHOUT ANY WARRANTY; without even the implied warranty of
 * MERCHANTABILITY or FITNESS FOR A PARTICULAR PURPOSE.  See the GNU
 * Lesser General Public License for more details.
 *
 * You should have received a copy of the GNU Lesser General
 * Public License along with this library; if not, see <http://www.gnu.org/licenses/>.
 *
 * Author: Alexander Larsson <alexl@redhat.com>
 */

#include "config.h"
#include <string.h>
#include "goutputstream.h"
#include "gcancellable.h"
#include "gasyncresult.h"
#include "gtask.h"
#include "ginputstream.h"
#include "gioerror.h"
#include "gioprivate.h"
#include "glibintl.h"
#include "gpollableoutputstream.h"

/**
 * SECTION:goutputstream
 * @short_description: Base class for implementing streaming output
 * @include: gio/gio.h
 *
 * #GOutputStream has functions to write to a stream (g_output_stream_write()),
 * to close a stream (g_output_stream_close()) and to flush pending writes
 * (g_output_stream_flush()). 
 *
 * To copy the content of an input stream to an output stream without 
 * manually handling the reads and writes, use g_output_stream_splice(). 
 *
 * All of these functions have async variants too.
 **/

struct _GOutputStreamPrivate {
  guint closed : 1;
  guint pending : 1;
  guint closing : 1;
  GAsyncReadyCallback outstanding_callback;
};

G_DEFINE_ABSTRACT_TYPE_WITH_PRIVATE (GOutputStream, g_output_stream, G_TYPE_OBJECT)

static gssize   g_output_stream_real_splice        (GOutputStream             *stream,
						    GInputStream              *source,
						    GOutputStreamSpliceFlags   flags,
						    GCancellable              *cancellable,
						    GError                   **error);
static void     g_output_stream_real_write_async   (GOutputStream             *stream,
						    const void                *buffer,
						    gsize                      count,
						    int                        io_priority,
						    GCancellable              *cancellable,
						    GAsyncReadyCallback        callback,
						    gpointer                   data);
static gssize   g_output_stream_real_write_finish  (GOutputStream             *stream,
						    GAsyncResult              *result,
						    GError                   **error);
static void     g_output_stream_real_splice_async  (GOutputStream             *stream,
						    GInputStream              *source,
						    GOutputStreamSpliceFlags   flags,
						    int                        io_priority,
						    GCancellable              *cancellable,
						    GAsyncReadyCallback        callback,
						    gpointer                   data);
static gssize   g_output_stream_real_splice_finish (GOutputStream             *stream,
						    GAsyncResult              *result,
						    GError                   **error);
static void     g_output_stream_real_flush_async   (GOutputStream             *stream,
						    int                        io_priority,
						    GCancellable              *cancellable,
						    GAsyncReadyCallback        callback,
						    gpointer                   data);
static gboolean g_output_stream_real_flush_finish  (GOutputStream             *stream,
						    GAsyncResult              *result,
						    GError                   **error);
static void     g_output_stream_real_close_async   (GOutputStream             *stream,
						    int                        io_priority,
						    GCancellable              *cancellable,
						    GAsyncReadyCallback        callback,
						    gpointer                   data);
static gboolean g_output_stream_real_close_finish  (GOutputStream             *stream,
						    GAsyncResult              *result,
						    GError                   **error);
<<<<<<< HEAD
static gboolean _g_output_stream_close_internal    (GOutputStream             *stream,
                                                    GCancellable              *cancellable,
                                                    GError                   **error);

static void
g_output_stream_finalize (GObject *object)
{
  G_OBJECT_CLASS (g_output_stream_parent_class)->finalize (object);
}
=======
static gboolean g_output_stream_internal_close     (GOutputStream             *stream,
                                                    GCancellable              *cancellable,
                                                    GError                   **error);
static void     g_output_stream_internal_close_async (GOutputStream           *stream,
                                                      int                      io_priority,
                                                      GCancellable            *cancellable,
                                                      GAsyncReadyCallback      callback,
                                                      gpointer                 data);
static gboolean g_output_stream_internal_close_finish (GOutputStream          *stream,
                                                       GAsyncResult           *result,
                                                       GError                **error);
>>>>>>> 76bed778

static void
g_output_stream_dispose (GObject *object)
{
  GOutputStream *stream;

  stream = G_OUTPUT_STREAM (object);
  
  if (!stream->priv->closed)
    g_output_stream_close (stream, NULL, NULL);

  G_OBJECT_CLASS (g_output_stream_parent_class)->dispose (object);
}

static void
g_output_stream_class_init (GOutputStreamClass *klass)
{
  GObjectClass *gobject_class = G_OBJECT_CLASS (klass);

  gobject_class->dispose = g_output_stream_dispose;

  klass->splice = g_output_stream_real_splice;
  
  klass->write_async = g_output_stream_real_write_async;
  klass->write_finish = g_output_stream_real_write_finish;
  klass->splice_async = g_output_stream_real_splice_async;
  klass->splice_finish = g_output_stream_real_splice_finish;
  klass->flush_async = g_output_stream_real_flush_async;
  klass->flush_finish = g_output_stream_real_flush_finish;
  klass->close_async = g_output_stream_real_close_async;
  klass->close_finish = g_output_stream_real_close_finish;
}

static void
g_output_stream_init (GOutputStream *stream)
{
  stream->priv = g_output_stream_get_instance_private (stream);
}

/**
 * g_output_stream_write:
 * @stream: a #GOutputStream.
 * @buffer: (array length=count) (element-type guint8): the buffer containing the data to write. 
 * @count: the number of bytes to write
 * @cancellable: (allow-none): optional cancellable object
 * @error: location to store the error occurring, or %NULL to ignore
 *
 * Tries to write @count bytes from @buffer into the stream. Will block
 * during the operation.
 * 
 * If count is 0, returns 0 and does nothing. A value of @count
 * larger than %G_MAXSSIZE will cause a %G_IO_ERROR_INVALID_ARGUMENT error.
 *
 * On success, the number of bytes written to the stream is returned.
 * It is not an error if this is not the same as the requested size, as it
 * can happen e.g. on a partial I/O error, or if there is not enough
 * storage in the stream. All writes block until at least one byte
 * is written or an error occurs; 0 is never returned (unless
 * @count is 0).
 * 
 * If @cancellable is not %NULL, then the operation can be cancelled by
 * triggering the cancellable object from another thread. If the operation
 * was cancelled, the error %G_IO_ERROR_CANCELLED will be returned. If an
 * operation was partially finished when the operation was cancelled the
 * partial result will be returned, without an error.
 *
 * On error -1 is returned and @error is set accordingly.
 * 
 * Virtual: write_fn
 *
<<<<<<< HEAD
 * Return value: Number of bytes written, or -1 on error
=======
 * Returns: Number of bytes written, or -1 on error
>>>>>>> 76bed778
 **/
gssize
g_output_stream_write (GOutputStream  *stream,
		       const void     *buffer,
		       gsize           count,
		       GCancellable   *cancellable,
		       GError        **error)
{
  GOutputStreamClass *class;
  gssize res;

  g_return_val_if_fail (G_IS_OUTPUT_STREAM (stream), -1);
  g_return_val_if_fail (buffer != NULL, 0);

  if (count == 0)
    return 0;
  
  if (((gssize) count) < 0)
    {
      g_set_error (error, G_IO_ERROR, G_IO_ERROR_INVALID_ARGUMENT,
		   _("Too large count value passed to %s"), G_STRFUNC);
      return -1;
    }

  class = G_OUTPUT_STREAM_GET_CLASS (stream);

  if (class->write_fn == NULL) 
    {
      g_set_error_literal (error, G_IO_ERROR, G_IO_ERROR_NOT_SUPPORTED,
                           _("Output stream doesn't implement write"));
      return -1;
    }
  
  if (!g_output_stream_set_pending (stream, error))
    return -1;
  
  if (cancellable)
    g_cancellable_push_current (cancellable);
  
  res = class->write_fn (stream, buffer, count, cancellable, error);
  
  if (cancellable)
    g_cancellable_pop_current (cancellable);
  
  g_output_stream_clear_pending (stream);

  return res; 
}

/**
 * g_output_stream_write_all:
 * @stream: a #GOutputStream.
 * @buffer: (array length=count) (element-type guint8): the buffer containing the data to write. 
 * @count: the number of bytes to write
 * @bytes_written: (out): location to store the number of bytes that was 
 *     written to the stream
 * @cancellable: (allow-none): optional #GCancellable object, %NULL to ignore.
 * @error: location to store the error occurring, or %NULL to ignore
 *
 * Tries to write @count bytes from @buffer into the stream. Will block
 * during the operation.
 * 
 * This function is similar to g_output_stream_write(), except it tries to
 * write as many bytes as requested, only stopping on an error.
 *
 * On a successful write of @count bytes, %TRUE is returned, and @bytes_written
 * is set to @count.
 * 
 * If there is an error during the operation %FALSE is returned and @error
<<<<<<< HEAD
 * is set to indicate the error status, @bytes_written is updated to contain
 * the number of bytes written into the stream before the error occurred.
=======
 * is set to indicate the error status.
>>>>>>> 76bed778
 *
 * As a special exception to the normal conventions for functions that
 * use #GError, if this function returns %FALSE (and sets @error) then
 * @bytes_written will be set to the number of bytes that were
 * successfully written before the error was encountered.  This
 * functionality is only available from C.  If you need it from another
 * language then you must write your own loop around
 * g_output_stream_write().
 *
 * Returns: %TRUE on success, %FALSE if there was an error
 **/
gboolean
g_output_stream_write_all (GOutputStream  *stream,
			   const void     *buffer,
			   gsize           count,
			   gsize          *bytes_written,
			   GCancellable   *cancellable,
			   GError        **error)
{
  gsize _bytes_written;
  gssize res;

  g_return_val_if_fail (G_IS_OUTPUT_STREAM (stream), FALSE);
  g_return_val_if_fail (buffer != NULL, FALSE);

  _bytes_written = 0;
  while (_bytes_written < count)
    {
      res = g_output_stream_write (stream, (char *)buffer + _bytes_written, count - _bytes_written,
				   cancellable, error);
      if (res == -1)
	{
	  if (bytes_written)
	    *bytes_written = _bytes_written;
	  return FALSE;
	}
      
      if (res == 0)
	g_warning ("Write returned zero without error");

      _bytes_written += res;
    }
  
  if (bytes_written)
    *bytes_written = _bytes_written;

  return TRUE;
}

/**
<<<<<<< HEAD
 * g_output_stream_write_bytes:
 * @stream: a #GOutputStream.
 * @bytes: the #GBytes to write
 * @cancellable: (allow-none): optional cancellable object
 * @error: location to store the error occurring, or %NULL to ignore
 *
 * Tries to write the data from @bytes into the stream. Will block
 * during the operation.
 *
 * If @bytes is 0-length, returns 0 and does nothing. A #GBytes larger
 * than %G_MAXSSIZE will cause a %G_IO_ERROR_INVALID_ARGUMENT error.
 *
 * On success, the number of bytes written to the stream is returned.
 * It is not an error if this is not the same as the requested size, as it
 * can happen e.g. on a partial I/O error, or if there is not enough
 * storage in the stream. All writes block until at least one byte
 * is written or an error occurs; 0 is never returned (unless
 * the size of @bytes is 0).
 *
 * If @cancellable is not %NULL, then the operation can be cancelled by
 * triggering the cancellable object from another thread. If the operation
 * was cancelled, the error %G_IO_ERROR_CANCELLED will be returned. If an
 * operation was partially finished when the operation was cancelled the
 * partial result will be returned, without an error.
 *
 * On error -1 is returned and @error is set accordingly.
 *
 * Return value: Number of bytes written, or -1 on error
=======
 * g_output_stream_printf:
 * @stream: a #GOutputStream.
 * @bytes_written: (out): location to store the number of bytes that was
 *     written to the stream
 * @cancellable: (allow-none): optional #GCancellable object, %NULL to ignore.
 * @error: location to store the error occurring, or %NULL to ignore
 * @format: the format string. See the printf() documentation
 * @...: the parameters to insert into the format string
 *
 * This is a utility function around g_output_stream_write_all(). It
 * uses g_strdup_vprintf() to turn @format and @... into a string that
 * is then written to @stream.
 *
 * See the documentation of g_output_stream_write_all() about the
 * behavior of the actual write operation.
 *
 * Note that partial writes cannot be properly checked with this
 * function due to the variable length of the written string, if you
 * need precise control over partial write failures, you need to
 * create you own printf()-like wrapper around g_output_stream_write()
 * or g_output_stream_write_all().
 *
 * Since: 2.40
 *
 * Returns: %TRUE on success, %FALSE if there was an error
 **/
gboolean
g_output_stream_printf (GOutputStream  *stream,
                        gsize          *bytes_written,
                        GCancellable   *cancellable,
                        GError        **error,
                        const gchar    *format,
                        ...)
{
  va_list  args;
  gboolean success;

  va_start (args, format);
  success = g_output_stream_vprintf (stream, bytes_written, cancellable,
                                     error, format, args);
  va_end (args);

  return success;
}

/**
 * g_output_stream_vprintf:
 * @stream: a #GOutputStream.
 * @bytes_written: (out): location to store the number of bytes that was
 *     written to the stream
 * @cancellable: (allow-none): optional #GCancellable object, %NULL to ignore.
 * @error: location to store the error occurring, or %NULL to ignore
 * @format: the format string. See the printf() documentation
 * @args: the parameters to insert into the format string
 *
 * This is a utility function around g_output_stream_write_all(). It
 * uses g_strdup_vprintf() to turn @format and @args into a string that
 * is then written to @stream.
 *
 * See the documentation of g_output_stream_write_all() about the
 * behavior of the actual write operation.
 *
 * Note that partial writes cannot be properly checked with this
 * function due to the variable length of the written string, if you
 * need precise control over partial write failures, you need to
 * create you own printf()-like wrapper around g_output_stream_write()
 * or g_output_stream_write_all().
 *
 * Since: 2.40
 *
 * Returns: %TRUE on success, %FALSE if there was an error
 **/
gboolean
g_output_stream_vprintf (GOutputStream  *stream,
                         gsize          *bytes_written,
                         GCancellable   *cancellable,
                         GError        **error,
                         const gchar    *format,
                         va_list         args)
{
  gchar    *text;
  gboolean  success;

  g_return_val_if_fail (G_IS_OUTPUT_STREAM (stream), FALSE);
  g_return_val_if_fail (cancellable == NULL || G_IS_CANCELLABLE (stream), FALSE);
  g_return_val_if_fail (error == NULL || *error == NULL, FALSE);
  g_return_val_if_fail (format != NULL, FALSE);

  text = g_strdup_vprintf (format, args);
  success = g_output_stream_write_all (stream,
                                       text, strlen (text),
                                       bytes_written, cancellable, error);
  g_free (text);

  return success;
}

/**
 * g_output_stream_write_bytes:
 * @stream: a #GOutputStream.
 * @bytes: the #GBytes to write
 * @cancellable: (allow-none): optional cancellable object
 * @error: location to store the error occurring, or %NULL to ignore
 *
 * A wrapper function for g_output_stream_write() which takes a
 * #GBytes as input.  This can be more convenient for use by language
 * bindings or in other cases where the refcounted nature of #GBytes
 * is helpful over a bare pointer interface.
 *
 * However, note that this function may still perform partial writes,
 * just like g_output_stream_write().  If that occurs, to continue
 * writing, you will need to create a new #GBytes containing just the
 * remaining bytes, using g_bytes_new_from_bytes(). Passing the same
 * #GBytes instance multiple times potentially can result in duplicated
 * data in the output stream.
 *
 * Returns: Number of bytes written, or -1 on error
>>>>>>> 76bed778
 **/
gssize
g_output_stream_write_bytes (GOutputStream  *stream,
			     GBytes         *bytes,
			     GCancellable   *cancellable,
			     GError        **error)
{
  gsize size;
  gconstpointer data;

  data = g_bytes_get_data (bytes, &size);

  return g_output_stream_write (stream,
                                data, size,
				cancellable,
				error);
}

/**
 * g_output_stream_flush:
 * @stream: a #GOutputStream.
 * @cancellable: (allow-none): optional cancellable object
 * @error: location to store the error occurring, or %NULL to ignore
 *
 * Forces a write of all user-space buffered data for the given
 * @stream. Will block during the operation. Closing the stream will
 * implicitly cause a flush.
 *
 * This function is optional for inherited classes.
 * 
 * If @cancellable is not %NULL, then the operation can be cancelled by
 * triggering the cancellable object from another thread. If the operation
 * was cancelled, the error %G_IO_ERROR_CANCELLED will be returned.
 *
 * Returns: %TRUE on success, %FALSE on error
 **/
gboolean
g_output_stream_flush (GOutputStream  *stream,
                       GCancellable   *cancellable,
                       GError        **error)
{
  GOutputStreamClass *class;
  gboolean res;

  g_return_val_if_fail (G_IS_OUTPUT_STREAM (stream), FALSE);

  if (!g_output_stream_set_pending (stream, error))
    return FALSE;
  
  class = G_OUTPUT_STREAM_GET_CLASS (stream);

  res = TRUE;
  if (class->flush)
    {
      if (cancellable)
	g_cancellable_push_current (cancellable);
      
      res = class->flush (stream, cancellable, error);
      
      if (cancellable)
	g_cancellable_pop_current (cancellable);
    }
  
  g_output_stream_clear_pending (stream);

  return res;
}

/**
 * g_output_stream_splice:
 * @stream: a #GOutputStream.
 * @source: a #GInputStream.
 * @flags: a set of #GOutputStreamSpliceFlags.
 * @cancellable: (allow-none): optional #GCancellable object, %NULL to ignore.
 * @error: a #GError location to store the error occurring, or %NULL to
 * ignore.
 *
 * Splices an input stream into an output stream.
 *
 * Returns: a #gssize containing the size of the data spliced, or
 *     -1 if an error occurred. Note that if the number of bytes
 *     spliced is greater than %G_MAXSSIZE, then that will be
 *     returned, and there is no way to determine the actual number
 *     of bytes spliced.
 **/
gssize
g_output_stream_splice (GOutputStream             *stream,
			GInputStream              *source,
			GOutputStreamSpliceFlags   flags,
			GCancellable              *cancellable,
			GError                   **error)
{
  GOutputStreamClass *class;
  gssize bytes_copied;

  g_return_val_if_fail (G_IS_OUTPUT_STREAM (stream), -1);
  g_return_val_if_fail (G_IS_INPUT_STREAM (source), -1);

  if (g_input_stream_is_closed (source))
    {
      g_set_error_literal (error, G_IO_ERROR, G_IO_ERROR_CLOSED,
                           _("Source stream is already closed"));
      return -1;
    }

  if (!g_output_stream_set_pending (stream, error))
    return -1;

  class = G_OUTPUT_STREAM_GET_CLASS (stream);

  if (cancellable)
    g_cancellable_push_current (cancellable);

  bytes_copied = class->splice (stream, source, flags, cancellable, error);

  if (cancellable)
    g_cancellable_pop_current (cancellable);

  g_output_stream_clear_pending (stream);

  return bytes_copied;
}

static gssize
g_output_stream_real_splice (GOutputStream             *stream,
                             GInputStream              *source,
                             GOutputStreamSpliceFlags   flags,
                             GCancellable              *cancellable,
                             GError                   **error)
{
  GOutputStreamClass *class = G_OUTPUT_STREAM_GET_CLASS (stream);
  gssize n_read, n_written;
  gsize bytes_copied;
  char buffer[8192], *p;
  gboolean res;

  bytes_copied = 0;
  if (class->write_fn == NULL)
    {
      g_set_error_literal (error, G_IO_ERROR, G_IO_ERROR_NOT_SUPPORTED,
                           _("Output stream doesn't implement write"));
      res = FALSE;
      goto notsupported;
    }

  res = TRUE;
  do
    {
      n_read = g_input_stream_read (source, buffer, sizeof (buffer), cancellable, error);
      if (n_read == -1)
	{
	  res = FALSE;
	  break;
	}

      if (n_read == 0)
	break;

      p = buffer;
      while (n_read > 0)
	{
	  n_written = class->write_fn (stream, p, n_read, cancellable, error);
	  if (n_written == -1)
	    {
	      res = FALSE;
	      break;
	    }

	  p += n_written;
	  n_read -= n_written;
	  bytes_copied += n_written;
	}

      if (bytes_copied > G_MAXSSIZE)
	bytes_copied = G_MAXSSIZE;
    }
  while (res);

 notsupported:
  if (!res)
    error = NULL; /* Ignore further errors */

  if (flags & G_OUTPUT_STREAM_SPLICE_CLOSE_SOURCE)
    {
      /* Don't care about errors in source here */
      g_input_stream_close (source, cancellable, NULL);
    }

  if (flags & G_OUTPUT_STREAM_SPLICE_CLOSE_TARGET)
    {
      /* But write errors on close are bad! */
<<<<<<< HEAD
      res = _g_output_stream_close_internal (stream, cancellable, error);
=======
      if (!g_output_stream_internal_close (stream, cancellable, error))
        res = FALSE;
>>>>>>> 76bed778
    }

  if (res)
    return bytes_copied;

  return -1;
}

/* Must always be called inside
 * g_output_stream_set_pending()/g_output_stream_clear_pending(). */
static gboolean
<<<<<<< HEAD
_g_output_stream_close_internal (GOutputStream  *stream,
                                 GCancellable   *cancellable,
                                 GError        **error)
=======
g_output_stream_internal_close (GOutputStream  *stream,
                                GCancellable   *cancellable,
                                GError        **error)
>>>>>>> 76bed778
{
  GOutputStreamClass *class;
  gboolean res;

  if (stream->priv->closed)
    return TRUE;

  class = G_OUTPUT_STREAM_GET_CLASS (stream);

  stream->priv->closing = TRUE;

  if (cancellable)
    g_cancellable_push_current (cancellable);

  if (class->flush)
    res = class->flush (stream, cancellable, error);
  else
    res = TRUE;

  if (!res)
    {
      /* flushing caused the error that we want to return,
       * but we still want to close the underlying stream if possible
       */
      if (class->close_fn)
        class->close_fn (stream, cancellable, NULL);
    }
  else
    {
      res = TRUE;
      if (class->close_fn)
        res = class->close_fn (stream, cancellable, error);
    }

  if (cancellable)
    g_cancellable_pop_current (cancellable);

  stream->priv->closing = FALSE;
  stream->priv->closed = TRUE;

  return res;
}

/**
 * g_output_stream_close:
 * @stream: A #GOutputStream.
 * @cancellable: (allow-none): optional cancellable object
 * @error: location to store the error occurring, or %NULL to ignore
 *
 * Closes the stream, releasing resources related to it.
 *
 * Once the stream is closed, all other operations will return %G_IO_ERROR_CLOSED.
 * Closing a stream multiple times will not return an error.
 *
 * Closing a stream will automatically flush any outstanding buffers in the
 * stream.
 *
 * Streams will be automatically closed when the last reference
 * is dropped, but you might want to call this function to make sure 
 * resources are released as early as possible.
 *
 * Some streams might keep the backing store of the stream (e.g. a file descriptor)
 * open after the stream is closed. See the documentation for the individual
 * stream for details.
 *
 * On failure the first error that happened will be reported, but the close
 * operation will finish as much as possible. A stream that failed to
 * close will still return %G_IO_ERROR_CLOSED for all operations. Still, it
 * is important to check and report the error to the user, otherwise
 * there might be a loss of data as all data might not be written.
 * 
 * If @cancellable is not %NULL, then the operation can be cancelled by
 * triggering the cancellable object from another thread. If the operation
 * was cancelled, the error %G_IO_ERROR_CANCELLED will be returned.
 * Cancelling a close will still leave the stream closed, but there some streams
 * can use a faster close that doesn't block to e.g. check errors. On
 * cancellation (as with any error) there is no guarantee that all written
 * data will reach the target. 
 *
 * Returns: %TRUE on success, %FALSE on failure
 **/
gboolean
g_output_stream_close (GOutputStream  *stream,
		       GCancellable   *cancellable,
		       GError        **error)
{
  gboolean res;

  g_return_val_if_fail (G_IS_OUTPUT_STREAM (stream), FALSE);

  if (stream->priv->closed)
    return TRUE;

  if (!g_output_stream_set_pending (stream, error))
    return FALSE;

<<<<<<< HEAD
  res = _g_output_stream_close_internal (stream, cancellable, error);
=======
  res = g_output_stream_internal_close (stream, cancellable, error);
>>>>>>> 76bed778

  g_output_stream_clear_pending (stream);
  
  return res;
}

static void
async_ready_write_callback_wrapper (GObject      *source_object,
                                    GAsyncResult *res,
                                    gpointer      user_data)
{
  GOutputStream *stream = G_OUTPUT_STREAM (source_object);
<<<<<<< HEAD
  CloseUserData *data = user_data;

  stream->priv->closing = FALSE;
  stream->priv->closed = TRUE;

  g_output_stream_clear_pending (stream);

  if (stream->priv->outstanding_callback)
    {
      if (data->flush_error != NULL)
        {
          GSimpleAsyncResult *err;

          err = g_simple_async_result_new_take_error (source_object,
                                                      stream->priv->outstanding_callback,
                                                      data->user_data,
                                                      data->flush_error);
          data->flush_error = NULL;

          (*stream->priv->outstanding_callback) (source_object,
                                                 G_ASYNC_RESULT (err),
                                                 data->user_data);
          g_object_unref (err);
        }
      else
        {
          (*stream->priv->outstanding_callback) (source_object,
                                                 res,
                                                 data->user_data);
        }
    }

  g_object_unref (stream);

  if (data->cancellable)
    g_object_unref (data->cancellable);

  if (data->flush_error)
    g_error_free (data->flush_error);

  g_slice_free (CloseUserData, data);
}

static void
async_ready_close_flushed_callback_wrapper (GObject      *source_object,
                                            GAsyncResult *res,
                                            gpointer      user_data)
{
  GOutputStream *stream = G_OUTPUT_STREAM (source_object);
=======
>>>>>>> 76bed778
  GOutputStreamClass *class;
  GTask *task = user_data;
  gssize nwrote;
  GError *error = NULL;

  g_output_stream_clear_pending (stream);
  
  if (g_async_result_legacy_propagate_error (res, &error))
    nwrote = -1;
  else
    {
      class = G_OUTPUT_STREAM_GET_CLASS (stream);
      nwrote = class->write_finish (stream, res, &error);
    }

  if (nwrote >= 0)
    g_task_return_int (task, nwrote);
  else
    g_task_return_error (task, error);
  g_object_unref (task);
}

/**
 * g_output_stream_write_async:
 * @stream: A #GOutputStream.
 * @buffer: (array length=count) (element-type guint8): the buffer containing the data to write. 
 * @count: the number of bytes to write
 * @io_priority: the io priority of the request.
 * @cancellable: (allow-none): optional #GCancellable object, %NULL to ignore.
 * @callback: (scope async): callback to call when the request is satisfied
 * @user_data: (closure): the data to pass to callback function
 *
 * Request an asynchronous write of @count bytes from @buffer into 
 * the stream. When the operation is finished @callback will be called.
 * You can then call g_output_stream_write_finish() to get the result of the 
 * operation.
 *
 * During an async request no other sync and async calls are allowed, 
 * and will result in %G_IO_ERROR_PENDING errors. 
 *
 * A value of @count larger than %G_MAXSSIZE will cause a 
 * %G_IO_ERROR_INVALID_ARGUMENT error.
 *
 * On success, the number of bytes written will be passed to the
 * @callback. It is not an error if this is not the same as the 
 * requested size, as it can happen e.g. on a partial I/O error, 
 * but generally we try to write as many bytes as requested. 
 *
 * You are guaranteed that this method will never fail with
 * %G_IO_ERROR_WOULD_BLOCK - if @stream can't accept more data, the
 * method will just wait until this changes.
 *
 * Any outstanding I/O request with higher priority (lower numerical 
 * value) will be executed before an outstanding request with lower 
 * priority. Default priority is %G_PRIORITY_DEFAULT.
 *
 * The asyncronous methods have a default fallback that uses threads 
 * to implement asynchronicity, so they are optional for inheriting 
 * classes. However, if you override one you must override all.
 *
 * For the synchronous, blocking version of this function, see 
 * g_output_stream_write().
 *
 * Note that no copy of @buffer will be made, so it must stay valid
 * until @callback is called. See g_output_stream_write_bytes_async()
 * for a #GBytes version that will automatically hold a reference to
 * the contents (without copying) for the duration of the call.
 */
void
g_output_stream_write_async (GOutputStream       *stream,
			     const void          *buffer,
			     gsize                count,
			     int                  io_priority,
			     GCancellable        *cancellable,
			     GAsyncReadyCallback  callback,
			     gpointer             user_data)
{
  GOutputStreamClass *class;
  GError *error = NULL;
  GTask *task;

  g_return_if_fail (G_IS_OUTPUT_STREAM (stream));
  g_return_if_fail (buffer != NULL);

  task = g_task_new (stream, cancellable, callback, user_data);
  g_task_set_source_tag (task, g_output_stream_write_async);
  g_task_set_priority (task, io_priority);

  if (count == 0)
    {
      g_task_return_int (task, 0);
      g_object_unref (task);
      return;
    }

  if (((gssize) count) < 0)
    {
      g_task_return_new_error (task, G_IO_ERROR, G_IO_ERROR_INVALID_ARGUMENT,
                               _("Too large count value passed to %s"),
                               G_STRFUNC);
      g_object_unref (task);
      return;
    }

  if (!g_output_stream_set_pending (stream, &error))
    {
<<<<<<< HEAD
      g_simple_async_report_take_gerror_in_idle (G_OBJECT (stream),
					    callback,
					    user_data,
					    error);
=======
      g_task_return_error (task, error);
      g_object_unref (task);
>>>>>>> 76bed778
      return;
    }
  
  class = G_OUTPUT_STREAM_GET_CLASS (stream);

  class->write_async (stream, buffer, count, io_priority, cancellable,
                      async_ready_write_callback_wrapper, task);
}

/**
 * g_output_stream_write_finish:
 * @stream: a #GOutputStream.
 * @result: a #GAsyncResult.
 * @error: a #GError location to store the error occurring, or %NULL to 
 * ignore.
 * 
 * Finishes a stream write operation.
 * 
 * Returns: a #gssize containing the number of bytes written to the stream.
 **/
gssize
g_output_stream_write_finish (GOutputStream  *stream,
                              GAsyncResult   *result,
                              GError        **error)
{
<<<<<<< HEAD
  GOutputStreamClass *class;

  g_return_val_if_fail (G_IS_OUTPUT_STREAM (stream), -1);
  g_return_val_if_fail (G_IS_ASYNC_RESULT (result), -1);

  if (g_async_result_legacy_propagate_error (result, error))
    return -1;
  else if (g_async_result_is_tagged (result, g_output_stream_write_async))
    {
      /* Special case writes of 0 bytes */
      return 0;
    }
  
  class = G_OUTPUT_STREAM_GET_CLASS (stream);
  return class->write_finish (stream, result, error);
}

static void
write_bytes_callback (GObject      *stream,
		      GAsyncResult *result,
		      gpointer      user_data)
{
  GSimpleAsyncResult *simple = user_data;
  GError *error = NULL;
  gssize nwrote;

  nwrote = g_output_stream_write_finish (G_OUTPUT_STREAM (stream),
					 result, &error);
  if (nwrote == -1)
    g_simple_async_result_take_error (simple, error);
  else
    g_simple_async_result_set_op_res_gssize (simple, nwrote);
  g_simple_async_result_complete (simple);
  g_object_unref (simple);
}

/**
 * g_output_stream_write_bytes_async:
 * @stream: A #GOutputStream.
 * @bytes: The bytes to write
 * @io_priority: the io priority of the request.
 * @cancellable: (allow-none): optional #GCancellable object, %NULL to ignore.
 * @callback: (scope async): callback to call when the request is satisfied
 * @user_data: (closure): the data to pass to callback function
 *
 * Request an asynchronous write of the data in @bytes to the stream.
 * When the operation is finished @callback will be called. You can
 * then call g_output_stream_write_bytes_finish() to get the result of
 * the operation.
 *
 * During an async request no other sync and async calls are allowed,
 * and will result in %G_IO_ERROR_PENDING errors.
 *
 * A #GBytes larger than %G_MAXSSIZE will cause a
 * %G_IO_ERROR_INVALID_ARGUMENT error.
 *
 * On success, the number of bytes written will be passed to the
 * @callback. It is not an error if this is not the same as the
 * requested size, as it can happen e.g. on a partial I/O error,
 * but generally we try to write as many bytes as requested.
 *
 * You are guaranteed that this method will never fail with
 * %G_IO_ERROR_WOULD_BLOCK - if @stream can't accept more data, the
 * method will just wait until this changes.
 *
 * Any outstanding I/O request with higher priority (lower numerical
 * value) will be executed before an outstanding request with lower
 * priority. Default priority is %G_PRIORITY_DEFAULT.
 *
 * For the synchronous, blocking version of this function, see
 * g_output_stream_write_bytes().
 **/
void
g_output_stream_write_bytes_async (GOutputStream       *stream,
				   GBytes              *bytes,
				   int                  io_priority,
				   GCancellable        *cancellable,
				   GAsyncReadyCallback  callback,
				   gpointer             user_data)
{
  GSimpleAsyncResult *simple;
  gsize size;
  gconstpointer data;

  data = g_bytes_get_data (bytes, &size);

  simple = g_simple_async_result_new (G_OBJECT (stream),
				      callback, user_data,
				      g_output_stream_write_bytes_async);
  g_simple_async_result_set_op_res_gpointer (simple, g_bytes_ref (bytes),
					     (GDestroyNotify) g_bytes_unref);

  g_output_stream_write_async (stream,
                               data, size,
                               io_priority,
                               cancellable,
                               write_bytes_callback,
                               simple);
}

/**
 * g_output_stream_write_bytes_finish:
 * @stream: a #GOutputStream.
 * @result: a #GAsyncResult.
 * @error: a #GError location to store the error occurring, or %NULL to
 * ignore.
 *
 * Finishes a stream write-from-#GBytes operation.
 *
 * Returns: a #gssize containing the number of bytes written to the stream.
 **/
gssize
g_output_stream_write_bytes_finish (GOutputStream  *stream,
				    GAsyncResult   *result,
				    GError        **error)
{
  GSimpleAsyncResult *simple;

  g_return_val_if_fail (G_IS_OUTPUT_STREAM (stream), -1);
  g_return_val_if_fail (g_simple_async_result_is_valid (result, G_OBJECT (stream), g_output_stream_write_bytes_async), -1);

  simple = G_SIMPLE_ASYNC_RESULT (result);
  if (g_simple_async_result_propagate_error (simple, error))
    return -1;
  return g_simple_async_result_get_op_res_gssize (simple);
}

typedef struct {
  GInputStream *source;
  gpointer user_data;
  GAsyncReadyCallback callback;
} SpliceUserData;
=======
  g_return_val_if_fail (G_IS_OUTPUT_STREAM (stream), FALSE);
  g_return_val_if_fail (g_task_is_valid (result, stream), FALSE);
  g_return_val_if_fail (g_async_result_is_tagged (result, g_output_stream_write_async), FALSE);

  /* @result is always the GTask created by g_output_stream_write_async();
   * we called class->write_finish() from async_ready_write_callback_wrapper.
   */
  return g_task_propagate_int (G_TASK (result), error);
}

typedef struct
{
  const guint8 *buffer;
  gsize to_write;
  gsize bytes_written;
} AsyncWriteAll;
>>>>>>> 76bed778

static void
free_async_write_all (gpointer data)
{
  g_slice_free (AsyncWriteAll, data);
}

<<<<<<< HEAD
/**
 * g_output_stream_splice_async:
 * @stream: a #GOutputStream.
 * @source: a #GInputStream. 
 * @flags: a set of #GOutputStreamSpliceFlags.
 * @io_priority: the io priority of the request.
 * @cancellable: (allow-none): optional #GCancellable object, %NULL to ignore. 
 * @callback: (scope async): a #GAsyncReadyCallback. 
 * @user_data: (closure): user data passed to @callback.
 * 
 * Splices a stream asynchronously.
 * When the operation is finished @callback will be called.
 * You can then call g_output_stream_splice_finish() to get the 
 * result of the operation.
 *
 * For the synchronous, blocking version of this function, see 
 * g_output_stream_splice().
 **/
void
g_output_stream_splice_async (GOutputStream            *stream,
			      GInputStream             *source,
			      GOutputStreamSpliceFlags  flags,
			      int                       io_priority,
			      GCancellable             *cancellable,
			      GAsyncReadyCallback       callback,
			      gpointer                  user_data)
=======
static void
write_all_callback (GObject      *stream,
                    GAsyncResult *result,
                    gpointer      user_data)
>>>>>>> 76bed778
{
  GTask *task = user_data;
  AsyncWriteAll *data = g_task_get_task_data (task);

  if (result)
    {
      GError *error = NULL;
      gssize nwritten;

      nwritten = g_output_stream_write_finish (G_OUTPUT_STREAM (stream), result, &error);

      if (nwritten == -1)
        {
          g_task_return_error (task, error);
          g_object_unref (task);
          return;
        }

      g_assert_cmpint (nwritten, <=, data->to_write);
      g_warn_if_fail (nwritten > 0);

      data->to_write -= nwritten;
      data->bytes_written += nwritten;
    }

  if (data->to_write == 0)
    {
<<<<<<< HEAD
      g_simple_async_report_take_gerror_in_idle (G_OBJECT (stream),
					    callback,
					    user_data,
					    error);
      return;
=======
      g_task_return_boolean (task, TRUE);
      g_object_unref (task);
>>>>>>> 76bed778
    }

  else
    g_output_stream_write_async (G_OUTPUT_STREAM (stream),
                                 data->buffer + data->bytes_written,
                                 data->to_write,
                                 g_task_get_priority (task),
                                 g_task_get_cancellable (task),
                                 write_all_callback, task);
}

static void
write_all_async_thread (GTask        *task,
                        gpointer      source_object,
                        gpointer      task_data,
                        GCancellable *cancellable)
{
  GOutputStream *stream = source_object;
  AsyncWriteAll *data = task_data;
  GError *error = NULL;

  if (g_output_stream_write_all (stream, data->buffer, data->to_write, &data->bytes_written,
                                 g_task_get_cancellable (task), &error))
    g_task_return_boolean (task, TRUE);
  else
    g_task_return_error (task, error);
}

/**
 * g_output_stream_write_all_async:
 * @stream: A #GOutputStream
 * @buffer: (array length=count) (element-type guint8): the buffer containing the data to write
 * @count: the number of bytes to write
 * @io_priority: the io priority of the request
 * @cancellable: (allow-none): optional #GCancellable object, %NULL to ignore
 * @callback: (scope async): callback to call when the request is satisfied
 * @user_data: (closure): the data to pass to callback function
 *
 * Request an asynchronous write of @count bytes from @buffer into
 * the stream. When the operation is finished @callback will be called.
 * You can then call g_output_stream_write_all_finish() to get the result of the
 * operation.
 *
 * This is the asynchronous version of g_output_stream_write_all().
 *
 * Call g_output_stream_write_all_finish() to collect the result.
 *
 * Any outstanding I/O request with higher priority (lower numerical
 * value) will be executed before an outstanding request with lower
 * priority. Default priority is %G_PRIORITY_DEFAULT.
 *
 * Note that no copy of @buffer will be made, so it must stay valid
 * until @callback is called.
 *
 * Since: 2.44
 */
void
g_output_stream_write_all_async (GOutputStream       *stream,
                                 const void          *buffer,
                                 gsize                count,
                                 int                  io_priority,
                                 GCancellable        *cancellable,
                                 GAsyncReadyCallback  callback,
                                 gpointer             user_data)
{
  AsyncWriteAll *data;
  GTask *task;

  g_return_if_fail (G_IS_OUTPUT_STREAM (stream));
  g_return_if_fail (buffer != NULL || count == 0);

  task = g_task_new (stream, cancellable, callback, user_data);
  data = g_slice_new0 (AsyncWriteAll);
  data->buffer = buffer;
  data->to_write = count;

  g_task_set_task_data (task, data, free_async_write_all);
  g_task_set_priority (task, io_priority);

  /* If async writes are going to be handled via the threadpool anyway
   * then we may as well do it with a single dispatch instead of
   * bouncing in and out.
   */
  if (g_output_stream_async_write_is_via_threads (stream))
    {
      g_task_run_in_thread (task, write_all_async_thread);
      g_object_unref (task);
    }
  else
    write_all_callback (G_OBJECT (stream), NULL, task);
}

/**
 * g_output_stream_write_all_finish:
 * @stream: a #GOutputStream
 * @result: a #GAsyncResult
 * @bytes_written: (out): location to store the number of bytes that was written to the stream
 * @error: a #GError location to store the error occurring, or %NULL to ignore.
 *
 * Finishes an asynchronous stream write operation started with
 * g_output_stream_write_all_async().
 *
 * As a special exception to the normal conventions for functions that
 * use #GError, if this function returns %FALSE (and sets @error) then
 * @bytes_written will be set to the number of bytes that were
 * successfully written before the error was encountered.  This
 * functionality is only available from C.  If you need it from another
 * language then you must write your own loop around
 * g_output_stream_write_async().
 *
 * Returns: %TRUE on success, %FALSE if there was an error
 *
 * Since: 2.44
 **/
gboolean
g_output_stream_write_all_finish (GOutputStream  *stream,
                                  GAsyncResult   *result,
                                  gsize          *bytes_written,
                                  GError        **error)
{
  GTask *task;

  g_return_val_if_fail (G_IS_OUTPUT_STREAM (stream), FALSE);
  g_return_val_if_fail (g_task_is_valid (result, stream), FALSE);

  task = G_TASK (result);

  if (bytes_written)
    {
      AsyncWriteAll *data = (AsyncWriteAll *)g_task_get_task_data (task);

      *bytes_written = data->bytes_written;
    }

  return g_task_propagate_boolean (task, error);
}

static void
write_bytes_callback (GObject      *stream,
                      GAsyncResult *result,
                      gpointer      user_data)
{
  GTask *task = user_data;
  GError *error = NULL;
  gssize nwrote;

  nwrote = g_output_stream_write_finish (G_OUTPUT_STREAM (stream),
                                         result, &error);
  if (nwrote == -1)
    g_task_return_error (task, error);
  else
    g_task_return_int (task, nwrote);
  g_object_unref (task);
}

/**
 * g_output_stream_write_bytes_async:
 * @stream: A #GOutputStream.
 * @bytes: The bytes to write
 * @io_priority: the io priority of the request.
 * @cancellable: (allow-none): optional #GCancellable object, %NULL to ignore.
 * @callback: (scope async): callback to call when the request is satisfied
 * @user_data: (closure): the data to pass to callback function
 *
 * This function is similar to g_output_stream_write_async(), but
 * takes a #GBytes as input.  Due to the refcounted nature of #GBytes,
 * this allows the stream to avoid taking a copy of the data.
 *
 * However, note that this function may still perform partial writes,
 * just like g_output_stream_write_async(). If that occurs, to continue
 * writing, you will need to create a new #GBytes containing just the
 * remaining bytes, using g_bytes_new_from_bytes(). Passing the same
 * #GBytes instance multiple times potentially can result in duplicated
 * data in the output stream.
 *
 * For the synchronous, blocking version of this function, see
 * g_output_stream_write_bytes().
 **/
void
g_output_stream_write_bytes_async (GOutputStream       *stream,
				   GBytes              *bytes,
				   int                  io_priority,
				   GCancellable        *cancellable,
				   GAsyncReadyCallback  callback,
				   gpointer             user_data)
{
  GTask *task;
  gsize size;
  gconstpointer data;

  data = g_bytes_get_data (bytes, &size);

  task = g_task_new (stream, cancellable, callback, user_data);
  g_task_set_task_data (task, g_bytes_ref (bytes),
                        (GDestroyNotify) g_bytes_unref);

  g_output_stream_write_async (stream,
                               data, size,
                               io_priority,
                               cancellable,
                               write_bytes_callback,
                               task);
}

/**
 * g_output_stream_write_bytes_finish:
 * @stream: a #GOutputStream.
 * @result: a #GAsyncResult.
<<<<<<< HEAD
=======
 * @error: a #GError location to store the error occurring, or %NULL to
 * ignore.
 *
 * Finishes a stream write-from-#GBytes operation.
 *
 * Returns: a #gssize containing the number of bytes written to the stream.
 **/
gssize
g_output_stream_write_bytes_finish (GOutputStream  *stream,
				    GAsyncResult   *result,
				    GError        **error)
{
  g_return_val_if_fail (G_IS_OUTPUT_STREAM (stream), -1);
  g_return_val_if_fail (g_task_is_valid (result, stream), -1);

  return g_task_propagate_int (G_TASK (result), error);
}

static void
async_ready_splice_callback_wrapper (GObject      *source_object,
                                     GAsyncResult *res,
                                     gpointer     _data)
{
  GOutputStream *stream = G_OUTPUT_STREAM (source_object);
  GOutputStreamClass *class;
  GTask *task = _data;
  gssize nspliced;
  GError *error = NULL;

  g_output_stream_clear_pending (stream);
  
  if (g_async_result_legacy_propagate_error (res, &error))
    nspliced = -1;
  else
    {
      class = G_OUTPUT_STREAM_GET_CLASS (stream);
      nspliced = class->splice_finish (stream, res, &error);
    }

  if (nspliced >= 0)
    g_task_return_int (task, nspliced);
  else
    g_task_return_error (task, error);
  g_object_unref (task);
}

/**
 * g_output_stream_splice_async:
 * @stream: a #GOutputStream.
 * @source: a #GInputStream. 
 * @flags: a set of #GOutputStreamSpliceFlags.
 * @io_priority: the io priority of the request.
 * @cancellable: (allow-none): optional #GCancellable object, %NULL to ignore. 
 * @callback: (scope async): a #GAsyncReadyCallback. 
 * @user_data: (closure): user data passed to @callback.
 * 
 * Splices a stream asynchronously.
 * When the operation is finished @callback will be called.
 * You can then call g_output_stream_splice_finish() to get the 
 * result of the operation.
 *
 * For the synchronous, blocking version of this function, see 
 * g_output_stream_splice().
 **/
void
g_output_stream_splice_async (GOutputStream            *stream,
			      GInputStream             *source,
			      GOutputStreamSpliceFlags  flags,
			      int                       io_priority,
			      GCancellable             *cancellable,
			      GAsyncReadyCallback       callback,
			      gpointer                  user_data)
{
  GOutputStreamClass *class;
  GTask *task;
  GError *error = NULL;

  g_return_if_fail (G_IS_OUTPUT_STREAM (stream));
  g_return_if_fail (G_IS_INPUT_STREAM (source));

  task = g_task_new (stream, cancellable, callback, user_data);
  g_task_set_source_tag (task, g_output_stream_splice_async);
  g_task_set_priority (task, io_priority);
  g_task_set_task_data (task, g_object_ref (source), g_object_unref);

  if (g_input_stream_is_closed (source))
    {
      g_task_return_new_error (task,
                               G_IO_ERROR, G_IO_ERROR_CLOSED,
                               _("Source stream is already closed"));
      g_object_unref (task);
      return;
    }
  
  if (!g_output_stream_set_pending (stream, &error))
    {
      g_task_return_error (task, error);
      g_object_unref (task);
      return;
    }

  class = G_OUTPUT_STREAM_GET_CLASS (stream);

  class->splice_async (stream, source, flags, io_priority, cancellable,
                       async_ready_splice_callback_wrapper, task);
}

/**
 * g_output_stream_splice_finish:
 * @stream: a #GOutputStream.
 * @result: a #GAsyncResult.
>>>>>>> 76bed778
 * @error: a #GError location to store the error occurring, or %NULL to 
 * ignore.
 *
 * Finishes an asynchronous stream splice operation.
 * 
 * Returns: a #gssize of the number of bytes spliced. Note that if the
 *     number of bytes spliced is greater than %G_MAXSSIZE, then that
 *     will be returned, and there is no way to determine the actual
 *     number of bytes spliced.
 **/
gssize
g_output_stream_splice_finish (GOutputStream  *stream,
			       GAsyncResult   *result,
			       GError        **error)
{
<<<<<<< HEAD
  GOutputStreamClass *class;
=======
  g_return_val_if_fail (G_IS_OUTPUT_STREAM (stream), FALSE);
  g_return_val_if_fail (g_task_is_valid (result, stream), FALSE);
  g_return_val_if_fail (g_async_result_is_tagged (result, g_output_stream_splice_async), FALSE);
>>>>>>> 76bed778

  /* @result is always the GTask created by g_output_stream_splice_async();
   * we called class->splice_finish() from async_ready_splice_callback_wrapper.
   */
  return g_task_propagate_int (G_TASK (result), error);
}

static void
async_ready_flush_callback_wrapper (GObject      *source_object,
                                    GAsyncResult *res,
                                    gpointer      user_data)
{
  GOutputStream *stream = G_OUTPUT_STREAM (source_object);
  GOutputStreamClass *class;
  GTask *task = user_data;
  gboolean flushed;
  GError *error = NULL;

<<<<<<< HEAD
  if (g_async_result_legacy_propagate_error (result, error))
    return -1;
  
  class = G_OUTPUT_STREAM_GET_CLASS (stream);
  return class->splice_finish (stream, result, error);
=======
  g_output_stream_clear_pending (stream);
  
  if (g_async_result_legacy_propagate_error (res, &error))
    flushed = FALSE;
  else
    {
      class = G_OUTPUT_STREAM_GET_CLASS (stream);
      flushed = class->flush_finish (stream, res, &error);
    }

  if (flushed)
    g_task_return_boolean (task, TRUE);
  else
    g_task_return_error (task, error);
  g_object_unref (task);
>>>>>>> 76bed778
}

/**
 * g_output_stream_flush_async:
 * @stream: a #GOutputStream.
 * @io_priority: the io priority of the request.
 * @cancellable: (allow-none): optional #GCancellable object, %NULL to ignore.
 * @callback: (scope async): a #GAsyncReadyCallback to call when the request is satisfied
 * @user_data: (closure): the data to pass to callback function
 * 
 * Forces an asynchronous write of all user-space buffered data for
 * the given @stream.
 * For behaviour details see g_output_stream_flush().
 *
 * When the operation is finished @callback will be 
 * called. You can then call g_output_stream_flush_finish() to get the 
 * result of the operation.
 **/
void
g_output_stream_flush_async (GOutputStream       *stream,
                             int                  io_priority,
                             GCancellable        *cancellable,
                             GAsyncReadyCallback  callback,
                             gpointer             user_data)
{
  GOutputStreamClass *class;
  GTask *task;
  GError *error = NULL;

  g_return_if_fail (G_IS_OUTPUT_STREAM (stream));

  task = g_task_new (stream, cancellable, callback, user_data);
  g_task_set_source_tag (task, g_output_stream_flush_async);
  g_task_set_priority (task, io_priority);

  if (!g_output_stream_set_pending (stream, &error))
    {
<<<<<<< HEAD
      g_simple_async_report_take_gerror_in_idle (G_OBJECT (stream),
					    callback,
					    user_data,
					    error);
=======
      g_task_return_error (task, error);
      g_object_unref (task);
>>>>>>> 76bed778
      return;
    }

  class = G_OUTPUT_STREAM_GET_CLASS (stream);
  
  if (class->flush_async == NULL)
    {
      g_task_return_boolean (task, TRUE);
      g_object_unref (task);
      return;
    }
      
  class->flush_async (stream, io_priority, cancellable,
                      async_ready_flush_callback_wrapper, task);
}

/**
 * g_output_stream_flush_finish:
 * @stream: a #GOutputStream.
 * @result: a GAsyncResult.
 * @error: a #GError location to store the error occurring, or %NULL to 
 * ignore.
 * 
 * Finishes flushing an output stream.
 * 
 * Returns: %TRUE if flush operation succeeded, %FALSE otherwise.
 **/
gboolean
g_output_stream_flush_finish (GOutputStream  *stream,
                              GAsyncResult   *result,
                              GError        **error)
{
<<<<<<< HEAD
  GOutputStreamClass *klass;

=======
>>>>>>> 76bed778
  g_return_val_if_fail (G_IS_OUTPUT_STREAM (stream), FALSE);
  g_return_val_if_fail (g_task_is_valid (result, stream), FALSE);
  g_return_val_if_fail (g_async_result_is_tagged (result, g_output_stream_flush_async), FALSE);

  /* @result is always the GTask created by g_output_stream_flush_async();
   * we called class->flush_finish() from async_ready_flush_callback_wrapper.
   */
  return g_task_propagate_boolean (G_TASK (result), error);
}


<<<<<<< HEAD
  if (g_async_result_legacy_propagate_error (result, error))
    return FALSE;
  else if (g_async_result_is_tagged (result, g_output_stream_flush_async))
    {
      /* Special case default implementation */
      return 0;
=======
static void
async_ready_close_callback_wrapper (GObject      *source_object,
                                    GAsyncResult *res,
                                    gpointer      user_data)
{
  GOutputStream *stream = G_OUTPUT_STREAM (source_object);
  GOutputStreamClass *class;
  GTask *task = user_data;
  GError *error = g_task_get_task_data (task);

  stream->priv->closing = FALSE;
  stream->priv->closed = TRUE;

  if (!error && !g_async_result_legacy_propagate_error (res, &error))
    {
      class = G_OUTPUT_STREAM_GET_CLASS (stream);

      class->close_finish (stream, res,
                           error ? NULL : &error);
    }

  if (error != NULL)
    g_task_return_error (task, error);
  else
    g_task_return_boolean (task, TRUE);
  g_object_unref (task);
}

static void
async_ready_close_flushed_callback_wrapper (GObject      *source_object,
                                            GAsyncResult *res,
                                            gpointer      user_data)
{
  GOutputStream *stream = G_OUTPUT_STREAM (source_object);
  GOutputStreamClass *class;
  GTask *task = user_data;
  GError *error = NULL;

  class = G_OUTPUT_STREAM_GET_CLASS (stream);

  if (!g_async_result_legacy_propagate_error (res, &error))
    {
      class->flush_finish (stream, res, &error);
>>>>>>> 76bed778
    }

  /* propagate the possible error */
  if (error)
    g_task_set_task_data (task, error, NULL);

  /* we still close, even if there was a flush error */
  class->close_async (stream,
                      g_task_get_priority (task),
                      g_task_get_cancellable (task),
                      async_ready_close_callback_wrapper, task);
}

static void
real_close_async_cb (GObject      *source_object,
                     GAsyncResult *res,
                     gpointer      user_data)
{
  GOutputStream *stream = G_OUTPUT_STREAM (source_object);
  GTask *task = user_data;
  GError *error = NULL;
  gboolean ret;

  g_output_stream_clear_pending (stream);

  ret = g_output_stream_internal_close_finish (stream, res, &error);

  if (error != NULL)
    g_task_return_error (task, error);
  else
    g_task_return_boolean (task, ret);

  g_object_unref (task);
}

/**
 * g_output_stream_close_async:
 * @stream: A #GOutputStream.
 * @io_priority: the io priority of the request.
 * @cancellable: (allow-none): optional cancellable object
 * @callback: (scope async): callback to call when the request is satisfied
 * @user_data: (closure): the data to pass to callback function
 *
 * Requests an asynchronous close of the stream, releasing resources 
 * related to it. When the operation is finished @callback will be 
 * called. You can then call g_output_stream_close_finish() to get 
 * the result of the operation.
 *
 * For behaviour details see g_output_stream_close().
 *
 * The asyncronous methods have a default fallback that uses threads 
 * to implement asynchronicity, so they are optional for inheriting 
 * classes. However, if you override one you must override all.
 **/
void
g_output_stream_close_async (GOutputStream       *stream,
                             int                  io_priority,
                             GCancellable        *cancellable,
                             GAsyncReadyCallback  callback,
                             gpointer             user_data)
{
  GTask *task;
  GError *error = NULL;

  g_return_if_fail (G_IS_OUTPUT_STREAM (stream));
  
  task = g_task_new (stream, cancellable, callback, user_data);
  g_task_set_source_tag (task, g_output_stream_close_async);
  g_task_set_priority (task, io_priority);

  if (!g_output_stream_set_pending (stream, &error))
    {
      g_task_return_error (task, error);
      g_object_unref (task);
      return;
    }

  g_output_stream_internal_close_async (stream, io_priority, cancellable,
                                        real_close_async_cb, task);
}

/* Must always be called inside
 * g_output_stream_set_pending()/g_output_stream_clear_pending().
 */
void
g_output_stream_internal_close_async (GOutputStream       *stream,
                                      int                  io_priority,
                                      GCancellable        *cancellable,
                                      GAsyncReadyCallback  callback,
                                      gpointer             user_data)
{
  GOutputStreamClass *class;
  GTask *task;

  task = g_task_new (stream, cancellable, callback, user_data);
  g_task_set_source_tag (task, g_output_stream_internal_close_async);
  g_task_set_priority (task, io_priority);

  if (stream->priv->closed)
    {
<<<<<<< HEAD
      g_simple_async_report_take_gerror_in_idle (G_OBJECT (stream),
					    callback,
					    user_data,
					    error);
=======
      g_task_return_boolean (task, TRUE);
      g_object_unref (task);
>>>>>>> 76bed778
      return;
    }

  class = G_OUTPUT_STREAM_GET_CLASS (stream);
  stream->priv->closing = TRUE;

  /* Call close_async directly if there is no need to flush, or if the flush
     can be done sync (in the output stream async close thread) */
  if (class->flush_async == NULL ||
      (class->flush_async == g_output_stream_real_flush_async &&
       (class->flush == NULL || class->close_async == g_output_stream_real_close_async)))
    {
      class->close_async (stream, io_priority, cancellable,
                          async_ready_close_callback_wrapper, task);
    }
  else
    {
      /* First do an async flush, then do the async close in the callback
         wrapper (see async_ready_close_flushed_callback_wrapper) */
      class->flush_async (stream, io_priority, cancellable,
                          async_ready_close_flushed_callback_wrapper, task);
    }
}

static gboolean
g_output_stream_internal_close_finish (GOutputStream  *stream,
                                       GAsyncResult   *result,
                                       GError        **error)
{
  g_return_val_if_fail (G_IS_OUTPUT_STREAM (stream), FALSE);
  g_return_val_if_fail (g_task_is_valid (result, stream), FALSE);
  g_return_val_if_fail (g_async_result_is_tagged (result, g_output_stream_internal_close_async), FALSE);

  return g_task_propagate_boolean (G_TASK (result), error);
}

/**
 * g_output_stream_close_finish:
 * @stream: a #GOutputStream.
 * @result: a #GAsyncResult.
 * @error: a #GError location to store the error occurring, or %NULL to 
 * ignore.
 * 
 * Closes an output stream.
 * 
 * Returns: %TRUE if stream was successfully closed, %FALSE otherwise.
 **/
gboolean
g_output_stream_close_finish (GOutputStream  *stream,
                              GAsyncResult   *result,
                              GError        **error)
{
<<<<<<< HEAD
  GOutputStreamClass *class;

=======
>>>>>>> 76bed778
  g_return_val_if_fail (G_IS_OUTPUT_STREAM (stream), FALSE);
  g_return_val_if_fail (g_task_is_valid (result, stream), FALSE);
  g_return_val_if_fail (g_async_result_is_tagged (result, g_output_stream_close_async), FALSE);

<<<<<<< HEAD
  if (g_async_result_legacy_propagate_error (result, error))
    return FALSE;
  else if (g_async_result_is_tagged (result, g_output_stream_close_async))
    {
      /* Special case already closed */
      return TRUE;
    }

  class = G_OUTPUT_STREAM_GET_CLASS (stream);
  return class->close_finish (stream, result, error);
=======
  /* @result is always the GTask created by g_output_stream_close_async();
   * we called class->close_finish() from async_ready_close_callback_wrapper.
   */
  return g_task_propagate_boolean (G_TASK (result), error);
>>>>>>> 76bed778
}

/**
 * g_output_stream_is_closed:
 * @stream: a #GOutputStream.
 * 
 * Checks if an output stream has already been closed.
 * 
 * Returns: %TRUE if @stream is closed. %FALSE otherwise. 
 **/
gboolean
g_output_stream_is_closed (GOutputStream *stream)
{
  g_return_val_if_fail (G_IS_OUTPUT_STREAM (stream), TRUE);
  
  return stream->priv->closed;
}

/**
 * g_output_stream_is_closing:
 * @stream: a #GOutputStream.
 *
 * Checks if an output stream is being closed. This can be
 * used inside e.g. a flush implementation to see if the
 * flush (or other i/o operation) is called from within
 * the closing operation.
 *
 * Returns: %TRUE if @stream is being closed. %FALSE otherwise.
 *
 * Since: 2.24
 **/
gboolean
g_output_stream_is_closing (GOutputStream *stream)
{
  g_return_val_if_fail (G_IS_OUTPUT_STREAM (stream), TRUE);

  return stream->priv->closing;
}

/**
 * g_output_stream_has_pending:
 * @stream: a #GOutputStream.
 * 
 * Checks if an ouput stream has pending actions.
 * 
 * Returns: %TRUE if @stream has pending actions. 
 **/
gboolean
g_output_stream_has_pending (GOutputStream *stream)
{
  g_return_val_if_fail (G_IS_OUTPUT_STREAM (stream), FALSE);
  
  return stream->priv->pending;
}

/**
 * g_output_stream_set_pending:
 * @stream: a #GOutputStream.
 * @error: a #GError location to store the error occurring, or %NULL to 
 * ignore.
 * 
 * Sets @stream to have actions pending. If the pending flag is
 * already set or @stream is closed, it will return %FALSE and set
 * @error.
 *
 * Returns: %TRUE if pending was previously unset and is now set.
 **/
gboolean
g_output_stream_set_pending (GOutputStream *stream,
			     GError **error)
{
  g_return_val_if_fail (G_IS_OUTPUT_STREAM (stream), FALSE);
  
  if (stream->priv->closed)
    {
      g_set_error_literal (error, G_IO_ERROR, G_IO_ERROR_CLOSED,
                           _("Stream is already closed"));
      return FALSE;
    }
  
  if (stream->priv->pending)
    {
      g_set_error_literal (error, G_IO_ERROR, G_IO_ERROR_PENDING,
                           /* Translators: This is an error you get if there is
                            * already an operation running against this stream when
                            * you try to start one */
                           _("Stream has outstanding operation"));
      return FALSE;
    }
  
  stream->priv->pending = TRUE;
  return TRUE;
}

/**
 * g_output_stream_clear_pending:
 * @stream: output stream
 * 
 * Clears the pending flag on @stream.
 **/
void
g_output_stream_clear_pending (GOutputStream *stream)
{
  g_return_if_fail (G_IS_OUTPUT_STREAM (stream));
  
  stream->priv->pending = FALSE;
}

/*< internal >
 * g_output_stream_async_write_is_via_threads:
 * @stream: a #GOutputStream.
 *
 * Checks if an ouput stream's write_async function uses threads.
 *
 * Returns: %TRUE if @stream's write_async function uses threads.
 **/
gboolean
g_output_stream_async_write_is_via_threads (GOutputStream *stream)
{
  GOutputStreamClass *class;

  g_return_val_if_fail (G_IS_OUTPUT_STREAM (stream), FALSE);

  class = G_OUTPUT_STREAM_GET_CLASS (stream);

  return (class->write_async == g_output_stream_real_write_async &&
      !(G_IS_POLLABLE_OUTPUT_STREAM (stream) &&
        g_pollable_output_stream_can_poll (G_POLLABLE_OUTPUT_STREAM (stream))));
}

/*< internal >
 * g_output_stream_async_close_is_via_threads:
 * @stream: output stream
 *
 * Checks if an output stream's close_async function uses threads.
 *
 * Returns: %TRUE if @stream's close_async function uses threads.
 **/
gboolean
g_output_stream_async_close_is_via_threads (GOutputStream *stream)
{
  GOutputStreamClass *class;

  g_return_val_if_fail (G_IS_OUTPUT_STREAM (stream), FALSE);

  class = G_OUTPUT_STREAM_GET_CLASS (stream);

  return class->close_async == g_output_stream_real_close_async;
}

/********************************************
 *   Default implementation of async ops    *
 ********************************************/

typedef struct {
  const void         *buffer;
  gsize               count_requested;
  gssize              count_written;

  GCancellable       *cancellable;
  gint                io_priority;
  gboolean            need_idle;
} WriteData;

static void
free_write_data (WriteData *op)
<<<<<<< HEAD
{
  if (op->cancellable)
    g_object_unref (op->cancellable);
  g_slice_free (WriteData, op);
}

static void
write_async_thread (GSimpleAsyncResult *res,
                    GObject            *object,
                    GCancellable       *cancellable)
=======
>>>>>>> 76bed778
{
  g_slice_free (WriteData, op);
}

static void
write_async_thread (GTask        *task,
                    gpointer      source_object,
                    gpointer      task_data,
                    GCancellable *cancellable)
{
  GOutputStream *stream = source_object;
  WriteData *op = task_data;
  GOutputStreamClass *class;
  GError *error = NULL;
  gssize count_written;

<<<<<<< HEAD
  class = G_OUTPUT_STREAM_GET_CLASS (object);
  op = g_simple_async_result_get_op_res_gpointer (res);
  op->count_written = class->write_fn (G_OUTPUT_STREAM (object), op->buffer, op->count_requested,
				       cancellable, &error);
  if (op->count_written == -1)
    g_simple_async_result_take_error (res, error);
}

static void write_async_pollable (GPollableOutputStream *stream,
				  GSimpleAsyncResult    *result);
=======
  class = G_OUTPUT_STREAM_GET_CLASS (stream);
  count_written = class->write_fn (stream, op->buffer, op->count_requested,
                                   cancellable, &error);
  if (count_written == -1)
    g_task_return_error (task, error);
  else
    g_task_return_int (task, count_written);
}

static void write_async_pollable (GPollableOutputStream *stream,
                                  GTask                 *task);
>>>>>>> 76bed778

static gboolean
write_async_pollable_ready (GPollableOutputStream *stream,
			    gpointer               user_data)
{
<<<<<<< HEAD
  GSimpleAsyncResult *result = user_data;

  write_async_pollable (stream, result);
=======
  GTask *task = user_data;

  write_async_pollable (stream, task);
>>>>>>> 76bed778
  return FALSE;
}

static void
write_async_pollable (GPollableOutputStream *stream,
<<<<<<< HEAD
		      GSimpleAsyncResult    *result)
{
  GError *error = NULL;
  WriteData *op = g_simple_async_result_get_op_res_gpointer (result);

  if (g_cancellable_set_error_if_cancelled (op->cancellable, &error))
    op->count_written = -1;
  else
    {
      op->count_written = G_POLLABLE_OUTPUT_STREAM_GET_INTERFACE (stream)->
	write_nonblocking (stream, op->buffer, op->count_requested, &error);
    }
=======
                      GTask                 *task)
{
  GError *error = NULL;
  WriteData *op = g_task_get_task_data (task);
  gssize count_written;

  if (g_task_return_error_if_cancelled (task))
    return;

  count_written = G_POLLABLE_OUTPUT_STREAM_GET_INTERFACE (stream)->
    write_nonblocking (stream, op->buffer, op->count_requested, &error);
>>>>>>> 76bed778

  if (g_error_matches (error, G_IO_ERROR, G_IO_ERROR_WOULD_BLOCK))
    {
      GSource *source;

      g_error_free (error);
<<<<<<< HEAD
      op->need_idle = FALSE;

      source = g_pollable_output_stream_create_source (stream, op->cancellable);
      g_source_set_callback (source,
			     (GSourceFunc) write_async_pollable_ready,
			     g_object_ref (result), g_object_unref);
      g_source_set_priority (source, op->io_priority);
      g_source_attach (source, g_main_context_get_thread_default ());
=======

      source = g_pollable_output_stream_create_source (stream,
                                                       g_task_get_cancellable (task));
      g_task_attach_source (task, source,
                            (GSourceFunc) write_async_pollable_ready);
>>>>>>> 76bed778
      g_source_unref (source);
      return;
    }

<<<<<<< HEAD
  if (op->count_written == -1)
    g_simple_async_result_take_error (result, error);

  if (op->need_idle)
    g_simple_async_result_complete_in_idle (result);
  else
    g_simple_async_result_complete (result);
=======
  if (count_written == -1)
    g_task_return_error (task, error);
  else
    g_task_return_int (task, count_written);
>>>>>>> 76bed778
}

static void
g_output_stream_real_write_async (GOutputStream       *stream,
                                  const void          *buffer,
                                  gsize                count,
                                  int                  io_priority,
                                  GCancellable        *cancellable,
                                  GAsyncReadyCallback  callback,
                                  gpointer             user_data)
{
  GTask *task;
  WriteData *op;

  op = g_slice_new0 (WriteData);
<<<<<<< HEAD
  res = g_simple_async_result_new (G_OBJECT (stream), callback, user_data, g_output_stream_real_write_async);
  g_simple_async_result_set_op_res_gpointer (res, op, (GDestroyNotify) free_write_data);
  op->buffer = buffer;
  op->count_requested = count;
  op->cancellable = cancellable ? g_object_ref (cancellable) : NULL;
  op->io_priority = io_priority;
  op->need_idle = TRUE;
  
  if (G_IS_POLLABLE_OUTPUT_STREAM (stream) &&
      g_pollable_output_stream_can_poll (G_POLLABLE_OUTPUT_STREAM (stream)))
    write_async_pollable (G_POLLABLE_OUTPUT_STREAM (stream), res);
  else
    g_simple_async_result_run_in_thread (res, write_async_thread, io_priority, cancellable);
  g_object_unref (res);
=======
  task = g_task_new (stream, cancellable, callback, user_data);
  g_task_set_check_cancellable (task, FALSE);
  g_task_set_task_data (task, op, (GDestroyNotify) free_write_data);
  op->buffer = buffer;
  op->count_requested = count;

  if (!g_output_stream_async_write_is_via_threads (stream))
    write_async_pollable (G_POLLABLE_OUTPUT_STREAM (stream), task);
  else
    g_task_run_in_thread (task, write_async_thread);
  g_object_unref (task);
>>>>>>> 76bed778
}

static gssize
g_output_stream_real_write_finish (GOutputStream  *stream,
                                   GAsyncResult   *result,
                                   GError        **error)
{
  g_return_val_if_fail (g_task_is_valid (result, stream), FALSE);

<<<<<<< HEAD
  g_warn_if_fail (g_simple_async_result_get_source_tag (simple) == g_output_stream_real_write_async);

  if (g_simple_async_result_propagate_error (simple, error))
    return -1;

  op = g_simple_async_result_get_op_res_gpointer (simple);
  return op->count_written;
=======
  return g_task_propagate_int (G_TASK (result), error);
>>>>>>> 76bed778
}

typedef struct {
  GInputStream *source;
  GOutputStreamSpliceFlags flags;
  gssize n_read;
  gssize n_written;
  gsize bytes_copied;
  GError *error;
  guint8 *buffer;
} SpliceData;

static void
free_splice_data (SpliceData *op)
{
  g_clear_pointer (&op->buffer, g_free);
  g_object_unref (op->source);
  g_clear_error (&op->error);
  g_free (op);
}

static void
real_splice_async_complete_cb (GTask *task)
{
  SpliceData *op = g_task_get_task_data (task);

  if (op->flags & G_OUTPUT_STREAM_SPLICE_CLOSE_SOURCE &&
      !g_input_stream_is_closed (op->source))
    return;

  if (op->flags & G_OUTPUT_STREAM_SPLICE_CLOSE_TARGET &&
      !g_output_stream_is_closed (g_task_get_source_object (task)))
    return;

  if (op->error != NULL)
    {
      g_task_return_error (task, op->error);
      op->error = NULL;
    }
  else
    {
      g_task_return_int (task, op->bytes_copied);
    }

  g_object_unref (task);
}

static void
real_splice_async_close_input_cb (GObject      *source,
                                  GAsyncResult *res,
                                  gpointer      user_data)
{
  GTask *task = user_data;

  g_input_stream_close_finish (G_INPUT_STREAM (source), res, NULL);

  real_splice_async_complete_cb (task);
}

static void
real_splice_async_close_output_cb (GObject      *source,
                                   GAsyncResult *res,
                                   gpointer      user_data)
{
  GTask *task = G_TASK (user_data);
  SpliceData *op = g_task_get_task_data (task);
  GError **error = (op->error == NULL) ? &op->error : NULL;

  g_output_stream_internal_close_finish (G_OUTPUT_STREAM (source), res, error);

  real_splice_async_complete_cb (task);
}

static void
real_splice_async_complete (GTask *task)
{
  SpliceData *op = g_task_get_task_data (task);
  gboolean done = TRUE;

  if (op->flags & G_OUTPUT_STREAM_SPLICE_CLOSE_SOURCE)
    {
      done = FALSE;
      g_input_stream_close_async (op->source, g_task_get_priority (task),
                                  g_task_get_cancellable (task),
                                  real_splice_async_close_input_cb, task);
    }

  if (op->flags & G_OUTPUT_STREAM_SPLICE_CLOSE_TARGET)
    {
      done = FALSE;
      g_output_stream_internal_close_async (g_task_get_source_object (task),
                                            g_task_get_priority (task),
                                            g_task_get_cancellable (task),
                                            real_splice_async_close_output_cb,
                                            task);
    }

  if (done)
    real_splice_async_complete_cb (task);
}

static void real_splice_async_read_cb (GObject      *source,
                                       GAsyncResult *res,
                                       gpointer      user_data);

static void
real_splice_async_write_cb (GObject      *source,
                            GAsyncResult *res,
                            gpointer      user_data)
{
  GOutputStreamClass *class;
  GTask *task = G_TASK (user_data);
  SpliceData *op = g_task_get_task_data (task);
  gssize ret;

<<<<<<< HEAD
  stream = G_OUTPUT_STREAM (object);
  class = G_OUTPUT_STREAM_GET_CLASS (object);
  op = g_simple_async_result_get_op_res_gpointer (result);
  
  op->bytes_copied = class->splice (stream,
				    op->source,
				    op->flags,
				    cancellable,
				    &error);
  if (op->bytes_copied == -1)
    g_simple_async_result_take_error (result, error);
=======
  class = G_OUTPUT_STREAM_GET_CLASS (g_task_get_source_object (task));

  ret = class->write_finish (G_OUTPUT_STREAM (source), res, &op->error);

  if (ret == -1)
    {
      real_splice_async_complete (task);
      return;
    }

  op->n_written += ret;
  op->bytes_copied += ret;
  if (op->bytes_copied > G_MAXSSIZE)
    op->bytes_copied = G_MAXSSIZE;

  if (op->n_written < op->n_read)
    {
      class->write_async (g_task_get_source_object (task),
                          op->buffer + op->n_written,
                          op->n_read - op->n_written,
                          g_task_get_priority (task),
                          g_task_get_cancellable (task),
                          real_splice_async_write_cb, task);
      return;
    }

  g_input_stream_read_async (op->source, op->buffer, 8192,
                             g_task_get_priority (task),
                             g_task_get_cancellable (task),
                             real_splice_async_read_cb, task);
}

static void
real_splice_async_read_cb (GObject      *source,
                           GAsyncResult *res,
                           gpointer      user_data)
{
  GOutputStreamClass *class;
  GTask *task = G_TASK (user_data);
  SpliceData *op = g_task_get_task_data (task);
  gssize ret;

  class = G_OUTPUT_STREAM_GET_CLASS (g_task_get_source_object (task));

  ret = g_input_stream_read_finish (op->source, res, &op->error);
  if (ret == -1 || ret == 0)
    {
      real_splice_async_complete (task);
      return;
    }

  op->n_read = ret;
  op->n_written = 0;

  class->write_async (g_task_get_source_object (task), op->buffer,
                      op->n_read, g_task_get_priority (task),
                      g_task_get_cancellable (task),
                      real_splice_async_write_cb, task);
}

static void
splice_async_thread (GTask        *task,
                     gpointer      source_object,
                     gpointer      task_data,
                     GCancellable *cancellable)
{
  GOutputStream *stream = source_object;
  SpliceData *op = task_data;
  GOutputStreamClass *class;
  GError *error = NULL;
  gssize bytes_copied;

  class = G_OUTPUT_STREAM_GET_CLASS (stream);
  
  bytes_copied = class->splice (stream,
                                op->source,
                                op->flags,
                                cancellable,
                                &error);
  if (bytes_copied == -1)
    g_task_return_error (task, error);
  else
    g_task_return_int (task, bytes_copied);
>>>>>>> 76bed778
}

static void
g_output_stream_real_splice_async (GOutputStream             *stream,
                                   GInputStream              *source,
                                   GOutputStreamSpliceFlags   flags,
                                   int                        io_priority,
                                   GCancellable              *cancellable,
                                   GAsyncReadyCallback        callback,
                                   gpointer                   user_data)
{
  GTask *task;
  SpliceData *op;

  op = g_new0 (SpliceData, 1);
  task = g_task_new (stream, cancellable, callback, user_data);
  g_task_set_task_data (task, op, (GDestroyNotify)free_splice_data);
  op->flags = flags;
  op->source = g_object_ref (source);

  if (g_input_stream_async_read_is_via_threads (source) &&
      g_output_stream_async_write_is_via_threads (stream))
    {
      g_task_run_in_thread (task, splice_async_thread);
      g_object_unref (task);
    }
  else
    {
      op->buffer = g_malloc (8192);
      g_input_stream_read_async (op->source, op->buffer, 8192,
                                 g_task_get_priority (task),
                                 g_task_get_cancellable (task),
                                 real_splice_async_read_cb, task);
    }
}

static gssize
g_output_stream_real_splice_finish (GOutputStream  *stream,
                                    GAsyncResult   *result,
                                    GError        **error)
{
  g_return_val_if_fail (g_task_is_valid (result, stream), FALSE);

<<<<<<< HEAD
  g_warn_if_fail (g_simple_async_result_get_source_tag (simple) == g_output_stream_real_splice_async);

  if (g_simple_async_result_propagate_error (simple, error))
    return -1;

  op = g_simple_async_result_get_op_res_gpointer (simple);
  return op->bytes_copied;
=======
  return g_task_propagate_int (G_TASK (result), error);
>>>>>>> 76bed778
}


static void
flush_async_thread (GTask        *task,
                    gpointer      source_object,
                    gpointer      task_data,
                    GCancellable *cancellable)
{
  GOutputStream *stream = source_object;
  GOutputStreamClass *class;
  gboolean result;
  GError *error = NULL;

  class = G_OUTPUT_STREAM_GET_CLASS (stream);
  result = TRUE;
  if (class->flush)
    result = class->flush (stream, cancellable, &error);

<<<<<<< HEAD
  if (!result)
    g_simple_async_result_take_error (res, error);
=======
  if (result)
    g_task_return_boolean (task, TRUE);
  else
    g_task_return_error (task, error);
>>>>>>> 76bed778
}

static void
g_output_stream_real_flush_async (GOutputStream       *stream,
                                  int                  io_priority,
                                  GCancellable        *cancellable,
                                  GAsyncReadyCallback  callback,
                                  gpointer             user_data)
{
  GTask *task;

  task = g_task_new (stream, cancellable, callback, user_data);
  g_task_set_priority (task, io_priority);
  g_task_run_in_thread (task, flush_async_thread);
  g_object_unref (task);
}

static gboolean
g_output_stream_real_flush_finish (GOutputStream  *stream,
                                   GAsyncResult   *result,
                                   GError        **error)
{
<<<<<<< HEAD
  GSimpleAsyncResult *simple = G_SIMPLE_ASYNC_RESULT (result);

  if (g_simple_async_result_propagate_error (simple, error))
    return FALSE;
  return TRUE;
=======
  g_return_val_if_fail (g_task_is_valid (result, stream), FALSE);

  return g_task_propagate_boolean (G_TASK (result), error);
>>>>>>> 76bed778
}

static void
close_async_thread (GTask        *task,
                    gpointer      source_object,
                    gpointer      task_data,
                    GCancellable *cancellable)
{
  GOutputStream *stream = source_object;
  GOutputStreamClass *class;
  GError *error = NULL;
  gboolean result = TRUE;

  class = G_OUTPUT_STREAM_GET_CLASS (stream);

  /* Do a flush here if there is a flush function, and we did not have to do
   * an async flush before (see g_output_stream_close_async)
   */
  if (class->flush != NULL &&
      (class->flush_async == NULL ||
       class->flush_async == g_output_stream_real_flush_async))
    {
      result = class->flush (stream, cancellable, &error);
    }

  /* Auto handling of cancelation disabled, and ignore
     cancellation, since we want to close things anyway, although
     possibly in a quick-n-dirty way. At least we never want to leak
     open handles */

  if (class->close_fn)
    {
      /* Make sure to close, even if the flush failed (see sync close) */
      if (!result)
        class->close_fn (stream, cancellable, NULL);
      else
<<<<<<< HEAD
        result = class->close_fn (G_OUTPUT_STREAM (object), cancellable, &error);

      if (!result)
        g_simple_async_result_take_error (res, error);
=======
        result = class->close_fn (stream, cancellable, &error);
>>>>>>> 76bed778
    }

  if (result)
    g_task_return_boolean (task, TRUE);
  else
    g_task_return_error (task, error);
}

static void
g_output_stream_real_close_async (GOutputStream       *stream,
                                  int                  io_priority,
                                  GCancellable        *cancellable,
                                  GAsyncReadyCallback  callback,
                                  gpointer             user_data)
{
  GTask *task;

  task = g_task_new (stream, cancellable, callback, user_data);
  g_task_set_priority (task, io_priority);
  g_task_run_in_thread (task, close_async_thread);
  g_object_unref (task);
}

static gboolean
g_output_stream_real_close_finish (GOutputStream  *stream,
                                   GAsyncResult   *result,
                                   GError        **error)
{
<<<<<<< HEAD
  GSimpleAsyncResult *simple = G_SIMPLE_ASYNC_RESULT (result);

  g_warn_if_fail (g_simple_async_result_get_source_tag (simple) == g_output_stream_real_close_async);

  if (g_simple_async_result_propagate_error (simple, error))
    return FALSE;
  return TRUE;
=======
  g_return_val_if_fail (g_task_is_valid (result, stream), FALSE);

  return g_task_propagate_boolean (G_TASK (result), error);
>>>>>>> 76bed778
}<|MERGE_RESOLUTION|>--- conflicted
+++ resolved
@@ -95,17 +95,6 @@
 static gboolean g_output_stream_real_close_finish  (GOutputStream             *stream,
 						    GAsyncResult              *result,
 						    GError                   **error);
-<<<<<<< HEAD
-static gboolean _g_output_stream_close_internal    (GOutputStream             *stream,
-                                                    GCancellable              *cancellable,
-                                                    GError                   **error);
-
-static void
-g_output_stream_finalize (GObject *object)
-{
-  G_OBJECT_CLASS (g_output_stream_parent_class)->finalize (object);
-}
-=======
 static gboolean g_output_stream_internal_close     (GOutputStream             *stream,
                                                     GCancellable              *cancellable,
                                                     GError                   **error);
@@ -117,7 +106,6 @@
 static gboolean g_output_stream_internal_close_finish (GOutputStream          *stream,
                                                        GAsyncResult           *result,
                                                        GError                **error);
->>>>>>> 76bed778
 
 static void
 g_output_stream_dispose (GObject *object)
@@ -188,11 +176,7 @@
  * 
  * Virtual: write_fn
  *
-<<<<<<< HEAD
- * Return value: Number of bytes written, or -1 on error
-=======
  * Returns: Number of bytes written, or -1 on error
->>>>>>> 76bed778
  **/
 gssize
 g_output_stream_write (GOutputStream  *stream,
@@ -262,12 +246,7 @@
  * is set to @count.
  * 
  * If there is an error during the operation %FALSE is returned and @error
-<<<<<<< HEAD
- * is set to indicate the error status, @bytes_written is updated to contain
- * the number of bytes written into the stream before the error occurred.
-=======
  * is set to indicate the error status.
->>>>>>> 76bed778
  *
  * As a special exception to the normal conventions for functions that
  * use #GError, if this function returns %FALSE (and sets @error) then
@@ -318,36 +297,6 @@
 }
 
 /**
-<<<<<<< HEAD
- * g_output_stream_write_bytes:
- * @stream: a #GOutputStream.
- * @bytes: the #GBytes to write
- * @cancellable: (allow-none): optional cancellable object
- * @error: location to store the error occurring, or %NULL to ignore
- *
- * Tries to write the data from @bytes into the stream. Will block
- * during the operation.
- *
- * If @bytes is 0-length, returns 0 and does nothing. A #GBytes larger
- * than %G_MAXSSIZE will cause a %G_IO_ERROR_INVALID_ARGUMENT error.
- *
- * On success, the number of bytes written to the stream is returned.
- * It is not an error if this is not the same as the requested size, as it
- * can happen e.g. on a partial I/O error, or if there is not enough
- * storage in the stream. All writes block until at least one byte
- * is written or an error occurs; 0 is never returned (unless
- * the size of @bytes is 0).
- *
- * If @cancellable is not %NULL, then the operation can be cancelled by
- * triggering the cancellable object from another thread. If the operation
- * was cancelled, the error %G_IO_ERROR_CANCELLED will be returned. If an
- * operation was partially finished when the operation was cancelled the
- * partial result will be returned, without an error.
- *
- * On error -1 is returned and @error is set accordingly.
- *
- * Return value: Number of bytes written, or -1 on error
-=======
  * g_output_stream_printf:
  * @stream: a #GOutputStream.
  * @bytes_written: (out): location to store the number of bytes that was
@@ -465,7 +414,6 @@
  * data in the output stream.
  *
  * Returns: Number of bytes written, or -1 on error
->>>>>>> 76bed778
  **/
 gssize
 g_output_stream_write_bytes (GOutputStream  *stream,
@@ -657,12 +605,8 @@
   if (flags & G_OUTPUT_STREAM_SPLICE_CLOSE_TARGET)
     {
       /* But write errors on close are bad! */
-<<<<<<< HEAD
-      res = _g_output_stream_close_internal (stream, cancellable, error);
-=======
       if (!g_output_stream_internal_close (stream, cancellable, error))
         res = FALSE;
->>>>>>> 76bed778
     }
 
   if (res)
@@ -674,15 +618,9 @@
 /* Must always be called inside
  * g_output_stream_set_pending()/g_output_stream_clear_pending(). */
 static gboolean
-<<<<<<< HEAD
-_g_output_stream_close_internal (GOutputStream  *stream,
-                                 GCancellable   *cancellable,
-                                 GError        **error)
-=======
 g_output_stream_internal_close (GOutputStream  *stream,
                                 GCancellable   *cancellable,
                                 GError        **error)
->>>>>>> 76bed778
 {
   GOutputStreamClass *class;
   gboolean res;
@@ -779,11 +717,7 @@
   if (!g_output_stream_set_pending (stream, error))
     return FALSE;
 
-<<<<<<< HEAD
-  res = _g_output_stream_close_internal (stream, cancellable, error);
-=======
   res = g_output_stream_internal_close (stream, cancellable, error);
->>>>>>> 76bed778
 
   g_output_stream_clear_pending (stream);
   
@@ -796,58 +730,6 @@
                                     gpointer      user_data)
 {
   GOutputStream *stream = G_OUTPUT_STREAM (source_object);
-<<<<<<< HEAD
-  CloseUserData *data = user_data;
-
-  stream->priv->closing = FALSE;
-  stream->priv->closed = TRUE;
-
-  g_output_stream_clear_pending (stream);
-
-  if (stream->priv->outstanding_callback)
-    {
-      if (data->flush_error != NULL)
-        {
-          GSimpleAsyncResult *err;
-
-          err = g_simple_async_result_new_take_error (source_object,
-                                                      stream->priv->outstanding_callback,
-                                                      data->user_data,
-                                                      data->flush_error);
-          data->flush_error = NULL;
-
-          (*stream->priv->outstanding_callback) (source_object,
-                                                 G_ASYNC_RESULT (err),
-                                                 data->user_data);
-          g_object_unref (err);
-        }
-      else
-        {
-          (*stream->priv->outstanding_callback) (source_object,
-                                                 res,
-                                                 data->user_data);
-        }
-    }
-
-  g_object_unref (stream);
-
-  if (data->cancellable)
-    g_object_unref (data->cancellable);
-
-  if (data->flush_error)
-    g_error_free (data->flush_error);
-
-  g_slice_free (CloseUserData, data);
-}
-
-static void
-async_ready_close_flushed_callback_wrapper (GObject      *source_object,
-                                            GAsyncResult *res,
-                                            gpointer      user_data)
-{
-  GOutputStream *stream = G_OUTPUT_STREAM (source_object);
-=======
->>>>>>> 76bed778
   GOutputStreamClass *class;
   GTask *task = user_data;
   gssize nwrote;
@@ -954,15 +836,8 @@
 
   if (!g_output_stream_set_pending (stream, &error))
     {
-<<<<<<< HEAD
-      g_simple_async_report_take_gerror_in_idle (G_OBJECT (stream),
-					    callback,
-					    user_data,
-					    error);
-=======
       g_task_return_error (task, error);
       g_object_unref (task);
->>>>>>> 76bed778
       return;
     }
   
@@ -988,41 +863,215 @@
                               GAsyncResult   *result,
                               GError        **error)
 {
-<<<<<<< HEAD
-  GOutputStreamClass *class;
-
-  g_return_val_if_fail (G_IS_OUTPUT_STREAM (stream), -1);
-  g_return_val_if_fail (G_IS_ASYNC_RESULT (result), -1);
-
-  if (g_async_result_legacy_propagate_error (result, error))
-    return -1;
-  else if (g_async_result_is_tagged (result, g_output_stream_write_async))
-    {
-      /* Special case writes of 0 bytes */
-      return 0;
-    }
-  
-  class = G_OUTPUT_STREAM_GET_CLASS (stream);
-  return class->write_finish (stream, result, error);
+  g_return_val_if_fail (G_IS_OUTPUT_STREAM (stream), FALSE);
+  g_return_val_if_fail (g_task_is_valid (result, stream), FALSE);
+  g_return_val_if_fail (g_async_result_is_tagged (result, g_output_stream_write_async), FALSE);
+
+  /* @result is always the GTask created by g_output_stream_write_async();
+   * we called class->write_finish() from async_ready_write_callback_wrapper.
+   */
+  return g_task_propagate_int (G_TASK (result), error);
+}
+
+typedef struct
+{
+  const guint8 *buffer;
+  gsize to_write;
+  gsize bytes_written;
+} AsyncWriteAll;
+
+static void
+free_async_write_all (gpointer data)
+{
+  g_slice_free (AsyncWriteAll, data);
+}
+
+static void
+write_all_callback (GObject      *stream,
+                    GAsyncResult *result,
+                    gpointer      user_data)
+{
+  GTask *task = user_data;
+  AsyncWriteAll *data = g_task_get_task_data (task);
+
+  if (result)
+    {
+      GError *error = NULL;
+      gssize nwritten;
+
+      nwritten = g_output_stream_write_finish (G_OUTPUT_STREAM (stream), result, &error);
+
+      if (nwritten == -1)
+        {
+          g_task_return_error (task, error);
+          g_object_unref (task);
+          return;
+        }
+
+      g_assert_cmpint (nwritten, <=, data->to_write);
+      g_warn_if_fail (nwritten > 0);
+
+      data->to_write -= nwritten;
+      data->bytes_written += nwritten;
+    }
+
+  if (data->to_write == 0)
+    {
+      g_task_return_boolean (task, TRUE);
+      g_object_unref (task);
+    }
+
+  else
+    g_output_stream_write_async (G_OUTPUT_STREAM (stream),
+                                 data->buffer + data->bytes_written,
+                                 data->to_write,
+                                 g_task_get_priority (task),
+                                 g_task_get_cancellable (task),
+                                 write_all_callback, task);
+}
+
+static void
+write_all_async_thread (GTask        *task,
+                        gpointer      source_object,
+                        gpointer      task_data,
+                        GCancellable *cancellable)
+{
+  GOutputStream *stream = source_object;
+  AsyncWriteAll *data = task_data;
+  GError *error = NULL;
+
+  if (g_output_stream_write_all (stream, data->buffer, data->to_write, &data->bytes_written,
+                                 g_task_get_cancellable (task), &error))
+    g_task_return_boolean (task, TRUE);
+  else
+    g_task_return_error (task, error);
+}
+
+/**
+ * g_output_stream_write_all_async:
+ * @stream: A #GOutputStream
+ * @buffer: (array length=count) (element-type guint8): the buffer containing the data to write
+ * @count: the number of bytes to write
+ * @io_priority: the io priority of the request
+ * @cancellable: (allow-none): optional #GCancellable object, %NULL to ignore
+ * @callback: (scope async): callback to call when the request is satisfied
+ * @user_data: (closure): the data to pass to callback function
+ *
+ * Request an asynchronous write of @count bytes from @buffer into
+ * the stream. When the operation is finished @callback will be called.
+ * You can then call g_output_stream_write_all_finish() to get the result of the
+ * operation.
+ *
+ * This is the asynchronous version of g_output_stream_write_all().
+ *
+ * Call g_output_stream_write_all_finish() to collect the result.
+ *
+ * Any outstanding I/O request with higher priority (lower numerical
+ * value) will be executed before an outstanding request with lower
+ * priority. Default priority is %G_PRIORITY_DEFAULT.
+ *
+ * Note that no copy of @buffer will be made, so it must stay valid
+ * until @callback is called.
+ *
+ * Since: 2.44
+ */
+void
+g_output_stream_write_all_async (GOutputStream       *stream,
+                                 const void          *buffer,
+                                 gsize                count,
+                                 int                  io_priority,
+                                 GCancellable        *cancellable,
+                                 GAsyncReadyCallback  callback,
+                                 gpointer             user_data)
+{
+  AsyncWriteAll *data;
+  GTask *task;
+
+  g_return_if_fail (G_IS_OUTPUT_STREAM (stream));
+  g_return_if_fail (buffer != NULL || count == 0);
+
+  task = g_task_new (stream, cancellable, callback, user_data);
+  data = g_slice_new0 (AsyncWriteAll);
+  data->buffer = buffer;
+  data->to_write = count;
+
+  g_task_set_task_data (task, data, free_async_write_all);
+  g_task_set_priority (task, io_priority);
+
+  /* If async writes are going to be handled via the threadpool anyway
+   * then we may as well do it with a single dispatch instead of
+   * bouncing in and out.
+   */
+  if (g_output_stream_async_write_is_via_threads (stream))
+    {
+      g_task_run_in_thread (task, write_all_async_thread);
+      g_object_unref (task);
+    }
+  else
+    write_all_callback (G_OBJECT (stream), NULL, task);
+}
+
+/**
+ * g_output_stream_write_all_finish:
+ * @stream: a #GOutputStream
+ * @result: a #GAsyncResult
+ * @bytes_written: (out): location to store the number of bytes that was written to the stream
+ * @error: a #GError location to store the error occurring, or %NULL to ignore.
+ *
+ * Finishes an asynchronous stream write operation started with
+ * g_output_stream_write_all_async().
+ *
+ * As a special exception to the normal conventions for functions that
+ * use #GError, if this function returns %FALSE (and sets @error) then
+ * @bytes_written will be set to the number of bytes that were
+ * successfully written before the error was encountered.  This
+ * functionality is only available from C.  If you need it from another
+ * language then you must write your own loop around
+ * g_output_stream_write_async().
+ *
+ * Returns: %TRUE on success, %FALSE if there was an error
+ *
+ * Since: 2.44
+ **/
+gboolean
+g_output_stream_write_all_finish (GOutputStream  *stream,
+                                  GAsyncResult   *result,
+                                  gsize          *bytes_written,
+                                  GError        **error)
+{
+  GTask *task;
+
+  g_return_val_if_fail (G_IS_OUTPUT_STREAM (stream), FALSE);
+  g_return_val_if_fail (g_task_is_valid (result, stream), FALSE);
+
+  task = G_TASK (result);
+
+  if (bytes_written)
+    {
+      AsyncWriteAll *data = (AsyncWriteAll *)g_task_get_task_data (task);
+
+      *bytes_written = data->bytes_written;
+    }
+
+  return g_task_propagate_boolean (task, error);
 }
 
 static void
 write_bytes_callback (GObject      *stream,
-		      GAsyncResult *result,
-		      gpointer      user_data)
-{
-  GSimpleAsyncResult *simple = user_data;
+                      GAsyncResult *result,
+                      gpointer      user_data)
+{
+  GTask *task = user_data;
   GError *error = NULL;
   gssize nwrote;
 
   nwrote = g_output_stream_write_finish (G_OUTPUT_STREAM (stream),
-					 result, &error);
+                                         result, &error);
   if (nwrote == -1)
-    g_simple_async_result_take_error (simple, error);
+    g_task_return_error (task, error);
   else
-    g_simple_async_result_set_op_res_gssize (simple, nwrote);
-  g_simple_async_result_complete (simple);
-  g_object_unref (simple);
+    g_task_return_int (task, nwrote);
+  g_object_unref (task);
 }
 
 /**
@@ -1034,29 +1083,16 @@
  * @callback: (scope async): callback to call when the request is satisfied
  * @user_data: (closure): the data to pass to callback function
  *
- * Request an asynchronous write of the data in @bytes to the stream.
- * When the operation is finished @callback will be called. You can
- * then call g_output_stream_write_bytes_finish() to get the result of
- * the operation.
- *
- * During an async request no other sync and async calls are allowed,
- * and will result in %G_IO_ERROR_PENDING errors.
- *
- * A #GBytes larger than %G_MAXSSIZE will cause a
- * %G_IO_ERROR_INVALID_ARGUMENT error.
- *
- * On success, the number of bytes written will be passed to the
- * @callback. It is not an error if this is not the same as the
- * requested size, as it can happen e.g. on a partial I/O error,
- * but generally we try to write as many bytes as requested.
- *
- * You are guaranteed that this method will never fail with
- * %G_IO_ERROR_WOULD_BLOCK - if @stream can't accept more data, the
- * method will just wait until this changes.
- *
- * Any outstanding I/O request with higher priority (lower numerical
- * value) will be executed before an outstanding request with lower
- * priority. Default priority is %G_PRIORITY_DEFAULT.
+ * This function is similar to g_output_stream_write_async(), but
+ * takes a #GBytes as input.  Due to the refcounted nature of #GBytes,
+ * this allows the stream to avoid taking a copy of the data.
+ *
+ * However, note that this function may still perform partial writes,
+ * just like g_output_stream_write_async(). If that occurs, to continue
+ * writing, you will need to create a new #GBytes containing just the
+ * remaining bytes, using g_bytes_new_from_bytes(). Passing the same
+ * #GBytes instance multiple times potentially can result in duplicated
+ * data in the output stream.
  *
  * For the synchronous, blocking version of this function, see
  * g_output_stream_write_bytes().
@@ -1069,24 +1105,22 @@
 				   GAsyncReadyCallback  callback,
 				   gpointer             user_data)
 {
-  GSimpleAsyncResult *simple;
+  GTask *task;
   gsize size;
   gconstpointer data;
 
   data = g_bytes_get_data (bytes, &size);
 
-  simple = g_simple_async_result_new (G_OBJECT (stream),
-				      callback, user_data,
-				      g_output_stream_write_bytes_async);
-  g_simple_async_result_set_op_res_gpointer (simple, g_bytes_ref (bytes),
-					     (GDestroyNotify) g_bytes_unref);
+  task = g_task_new (stream, cancellable, callback, user_data);
+  g_task_set_task_data (task, g_bytes_ref (bytes),
+                        (GDestroyNotify) g_bytes_unref);
 
   g_output_stream_write_async (stream,
                                data, size,
                                io_priority,
                                cancellable,
                                write_bytes_callback,
-                               simple);
+                               task);
 }
 
 /**
@@ -1105,48 +1139,40 @@
 				    GAsyncResult   *result,
 				    GError        **error)
 {
-  GSimpleAsyncResult *simple;
-
   g_return_val_if_fail (G_IS_OUTPUT_STREAM (stream), -1);
-  g_return_val_if_fail (g_simple_async_result_is_valid (result, G_OBJECT (stream), g_output_stream_write_bytes_async), -1);
-
-  simple = G_SIMPLE_ASYNC_RESULT (result);
-  if (g_simple_async_result_propagate_error (simple, error))
-    return -1;
-  return g_simple_async_result_get_op_res_gssize (simple);
-}
-
-typedef struct {
-  GInputStream *source;
-  gpointer user_data;
-  GAsyncReadyCallback callback;
-} SpliceUserData;
-=======
-  g_return_val_if_fail (G_IS_OUTPUT_STREAM (stream), FALSE);
-  g_return_val_if_fail (g_task_is_valid (result, stream), FALSE);
-  g_return_val_if_fail (g_async_result_is_tagged (result, g_output_stream_write_async), FALSE);
-
-  /* @result is always the GTask created by g_output_stream_write_async();
-   * we called class->write_finish() from async_ready_write_callback_wrapper.
-   */
+  g_return_val_if_fail (g_task_is_valid (result, stream), -1);
+
   return g_task_propagate_int (G_TASK (result), error);
 }
 
-typedef struct
-{
-  const guint8 *buffer;
-  gsize to_write;
-  gsize bytes_written;
-} AsyncWriteAll;
->>>>>>> 76bed778
-
-static void
-free_async_write_all (gpointer data)
-{
-  g_slice_free (AsyncWriteAll, data);
-}
-
-<<<<<<< HEAD
+static void
+async_ready_splice_callback_wrapper (GObject      *source_object,
+                                     GAsyncResult *res,
+                                     gpointer     _data)
+{
+  GOutputStream *stream = G_OUTPUT_STREAM (source_object);
+  GOutputStreamClass *class;
+  GTask *task = _data;
+  gssize nspliced;
+  GError *error = NULL;
+
+  g_output_stream_clear_pending (stream);
+  
+  if (g_async_result_legacy_propagate_error (res, &error))
+    nspliced = -1;
+  else
+    {
+      class = G_OUTPUT_STREAM_GET_CLASS (stream);
+      nspliced = class->splice_finish (stream, res, &error);
+    }
+
+  if (nspliced >= 0)
+    g_task_return_int (task, nspliced);
+  else
+    g_task_return_error (task, error);
+  g_object_unref (task);
+}
+
 /**
  * g_output_stream_splice_async:
  * @stream: a #GOutputStream.
@@ -1173,331 +1199,6 @@
 			      GCancellable             *cancellable,
 			      GAsyncReadyCallback       callback,
 			      gpointer                  user_data)
-=======
-static void
-write_all_callback (GObject      *stream,
-                    GAsyncResult *result,
-                    gpointer      user_data)
->>>>>>> 76bed778
-{
-  GTask *task = user_data;
-  AsyncWriteAll *data = g_task_get_task_data (task);
-
-  if (result)
-    {
-      GError *error = NULL;
-      gssize nwritten;
-
-      nwritten = g_output_stream_write_finish (G_OUTPUT_STREAM (stream), result, &error);
-
-      if (nwritten == -1)
-        {
-          g_task_return_error (task, error);
-          g_object_unref (task);
-          return;
-        }
-
-      g_assert_cmpint (nwritten, <=, data->to_write);
-      g_warn_if_fail (nwritten > 0);
-
-      data->to_write -= nwritten;
-      data->bytes_written += nwritten;
-    }
-
-  if (data->to_write == 0)
-    {
-<<<<<<< HEAD
-      g_simple_async_report_take_gerror_in_idle (G_OBJECT (stream),
-					    callback,
-					    user_data,
-					    error);
-      return;
-=======
-      g_task_return_boolean (task, TRUE);
-      g_object_unref (task);
->>>>>>> 76bed778
-    }
-
-  else
-    g_output_stream_write_async (G_OUTPUT_STREAM (stream),
-                                 data->buffer + data->bytes_written,
-                                 data->to_write,
-                                 g_task_get_priority (task),
-                                 g_task_get_cancellable (task),
-                                 write_all_callback, task);
-}
-
-static void
-write_all_async_thread (GTask        *task,
-                        gpointer      source_object,
-                        gpointer      task_data,
-                        GCancellable *cancellable)
-{
-  GOutputStream *stream = source_object;
-  AsyncWriteAll *data = task_data;
-  GError *error = NULL;
-
-  if (g_output_stream_write_all (stream, data->buffer, data->to_write, &data->bytes_written,
-                                 g_task_get_cancellable (task), &error))
-    g_task_return_boolean (task, TRUE);
-  else
-    g_task_return_error (task, error);
-}
-
-/**
- * g_output_stream_write_all_async:
- * @stream: A #GOutputStream
- * @buffer: (array length=count) (element-type guint8): the buffer containing the data to write
- * @count: the number of bytes to write
- * @io_priority: the io priority of the request
- * @cancellable: (allow-none): optional #GCancellable object, %NULL to ignore
- * @callback: (scope async): callback to call when the request is satisfied
- * @user_data: (closure): the data to pass to callback function
- *
- * Request an asynchronous write of @count bytes from @buffer into
- * the stream. When the operation is finished @callback will be called.
- * You can then call g_output_stream_write_all_finish() to get the result of the
- * operation.
- *
- * This is the asynchronous version of g_output_stream_write_all().
- *
- * Call g_output_stream_write_all_finish() to collect the result.
- *
- * Any outstanding I/O request with higher priority (lower numerical
- * value) will be executed before an outstanding request with lower
- * priority. Default priority is %G_PRIORITY_DEFAULT.
- *
- * Note that no copy of @buffer will be made, so it must stay valid
- * until @callback is called.
- *
- * Since: 2.44
- */
-void
-g_output_stream_write_all_async (GOutputStream       *stream,
-                                 const void          *buffer,
-                                 gsize                count,
-                                 int                  io_priority,
-                                 GCancellable        *cancellable,
-                                 GAsyncReadyCallback  callback,
-                                 gpointer             user_data)
-{
-  AsyncWriteAll *data;
-  GTask *task;
-
-  g_return_if_fail (G_IS_OUTPUT_STREAM (stream));
-  g_return_if_fail (buffer != NULL || count == 0);
-
-  task = g_task_new (stream, cancellable, callback, user_data);
-  data = g_slice_new0 (AsyncWriteAll);
-  data->buffer = buffer;
-  data->to_write = count;
-
-  g_task_set_task_data (task, data, free_async_write_all);
-  g_task_set_priority (task, io_priority);
-
-  /* If async writes are going to be handled via the threadpool anyway
-   * then we may as well do it with a single dispatch instead of
-   * bouncing in and out.
-   */
-  if (g_output_stream_async_write_is_via_threads (stream))
-    {
-      g_task_run_in_thread (task, write_all_async_thread);
-      g_object_unref (task);
-    }
-  else
-    write_all_callback (G_OBJECT (stream), NULL, task);
-}
-
-/**
- * g_output_stream_write_all_finish:
- * @stream: a #GOutputStream
- * @result: a #GAsyncResult
- * @bytes_written: (out): location to store the number of bytes that was written to the stream
- * @error: a #GError location to store the error occurring, or %NULL to ignore.
- *
- * Finishes an asynchronous stream write operation started with
- * g_output_stream_write_all_async().
- *
- * As a special exception to the normal conventions for functions that
- * use #GError, if this function returns %FALSE (and sets @error) then
- * @bytes_written will be set to the number of bytes that were
- * successfully written before the error was encountered.  This
- * functionality is only available from C.  If you need it from another
- * language then you must write your own loop around
- * g_output_stream_write_async().
- *
- * Returns: %TRUE on success, %FALSE if there was an error
- *
- * Since: 2.44
- **/
-gboolean
-g_output_stream_write_all_finish (GOutputStream  *stream,
-                                  GAsyncResult   *result,
-                                  gsize          *bytes_written,
-                                  GError        **error)
-{
-  GTask *task;
-
-  g_return_val_if_fail (G_IS_OUTPUT_STREAM (stream), FALSE);
-  g_return_val_if_fail (g_task_is_valid (result, stream), FALSE);
-
-  task = G_TASK (result);
-
-  if (bytes_written)
-    {
-      AsyncWriteAll *data = (AsyncWriteAll *)g_task_get_task_data (task);
-
-      *bytes_written = data->bytes_written;
-    }
-
-  return g_task_propagate_boolean (task, error);
-}
-
-static void
-write_bytes_callback (GObject      *stream,
-                      GAsyncResult *result,
-                      gpointer      user_data)
-{
-  GTask *task = user_data;
-  GError *error = NULL;
-  gssize nwrote;
-
-  nwrote = g_output_stream_write_finish (G_OUTPUT_STREAM (stream),
-                                         result, &error);
-  if (nwrote == -1)
-    g_task_return_error (task, error);
-  else
-    g_task_return_int (task, nwrote);
-  g_object_unref (task);
-}
-
-/**
- * g_output_stream_write_bytes_async:
- * @stream: A #GOutputStream.
- * @bytes: The bytes to write
- * @io_priority: the io priority of the request.
- * @cancellable: (allow-none): optional #GCancellable object, %NULL to ignore.
- * @callback: (scope async): callback to call when the request is satisfied
- * @user_data: (closure): the data to pass to callback function
- *
- * This function is similar to g_output_stream_write_async(), but
- * takes a #GBytes as input.  Due to the refcounted nature of #GBytes,
- * this allows the stream to avoid taking a copy of the data.
- *
- * However, note that this function may still perform partial writes,
- * just like g_output_stream_write_async(). If that occurs, to continue
- * writing, you will need to create a new #GBytes containing just the
- * remaining bytes, using g_bytes_new_from_bytes(). Passing the same
- * #GBytes instance multiple times potentially can result in duplicated
- * data in the output stream.
- *
- * For the synchronous, blocking version of this function, see
- * g_output_stream_write_bytes().
- **/
-void
-g_output_stream_write_bytes_async (GOutputStream       *stream,
-				   GBytes              *bytes,
-				   int                  io_priority,
-				   GCancellable        *cancellable,
-				   GAsyncReadyCallback  callback,
-				   gpointer             user_data)
-{
-  GTask *task;
-  gsize size;
-  gconstpointer data;
-
-  data = g_bytes_get_data (bytes, &size);
-
-  task = g_task_new (stream, cancellable, callback, user_data);
-  g_task_set_task_data (task, g_bytes_ref (bytes),
-                        (GDestroyNotify) g_bytes_unref);
-
-  g_output_stream_write_async (stream,
-                               data, size,
-                               io_priority,
-                               cancellable,
-                               write_bytes_callback,
-                               task);
-}
-
-/**
- * g_output_stream_write_bytes_finish:
- * @stream: a #GOutputStream.
- * @result: a #GAsyncResult.
-<<<<<<< HEAD
-=======
- * @error: a #GError location to store the error occurring, or %NULL to
- * ignore.
- *
- * Finishes a stream write-from-#GBytes operation.
- *
- * Returns: a #gssize containing the number of bytes written to the stream.
- **/
-gssize
-g_output_stream_write_bytes_finish (GOutputStream  *stream,
-				    GAsyncResult   *result,
-				    GError        **error)
-{
-  g_return_val_if_fail (G_IS_OUTPUT_STREAM (stream), -1);
-  g_return_val_if_fail (g_task_is_valid (result, stream), -1);
-
-  return g_task_propagate_int (G_TASK (result), error);
-}
-
-static void
-async_ready_splice_callback_wrapper (GObject      *source_object,
-                                     GAsyncResult *res,
-                                     gpointer     _data)
-{
-  GOutputStream *stream = G_OUTPUT_STREAM (source_object);
-  GOutputStreamClass *class;
-  GTask *task = _data;
-  gssize nspliced;
-  GError *error = NULL;
-
-  g_output_stream_clear_pending (stream);
-  
-  if (g_async_result_legacy_propagate_error (res, &error))
-    nspliced = -1;
-  else
-    {
-      class = G_OUTPUT_STREAM_GET_CLASS (stream);
-      nspliced = class->splice_finish (stream, res, &error);
-    }
-
-  if (nspliced >= 0)
-    g_task_return_int (task, nspliced);
-  else
-    g_task_return_error (task, error);
-  g_object_unref (task);
-}
-
-/**
- * g_output_stream_splice_async:
- * @stream: a #GOutputStream.
- * @source: a #GInputStream. 
- * @flags: a set of #GOutputStreamSpliceFlags.
- * @io_priority: the io priority of the request.
- * @cancellable: (allow-none): optional #GCancellable object, %NULL to ignore. 
- * @callback: (scope async): a #GAsyncReadyCallback. 
- * @user_data: (closure): user data passed to @callback.
- * 
- * Splices a stream asynchronously.
- * When the operation is finished @callback will be called.
- * You can then call g_output_stream_splice_finish() to get the 
- * result of the operation.
- *
- * For the synchronous, blocking version of this function, see 
- * g_output_stream_splice().
- **/
-void
-g_output_stream_splice_async (GOutputStream            *stream,
-			      GInputStream             *source,
-			      GOutputStreamSpliceFlags  flags,
-			      int                       io_priority,
-			      GCancellable             *cancellable,
-			      GAsyncReadyCallback       callback,
-			      gpointer                  user_data)
 {
   GOutputStreamClass *class;
   GTask *task;
@@ -1537,7 +1238,6 @@
  * g_output_stream_splice_finish:
  * @stream: a #GOutputStream.
  * @result: a #GAsyncResult.
->>>>>>> 76bed778
  * @error: a #GError location to store the error occurring, or %NULL to 
  * ignore.
  *
@@ -1553,13 +1253,9 @@
 			       GAsyncResult   *result,
 			       GError        **error)
 {
-<<<<<<< HEAD
-  GOutputStreamClass *class;
-=======
   g_return_val_if_fail (G_IS_OUTPUT_STREAM (stream), FALSE);
   g_return_val_if_fail (g_task_is_valid (result, stream), FALSE);
   g_return_val_if_fail (g_async_result_is_tagged (result, g_output_stream_splice_async), FALSE);
->>>>>>> 76bed778
 
   /* @result is always the GTask created by g_output_stream_splice_async();
    * we called class->splice_finish() from async_ready_splice_callback_wrapper.
@@ -1578,13 +1274,6 @@
   gboolean flushed;
   GError *error = NULL;
 
-<<<<<<< HEAD
-  if (g_async_result_legacy_propagate_error (result, error))
-    return -1;
-  
-  class = G_OUTPUT_STREAM_GET_CLASS (stream);
-  return class->splice_finish (stream, result, error);
-=======
   g_output_stream_clear_pending (stream);
   
   if (g_async_result_legacy_propagate_error (res, &error))
@@ -1600,7 +1289,6 @@
   else
     g_task_return_error (task, error);
   g_object_unref (task);
->>>>>>> 76bed778
 }
 
 /**
@@ -1638,15 +1326,8 @@
 
   if (!g_output_stream_set_pending (stream, &error))
     {
-<<<<<<< HEAD
-      g_simple_async_report_take_gerror_in_idle (G_OBJECT (stream),
-					    callback,
-					    user_data,
-					    error);
-=======
       g_task_return_error (task, error);
       g_object_unref (task);
->>>>>>> 76bed778
       return;
     }
 
@@ -1679,11 +1360,6 @@
                               GAsyncResult   *result,
                               GError        **error)
 {
-<<<<<<< HEAD
-  GOutputStreamClass *klass;
-
-=======
->>>>>>> 76bed778
   g_return_val_if_fail (G_IS_OUTPUT_STREAM (stream), FALSE);
   g_return_val_if_fail (g_task_is_valid (result, stream), FALSE);
   g_return_val_if_fail (g_async_result_is_tagged (result, g_output_stream_flush_async), FALSE);
@@ -1695,14 +1371,6 @@
 }
 
 
-<<<<<<< HEAD
-  if (g_async_result_legacy_propagate_error (result, error))
-    return FALSE;
-  else if (g_async_result_is_tagged (result, g_output_stream_flush_async))
-    {
-      /* Special case default implementation */
-      return 0;
-=======
 static void
 async_ready_close_callback_wrapper (GObject      *source_object,
                                     GAsyncResult *res,
@@ -1746,7 +1414,6 @@
   if (!g_async_result_legacy_propagate_error (res, &error))
     {
       class->flush_finish (stream, res, &error);
->>>>>>> 76bed778
     }
 
   /* propagate the possible error */
@@ -1847,15 +1514,8 @@
 
   if (stream->priv->closed)
     {
-<<<<<<< HEAD
-      g_simple_async_report_take_gerror_in_idle (G_OBJECT (stream),
-					    callback,
-					    user_data,
-					    error);
-=======
       g_task_return_boolean (task, TRUE);
       g_object_unref (task);
->>>>>>> 76bed778
       return;
     }
 
@@ -1908,32 +1568,14 @@
                               GAsyncResult   *result,
                               GError        **error)
 {
-<<<<<<< HEAD
-  GOutputStreamClass *class;
-
-=======
->>>>>>> 76bed778
   g_return_val_if_fail (G_IS_OUTPUT_STREAM (stream), FALSE);
   g_return_val_if_fail (g_task_is_valid (result, stream), FALSE);
   g_return_val_if_fail (g_async_result_is_tagged (result, g_output_stream_close_async), FALSE);
 
-<<<<<<< HEAD
-  if (g_async_result_legacy_propagate_error (result, error))
-    return FALSE;
-  else if (g_async_result_is_tagged (result, g_output_stream_close_async))
-    {
-      /* Special case already closed */
-      return TRUE;
-    }
-
-  class = G_OUTPUT_STREAM_GET_CLASS (stream);
-  return class->close_finish (stream, result, error);
-=======
   /* @result is always the GTask created by g_output_stream_close_async();
    * we called class->close_finish() from async_ready_close_callback_wrapper.
    */
   return g_task_propagate_boolean (G_TASK (result), error);
->>>>>>> 76bed778
 }
 
 /**
@@ -2092,27 +1734,10 @@
   const void         *buffer;
   gsize               count_requested;
   gssize              count_written;
-
-  GCancellable       *cancellable;
-  gint                io_priority;
-  gboolean            need_idle;
 } WriteData;
 
 static void
 free_write_data (WriteData *op)
-<<<<<<< HEAD
-{
-  if (op->cancellable)
-    g_object_unref (op->cancellable);
-  g_slice_free (WriteData, op);
-}
-
-static void
-write_async_thread (GSimpleAsyncResult *res,
-                    GObject            *object,
-                    GCancellable       *cancellable)
-=======
->>>>>>> 76bed778
 {
   g_slice_free (WriteData, op);
 }
@@ -2129,18 +1754,6 @@
   GError *error = NULL;
   gssize count_written;
 
-<<<<<<< HEAD
-  class = G_OUTPUT_STREAM_GET_CLASS (object);
-  op = g_simple_async_result_get_op_res_gpointer (res);
-  op->count_written = class->write_fn (G_OUTPUT_STREAM (object), op->buffer, op->count_requested,
-				       cancellable, &error);
-  if (op->count_written == -1)
-    g_simple_async_result_take_error (res, error);
-}
-
-static void write_async_pollable (GPollableOutputStream *stream,
-				  GSimpleAsyncResult    *result);
-=======
   class = G_OUTPUT_STREAM_GET_CLASS (stream);
   count_written = class->write_fn (stream, op->buffer, op->count_requested,
                                    cancellable, &error);
@@ -2152,40 +1765,19 @@
 
 static void write_async_pollable (GPollableOutputStream *stream,
                                   GTask                 *task);
->>>>>>> 76bed778
 
 static gboolean
 write_async_pollable_ready (GPollableOutputStream *stream,
 			    gpointer               user_data)
 {
-<<<<<<< HEAD
-  GSimpleAsyncResult *result = user_data;
-
-  write_async_pollable (stream, result);
-=======
   GTask *task = user_data;
 
   write_async_pollable (stream, task);
->>>>>>> 76bed778
   return FALSE;
 }
 
 static void
 write_async_pollable (GPollableOutputStream *stream,
-<<<<<<< HEAD
-		      GSimpleAsyncResult    *result)
-{
-  GError *error = NULL;
-  WriteData *op = g_simple_async_result_get_op_res_gpointer (result);
-
-  if (g_cancellable_set_error_if_cancelled (op->cancellable, &error))
-    op->count_written = -1;
-  else
-    {
-      op->count_written = G_POLLABLE_OUTPUT_STREAM_GET_INTERFACE (stream)->
-	write_nonblocking (stream, op->buffer, op->count_requested, &error);
-    }
-=======
                       GTask                 *task)
 {
   GError *error = NULL;
@@ -2197,47 +1789,25 @@
 
   count_written = G_POLLABLE_OUTPUT_STREAM_GET_INTERFACE (stream)->
     write_nonblocking (stream, op->buffer, op->count_requested, &error);
->>>>>>> 76bed778
 
   if (g_error_matches (error, G_IO_ERROR, G_IO_ERROR_WOULD_BLOCK))
     {
       GSource *source;
 
       g_error_free (error);
-<<<<<<< HEAD
-      op->need_idle = FALSE;
-
-      source = g_pollable_output_stream_create_source (stream, op->cancellable);
-      g_source_set_callback (source,
-			     (GSourceFunc) write_async_pollable_ready,
-			     g_object_ref (result), g_object_unref);
-      g_source_set_priority (source, op->io_priority);
-      g_source_attach (source, g_main_context_get_thread_default ());
-=======
 
       source = g_pollable_output_stream_create_source (stream,
                                                        g_task_get_cancellable (task));
       g_task_attach_source (task, source,
                             (GSourceFunc) write_async_pollable_ready);
->>>>>>> 76bed778
       g_source_unref (source);
       return;
     }
 
-<<<<<<< HEAD
-  if (op->count_written == -1)
-    g_simple_async_result_take_error (result, error);
-
-  if (op->need_idle)
-    g_simple_async_result_complete_in_idle (result);
-  else
-    g_simple_async_result_complete (result);
-=======
   if (count_written == -1)
     g_task_return_error (task, error);
   else
     g_task_return_int (task, count_written);
->>>>>>> 76bed778
 }
 
 static void
@@ -2253,22 +1823,6 @@
   WriteData *op;
 
   op = g_slice_new0 (WriteData);
-<<<<<<< HEAD
-  res = g_simple_async_result_new (G_OBJECT (stream), callback, user_data, g_output_stream_real_write_async);
-  g_simple_async_result_set_op_res_gpointer (res, op, (GDestroyNotify) free_write_data);
-  op->buffer = buffer;
-  op->count_requested = count;
-  op->cancellable = cancellable ? g_object_ref (cancellable) : NULL;
-  op->io_priority = io_priority;
-  op->need_idle = TRUE;
-  
-  if (G_IS_POLLABLE_OUTPUT_STREAM (stream) &&
-      g_pollable_output_stream_can_poll (G_POLLABLE_OUTPUT_STREAM (stream)))
-    write_async_pollable (G_POLLABLE_OUTPUT_STREAM (stream), res);
-  else
-    g_simple_async_result_run_in_thread (res, write_async_thread, io_priority, cancellable);
-  g_object_unref (res);
-=======
   task = g_task_new (stream, cancellable, callback, user_data);
   g_task_set_check_cancellable (task, FALSE);
   g_task_set_task_data (task, op, (GDestroyNotify) free_write_data);
@@ -2280,7 +1834,6 @@
   else
     g_task_run_in_thread (task, write_async_thread);
   g_object_unref (task);
->>>>>>> 76bed778
 }
 
 static gssize
@@ -2290,17 +1843,7 @@
 {
   g_return_val_if_fail (g_task_is_valid (result, stream), FALSE);
 
-<<<<<<< HEAD
-  g_warn_if_fail (g_simple_async_result_get_source_tag (simple) == g_output_stream_real_write_async);
-
-  if (g_simple_async_result_propagate_error (simple, error))
-    return -1;
-
-  op = g_simple_async_result_get_op_res_gpointer (simple);
-  return op->count_written;
-=======
   return g_task_propagate_int (G_TASK (result), error);
->>>>>>> 76bed778
 }
 
 typedef struct {
@@ -2416,19 +1959,6 @@
   SpliceData *op = g_task_get_task_data (task);
   gssize ret;
 
-<<<<<<< HEAD
-  stream = G_OUTPUT_STREAM (object);
-  class = G_OUTPUT_STREAM_GET_CLASS (object);
-  op = g_simple_async_result_get_op_res_gpointer (result);
-  
-  op->bytes_copied = class->splice (stream,
-				    op->source,
-				    op->flags,
-				    cancellable,
-				    &error);
-  if (op->bytes_copied == -1)
-    g_simple_async_result_take_error (result, error);
-=======
   class = G_OUTPUT_STREAM_GET_CLASS (g_task_get_source_object (task));
 
   ret = class->write_finish (G_OUTPUT_STREAM (source), res, &op->error);
@@ -2512,7 +2042,6 @@
     g_task_return_error (task, error);
   else
     g_task_return_int (task, bytes_copied);
->>>>>>> 76bed778
 }
 
 static void
@@ -2556,17 +2085,7 @@
 {
   g_return_val_if_fail (g_task_is_valid (result, stream), FALSE);
 
-<<<<<<< HEAD
-  g_warn_if_fail (g_simple_async_result_get_source_tag (simple) == g_output_stream_real_splice_async);
-
-  if (g_simple_async_result_propagate_error (simple, error))
-    return -1;
-
-  op = g_simple_async_result_get_op_res_gpointer (simple);
-  return op->bytes_copied;
-=======
   return g_task_propagate_int (G_TASK (result), error);
->>>>>>> 76bed778
 }
 
 
@@ -2586,15 +2105,10 @@
   if (class->flush)
     result = class->flush (stream, cancellable, &error);
 
-<<<<<<< HEAD
-  if (!result)
-    g_simple_async_result_take_error (res, error);
-=======
   if (result)
     g_task_return_boolean (task, TRUE);
   else
     g_task_return_error (task, error);
->>>>>>> 76bed778
 }
 
 static void
@@ -2617,17 +2131,9 @@
                                    GAsyncResult   *result,
                                    GError        **error)
 {
-<<<<<<< HEAD
-  GSimpleAsyncResult *simple = G_SIMPLE_ASYNC_RESULT (result);
-
-  if (g_simple_async_result_propagate_error (simple, error))
-    return FALSE;
-  return TRUE;
-=======
   g_return_val_if_fail (g_task_is_valid (result, stream), FALSE);
 
   return g_task_propagate_boolean (G_TASK (result), error);
->>>>>>> 76bed778
 }
 
 static void
@@ -2664,14 +2170,7 @@
       if (!result)
         class->close_fn (stream, cancellable, NULL);
       else
-<<<<<<< HEAD
-        result = class->close_fn (G_OUTPUT_STREAM (object), cancellable, &error);
-
-      if (!result)
-        g_simple_async_result_take_error (res, error);
-=======
         result = class->close_fn (stream, cancellable, &error);
->>>>>>> 76bed778
     }
 
   if (result)
@@ -2700,17 +2199,7 @@
                                    GAsyncResult   *result,
                                    GError        **error)
 {
-<<<<<<< HEAD
-  GSimpleAsyncResult *simple = G_SIMPLE_ASYNC_RESULT (result);
-
-  g_warn_if_fail (g_simple_async_result_get_source_tag (simple) == g_output_stream_real_close_async);
-
-  if (g_simple_async_result_propagate_error (simple, error))
-    return FALSE;
-  return TRUE;
-=======
   g_return_val_if_fail (g_task_is_valid (result, stream), FALSE);
 
   return g_task_propagate_boolean (G_TASK (result), error);
->>>>>>> 76bed778
 }