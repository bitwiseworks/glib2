--- conflicted
+++ resolved
@@ -21,11 +21,8 @@
 
 #include <glib-object.h>
 
-<<<<<<< HEAD
-=======
 G_BEGIN_DECLS
 
->>>>>>> 76bed778
 typedef struct _GSettingsSchemaSource                       GSettingsSchemaSource;
 typedef struct _GSettingsSchema                             GSettingsSchema;
 typedef struct _GSettingsSchemaKey                          GSettingsSchemaKey;
@@ -41,32 +38,23 @@
 GLIB_AVAILABLE_IN_2_32
 void                    g_settings_schema_source_unref                  (GSettingsSchemaSource  *source);
 
-<<<<<<< HEAD
-=======
 GLIB_AVAILABLE_IN_2_32
->>>>>>> 76bed778
 GSettingsSchemaSource * g_settings_schema_source_new_from_directory     (const gchar            *directory,
                                                                          GSettingsSchemaSource  *parent,
                                                                          gboolean                trusted,
                                                                          GError                **error);
 
-<<<<<<< HEAD
-=======
 GLIB_AVAILABLE_IN_2_32
->>>>>>> 76bed778
 GSettingsSchema *       g_settings_schema_source_lookup                 (GSettingsSchemaSource  *source,
                                                                          const gchar            *schema_id,
                                                                          gboolean                recursive);
 
-<<<<<<< HEAD
-=======
 GLIB_AVAILABLE_IN_2_40
 void                    g_settings_schema_source_list_schemas           (GSettingsSchemaSource   *source,
                                                                          gboolean                 recursive,
                                                                          gchar                 ***non_relocatable,
                                                                          gchar                 ***relocatable);
 
->>>>>>> 76bed778
 #define                 G_TYPE_SETTINGS_SCHEMA                          (g_settings_schema_get_type ())
 GLIB_AVAILABLE_IN_2_32
 GType                   g_settings_schema_get_type                      (void) G_GNUC_CONST;
@@ -76,10 +64,6 @@
 GLIB_AVAILABLE_IN_2_32
 void                    g_settings_schema_unref                         (GSettingsSchema        *schema);
 
-<<<<<<< HEAD
-const gchar *           g_settings_schema_get_id                        (GSettingsSchema        *schema);
-const gchar *           g_settings_schema_get_path                      (GSettingsSchema        *schema);
-=======
 GLIB_AVAILABLE_IN_2_32
 const gchar *           g_settings_schema_get_id                        (GSettingsSchema        *schema);
 GLIB_AVAILABLE_IN_2_32
@@ -124,6 +108,5 @@
 const gchar *           g_settings_schema_key_get_description           (GSettingsSchemaKey     *key);
 
 G_END_DECLS
->>>>>>> 76bed778
 
 #endif /* __G_SETTINGS_SCHEMA_H__ */