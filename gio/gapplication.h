/*
 * Copyright © 2010 Codethink Limited
 *
 * This program is free software: you can redistribute it and/or modify
 * it under the terms of the GNU Lesser General Public License as published
 * by the Free Software Foundation; either version 2 of the licence or (at
 * your option) any later version.
 *
 * This library is distributed in the hope that it will be useful,
 * but WITHOUT ANY WARRANTY; without even the implied warranty of
 * MERCHANTABILITY or FITNESS FOR A PARTICULAR PURPOSE.  See the GNU
 * Lesser General Public License for more details.
 *
 * You should have received a copy of the GNU Lesser General
 * Public License along with this library; if not, see <http://www.gnu.org/licenses/>.
 *
 * Authors: Ryan Lortie <desrt@desrt.ca>
 */

#ifndef __G_APPLICATION_H__
#define __G_APPLICATION_H__

#if !defined (__GIO_GIO_H_INSIDE__) && !defined (GIO_COMPILATION)
#error "Only <gio/gio.h> can be included directly."
#endif

<<<<<<< HEAD
#ifndef __G_APPLICATION_H__
#define __G_APPLICATION_H__

=======
>>>>>>> 76bed778
#include <gio/giotypes.h>

G_BEGIN_DECLS

#define G_TYPE_APPLICATION                                  (g_application_get_type ())
#define G_APPLICATION(inst)                                 (G_TYPE_CHECK_INSTANCE_CAST ((inst),                     \
                                                             G_TYPE_APPLICATION, GApplication))
#define G_APPLICATION_CLASS(class)                          (G_TYPE_CHECK_CLASS_CAST ((class),                       \
                                                             G_TYPE_APPLICATION, GApplicationClass))
#define G_IS_APPLICATION(inst)                              (G_TYPE_CHECK_INSTANCE_TYPE ((inst), G_TYPE_APPLICATION))
#define G_IS_APPLICATION_CLASS(class)                       (G_TYPE_CHECK_CLASS_TYPE ((class), G_TYPE_APPLICATION))
#define G_APPLICATION_GET_CLASS(inst)                       (G_TYPE_INSTANCE_GET_CLASS ((inst),                      \
                                                             G_TYPE_APPLICATION, GApplicationClass))

typedef struct _GApplicationPrivate                         GApplicationPrivate;
typedef struct _GApplicationClass                           GApplicationClass;

<<<<<<< HEAD
/**
 * GApplication:
 *
 * Since: 2.28
 */
=======
>>>>>>> 76bed778
struct _GApplication
{
  /*< private >*/
  GObject parent_instance;

  GApplicationPrivate *priv;
};

struct _GApplicationClass
{
  /*< private >*/
  GObjectClass parent_class;

  /*< public >*/
  /* signals */
  void                      (* startup)             (GApplication              *application);

  void                      (* activate)            (GApplication              *application);

  void                      (* open)                (GApplication              *application,
                                                     GFile                    **files,
                                                     gint                       n_files,
                                                     const gchar               *hint);

  int                       (* command_line)        (GApplication              *application,
                                                     GApplicationCommandLine   *command_line);

  /* vfuncs */
<<<<<<< HEAD
=======

  /**
   * GApplicationClass::local_command_line:
   * @application: a #GApplication
   * @arguments: (inout) (array zero-terminated=1): array of command line arguments
   * @exit_status: (out): exit status to fill after processing the command line.
   *
   * This virtual function is always invoked in the local instance. It
   * gets passed a pointer to a %NULL-terminated copy of @argv and is
   * expected to remove arguments that it handled (shifting up remaining
   * arguments).
   *
   * The last argument to local_command_line() is a pointer to the @status
   * variable which can used to set the exit status that is returned from
   * g_application_run().
   *
   * See g_application_run() for more details on #GApplication startup.
   *
   * Returns: %TRUE if the commandline has been completely handled
   */
>>>>>>> 76bed778
  gboolean                  (* local_command_line)  (GApplication              *application,
                                                     gchar                   ***arguments,
                                                     int                       *exit_status);

  void                      (* before_emit)         (GApplication              *application,
                                                     GVariant                  *platform_data);
  void                      (* after_emit)          (GApplication              *application,
                                                     GVariant                  *platform_data);
  void                      (* add_platform_data)   (GApplication              *application,
                                                     GVariantBuilder           *builder);
  void                      (* quit_mainloop)       (GApplication              *application);
  void                      (* run_mainloop)        (GApplication              *application);
  void                      (* shutdown)            (GApplication              *application);

  gboolean                  (* dbus_register)       (GApplication              *application,
                                                     GDBusConnection           *connection,
                                                     const gchar               *object_path,
                                                     GError                   **error);
  void                      (* dbus_unregister)     (GApplication              *application,
                                                     GDBusConnection           *connection,
                                                     const gchar               *object_path);
<<<<<<< HEAD

  /*< private >*/
  gpointer padding[9];
};

GType                   g_application_get_type                          (void) G_GNUC_CONST;

gboolean                g_application_id_is_valid                       (const gchar              *application_id);

GApplication *          g_application_new                               (const gchar              *application_id,
                                                                         GApplicationFlags         flags);

const gchar *           g_application_get_application_id                (GApplication             *application);
=======
  gint                      (* handle_local_options)(GApplication              *application,
                                                     GVariantDict              *options);

  /*< private >*/
  gpointer padding[8];
};

GLIB_AVAILABLE_IN_ALL
GType                   g_application_get_type                          (void) G_GNUC_CONST;

GLIB_AVAILABLE_IN_ALL
gboolean                g_application_id_is_valid                       (const gchar              *application_id);

GLIB_AVAILABLE_IN_ALL
GApplication *          g_application_new                               (const gchar              *application_id,
                                                                         GApplicationFlags         flags);

GLIB_AVAILABLE_IN_ALL
const gchar *           g_application_get_application_id                (GApplication             *application);
GLIB_AVAILABLE_IN_ALL
>>>>>>> 76bed778
void                    g_application_set_application_id                (GApplication             *application,
                                                                         const gchar              *application_id);

GLIB_AVAILABLE_IN_2_34
GDBusConnection *       g_application_get_dbus_connection               (GApplication             *application);
GLIB_AVAILABLE_IN_2_34
const gchar *           g_application_get_dbus_object_path              (GApplication             *application);

<<<<<<< HEAD
guint                   g_application_get_inactivity_timeout            (GApplication             *application);
void                    g_application_set_inactivity_timeout            (GApplication             *application,
                                                                         guint                     inactivity_timeout);

GApplicationFlags       g_application_get_flags                         (GApplication             *application);
void                    g_application_set_flags                         (GApplication             *application,
                                                                         GApplicationFlags         flags);

=======
GLIB_AVAILABLE_IN_ALL
guint                   g_application_get_inactivity_timeout            (GApplication             *application);
GLIB_AVAILABLE_IN_ALL
void                    g_application_set_inactivity_timeout            (GApplication             *application,
                                                                         guint                     inactivity_timeout);

GLIB_AVAILABLE_IN_ALL
GApplicationFlags       g_application_get_flags                         (GApplication             *application);
GLIB_AVAILABLE_IN_ALL
void                    g_application_set_flags                         (GApplication             *application,
                                                                         GApplicationFlags         flags);

GLIB_AVAILABLE_IN_2_42
const gchar *           g_application_get_resource_base_path            (GApplication             *application);
GLIB_AVAILABLE_IN_2_42
void                    g_application_set_resource_base_path            (GApplication             *application,
                                                                         const gchar              *resource_path);

>>>>>>> 76bed778
GLIB_DEPRECATED
void                    g_application_set_action_group                  (GApplication             *application,
                                                                         GActionGroup             *action_group);

<<<<<<< HEAD
gboolean                g_application_get_is_registered                 (GApplication             *application);
gboolean                g_application_get_is_remote                     (GApplication             *application);

=======
GLIB_AVAILABLE_IN_2_40
void                    g_application_add_main_option_entries           (GApplication             *application,
                                                                         const GOptionEntry       *entries);

GLIB_AVAILABLE_IN_2_42
void                    g_application_add_main_option                   (GApplication             *application,
                                                                         const char               *long_name,
                                                                         char                      short_name,
                                                                         GOptionFlags              flags,
                                                                         GOptionArg                arg,
                                                                         const char               *description,
                                                                         const char               *arg_description);
GLIB_AVAILABLE_IN_2_40
void                    g_application_add_option_group                  (GApplication             *application,
                                                                         GOptionGroup             *group);

GLIB_AVAILABLE_IN_ALL
gboolean                g_application_get_is_registered                 (GApplication             *application);
GLIB_AVAILABLE_IN_ALL
gboolean                g_application_get_is_remote                     (GApplication             *application);

GLIB_AVAILABLE_IN_ALL
>>>>>>> 76bed778
gboolean                g_application_register                          (GApplication             *application,
                                                                         GCancellable             *cancellable,
                                                                         GError                  **error);

<<<<<<< HEAD
void                    g_application_hold                              (GApplication             *application);
void                    g_application_release                           (GApplication             *application);

void                    g_application_activate                          (GApplication             *application);

=======
GLIB_AVAILABLE_IN_ALL
void                    g_application_hold                              (GApplication             *application);
GLIB_AVAILABLE_IN_ALL
void                    g_application_release                           (GApplication             *application);

GLIB_AVAILABLE_IN_ALL
void                    g_application_activate                          (GApplication             *application);

GLIB_AVAILABLE_IN_ALL
>>>>>>> 76bed778
void                    g_application_open                              (GApplication             *application,
                                                                         GFile                   **files,
                                                                         gint                      n_files,
                                                                         const gchar              *hint);

<<<<<<< HEAD
=======
GLIB_AVAILABLE_IN_ALL
>>>>>>> 76bed778
int                     g_application_run                               (GApplication             *application,
                                                                         int                       argc,
                                                                         char                    **argv);

<<<<<<< HEAD
=======
GLIB_AVAILABLE_IN_2_32
>>>>>>> 76bed778
void                    g_application_quit                              (GApplication             *application);

GLIB_AVAILABLE_IN_2_32
GApplication *          g_application_get_default                       (void);
GLIB_AVAILABLE_IN_2_32
void                    g_application_set_default                       (GApplication             *application);
<<<<<<< HEAD
=======

GLIB_AVAILABLE_IN_2_38
void                    g_application_mark_busy                         (GApplication             *application);
GLIB_AVAILABLE_IN_2_38
void                    g_application_unmark_busy                       (GApplication             *application);
GLIB_AVAILABLE_IN_2_44
gboolean                g_application_get_is_busy                       (GApplication             *application);

GLIB_AVAILABLE_IN_2_40
void                    g_application_send_notification                 (GApplication             *application,
                                                                         const gchar              *id,
                                                                         GNotification            *notification);
GLIB_AVAILABLE_IN_2_40
void                    g_application_withdraw_notification             (GApplication             *application,
                                                                         const gchar              *id);

GLIB_AVAILABLE_IN_2_44
void                    g_application_bind_busy_property                (GApplication             *application,
                                                                         gpointer                  object,
                                                                         const gchar              *property);

GLIB_AVAILABLE_IN_2_44
void                    g_application_unbind_busy_property              (GApplication             *application,
                                                                         gpointer                  object,
                                                                         const gchar              *property);
>>>>>>> 76bed778

G_END_DECLS

#endif /* __G_APPLICATION_H__ */<|MERGE_RESOLUTION|>--- conflicted
+++ resolved
@@ -24,12 +24,6 @@
 #error "Only <gio/gio.h> can be included directly."
 #endif
 
-<<<<<<< HEAD
-#ifndef __G_APPLICATION_H__
-#define __G_APPLICATION_H__
-
-=======
->>>>>>> 76bed778
 #include <gio/giotypes.h>
 
 G_BEGIN_DECLS
@@ -47,14 +41,6 @@
 typedef struct _GApplicationPrivate                         GApplicationPrivate;
 typedef struct _GApplicationClass                           GApplicationClass;
 
-<<<<<<< HEAD
-/**
- * GApplication:
- *
- * Since: 2.28
- */
-=======
->>>>>>> 76bed778
 struct _GApplication
 {
   /*< private >*/
@@ -83,8 +69,6 @@
                                                      GApplicationCommandLine   *command_line);
 
   /* vfuncs */
-<<<<<<< HEAD
-=======
 
   /**
    * GApplicationClass::local_command_line:
@@ -105,7 +89,6 @@
    *
    * Returns: %TRUE if the commandline has been completely handled
    */
->>>>>>> 76bed778
   gboolean                  (* local_command_line)  (GApplication              *application,
                                                      gchar                   ***arguments,
                                                      int                       *exit_status);
@@ -127,21 +110,6 @@
   void                      (* dbus_unregister)     (GApplication              *application,
                                                      GDBusConnection           *connection,
                                                      const gchar               *object_path);
-<<<<<<< HEAD
-
-  /*< private >*/
-  gpointer padding[9];
-};
-
-GType                   g_application_get_type                          (void) G_GNUC_CONST;
-
-gboolean                g_application_id_is_valid                       (const gchar              *application_id);
-
-GApplication *          g_application_new                               (const gchar              *application_id,
-                                                                         GApplicationFlags         flags);
-
-const gchar *           g_application_get_application_id                (GApplication             *application);
-=======
   gint                      (* handle_local_options)(GApplication              *application,
                                                      GVariantDict              *options);
 
@@ -162,7 +130,6 @@
 GLIB_AVAILABLE_IN_ALL
 const gchar *           g_application_get_application_id                (GApplication             *application);
 GLIB_AVAILABLE_IN_ALL
->>>>>>> 76bed778
 void                    g_application_set_application_id                (GApplication             *application,
                                                                          const gchar              *application_id);
 
@@ -171,16 +138,6 @@
 GLIB_AVAILABLE_IN_2_34
 const gchar *           g_application_get_dbus_object_path              (GApplication             *application);
 
-<<<<<<< HEAD
-guint                   g_application_get_inactivity_timeout            (GApplication             *application);
-void                    g_application_set_inactivity_timeout            (GApplication             *application,
-                                                                         guint                     inactivity_timeout);
-
-GApplicationFlags       g_application_get_flags                         (GApplication             *application);
-void                    g_application_set_flags                         (GApplication             *application,
-                                                                         GApplicationFlags         flags);
-
-=======
 GLIB_AVAILABLE_IN_ALL
 guint                   g_application_get_inactivity_timeout            (GApplication             *application);
 GLIB_AVAILABLE_IN_ALL
@@ -199,16 +156,10 @@
 void                    g_application_set_resource_base_path            (GApplication             *application,
                                                                          const gchar              *resource_path);
 
->>>>>>> 76bed778
 GLIB_DEPRECATED
 void                    g_application_set_action_group                  (GApplication             *application,
                                                                          GActionGroup             *action_group);
 
-<<<<<<< HEAD
-gboolean                g_application_get_is_registered                 (GApplication             *application);
-gboolean                g_application_get_is_remote                     (GApplication             *application);
-
-=======
 GLIB_AVAILABLE_IN_2_40
 void                    g_application_add_main_option_entries           (GApplication             *application,
                                                                          const GOptionEntry       *entries);
@@ -231,53 +182,36 @@
 gboolean                g_application_get_is_remote                     (GApplication             *application);
 
 GLIB_AVAILABLE_IN_ALL
->>>>>>> 76bed778
 gboolean                g_application_register                          (GApplication             *application,
                                                                          GCancellable             *cancellable,
                                                                          GError                  **error);
 
-<<<<<<< HEAD
+GLIB_AVAILABLE_IN_ALL
 void                    g_application_hold                              (GApplication             *application);
+GLIB_AVAILABLE_IN_ALL
 void                    g_application_release                           (GApplication             *application);
 
+GLIB_AVAILABLE_IN_ALL
 void                    g_application_activate                          (GApplication             *application);
 
-=======
-GLIB_AVAILABLE_IN_ALL
-void                    g_application_hold                              (GApplication             *application);
-GLIB_AVAILABLE_IN_ALL
-void                    g_application_release                           (GApplication             *application);
-
-GLIB_AVAILABLE_IN_ALL
-void                    g_application_activate                          (GApplication             *application);
-
-GLIB_AVAILABLE_IN_ALL
->>>>>>> 76bed778
+GLIB_AVAILABLE_IN_ALL
 void                    g_application_open                              (GApplication             *application,
                                                                          GFile                   **files,
                                                                          gint                      n_files,
                                                                          const gchar              *hint);
 
-<<<<<<< HEAD
-=======
-GLIB_AVAILABLE_IN_ALL
->>>>>>> 76bed778
+GLIB_AVAILABLE_IN_ALL
 int                     g_application_run                               (GApplication             *application,
                                                                          int                       argc,
                                                                          char                    **argv);
 
-<<<<<<< HEAD
-=======
 GLIB_AVAILABLE_IN_2_32
->>>>>>> 76bed778
 void                    g_application_quit                              (GApplication             *application);
 
 GLIB_AVAILABLE_IN_2_32
 GApplication *          g_application_get_default                       (void);
 GLIB_AVAILABLE_IN_2_32
 void                    g_application_set_default                       (GApplication             *application);
-<<<<<<< HEAD
-=======
 
 GLIB_AVAILABLE_IN_2_38
 void                    g_application_mark_busy                         (GApplication             *application);
@@ -303,7 +237,6 @@
 void                    g_application_unbind_busy_property              (GApplication             *application,
                                                                          gpointer                  object,
                                                                          const gchar              *property);
->>>>>>> 76bed778
 
 G_END_DECLS
 
